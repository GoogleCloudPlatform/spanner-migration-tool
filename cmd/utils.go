// Copyright 2022 Google LLC
//
// Licensed under the Apache License, Version 2.0 (the "License");
// you may not use this file except in compliance with the License.
// You may obtain a copy of the License at
//
//      http://www.apache.org/licenses/LICENSE-2.0
//
// Unless required by applicable law or agreed to in writing, software
// distributed under the License is distributed on an "AS IS" BASIS,
// WITHOUT WARRANTIES OR CONDITIONS OF ANY KIND, either express or implied.
// See the License for the specific language governing permissions and
// limitations under the License.

package cmd

import (
	"context"
	"encoding/base64"
	"fmt"
	"time"

	sp "cloud.google.com/go/spanner"
	database "cloud.google.com/go/spanner/admin/database/apiv1"
<<<<<<< HEAD
	"github.com/GoogleCloudPlatform/spanner-migration-tool/common/constants"
=======
	spanneradmin "github.com/GoogleCloudPlatform/spanner-migration-tool/accessors/clients/spanner/admin"
	spanneraccessor "github.com/GoogleCloudPlatform/spanner-migration-tool/accessors/spanner"
	"github.com/GoogleCloudPlatform/spanner-migration-tool/common/constants"
	"github.com/GoogleCloudPlatform/spanner-migration-tool/common/metrics"
>>>>>>> 5aff5147
	"github.com/GoogleCloudPlatform/spanner-migration-tool/common/utils"
	"github.com/GoogleCloudPlatform/spanner-migration-tool/conversion"
	"github.com/GoogleCloudPlatform/spanner-migration-tool/internal"
	"github.com/GoogleCloudPlatform/spanner-migration-tool/profiles"
	"github.com/GoogleCloudPlatform/spanner-migration-tool/spanner/writer"
	"github.com/GoogleCloudPlatform/spanner-migration-tool/webv2/helpers"
	"google.golang.org/grpc/metadata"
	"google.golang.org/protobuf/proto"
)

var (
	badDataFile = ".dropped.txt"
	schemaFile  = ".schema.txt"
	sessionFile = ".session.json"
)

const (
	DefaultWritersLimit  = 40
	completionPercentage = 100
)

func metricsPopulation(ctx context.Context, driver string, conv *internal.Conv) {
	if !conv.Audit.SkipMetricsPopulation {
		// Adding migration metadata to the outgoing context.
		migrationData := metrics.GetMigrationData(conv, driver, constants.SchemaConv)
		serializedMigrationData, _ := proto.Marshal(migrationData)
		migrationMetadataValue := base64.StdEncoding.EncodeToString(serializedMigrationData)
		ctx = metadata.AppendToOutgoingContext(ctx, constants.MigrationMetadataKey, migrationMetadataValue)
	}
}

// CreateDatabaseClient creates new database client and admin client.
func CreateDatabaseClient(ctx context.Context, targetProfile profiles.TargetProfile, driver, dbName string, ioHelper utils.IOStreams) (*database.DatabaseAdminClient, *sp.Client, string, error) {
	if targetProfile.Conn.Sp.Dbname == "" {
		targetProfile.Conn.Sp.Dbname = dbName
	}
	project, instance, dbName, err := targetProfile.GetResourceIds(ctx, time.Now(), driver, ioHelper.Out, &utils.GetUtilInfoImpl{})
	if err != nil {
		return nil, nil, "", err
	}
	fmt.Println("Using Google Cloud project:", project)
	fmt.Println("Using Cloud Spanner instance:", instance)
	utils.PrintPermissionsWarning(driver, ioHelper.Out)

	dbURI := fmt.Sprintf("projects/%s/instances/%s/databases/%s", project, instance, dbName)
	adminClient, err := utils.NewDatabaseAdminClient(ctx)
	if err != nil {
		err = fmt.Errorf("can't create admin client: %v", utils.AnalyzeError(err, dbURI))
		return nil, nil, dbURI, err
	}
	client, err := utils.GetClient(ctx, dbURI)
	if err != nil {
		err = fmt.Errorf("can't create client for db %s: %v", dbURI, err)
		return adminClient, nil, dbURI, err
	}
	return adminClient, client, dbURI, nil
}

// PrepareMigrationPrerequisites creates source and target profiles, opens a new IOStream and generates the database name.
func PrepareMigrationPrerequisites(sourceProfileString, targetProfileString, source string) (profiles.SourceProfile, profiles.TargetProfile, utils.IOStreams, string, error) {
	targetProfile, err := profiles.NewTargetProfile(targetProfileString)
	if err != nil {
		return profiles.SourceProfile{}, profiles.TargetProfile{}, utils.IOStreams{}, "", err
	}

	n := profiles.NewSourceProfileImpl{}
	sourceProfile, err := profiles.NewSourceProfile(sourceProfileString, source, &n)
	if err != nil {
		return profiles.SourceProfile{}, targetProfile, utils.IOStreams{}, "", err
	}
	sourceProfile.Driver, err = sourceProfile.ToLegacyDriver(source)
	if err != nil {
		return profiles.SourceProfile{}, targetProfile, utils.IOStreams{}, "", err
	}

	dumpFilePath := ""
	if sourceProfile.Ty == profiles.SourceProfileTypeFile && (sourceProfile.File.Format == "" || sourceProfile.File.Format == "dump") {
		dumpFilePath = sourceProfile.File.Path
	}
	ioHelper := utils.NewIOStreams(sourceProfile.Driver, dumpFilePath)
	if ioHelper.SeekableIn != nil {
		defer ioHelper.In.Close()
	}

	getInfo := utils.GetUtilInfoImpl{}
	dbName, err := getInfo.GetDatabaseName(sourceProfile.Driver, time.Now())
	if err != nil {
		err = fmt.Errorf("can't generate database name for prefix: %v", err)
		return sourceProfile, targetProfile, ioHelper, "", err
	}
	// check or create the internal metadata database for all flows.
	helpers.CheckOrCreateMetadataDb(targetProfile.Conn.Sp.Project, targetProfile.Conn.Sp.Instance)
	return sourceProfile, targetProfile, ioHelper, dbName, nil
}

// MigrateData creates database and populates data in it.
func MigrateDatabase(ctx context.Context, targetProfile profiles.TargetProfile, sourceProfile profiles.SourceProfile, dbName string, ioHelper *utils.IOStreams, cmd interface{}, conv *internal.Conv, migrationError *error) (*writer.BatchWriter, error) {
	var (
		bw  *writer.BatchWriter
		err error
	)
	defer func() {
		if err != nil && migrationError != nil {
			*migrationError = err
		}
	}()
	adminClient, client, dbURI, err := CreateDatabaseClient(ctx, targetProfile, sourceProfile.Driver, dbName, *ioHelper)
	if err != nil {
		err = fmt.Errorf("can't create database client: %v", err)
		return nil, err
	}
	defer adminClient.Close()
	defer client.Close()
	switch v := cmd.(type) {
	case *SchemaCmd:
		err = migrateSchema(ctx, targetProfile, sourceProfile, ioHelper, conv, dbURI, adminClient)
	case *DataCmd:
		bw, err = migrateData(ctx, targetProfile, sourceProfile, ioHelper, conv, dbURI, adminClient, client, v)
	case *SchemaAndDataCmd:
		bw, err = migrateSchemaAndData(ctx, targetProfile, sourceProfile, ioHelper, conv, dbURI, adminClient, client, v)
	}
	if err != nil {
		err = fmt.Errorf("can't migrate database: %v", err)
		return nil, err
	}
	return bw, nil
}

func migrateSchema(ctx context.Context, targetProfile profiles.TargetProfile, sourceProfile profiles.SourceProfile,
	ioHelper *utils.IOStreams, conv *internal.Conv, dbURI string, adminClient *database.DatabaseAdminClient) error {
		spA := spanneraccessor.SpannerAccessorImpl{}
		adminClientImpl, err := spanneradmin.NewAdminClientImpl(ctx)
		if err != nil {
			return err
		}
		err = spA.CreateOrUpdateDatabase(ctx, adminClientImpl, dbURI, sourceProfile.Driver, conv, sourceProfile.Config.ConfigType)
		if err != nil {
			err = fmt.Errorf("can't create/update database: %v", err)
			return err
		}
		metricsPopulation(ctx, sourceProfile.Driver, conv)
		conv.Audit.Progress.UpdateProgress("Schema migration complete.", completionPercentage, internal.SchemaMigrationComplete)
		return nil
}

func migrateData(ctx context.Context, targetProfile profiles.TargetProfile, sourceProfile profiles.SourceProfile,
	ioHelper *utils.IOStreams, conv *internal.Conv, dbURI string, adminClient *database.DatabaseAdminClient, client *sp.Client, cmd *DataCmd) (*writer.BatchWriter, error) {
	var (
		bw  *writer.BatchWriter
		err error
	)
	if !sourceProfile.UseTargetSchema() {
		err = validateExistingDb(ctx, conv.SpDialect, dbURI, adminClient, client, conv)
		if err != nil {
			err = fmt.Errorf("error while validating existing database: %v", err)
			return nil, err
		}
		fmt.Printf("Schema validated successfully for data migration for db %s\n", dbURI)
	}
<<<<<<< HEAD
	// If migration type is Minimal Downtime, validate if required resources can be generated
	if !conv.UI && sourceProfile.Driver == constants.MYSQL && sourceProfile.Ty == profiles.SourceProfileTypeConfig && sourceProfile.Config.ConfigType == constants.DATAFLOW_MIGRATION {
		resGenerator := conversion.ResourceGenerationStruct{}
		err = resGenerator.ValidateResourceGeneration(ctx, targetProfile.Conn.Sp.Project, targetProfile.Conn.Sp.Instance, sourceProfile, conv)
		if err != nil {
			return nil, err
		}
	}
	bw, err = conversion.DataConv(ctx, sourceProfile, targetProfile, ioHelper, client, conv, true, cmd.WriteLimit)
=======
	c := &conversion.ConvImpl{}
	bw, err = c.DataConv(ctx, sourceProfile, targetProfile, ioHelper, client, conv, true, cmd.WriteLimit, &conversion.DataFromSourceImpl{})
>>>>>>> 5aff5147
	if err != nil {
		err = fmt.Errorf("can't finish data conversion for db %s: %v", dbURI, err)
		return nil, err
	}
	conv.Audit.Progress.UpdateProgress("Data migration complete.", completionPercentage, internal.DataMigrationComplete)
	if !cmd.SkipForeignKeys {
		spA := spanneraccessor.SpannerAccessorImpl{}
		adminClientImpl, err := spanneradmin.NewAdminClientImpl(ctx)
		if err != nil {
			return bw, err
		}
		spA.UpdateDDLForeignKeys(ctx, adminClientImpl, dbURI, conv, sourceProfile.Driver, sourceProfile.Config.ConfigType)
	}
	return bw, nil
}

func migrateSchemaAndData(ctx context.Context, targetProfile profiles.TargetProfile, sourceProfile profiles.SourceProfile,
	ioHelper *utils.IOStreams, conv *internal.Conv, dbURI string, adminClient *database.DatabaseAdminClient, client *sp.Client, cmd *SchemaAndDataCmd) (*writer.BatchWriter, error) {
	spA := spanneraccessor.SpannerAccessorImpl{}
	adminClientImpl, err := spanneradmin.NewAdminClientImpl(ctx)
	if err != nil {
		return nil, err
	}
	err = spA.CreateOrUpdateDatabase(ctx, adminClientImpl, dbURI, sourceProfile.Driver, conv, sourceProfile.Config.ConfigType)
	if err != nil {
		err = fmt.Errorf("can't create/update database: %v", err)
		return nil, err
	}
	metricsPopulation(ctx, sourceProfile.Driver, conv)
	conv.Audit.Progress.UpdateProgress("Schema migration complete.", completionPercentage, internal.SchemaMigrationComplete)
<<<<<<< HEAD

	// If migration type is Minimal Downtime, validate if required resources can be generated
	if !conv.UI && sourceProfile.Driver == constants.MYSQL && sourceProfile.Ty == profiles.SourceProfileTypeConfig && sourceProfile.Config.ConfigType == constants.DATAFLOW_MIGRATION {
		resGenerator := conversion.ResourceGenerationStruct{}
		err = resGenerator.ValidateResourceGeneration(ctx, targetProfile.Conn.Sp.Project, targetProfile.Conn.Sp.Instance, sourceProfile, conv)
		if err != nil {
			return nil, err
		}
	}
	bw, err := conversion.DataConv(ctx, sourceProfile, targetProfile, ioHelper, client, conv, true, cmd.WriteLimit)
=======
	convImpl := &conversion.ConvImpl{}
	bw, err := convImpl.DataConv(ctx, sourceProfile, targetProfile, ioHelper, client, conv, true, cmd.WriteLimit, &conversion.DataFromSourceImpl{})
>>>>>>> 5aff5147
	if err != nil {
		err = fmt.Errorf("can't finish data conversion for db %s: %v", dbURI, err)
		return nil, err
	}

	conv.Audit.Progress.UpdateProgress("Data migration complete.", completionPercentage, internal.DataMigrationComplete)
	if !cmd.SkipForeignKeys {
		spA.UpdateDDLForeignKeys(ctx, adminClientImpl, dbURI, conv, sourceProfile.Driver, sourceProfile.Config.ConfigType)
	}
	return bw, nil
}<|MERGE_RESOLUTION|>--- conflicted
+++ resolved
@@ -22,14 +22,10 @@
 
 	sp "cloud.google.com/go/spanner"
 	database "cloud.google.com/go/spanner/admin/database/apiv1"
-<<<<<<< HEAD
-	"github.com/GoogleCloudPlatform/spanner-migration-tool/common/constants"
-=======
 	spanneradmin "github.com/GoogleCloudPlatform/spanner-migration-tool/accessors/clients/spanner/admin"
 	spanneraccessor "github.com/GoogleCloudPlatform/spanner-migration-tool/accessors/spanner"
 	"github.com/GoogleCloudPlatform/spanner-migration-tool/common/constants"
 	"github.com/GoogleCloudPlatform/spanner-migration-tool/common/metrics"
->>>>>>> 5aff5147
 	"github.com/GoogleCloudPlatform/spanner-migration-tool/common/utils"
 	"github.com/GoogleCloudPlatform/spanner-migration-tool/conversion"
 	"github.com/GoogleCloudPlatform/spanner-migration-tool/internal"
@@ -189,7 +185,7 @@
 		}
 		fmt.Printf("Schema validated successfully for data migration for db %s\n", dbURI)
 	}
-<<<<<<< HEAD
+
 	// If migration type is Minimal Downtime, validate if required resources can be generated
 	if !conv.UI && sourceProfile.Driver == constants.MYSQL && sourceProfile.Ty == profiles.SourceProfileTypeConfig && sourceProfile.Config.ConfigType == constants.DATAFLOW_MIGRATION {
 		resGenerator := conversion.ResourceGenerationStruct{}
@@ -198,11 +194,10 @@
 			return nil, err
 		}
 	}
-	bw, err = conversion.DataConv(ctx, sourceProfile, targetProfile, ioHelper, client, conv, true, cmd.WriteLimit)
-=======
+
 	c := &conversion.ConvImpl{}
 	bw, err = c.DataConv(ctx, sourceProfile, targetProfile, ioHelper, client, conv, true, cmd.WriteLimit, &conversion.DataFromSourceImpl{})
->>>>>>> 5aff5147
+
 	if err != nil {
 		err = fmt.Errorf("can't finish data conversion for db %s: %v", dbURI, err)
 		return nil, err
@@ -233,7 +228,6 @@
 	}
 	metricsPopulation(ctx, sourceProfile.Driver, conv)
 	conv.Audit.Progress.UpdateProgress("Schema migration complete.", completionPercentage, internal.SchemaMigrationComplete)
-<<<<<<< HEAD
 
 	// If migration type is Minimal Downtime, validate if required resources can be generated
 	if !conv.UI && sourceProfile.Driver == constants.MYSQL && sourceProfile.Ty == profiles.SourceProfileTypeConfig && sourceProfile.Config.ConfigType == constants.DATAFLOW_MIGRATION {
@@ -243,11 +237,10 @@
 			return nil, err
 		}
 	}
-	bw, err := conversion.DataConv(ctx, sourceProfile, targetProfile, ioHelper, client, conv, true, cmd.WriteLimit)
-=======
+
 	convImpl := &conversion.ConvImpl{}
 	bw, err := convImpl.DataConv(ctx, sourceProfile, targetProfile, ioHelper, client, conv, true, cmd.WriteLimit, &conversion.DataFromSourceImpl{})
->>>>>>> 5aff5147
+
 	if err != nil {
 		err = fmt.Errorf("can't finish data conversion for db %s: %v", dbURI, err)
 		return nil, err

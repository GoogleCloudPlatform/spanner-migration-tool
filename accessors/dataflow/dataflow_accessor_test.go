// Copyright 2024 Google LLC
//
// Licensed under the Apache License, Version 2.0 (the "License");
// you may not use this file except in compliance with the License.
// You may obtain a copy of the License at
//
//	http://www.apache.org/licenses/LICENSE-2.0
//
// Unless required by applicable law or agreed to in writing, software
// distributed under the License is distributed on an "AS IS" BASIS,
// WITHOUT WARRANTIES OR CONDITIONS OF ANY KIND, either express or implied.
// See the License for the specific language governing permissions and
// limitations under the License.
package dataflowaccessor

import (
	"context"
	"fmt"
	"os"
	"testing"

	"cloud.google.com/go/dataflow/apiv1beta3/dataflowpb"
	dataflowclient "github.com/GoogleCloudPlatform/spanner-migration-tool/accessors/clients/dataflow"
	"github.com/GoogleCloudPlatform/spanner-migration-tool/logger"
	"github.com/google/go-cmp/cmp"
	"github.com/googleapis/gax-go/v2"
	"github.com/stretchr/testify/assert"
	"go.uber.org/zap"
)

func init() {
	logger.Log = zap.NewNop()
}

func TestMain(m *testing.M) {
	res := m.Run()
	os.Exit(res)
}

func getParameters() map[string]string {
	return map[string]string{
		"streamName":                      "my-stream",
		"instanceId":                      "my-instance",
		"databaseId":                      "my-dbName",
		"sessionFilePath":                 "gs://session.json",
		"transformationContextFilePath":   "gs://transformationContext.json",
<<<<<<< HEAD
		"directoryWatchDurationInMinutes": "480", // Setting directory watch timeout to 8 hours
		"dlqGcsPubSubSubscription":        "projects/my-project/subscriptions/my-dlq-subscription",
=======
		"gcsPubSubSubscription":		   "projects/my-project/subscriptions/my-subscription",
>>>>>>> f441ea66
	}
}

func getTuningConfig() DataflowTuningConfig {
	return DataflowTuningConfig{
		ProjectId:             "test-project",
		JobName:               "test-job",
		Location:              "us-central1",
		VpcHostProjectId:      "host-project",
		Network:               "my-network",
		Subnetwork:            "my-subnetwork",
		MaxWorkers:            50,
		NumWorkers:            10,
		ServiceAccountEmail:   "svc-account@google.com",
		MachineType:           "n2-standard-64",
		AdditionalUserLabels:  map[string]string{"name": "wrench"},
		KmsKeyName:            "sample-kms-key",
		GcsTemplatePath:       "gs://template/Cloud_Datastream_to_Spanner",
		AdditionalExperiments: []string{"use_runner_V2", "test-experiment"},
		EnableStreamingEngine: true,
	}
}

func getTemplateDfRequest1() *dataflowpb.LaunchFlexTemplateRequest {
	return &dataflowpb.LaunchFlexTemplateRequest{
		ProjectId: "test-project",
		Location:  "us-central1",
		LaunchParameter: &dataflowpb.LaunchFlexTemplateParameter{
			JobName:    "test-job",
			Template:   &dataflowpb.LaunchFlexTemplateParameter_ContainerSpecGcsPath{ContainerSpecGcsPath: "gs://template/Cloud_Datastream_to_Spanner"},
			Parameters: getParameters(),
			Environment: &dataflowpb.FlexTemplateRuntimeEnvironment{
				MaxWorkers:            50,
				NumWorkers:            10,
				ServiceAccountEmail:   "svc-account@google.com",
				MachineType:           "n2-standard-64",
				AdditionalUserLabels:  map[string]string{"name": "wrench"},
				KmsKeyName:            "sample-kms-key",
				Network:               "my-network",
				Subnetwork:            "https://www.googleapis.com/compute/v1/projects/host-project/regions/us-central1/subnetworks/my-subnetwork",
				IpConfiguration:       dataflowpb.WorkerIPAddressConfiguration_WORKER_IP_PRIVATE,
				AdditionalExperiments: []string{"use_runner_V2", "test-experiment"},
				EnableStreamingEngine: true,
			},
		},
	}
}

func getExpectedGcloudCmd1() string {
	return "gcloud dataflow flex-template run test-job " +
		"--project=test-project --region=us-central1 " +
		"--template-file-gcs-location=gs://template/Cloud_Datastream_to_Spanner " +
		"--num-workers 10 --max-workers 50 --service-account-email svc-account@google.com " +
		"--worker-machine-type n2-standard-64 " +
		"--additional-experiments use_runner_V2,test-experiment --network my-network " +
		"--subnetwork https://www.googleapis.com/compute/v1/projects/host-project/regions/us-central1/subnetworks/my-subnetwork --additional-user-labels name=wrench " +
		"--dataflow-kms-key sample-kms-key --disable-public-ips " +
<<<<<<< HEAD
		"--enable-streaming-engine --parameters databaseId=my-dbName,directoryWatchDurationInMinutes=480," +
		"dlqGcsPubSubSubscription=projects/my-project/subscriptions/my-dlq-subscription," +
		"inputFilePattern=gs://inputFilePattern," +
=======
		"--enable-streaming-engine " +
		"--parameters databaseId=my-dbName,deadLetterQueueDirectory=gs://dlq," +
		"gcsPubSubSubscription=projects/my-project/subscriptions/my-subscription," +
>>>>>>> f441ea66
		"instanceId=my-instance,sessionFilePath=gs://session.json,streamName=my-stream," +
		"transformationContextFilePath=gs://transformationContext.json"
}

func getTemplateDfRequest2() *dataflowpb.LaunchFlexTemplateRequest {
	return &dataflowpb.LaunchFlexTemplateRequest{
		ProjectId: "test-project",
		Location:  "us-central1",
		LaunchParameter: &dataflowpb.LaunchFlexTemplateParameter{
			JobName:    "test-job",
			Template:   &dataflowpb.LaunchFlexTemplateParameter_ContainerSpecGcsPath{ContainerSpecGcsPath: "gs://template/Cloud_Datastream_to_Spanner"},
			Parameters: getParameters(),
			Environment: &dataflowpb.FlexTemplateRuntimeEnvironment{
				MaxWorkers:            50,
				NumWorkers:            10,
				ServiceAccountEmail:   "svc-account@google.com",
				MachineType:           "n2-standard-64",
				AdditionalUserLabels:  map[string]string{"name": "wrench"},
				KmsKeyName:            "sample-kms-key",
				Network:               "my-network",
				Subnetwork:            "https://www.googleapis.com/compute/v1/projects/host-project/regions/us-central1/subnetworks/my-subnetwork",
				IpConfiguration:       dataflowpb.WorkerIPAddressConfiguration_WORKER_IP_PRIVATE,
				AdditionalExperiments: []string{"use_runner_V2", "test-experiment"},
				EnableStreamingEngine: true,
				TempLocation:          "gs://temp-location",
				WorkerRegion:          "test-worker-region",
				WorkerZone:            "test-worker-zone",
				FlexrsGoal:            1,
				StagingLocation:       "gs://staging-location",
			},
		},
	}
}

func getExpectedGcloudCmd2() string {
	return ""+
	"gcloud dataflow flex-template run test-job " +
		"--project=test-project --region=us-central1 " +
		"--template-file-gcs-location=gs://template/Cloud_Datastream_to_Spanner " +
		"--num-workers 10 --max-workers 50 --service-account-email svc-account@google.com " +
		"--temp-location gs://temp-location --worker-machine-type n2-standard-64 " +
		"--additional-experiments use_runner_V2,test-experiment --network my-network " +
		"--subnetwork https://www.googleapis.com/compute/v1/projects/host-project/regions/us-central1/subnetworks/my-subnetwork --additional-user-labels name=wrench " +
		"--dataflow-kms-key sample-kms-key --disable-public-ips --worker-region test-worker-region " +
		"--worker-zone test-worker-zone --enable-streaming-engine " +
		"--flexrs-goal FLEXRS_SPEED_OPTIMIZED --staging-location gs://staging-location " +
<<<<<<< HEAD
		"--parameters databaseId=my-dbName,directoryWatchDurationInMinutes=480," +
		"dlqGcsPubSubSubscription=projects/my-project/subscriptions/my-dlq-subscription,inputFilePattern=gs://inputFilePattern," +
=======
		"--parameters databaseId=my-dbName,deadLetterQueueDirectory=gs://dlq," +
		"gcsPubSubSubscription=projects/my-project/subscriptions/my-subscription," +
>>>>>>> f441ea66
		"instanceId=my-instance,sessionFilePath=gs://session.json,streamName=my-stream," +
		"transformationContextFilePath=gs://transformationContext.json"
}

func TestLaunchDataflowTemplate(t *testing.T) {
	ctx := context.Background()
	da := DataflowAccessorImpl{}
	testCases := []struct {
		name              string
		params            map[string]string
		cfg               DataflowTuningConfig
		dcm               dataflowclient.DataflowClientMock
		expectError       bool
		expectedJobId     string
		expectedGcloudCmd string
	}{
		{
			name:   "Basic Correct",
			params: getParameters(),
			cfg:    getTuningConfig(),
			dcm: dataflowclient.DataflowClientMock{
				LaunchFlexTemplateMock: func(ctx context.Context, req *dataflowpb.LaunchFlexTemplateRequest, opts ...gax.CallOption) (*dataflowpb.LaunchFlexTemplateResponse, error) {
					return &dataflowpb.LaunchFlexTemplateResponse{Job: &dataflowpb.Job{Id: "1234"}}, nil
				},
			},
			expectError:       false,
			expectedJobId:     "1234",
			expectedGcloudCmd: getExpectedGcloudCmd1(),
		},
		{
			name:   "Request builder error",
			params: getParameters(),
			cfg:    DataflowTuningConfig{Subnetwork: "test"},
			dcm: dataflowclient.DataflowClientMock{
				LaunchFlexTemplateMock: func(ctx context.Context, req *dataflowpb.LaunchFlexTemplateRequest, opts ...gax.CallOption) (*dataflowpb.LaunchFlexTemplateResponse, error) {
					return &dataflowpb.LaunchFlexTemplateResponse{Job: &dataflowpb.Job{Id: "1234"}}, nil
				},
			},
			expectError:       true,
			expectedJobId:     "",
			expectedGcloudCmd: "",
		},
		{
			name:   "Launch flex template throws error",
			params: getParameters(),
			cfg:    getTuningConfig(),
			dcm: dataflowclient.DataflowClientMock{
				LaunchFlexTemplateMock: func(ctx context.Context, req *dataflowpb.LaunchFlexTemplateRequest, opts ...gax.CallOption) (*dataflowpb.LaunchFlexTemplateResponse, error) {
					return nil, fmt.Errorf("test error")
				},
			},
			expectError:       true,
			expectedJobId:     "",
			expectedGcloudCmd: "",
		},
	}
	for _, tc := range testCases {
		jobId, gcloudCmd, err := da.LaunchDataflowTemplate(ctx, &tc.dcm, tc.params, tc.cfg)
		assert.Equal(t, tc.expectError, err != nil)
		assert.Equal(t, tc.expectedJobId, jobId)
		assert.Equal(t, tc.expectedGcloudCmd, gcloudCmd)
	}
}

func TestGetDataflowLaunchRequestBasic(t *testing.T) {
	params := getParameters()
	cfg := getTuningConfig()
	actual, err := getDataflowLaunchRequest(params, cfg)
	if err != nil {
		t.Fail()
	}
	expected := getTemplateDfRequest1()
	assert.True(t, EquateLaunchFlexTemplateRequest(expected, actual))
}

func TestGetDataflowLaunchRequestMissingVpcHost(t *testing.T) {
	params := getParameters()
	cfg := getTuningConfig()
	cfg.VpcHostProjectId = ""
	_, err := getDataflowLaunchRequest(params, cfg)
	assert.True(t, err != nil)
}

func TestGetDataflowLaunchRequestNameToLowerCase(t *testing.T) {
	params := getParameters()
	cfg := getTuningConfig()
	cfg.JobName = "CAPITalJobName"
	actual, err := getDataflowLaunchRequest(params, cfg)
	if err != nil {
		t.Fail()
	}
	expected := getTemplateDfRequest1()
	expected.LaunchParameter.JobName = "capitaljobname"
	assert.True(t, EquateLaunchFlexTemplateRequest(expected, actual))
}

func TestGcloudCmdWithAllParams(t *testing.T) {

	req := getTemplateDfRequest2()
	expectedCmd := getExpectedGcloudCmd2()
	assert.Equal(t, expectedCmd, GetGcloudDataflowCommandFromRequest(req))
}

func TestGcloudCmdWithPartialParams(t *testing.T) {

	req := getTemplateDfRequest2()
	req.LaunchParameter.Parameters = make(map[string]string)
	req.LaunchParameter.Environment.FlexrsGoal = 0
	req.LaunchParameter.Environment.IpConfiguration = 0
	req.LaunchParameter.Environment.EnableStreamingEngine = false
	req.LaunchParameter.Environment.AdditionalExperiments = []string{}
	req.LaunchParameter.Environment.AdditionalUserLabels = make(map[string]string)
	req.LaunchParameter.Environment.WorkerRegion = ""
	req.LaunchParameter.Environment.NumWorkers = 0
	req.LaunchParameter.Environment.Network = ""
	req.LaunchParameter.Environment.Subnetwork = ""

	expectedCmd := "gcloud dataflow flex-template run test-job " +
		"--project=test-project --region=us-central1 " +
		"--template-file-gcs-location=gs://template/Cloud_Datastream_to_Spanner " +
		"--max-workers 50 --service-account-email svc-account@google.com " +
		"--temp-location gs://temp-location --worker-machine-type n2-standard-64 " +
		"--dataflow-kms-key sample-kms-key " +
		"--worker-zone test-worker-zone " +
		"--staging-location gs://staging-location"
	assert.Equal(t, expectedCmd, GetGcloudDataflowCommandFromRequest(req))
}

func EquateLaunchFlexTemplateRequest(df1 *dataflowpb.LaunchFlexTemplateRequest, df2 *dataflowpb.LaunchFlexTemplateRequest) bool {
	lp1 := df1.LaunchParameter
	lp2 := df2.LaunchParameter
	return (df1.ProjectId == df2.ProjectId &&
		df1.Location == df2.Location &&
		lp1.JobName == lp2.JobName &&
		lp1.Environment.MaxWorkers == lp2.Environment.MaxWorkers &&
		lp1.Environment.NumWorkers == lp2.Environment.NumWorkers &&
		lp1.Environment.ServiceAccountEmail == lp2.Environment.ServiceAccountEmail &&
		lp1.Environment.MachineType == lp2.Environment.MachineType &&
		lp1.Environment.KmsKeyName == lp2.Environment.KmsKeyName &&
		lp1.Environment.Network == lp2.Environment.Network &&
		lp1.Environment.Subnetwork == lp2.Environment.Subnetwork &&
		lp1.Environment.GetIpConfiguration().String() == lp2.Environment.GetIpConfiguration().String() &&
		lp1.Environment.EnableStreamingEngine == lp2.Environment.EnableStreamingEngine &&
		cmp.Equal(lp1.Environment.AdditionalUserLabels, lp2.Environment.AdditionalUserLabels) &&
		cmp.Equal(lp1.Environment.AdditionalExperiments, lp2.Environment.AdditionalExperiments) &&
		lp1.GetContainerSpecGcsPath() == lp2.GetContainerSpecGcsPath())
}<|MERGE_RESOLUTION|>--- conflicted
+++ resolved
@@ -39,17 +39,13 @@
 
 func getParameters() map[string]string {
 	return map[string]string{
-		"streamName":                      "my-stream",
-		"instanceId":                      "my-instance",
-		"databaseId":                      "my-dbName",
-		"sessionFilePath":                 "gs://session.json",
-		"transformationContextFilePath":   "gs://transformationContext.json",
-<<<<<<< HEAD
-		"directoryWatchDurationInMinutes": "480", // Setting directory watch timeout to 8 hours
-		"dlqGcsPubSubSubscription":        "projects/my-project/subscriptions/my-dlq-subscription",
-=======
-		"gcsPubSubSubscription":		   "projects/my-project/subscriptions/my-subscription",
->>>>>>> f441ea66
+		"streamName":                    "my-stream",
+		"instanceId":                    "my-instance",
+		"databaseId":                    "my-dbName",
+		"sessionFilePath":               "gs://session.json",
+		"transformationContextFilePath": "gs://transformationContext.json",
+		"dlqGcsPubSubSubscription":      "projects/my-project/subscriptions/my-dlq-subscription",
+		"gcsPubSubSubscription":         "projects/my-project/subscriptions/my-subscription",
 	}
 }
 
@@ -107,15 +103,10 @@
 		"--additional-experiments use_runner_V2,test-experiment --network my-network " +
 		"--subnetwork https://www.googleapis.com/compute/v1/projects/host-project/regions/us-central1/subnetworks/my-subnetwork --additional-user-labels name=wrench " +
 		"--dataflow-kms-key sample-kms-key --disable-public-ips " +
-<<<<<<< HEAD
-		"--enable-streaming-engine --parameters databaseId=my-dbName,directoryWatchDurationInMinutes=480," +
+		"--enable-streaming-engine " +
+		"--parameters databaseId=my-dbName," +
 		"dlqGcsPubSubSubscription=projects/my-project/subscriptions/my-dlq-subscription," +
-		"inputFilePattern=gs://inputFilePattern," +
-=======
-		"--enable-streaming-engine " +
-		"--parameters databaseId=my-dbName,deadLetterQueueDirectory=gs://dlq," +
 		"gcsPubSubSubscription=projects/my-project/subscriptions/my-subscription," +
->>>>>>> f441ea66
 		"instanceId=my-instance,sessionFilePath=gs://session.json,streamName=my-stream," +
 		"transformationContextFilePath=gs://transformationContext.json"
 }
@@ -151,8 +142,8 @@
 }
 
 func getExpectedGcloudCmd2() string {
-	return ""+
-	"gcloud dataflow flex-template run test-job " +
+	return "" +
+		"gcloud dataflow flex-template run test-job " +
 		"--project=test-project --region=us-central1 " +
 		"--template-file-gcs-location=gs://template/Cloud_Datastream_to_Spanner " +
 		"--num-workers 10 --max-workers 50 --service-account-email svc-account@google.com " +
@@ -162,13 +153,9 @@
 		"--dataflow-kms-key sample-kms-key --disable-public-ips --worker-region test-worker-region " +
 		"--worker-zone test-worker-zone --enable-streaming-engine " +
 		"--flexrs-goal FLEXRS_SPEED_OPTIMIZED --staging-location gs://staging-location " +
-<<<<<<< HEAD
-		"--parameters databaseId=my-dbName,directoryWatchDurationInMinutes=480," +
-		"dlqGcsPubSubSubscription=projects/my-project/subscriptions/my-dlq-subscription,inputFilePattern=gs://inputFilePattern," +
-=======
-		"--parameters databaseId=my-dbName,deadLetterQueueDirectory=gs://dlq," +
+		"--parameters databaseId=my-dbName," +
+		"dlqGcsPubSubSubscription=projects/my-project/subscriptions/my-dlq-subscription," +
 		"gcsPubSubSubscription=projects/my-project/subscriptions/my-subscription," +
->>>>>>> f441ea66
 		"instanceId=my-instance,sessionFilePath=gs://session.json,streamName=my-stream," +
 		"transformationContextFilePath=gs://transformationContext.json"
 }

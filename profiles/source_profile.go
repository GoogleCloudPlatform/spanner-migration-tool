--- conflicted
+++ resolved
@@ -47,11 +47,8 @@
 	SourceProfileConnectionTypeMySQL
 	SourceProfileConnectionTypePostgreSQL
 	SourceProfileConnectionTypeDynamoDB
-<<<<<<< HEAD
 	SourceProfileConnectionTypeSqlServer
-=======
 	SourceProfileConnectionTypeOracle
->>>>>>> 1cfc9ea4
 )
 
 type SourceProfileConnectionMySQL struct {
@@ -311,19 +308,12 @@
 }
 
 type SourceProfileConnection struct {
-<<<<<<< HEAD
 	Ty        SourceProfileConnectionType
 	Mysql     SourceProfileConnectionMySQL
 	Pg        SourceProfileConnectionPostgreSQL
 	Dydb      SourceProfileConnectionDynamoDB
 	SqlServer SourceProfileConnectionSqlServer
-=======
-	Ty    SourceProfileConnectionType
-	Mysql SourceProfileConnectionMySQL
-	Pg    SourceProfileConnectionPostgreSQL
-	Dydb  SourceProfileConnectionDynamoDB
 	Oracle    SourceProfileConnectionOracle
->>>>>>> 1cfc9ea4
 }
 
 func NewSourceProfileConnection(source string, params map[string]string) (SourceProfileConnection, error) {
@@ -354,26 +344,23 @@
 				return conn, err
 			}
 		}
-<<<<<<< HEAD
 
 	case "sqlserver", "mssql":
 		{
 			conn.Ty = SourceProfileConnectionTypeSqlServer
 			conn.SqlServer, err = NewSourceProfileConnectionSqlServer(params)
-=======
+			if err != nil {
+				return conn, err
+			}
+		}
 	case "oracle":
 		{
 			conn.Ty = SourceProfileConnectionTypeOracle
 			conn.Oracle, err = NewSourceProfileConnectionOracle(params)
->>>>>>> 1cfc9ea4
 			if err != nil {
 				return conn, err
 			}
 		}
-<<<<<<< HEAD
-
-=======
->>>>>>> 1cfc9ea4
 	default:
 		return conn, fmt.Errorf("please specify a valid source database using -source flag, received source = %v", source)
 	}
@@ -451,13 +438,10 @@
 				return constants.POSTGRES, nil
 			case "dynamodb":
 				return constants.DYNAMODB, nil
-<<<<<<< HEAD
 			case "sqlserver", "mssql":
 				return constants.SQLSERVER, nil
-=======
 			case "oracle":
 				return constants.ORACLE, nil
->>>>>>> 1cfc9ea4
 			default:
 				return "", fmt.Errorf("please specify a valid source database using -source flag, received source = %v", source)
 			}

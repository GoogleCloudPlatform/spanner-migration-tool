// Copyright 2020 Google LLC
//
// Licensed under the Apache License, Version 2.0 (the "License");
// you may not use this file except in compliance with the License.
// You may obtain a copy of the License at
//
//      http://www.apache.org/licenses/LICENSE-2.0
//
// Unless required by applicable law or agreed to in writing, software
// distributed under the License is distributed on an "AS IS" BASIS,
// WITHOUT WARRANTIES OR CONDITIONS OF ANY KIND, either express or implied.
// See the License for the specific language governing permissions and
// limitations under the License.

package profiles

import (
	"encoding/json"
	"fmt"
	"io/ioutil"
	"os"
	"strconv"
	"strings"

	"github.com/GoogleCloudPlatform/spanner-migration-tool/common/constants"
	"github.com/GoogleCloudPlatform/spanner-migration-tool/common/utils"
)

type SourceProfileType int


const (
	SourceProfileTypeUnset = iota
	SourceProfileTypeFile
	SourceProfileTypeConnection
	SourceProfileTypeConfig
	SourceProfileTypeCsv
	SourceProfileTypeCloudSQL
)

type SourceProfileFile struct {
	Path   string
	Format string
}

// Interface to create source profiles for different database dialects
type SourceProfileDialectInterface interface {
	NewSourceProfileConnectionCloudSQLMySQL(params map[string]string, g utils.GetUtilInfoInterface) (SourceProfileConnectionCloudSQLMySQL, error)
	NewSourceProfileConnectionMySQL(params map[string]string, g utils.GetUtilInfoInterface) (SourceProfileConnectionMySQL, error)
	NewSourceProfileConnectionCloudSQLPostgreSQL(params map[string]string, g utils.GetUtilInfoInterface) (SourceProfileConnectionCloudSQLPostgreSQL, error)
	NewSourceProfileConnectionPostgreSQL(params map[string]string, g utils.GetUtilInfoInterface) (SourceProfileConnectionPostgreSQL, error)
	NewSourceProfileConnectionSqlServer(params map[string]string, g utils.GetUtilInfoInterface) (SourceProfileConnectionSqlServer, error)
	NewSourceProfileConnectionDynamoDB(params map[string]string, g utils.GetUtilInfoInterface) (SourceProfileConnectionDynamoDB, error)
	NewSourceProfileConnectionOracle(params map[string]string, g utils.GetUtilInfoInterface) (SourceProfileConnectionOracle, error)
}

type SourceProfileDialectImpl struct {}

// Interface to create new source profiles for different input types
type NewSourceProfileInterface interface {
	NewSourceProfileFile(params map[string]string) SourceProfileFile
	NewSourceProfileConfig(source string, path string) (SourceProfileConfig, error)
	NewSourceProfileConnectionCloudSQL(source string, params map[string]string, s SourceProfileDialectInterface) (SourceProfileConnectionCloudSQL, error)
	NewSourceProfileConnection(source string, params map[string]string, s SourceProfileDialectInterface) (SourceProfileConnection, error)
}

type NewSourceProfileImpl struct{}

func (nsp *NewSourceProfileImpl) NewSourceProfileFile(params map[string]string) SourceProfileFile {
	profile := SourceProfileFile{}
	if !filePipedToStdin() {
		profile.Path = params["file"]
	}
	if format, ok := params["format"]; ok {
		profile.Format = format
		// TODO: Add check that format takes values from ["dump", "csv", "avro", ... etc]
	} else {
		fmt.Printf("source-profile format defaulting to `dump`\n")
		profile.Format = "dump"
	}
	return profile
}

type SourceProfileConnectionType int

const (
	SourceProfileConnectionTypeUnset = iota
	SourceProfileConnectionTypeMySQL
	SourceProfileConnectionTypePostgreSQL
	SourceProfileConnectionTypeDynamoDB
	SourceProfileConnectionTypeSqlServer
	SourceProfileConnectionTypeOracle
)

type SourceProfileConnectionTypeCloudSQL int

const (
	SourceProfileConnectionTypeCloudSQLUnset = iota
	SourceProfileConnectionTypeCloudSQLMySQL
	SourceProfileConnectionTypeCloudSQLPostgreSQL
)

type SourceProfileConnectionCloudSQLMySQL struct {
	User string
	Db string
	InstanceName string
	Project string
	Region string
}

func (spd *SourceProfileDialectImpl) NewSourceProfileConnectionCloudSQLMySQL(params map[string]string, g utils.GetUtilInfoInterface) (SourceProfileConnectionCloudSQLMySQL, error) {
	mysql := SourceProfileConnectionCloudSQLMySQL{}
	user, userOk := params["user"]
	db, dbOk := params["dbName"]
	instance, instanceOk := params["instance"]
	project, projectOk := params["project"]
	var err error
	if !projectOk {
		project, err = g.GetProject()
		if err != nil {
			return mysql, fmt.Errorf("project for cloudsql instance not specified in source-profile, and unable to fetch from gcloud. Please specify project in the source-profile or configure in gcloud")
		}
	}
	region, regionOk := params["region"]
	if !userOk || !dbOk || !instanceOk || !regionOk {
		return mysql, fmt.Errorf("please specify user, dbName, instance and region in the source-profile")
	}
	mysql.User = user
	mysql.Db = db
	mysql.InstanceName = instance
	mysql.Project = project
	mysql.Region = region
	return mysql, nil
}

type SourceProfileConnectionMySQL struct {
	Host            string // Same as MYSQLHOST environment variable
	Port            string // Same as MYSQLPORT environment variable
	User            string // Same as MYSQLUSER environment variable
	Db              string // Same as MYSQLDATABASE environment variable
	Pwd             string // Same as MYSQLPWD environment variable
	StreamingConfig string
}

func (spd *SourceProfileDialectImpl) NewSourceProfileConnectionMySQL(params map[string]string, g utils.GetUtilInfoInterface) (SourceProfileConnectionMySQL, error) {
	mysql := SourceProfileConnectionMySQL{}

	host, hostOk := params["host"]
	user, userOk := params["user"]
	db, dbOk := params["dbName"]
	port, portOk := params["port"]
	pwd, pwdOk := params["password"]

	streamingConfig, cfgOk := params["streamingCfg"]
	if cfgOk && streamingConfig == "" {
		return mysql, fmt.Errorf("specify a non-empty streaming config file path")
	}
	mysql.StreamingConfig = streamingConfig

	// We don't users to mix and match params from source-profile and environment variables.
	// We either try to get all params from the source-profile and if none are set, we read from the env variables.
	if !(hostOk || userOk || dbOk || portOk || pwdOk) {
		// No connection params provided through source-profile. Fetching from env variables.
		fmt.Printf("Connection parameters not specified in source-profile. Reading from " +
			"environment variables MYSQLHOST, MYSQLUSER, MYSQLDATABASE, MYSQLPORT, MYSQLPWD...\n")
		mysql.Host = os.Getenv("MYSQLHOST")
		mysql.User = os.Getenv("MYSQLUSER")
		mysql.Db = os.Getenv("MYSQLDATABASE")
		mysql.Port = os.Getenv("MYSQLPORT")
		mysql.Pwd = os.Getenv("MYSQLPWD")
		// Throw error if the input entered is empty.
		if mysql.Host == "" || mysql.User == "" || mysql.Db == "" {
			return mysql, fmt.Errorf("found empty string for MYSQLHOST/MYSQLUSER/MYSQLDATABASE. Please specify these environment variables with correct values")
		}
	} else if hostOk && userOk && dbOk {
		// If atleast host, username and dbName are provided through source-profile,
		// go ahead and use source-profile. Port and password handled later even if they are empty.
		mysql.Host, mysql.User, mysql.Db, mysql.Port, mysql.Pwd = host, user, db, port, pwd
		// Throw error if the input entered is empty.
		if mysql.Host == "" || mysql.User == "" || mysql.Db == "" {
			return mysql, fmt.Errorf("found empty string for host/user/dbName. Please specify host, port, user and dbName in the source-profile")
		}
	} else {
		// Partial params provided through source-profile. Ask user to provide all through the source-profile.
		return mysql, fmt.Errorf("please specify host, port, user and dbName in the source-profile")
	}

	// Throw same error if the input entered is empty.
	if mysql.Host == "" || mysql.User == "" || mysql.Db == "" {
		return mysql, fmt.Errorf("found empty string for host/user/db. please specify host, port, user and dbName in the source-profile")
	}

	if mysql.Port == "" {
		// Set default port for mysql, which rarely changes.
		mysql.Port = "3306"
	}
	if mysql.Pwd == "" {
		mysql.Pwd = g.GetPassword()
	}

	return mysql, nil
}

type SourceProfileConnectionCloudSQLPostgreSQL struct {
	User string
	Db string
	InstanceName string
	Project string
	Region string
}

func (spd *SourceProfileDialectImpl) NewSourceProfileConnectionCloudSQLPostgreSQL(params map[string]string, g utils.GetUtilInfoInterface) (SourceProfileConnectionCloudSQLPostgreSQL, error) {
	postgres := SourceProfileConnectionCloudSQLPostgreSQL{}
	user, userOk := params["user"]
	db, dbOk := params["dbName"]
	instance, instanceOk := params["instance"]
	project, projectOk := params["project"]
	var err error
	if !projectOk {
		project, err = g.GetProject()
		if err != nil {
			return postgres, fmt.Errorf("project for cloudsql instance not specified in source-profile, and unable to fetch from gcloud. Please specify project in the source-profile or configure in gcloud")
		}
	}
	region, regionOk := params["region"]
	if !userOk || !dbOk || !instanceOk || !regionOk {
		return postgres, fmt.Errorf("please specify user, dbName, instance and region in the source-profile")
	}
	postgres.User = user
	postgres.Db = db
	postgres.InstanceName = instance
	postgres.Project = project
	postgres.Region = region
	return postgres, nil
}

type SourceProfileConnectionPostgreSQL struct {
	Host            string // Same as PGHOST environment variable
	Port            string // Same as PGPORT environment variable
	User            string // Same as PGUSER environment variable
	Db              string // Same as PGDATABASE environment variable
	Pwd             string // Same as PGPASSWORD environment variable
	StreamingConfig string
}

func (spd *SourceProfileDialectImpl) NewSourceProfileConnectionPostgreSQL(params map[string]string, g utils.GetUtilInfoInterface) (SourceProfileConnectionPostgreSQL, error) {
	pg := SourceProfileConnectionPostgreSQL{}
	host, hostOk := params["host"]
	user, userOk := params["user"]
	db, dbOk := params["dbName"]
	port, portOk := params["port"]
	pwd, pwdOk := params["password"]

	streamingConfig, cfgOk := params["streamingCfg"]
	if cfgOk && streamingConfig == "" {
		return pg, fmt.Errorf("specify a non-empty streaming config file path")
	}
	pg.StreamingConfig = streamingConfig

	// We don't users to mix and match params from source-profile and environment variables.
	// We either try to get all params from the source-profile and if none are set, we read from the env variables.
	if !(hostOk || userOk || dbOk || portOk || pwdOk) {
		// No connection params provided through source-profile. Fetching from env variables.
		fmt.Printf("Connection parameters not specified in source-profile. Reading from " +
			"environment variables PGHOST, PGUSER, PGDATABASE, PGPORT, PGPASSWORD...\n")
		pg.Host = os.Getenv("PGHOST")
		pg.User = os.Getenv("PGUSER")
		pg.Db = os.Getenv("PGDATABASE")
		pg.Port = os.Getenv("PGPORT")
		pg.Pwd = os.Getenv("PGPASSWORD")
		// Throw error if the input entered is empty.
		if pg.Host == "" || pg.User == "" || pg.Db == "" {
			return pg, fmt.Errorf("found empty string for PGHOST/PGUSER/PGDATABASE. Please specify these environment variables with correct values")
		}
	} else if hostOk && userOk && dbOk {
		// All connection params provided through source-profile. Port and password handled later.
		pg.Host, pg.User, pg.Db, pg.Port, pg.Pwd = host, user, db, port, pwd
		// Throw error if the input entered is empty.
		if pg.Host == "" || pg.User == "" || pg.Db == "" {
			return pg, fmt.Errorf("found empty string for host/user/dbName. Please specify host, port, user and dbName in the source-profile")
		}
	} else {
		// Partial params provided through source-profile. Ask user to provide all through the source-profile.
		return pg, fmt.Errorf("please specify host, port, user and dbName in the source-profile")
	}

	if pg.Port == "" {
		// Set default port for postgresql, which rarely changes.
		pg.Port = "5432"
	}
	if pg.Pwd == "" {
		pg.Pwd = g.GetPassword()
	}

	return pg, nil
}

type SourceProfileConnectionSqlServer struct {
	Host string
	Port string
	User string
	Db   string
	Pwd  string
}

func (spd *SourceProfileDialectImpl) NewSourceProfileConnectionSqlServer(params map[string]string, g utils.GetUtilInfoInterface) (SourceProfileConnectionSqlServer, error) {
	ss := SourceProfileConnectionSqlServer{}
	host, hostOk := params["host"]
	user, userOk := params["user"]
	db, dbOk := params["dbName"]
	port, portOk := params["port"]
	pwd, pwdOk := params["password"]

	// We don't allow users to mix and match params from source-profile and environment variables.
	// We either try to get all params from the source-profile and if none are set, we read from the env variables.
	if !(hostOk || userOk || dbOk || portOk || pwdOk) {
		// No connection params provided through source-profile. Fetching from env variables.
		fmt.Printf("Connection parameters not specified in source-profile. Reading from " +
			"environment variables MSSQL_IP_ADDRESS, MSSQL_USER, MSSQL_DATABASE, MSSQL_TCP_PORT, MSSQL_SA_PASSWORD...\n")
		ss.Host = os.Getenv("MSSQL_IP_ADDRESS") //For default SQL Server instances.
		ss.Port = os.Getenv("MSSQL_TCP_PORT")
		ss.Pwd = os.Getenv("MSSQL_SA_PASSWORD")

		ss.Db = os.Getenv("MSSQL_DATABASE")  //Non standard env variable. Defined for Spanner migration tool.
		ss.User = os.Getenv("MSSQL_SA_USER") //Non standard env variable. Defined for Spanner migration tool.
		if ss.User == "" {
			fmt.Printf("MSSQL_SA_USER environment variable is not set. Default admin user 'SA' will be used for further processing.\n")
			ss.User = "SA"
		}
		// Throw error if the input entered is empty.
		if ss.Host == "" || ss.Db == "" {
			return ss, fmt.Errorf("found empty string for MSSQL_IP_ADDRESS/MSSQL_DATABASE. Please specify these environment variables with correct values")
		}
	} else if hostOk && userOk && dbOk {
		// All connection params provided through source-profile. Port and password handled later.
		ss.Host, ss.User, ss.Db, ss.Port, ss.Pwd = host, user, db, port, pwd
		// Throw error if the input entered is empty.
		if ss.Host == "" || ss.User == "" || ss.Db == "" {
			return ss, fmt.Errorf("found empty string for host/user/dbName. Please specify host, port, user and dbName in the source-profile")
		}
	} else {
		// Partial params provided through source-profile. Ask user to provide all through the source-profile.
		return ss, fmt.Errorf("please specify host, port, user and dbName in the source-profile")
	}

	if ss.Port == "" {
		// Set default port for sql server, which rarely changes.
		ss.Port = "1433"
	}

	// Try to get admin password from env
	if saPas := os.Getenv("MSSQL_SA_PASSWORD"); saPas != "" {
		ss.Pwd = saPas
	}

	// If source profile and env do not have password then get password via prompt.
	if ss.Pwd == "" {
		ss.Pwd = g.GetPassword()
	}

	return ss, nil
}

type SourceProfileConnectionDynamoDB struct {
	// These connection params are not used currently because the SDK reads directly from the env variables.
	// These are still kept around as reference when we refactor passing
	// SourceProfile instead of sqlConnectionStr around.
	AwsAccessKeyID     string // Same as AWS_ACCESS_KEY_ID environment variable
	AwsSecretAccessKey string // Same as AWS_SECRET_ACCESS_KEY environment variable
	AwsRegion          string // Same as AWS_REGION environment variable
	DydbEndpoint       string // Same as DYNAMODB_ENDPOINT_OVERRIDE environment variable
	SchemaSampleSize   int64  // Number of rows to use for inferring schema (default 100,000)
	enableStreaming    string // Used for confirming streaming migration (valid options: `yes`,`no`,`true`,`false`)
}

func (spd *SourceProfileDialectImpl) NewSourceProfileConnectionDynamoDB(params map[string]string, g utils.GetUtilInfoInterface) (SourceProfileConnectionDynamoDB, error) {
	dydb := SourceProfileConnectionDynamoDB{}
	if schemaSampleSize, ok := params["schema-sample-size"]; ok {
		schemaSampleSizeInt, err := strconv.Atoi(schemaSampleSize)
		if err != nil {
			return dydb, fmt.Errorf("could not parse schema-sample-size = %v as a valid int64", schemaSampleSize)
		}
		dydb.SchemaSampleSize = int64(schemaSampleSizeInt)
	}
	// For DynamoDB, the preferred way to provide connection params is through env variables.
	// Unlike postgres and mysql, there may not be deprecation of env variables, hence it
	// is better to override env variables optionally via source profile params.
	var ok bool
	if dydb.AwsAccessKeyID, ok = params["aws-access-key-id"]; ok {
		os.Setenv("AWS_ACCESS_KEY_ID", dydb.AwsAccessKeyID)
	}
	if dydb.AwsSecretAccessKey, ok = params["aws-secret-access-key"]; ok {
		os.Setenv("AWS_SECRET_ACCESS_KEY", dydb.AwsSecretAccessKey)
	}
	if dydb.AwsRegion, ok = params["aws-region"]; ok {
		os.Setenv("AWS_REGION", dydb.AwsRegion)
	}
	if dydb.DydbEndpoint, ok = params["dydb-endpoint"]; ok {
		os.Setenv("DYNAMODB_ENDPOINT_OVERRIDE", dydb.DydbEndpoint)
	}
	if dydb.enableStreaming, ok = params["enableStreaming"]; ok {
		switch dydb.enableStreaming {
		case "yes", "true":
			dydb.enableStreaming = "yes"
		case "no", "false":
			dydb.enableStreaming = "no"
		default:
			return dydb, fmt.Errorf("please specify a valid choice for enableStreaming: available choices(yes, no, true, false)")
		}
	}
	return dydb, nil
}

type SourceProfileConnectionOracle struct {
	Host            string
	Port            string
	User            string
	Db              string
	Pwd             string
	StreamingConfig string
}

func (spd *SourceProfileDialectImpl) NewSourceProfileConnectionOracle(params map[string]string, g utils.GetUtilInfoInterface) (SourceProfileConnectionOracle, error) {
	ss := SourceProfileConnectionOracle{}
	host, hostOk := params["host"]
	user, userOk := params["user"]
	db, dbOk := params["dbName"]
	port := params["port"]
	pwd := params["password"]

	streamingConfig, cfgOk := params["streamingCfg"]
	if cfgOk && streamingConfig == "" {
		return ss, fmt.Errorf("specify a non-empty streaming config file path")
	}
	ss.StreamingConfig = streamingConfig

	if hostOk && userOk && dbOk {
		// All connection params provided through source-profile. Port and password handled later.
		ss.Host, ss.User, ss.Db, ss.Port, ss.Pwd = host, user, db, port, pwd
		// Throw error if the input entered is empty.
		if ss.Host == "" || ss.User == "" || ss.Db == "" {
			return ss, fmt.Errorf("found empty string for host/user/dbName. Please specify host, port, user and dbName in the source-profile")
		}
	} else {
		// Partial params provided through source-profile. Ask user to provide all through the source-profile.
		return ss, fmt.Errorf("please specify host, port, user and dbName in the source-profile")
	}

	if ss.Port == "" {
		// Set default port for oracle, which rarely changes.
		ss.Port = "1521"
	}
	if ss.Pwd == "" {
		ss.Pwd = g.GetPassword()
	}

	return ss, nil
}

type SourceProfileConnection struct {
	Ty        SourceProfileConnectionType
	Streaming bool
	Mysql     SourceProfileConnectionMySQL
	Pg        SourceProfileConnectionPostgreSQL
	Dydb      SourceProfileConnectionDynamoDB
	SqlServer SourceProfileConnectionSqlServer
	Oracle    SourceProfileConnectionOracle
}

type SourceProfileConnectionCloudSQL struct {
	Ty        SourceProfileConnectionTypeCloudSQL
	Mysql     SourceProfileConnectionCloudSQLMySQL
	Pg        SourceProfileConnectionCloudSQLPostgreSQL
}

func (nsp *NewSourceProfileImpl) NewSourceProfileConnection(source string, params map[string]string, s SourceProfileDialectInterface) (SourceProfileConnection, error) {
	conn := SourceProfileConnection{}
	var err error
	switch strings.ToLower(source) {
	case "mysql":
		{
			conn.Ty = SourceProfileConnectionTypeMySQL
			conn.Mysql, err = s.NewSourceProfileConnectionMySQL(params, &utils.GetUtilInfoImpl{})
			if err != nil {
				return conn, err
			}
			if conn.Mysql.StreamingConfig != "" {
				conn.Streaming = true
			}
		}
	case "postgresql", "postgres", "pg":
		{
			conn.Ty = SourceProfileConnectionTypePostgreSQL
			conn.Pg, err = s.NewSourceProfileConnectionPostgreSQL(params, &utils.GetUtilInfoImpl{})
			if err != nil {
				return conn, err
			}
			if conn.Pg.StreamingConfig != "" {
				conn.Streaming = true
			}
		}
	case "dynamodb":
		{
			conn.Ty = SourceProfileConnectionTypeDynamoDB
			conn.Dydb, err = s.NewSourceProfileConnectionDynamoDB(params, &utils.GetUtilInfoImpl{})
			if err != nil {
				return conn, err
			}
			if conn.Dydb.enableStreaming == "yes" {
				conn.Streaming = true
			}
		}

	case "sqlserver", "mssql":
		{
			conn.Ty = SourceProfileConnectionTypeSqlServer
			conn.SqlServer, err = s.NewSourceProfileConnectionSqlServer(params, &utils.GetUtilInfoImpl{})
			if err != nil {
				return conn, err
			}
		}
	case "oracle":
		{
			conn.Ty = SourceProfileConnectionTypeOracle
			conn.Oracle, err = s.NewSourceProfileConnectionOracle(params, &utils.GetUtilInfoImpl{})
			if err != nil {
				return conn, err
			}
			if conn.Oracle.StreamingConfig != "" {
				conn.Streaming = true
			}
		}
	default:
		return conn, fmt.Errorf("please specify a valid source database using -source flag, received source = %v", source)
	}
	return conn, nil
}

func (nsp *NewSourceProfileImpl) NewSourceProfileConnectionCloudSQL(source string, params map[string]string, s SourceProfileDialectInterface) (SourceProfileConnectionCloudSQL, error) {
	conn := SourceProfileConnectionCloudSQL{}
	var err error
	switch strings.ToLower(source) {
	case "mysql":
		{
			conn.Ty = SourceProfileConnectionTypeCloudSQLMySQL
			conn.Mysql, err = s.NewSourceProfileConnectionCloudSQLMySQL(params, &utils.GetUtilInfoImpl{})
			if err != nil {
				return conn, err
			}
		}
	case "postgresql", "postgres", "pg":
		{
			conn.Ty = SourceProfileConnectionTypeCloudSQLPostgreSQL
			conn.Pg, err = s.NewSourceProfileConnectionCloudSQLPostgreSQL(params, &utils.GetUtilInfoImpl{})
			if err != nil {
				return conn, err
			}
		}
	}
	return conn, nil
}

type DirectConnectionConfig struct {
	DataShardId string `json:"dataShardId"`
	Host        string `json:"host"`
	User        string `json:"user"`
	Password    string `json:"password"`
	Port        string `json:"port"`
	DbName      string `json:"dbName"`
}

type DatastreamConnProfileSource struct {
	Name     string `json:"name"`
	Host     string  `json:"host"`
	User     string  `json:"user"`
	Port     string  `json:"port"`
	Password string  `json:"password"`
	Location string  `json:"location"`
<<<<<<< HEAD
=======
}

type DatastreamConnProfileTarget struct {
	Name     string `json:"name"`
	Location string  `json:"location"`
>>>>>>> 6f34482e
}

type DatastreamConfig struct {
	MaxConcurrentBackfillTasks string `json:"maxConcurrentBackfillTasks"`
	MaxConcurrentCdcTasks      string `json:"maxConcurrentCdcTasks"`
}

type GcsConfig struct {
	TtlInDays    int64 `json:"ttlInDays,string"`
	TtlInDaysSet bool  `json:"ttlInDaysSet"`
}

type DataflowConfig struct {
	ProjectId            string `json:"projectId"`
	Location             string `json:"location"`
	Network              string `json:"network"`
	Subnetwork           string `json:"subnetwork"`
	VpcHostProjectId     string `json:"hostProjectId"`
	MaxWorkers           string `json:"maxWorkers"`
	NumWorkers           string `json:"numWorkers"`
	ServiceAccountEmail  string `json:"serviceAccountEmail"`
	JobName              string `json:"jobName"`
	MachineType          string `json:"machineType"`
	AdditionalUserLabels string `json:"additionalUserLabels"`
	KmsKeyName           string `json:"kmsKeyName"`
	GcsTemplatePath      string `json:"gcsTemplatePath"`
}

type DataShard struct {
	DataShardId          string                		 `json:"dataShardId"`
	SrcConnectionProfile DatastreamConnProfileSource `json:"srcConnectionProfile"`
	DstConnectionProfile DatastreamConnProfileTarget `json:"dstConnectionProfile"`
	DatastreamConfig     DatastreamConfig      		 `json:"datastreamConfig"`
	GcsConfig            GcsConfig             		 `json:"gcsConfig"`
	DataflowConfig       DataflowConfig        		 `json:"dataflowConfig"`
	TmpDir               string                		 `json:"tmpDir"`
	StreamLocation       string               		 `json:"streamLocation"`
	LogicalShards        []LogicalShard      		 `json:"databases"`
}

type LogicalShard struct {
	DbName         string `json:"dbName"`
	LogicalShardId string `json:"databaseId"`
	RefDataShardId string `json:"refDataShardId"`
}

type ShardConfigurationDataflow struct {
	SchemaSource     DirectConnectionConfig `json:"schemaSource"`
	DataShards       []*DataShard           `json:"dataShards"`
	DatastreamConfig DatastreamConfig       `json:"datastreamConfig"`
	GcsConfig        GcsConfig              `json:"gcsConfig"`
	DataflowConfig   DataflowConfig         `json:"dataflowConfig"`
}

type ShardConfigurationBulk struct {
	SchemaSource DirectConnectionConfig   `json:"schemaSource"`
	DataShards   []DirectConnectionConfig `json:"dataShards"`
}

// TODO: Define the sharding structure for DMS migrations here.
type ShardConfigurationDMS struct {
}

type SourceProfileConfig struct {
	ConfigType                 string                     `json:"configType"`
	ShardConfigurationBulk     ShardConfigurationBulk     `json:"shardConfigurationBulk"`
	ShardConfigurationDataflow ShardConfigurationDataflow `json:"shardConfigurationDataflow"`
	ShardConfigurationDMS      ShardConfigurationDMS      `json:"shardConfigurationDMS"`
}

func (nsp *NewSourceProfileImpl) NewSourceProfileConfig(source string, path string) (SourceProfileConfig, error) {
	//given the source, the fact that this 'config=', determine the appropiate object to marshal into
	switch source {
	case constants.MYSQL:
		//load the JSON configuration into file
		configFile, err := ioutil.ReadFile(path)
		if err != nil {
			return SourceProfileConfig{}, fmt.Errorf("cannot read config file due to: %v", err)
		}
		sourceProfileConfig := SourceProfileConfig{}
		//unmarshal the JSON into object
		err = json.Unmarshal(configFile, &sourceProfileConfig)
		return sourceProfileConfig, err
	default:
		return SourceProfileConfig{}, fmt.Errorf("sharded migrations are currrently only supported for MySQL databases")
	}
}

type SourceProfileCsv struct {
	Manifest  string
	Delimiter string
	NullStr   string
}

func NewSourceProfileCsv(params map[string]string) SourceProfileCsv {
	csvProfile := SourceProfileCsv{}
	csvProfile.Manifest = params["manifest"]
	csvProfile.Delimiter = ","
	csvProfile.NullStr = ""
	if delimiter, ok := params["delimiter"]; ok {
		csvProfile.Delimiter = delimiter
	}
	if nullStr, ok := params["nullStr"]; ok {
		csvProfile.NullStr = nullStr
	}
	return csvProfile
}

type SourceProfile struct {
	Driver string
	Ty     SourceProfileType
	File   SourceProfileFile
	Conn   SourceProfileConnection
	ConnCloudSQL SourceProfileConnectionCloudSQL
	Config SourceProfileConfig
	Csv    SourceProfileCsv
}

// UseTargetSchema returns true if the driver expects an existing schema
// to use in the target database.
func (src SourceProfile) UseTargetSchema() bool {
	return (src.Driver == constants.CSV)
}

// ToLegacyDriver converts source-profile to equivalent legacy global flags
// e.g., -driver, -dump-file etc since the rest of the codebase still uses the
// same. TODO: Deprecate this function and pass around SourceProfile across the
// codebase wherever information about source connection is required.
func (src SourceProfile) ToLegacyDriver(source string) (string, error) {
	switch src.Ty {
	case SourceProfileTypeFile:
		{
			switch strings.ToLower(source) {
			case "mysql":
				return constants.MYSQLDUMP, nil
			case "postgresql", "postgres", "pg":
				return constants.PGDUMP, nil
			case "dynamodb":
				return "", fmt.Errorf("dump files are not supported with DynamoDB")
			default:
				return "", fmt.Errorf("please specify a valid source database using -source flag, received source = %v", source)
			}
		}
	// No need to handle unsupported streaming source specified as it is already covered during source profile creation.
	case SourceProfileTypeConnection:
		{
			switch strings.ToLower(source) {
			case "mysql":
				return constants.MYSQL, nil
			case "postgresql", "postgres", "pg":
				return constants.POSTGRES, nil
			case "dynamodb":
				return constants.DYNAMODB, nil
			case "sqlserver", "mssql":
				return constants.SQLSERVER, nil
			case "oracle":
				return constants.ORACLE, nil
			default:
				return "", fmt.Errorf("please specify a valid source database using -source flag, received source = %v", source)
			}
		}
	case SourceProfileTypeCloudSQL:
		{
			switch strings.ToLower(source) {
			case "mysql":
				return constants.MYSQL, nil
			case "postgresql", "postgres", "pg":
				return constants.POSTGRES, nil
			default:
				return "", fmt.Errorf("please specify a valid source database using -source flag, received source = %v", source)
			}
		}
	case SourceProfileTypeConfig:
		{
			switch strings.ToLower(source) {
			case constants.MYSQL:
				return constants.MYSQL, nil
			default:
				return "", fmt.Errorf("specifying source-profile using config for non-mysql databases not implemented")
			}
		}
	case SourceProfileTypeCsv:
		return constants.CSV, nil
	default:
		return "", fmt.Errorf("invalid source-profile, could not infer type")
	}
}

// Flag source-profile is passed as a list of key value pairs on the command line.
// Following 3 formats are supported as a valid source-profile.
//
// Format 1. Specify file path and file format.
// File path can be a local file path or a gcs file path. Support for more file
// path types can be added in future.
// File format can be "dump" e.g., when specifying a mysqldump or pgdump etc.
// Support for more formats e.g., "csv", "avro" etc can be added in future.
//
// Example: -source-profile="file=/tmp/abc, format=dump"
// Example: -source-profile="file=gcs://bucket_name/cart.txt, format=dump"
//
// Format 2. Specify source connection parameters. If none specified, then read
// from envrironment variables.
//
// Format 3. Specify a config file that specifies source connection profile.
func NewSourceProfile(s string, source string, n NewSourceProfileInterface) (SourceProfile, error) {
	if source == "" {
		return SourceProfile{}, fmt.Errorf("cannot leave -source flag empty, please specify source databases e.g., -source=postgres etc")
	}
	params, err := ParseMap(s)
	if err != nil {
		return SourceProfile{}, fmt.Errorf("could not parse source-profile, error = %v", err)
	}
	if strings.ToLower(source) == constants.CSV {
		return SourceProfile{Ty: SourceProfileTypeCsv, Csv: NewSourceProfileCsv(params)}, nil
	}

	if _, ok := params["file"]; ok || filePipedToStdin() {
		profile := n.NewSourceProfileFile(params)
		return SourceProfile{Ty: SourceProfileTypeFile, File: profile}, nil
	} else if format, ok := params["format"]; ok {
		// File is not passed in from stdin or specified using "file" flag.
		return SourceProfile{Ty: SourceProfileTypeFile}, fmt.Errorf("file not specified, but format set to %v", format)
	} else if file, ok := params["config"]; ok {
		config, err := n.NewSourceProfileConfig(strings.ToLower(source), file)
		return SourceProfile{Ty: SourceProfileTypeConfig, Config: config}, err
	} else if _, ok := params["instance"]; ok {
		conn, err := n.NewSourceProfileConnectionCloudSQL(source, params, &SourceProfileDialectImpl{})
		return SourceProfile{Ty: SourceProfileTypeCloudSQL, ConnCloudSQL: conn}, err
	} else {
		// Assume connection profile type connection by default, since
		// connection parameters could be specified as part of environment
		// variables.

		conn, err := n.NewSourceProfileConnection(source, params, &SourceProfileDialectImpl{})
		return SourceProfile{Ty: SourceProfileTypeConnection, Conn: conn}, err
	}
}

var filePipedToStdin = func() bool {
	stat, _ := os.Stdin.Stat()
	// Data is being piped to stdin, if true. Else, stdin is from a terminal.
	return (stat.Mode() & os.ModeCharDevice) == 0
}<|MERGE_RESOLUTION|>--- conflicted
+++ resolved
@@ -576,14 +576,11 @@
 	Port     string  `json:"port"`
 	Password string  `json:"password"`
 	Location string  `json:"location"`
-<<<<<<< HEAD
-=======
 }
 
 type DatastreamConnProfileTarget struct {
 	Name     string `json:"name"`
 	Location string  `json:"location"`
->>>>>>> 6f34482e
 }
 
 type DatastreamConfig struct {

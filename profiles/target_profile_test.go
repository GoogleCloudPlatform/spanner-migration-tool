// Copyright 2024 Google LLC
//
// Licensed under the Apache License, Version 2.0 (the "License");
// you may not use this file except in compliance with the License.
// You may obtain a copy of the License at
//
//      http://www.apache.org/licenses/LICENSE-2.0
//
// Unless required by applicable law or agreed to in writing, software
// distributed under the License is distributed on an "AS IS" BASIS,
// WITHOUT WARRANTIES OR CONDITIONS OF ANY KIND, either express or implied.
// See the License for the specific language governing permissions and
// limitations under the License.

package profiles

import (
	"testing"

	"github.com/GoogleCloudPlatform/spanner-migration-tool/common/constants"
	"github.com/stretchr/testify/assert"
)

func TestNewTargetProfile(t *testing.T) {
	testCases := []struct {
		targetProfileString          string
		expectedTargetProfileDetails TargetProfileConnectionSpanner
<<<<<<< HEAD
		expectedDefaultIdentityOptions DefaultIdentityOptions
=======
>>>>>>> 0bf576d4
		expectedErr                  bool
	}{
		{
			targetProfileString: "",
			expectedTargetProfileDetails: TargetProfileConnectionSpanner{
				Dialect: constants.DIALECT_GOOGLESQL,
			},
<<<<<<< HEAD
			expectedDefaultIdentityOptions: DefaultIdentityOptions{},
			expectedErr: false,
		},
		{
			targetProfileString: "instance=test-instance,defaultIdentitySkipRange=10-50",
			expectedTargetProfileDetails: TargetProfileConnectionSpanner{
				Instance: "test-instance",
				Dialect: constants.DIALECT_GOOGLESQL,
			},
			expectedDefaultIdentityOptions: DefaultIdentityOptions{
				SkipRangeMin: "10",
				SkipRangeMax: "50",
			},
			expectedErr: false,
		},
		{
			targetProfileString: "instance=test-instance,defaultIdentityStartCounterWith=100",
			expectedTargetProfileDetails: TargetProfileConnectionSpanner{
				Instance: "test-instance",
				Dialect: constants.DIALECT_GOOGLESQL,
			},
			expectedDefaultIdentityOptions: DefaultIdentityOptions{
				StartCounterWith: "100",
			},
			expectedErr: false,
		},
		{
			targetProfileString: "instance=test-instance,defaultIdentitySkipRange=100-500,defaultIdentityStartCounterWith=10",
			expectedTargetProfileDetails: TargetProfileConnectionSpanner{
				Instance: "test-instance",
				Dialect: constants.DIALECT_GOOGLESQL,
			},
			expectedDefaultIdentityOptions: DefaultIdentityOptions{
				SkipRangeMin: "100",
				SkipRangeMax: "500",
				StartCounterWith: "10",
=======
			expectedErr: false,
		},
		{
			targetProfileString: "instance=test-instance,defaultTimezone=America/New_York",
			expectedTargetProfileDetails: TargetProfileConnectionSpanner{
				Instance: "test-instance",
				Dialect: constants.DIALECT_GOOGLESQL,
				DefaultTimezone: "America/New_York",
>>>>>>> 0bf576d4
			},
			expectedErr: false,
		},
		{
			targetProfileString: "project=test-project",
<<<<<<< HEAD
=======
			expectedTargetProfileDetails: TargetProfileConnectionSpanner{},
>>>>>>> 0bf576d4
			expectedErr: true,
		},
		{
			targetProfileString: "instance=test-instance,dialect=not_a_real_dialect",
<<<<<<< HEAD
			expectedErr: true,
		},
		{
			targetProfileString: "instance=test-instance,defaultIdentitySkipRange=",
			expectedErr: true,
		},
		{
			targetProfileString: "instance=test-instance,defaultIdentityStartCounterWith=",
=======
			expectedTargetProfileDetails: TargetProfileConnectionSpanner{},
			expectedErr: true,
		},
		{
			targetProfileString: "instance=test-instance,defaultTimezone=not_a_real_timezone",
			expectedTargetProfileDetails: TargetProfileConnectionSpanner{},
>>>>>>> 0bf576d4
			expectedErr: true,
		},
	}

	for _, tc := range testCases {
		actual, err := NewTargetProfile(tc.targetProfileString)
		if tc.expectedErr {
			assert.Equal(t, TargetProfile{}, actual)
			assert.Error(t, err)
		} else {
			expectedTargetProfile := TargetProfile{
				Ty: TargetProfileTypeConnection,
				Conn: TargetProfileConnection{
					Ty: TargetProfileConnectionTypeSpanner,
					Sp: tc.expectedTargetProfileDetails,
				},
<<<<<<< HEAD
				DefaultIdentityOptions: tc.expectedDefaultIdentityOptions,
=======
>>>>>>> 0bf576d4
			}

			assert.Equal(t, expectedTargetProfile, actual)
			assert.NoError(t, err)
		}
	}
<<<<<<< HEAD
}

func TestExtractDefaultIdentityOptions(t *testing.T) {
	testCases := []struct {
		defaultIdentitySkipRangeStr string
		setEmptySkipRangeStr bool
		defaultIdentityStartCounterWithStr string
		setEmptyStartCounterWithStr bool
		expectedDefaultIdentityOptions DefaultIdentityOptions
		expectedErr                  bool
	}{
		{
			defaultIdentitySkipRangeStr: "10-50",
			expectedDefaultIdentityOptions: DefaultIdentityOptions{
				SkipRangeMin: "10",
				SkipRangeMax: "50",
			},
			expectedErr: false,
		},
		{
			defaultIdentityStartCounterWithStr: "100",
			expectedDefaultIdentityOptions: DefaultIdentityOptions{
				StartCounterWith: "100",
			},
			expectedErr: false,
		},
		{
			defaultIdentitySkipRangeStr: "100-500",
			defaultIdentityStartCounterWithStr: "10",
			expectedDefaultIdentityOptions: DefaultIdentityOptions{
				SkipRangeMin: "100",
				SkipRangeMax: "500",
				StartCounterWith: "10",
			},
			expectedErr: false,
		},
		{
			setEmptySkipRangeStr: true,
			expectedErr: true,
		},
		{
			defaultIdentitySkipRangeStr: "10",
			expectedErr: true,
		},
		{
			defaultIdentitySkipRangeStr: "10-100-1000",
			expectedErr: true,
		},
		{
			defaultIdentitySkipRangeStr: "-10-100",
			expectedErr: true,
		},
		{
			defaultIdentitySkipRangeStr: "abc-100",
			expectedErr: true,
		},
		{
			defaultIdentitySkipRangeStr: "10-abc",
			expectedErr: true,
		},
		{
			setEmptyStartCounterWithStr: true,
			expectedErr: true,
		},
		{
			defaultIdentityStartCounterWithStr: "abc",
			expectedErr: true,
		},
		{
			defaultIdentityStartCounterWithStr: "0",
			expectedErr: true,
		},
		{
			defaultIdentityStartCounterWithStr: "-100",
			expectedErr: true,
		},
	}

	for _, tc := range testCases {
		params := make(map[string]string)
		if tc.defaultIdentitySkipRangeStr != "" || tc.setEmptySkipRangeStr {
			params["defaultIdentitySkipRange"] = tc.defaultIdentitySkipRangeStr
		}
		if tc.defaultIdentityStartCounterWithStr != "" || tc.setEmptyStartCounterWithStr {
			params["defaultIdentityStartCounterWith"] = tc.defaultIdentityStartCounterWithStr
		}
		actual, err := extractDefaultIdentityOptions(params)
		if tc.expectedErr {
			assert.Error(t, err)
			assert.Equal(t, DefaultIdentityOptions{}, actual)
		} else {
			assert.NoError(t, err)
			assert.Equal(t, tc.expectedDefaultIdentityOptions, actual)
		}
	}
=======
>>>>>>> 0bf576d4
}<|MERGE_RESOLUTION|>--- conflicted
+++ resolved
@@ -25,10 +25,7 @@
 	testCases := []struct {
 		targetProfileString          string
 		expectedTargetProfileDetails TargetProfileConnectionSpanner
-<<<<<<< HEAD
 		expectedDefaultIdentityOptions DefaultIdentityOptions
-=======
->>>>>>> 0bf576d4
 		expectedErr                  bool
 	}{
 		{
@@ -36,8 +33,15 @@
 			expectedTargetProfileDetails: TargetProfileConnectionSpanner{
 				Dialect: constants.DIALECT_GOOGLESQL,
 			},
-<<<<<<< HEAD
-			expectedDefaultIdentityOptions: DefaultIdentityOptions{},
+			expectedErr: false,
+		},
+		{
+			targetProfileString: "instance=test-instance,defaultTimezone=America/New_York",
+			expectedTargetProfileDetails: TargetProfileConnectionSpanner{
+				Instance: "test-instance",
+				Dialect: constants.DIALECT_GOOGLESQL,
+				DefaultTimezone: "America/New_York",
+			},
 			expectedErr: false,
 		},
 		{
@@ -73,30 +77,19 @@
 				SkipRangeMin: "100",
 				SkipRangeMax: "500",
 				StartCounterWith: "10",
-=======
-			expectedErr: false,
-		},
-		{
-			targetProfileString: "instance=test-instance,defaultTimezone=America/New_York",
-			expectedTargetProfileDetails: TargetProfileConnectionSpanner{
-				Instance: "test-instance",
-				Dialect: constants.DIALECT_GOOGLESQL,
-				DefaultTimezone: "America/New_York",
->>>>>>> 0bf576d4
 			},
 			expectedErr: false,
 		},
 		{
 			targetProfileString: "project=test-project",
-<<<<<<< HEAD
-=======
-			expectedTargetProfileDetails: TargetProfileConnectionSpanner{},
->>>>>>> 0bf576d4
 			expectedErr: true,
 		},
 		{
 			targetProfileString: "instance=test-instance,dialect=not_a_real_dialect",
-<<<<<<< HEAD
+			expectedErr: true,
+		},
+		{
+			targetProfileString: "instance=test-instance,defaultTimezone=not_a_real_timezone",
 			expectedErr: true,
 		},
 		{
@@ -105,14 +98,6 @@
 		},
 		{
 			targetProfileString: "instance=test-instance,defaultIdentityStartCounterWith=",
-=======
-			expectedTargetProfileDetails: TargetProfileConnectionSpanner{},
-			expectedErr: true,
-		},
-		{
-			targetProfileString: "instance=test-instance,defaultTimezone=not_a_real_timezone",
-			expectedTargetProfileDetails: TargetProfileConnectionSpanner{},
->>>>>>> 0bf576d4
 			expectedErr: true,
 		},
 	}
@@ -129,17 +114,13 @@
 					Ty: TargetProfileConnectionTypeSpanner,
 					Sp: tc.expectedTargetProfileDetails,
 				},
-<<<<<<< HEAD
 				DefaultIdentityOptions: tc.expectedDefaultIdentityOptions,
-=======
->>>>>>> 0bf576d4
 			}
 
 			assert.Equal(t, expectedTargetProfile, actual)
 			assert.NoError(t, err)
 		}
 	}
-<<<<<<< HEAD
 }
 
 func TestExtractDefaultIdentityOptions(t *testing.T) {
@@ -235,6 +216,4 @@
 			assert.Equal(t, tc.expectedDefaultIdentityOptions, actual)
 		}
 	}
-=======
->>>>>>> 0bf576d4
 }
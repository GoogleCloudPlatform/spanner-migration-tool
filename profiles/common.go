--- conflicted
+++ resolved
@@ -95,17 +95,13 @@
 			// Thus, there is no need to create sqlConnectionStr for the same. We instead set the env variables
 			// programmatically if not set.
 			return ""
-<<<<<<< HEAD
 		case SourceProfileConnectionTypeSqlServer:
 			connParams := sourceProfile.Conn.SqlServer
 			return getSQLSERVERConnectionStr(connParams.Host, connParams.Port, connParams.User, connParams.Pwd, connParams.Db)
+		case SourceProfileConnectionTypeOracle:
+			connParams := sourceProfile.Conn.Oracle
+			return getORACLEConnectionStr(connParams.Host, connParams.Port, connParams.User, connParams.Pwd, connParams.Db)
 		}
-=======
-		case SourceProfileConnectionTypeOracle:
-            connParams := sourceProfile.Conn.Oracle
-            return getORACLEConnectionStr(connParams.Host, connParams.Port, connParams.User, connParams.Pwd, connParams.Db)
-        }
->>>>>>> 1cfc9ea4
 	}
 	return sqlConnectionStr
 }
@@ -167,6 +163,6 @@
 }
 
 func getORACLEConnectionStr(server, port, user, password, dbname string) string {
-    portNumber, _ := strconv.Atoi(port)
-    return go_ora.BuildUrl(server, portNumber, dbname, user, password, nil)
+	portNumber, _ := strconv.Atoi(port)
+	return go_ora.BuildUrl(server, portNumber, dbname, user, password, nil)
 }
# Copyright 2020 Google LLC
#
# Licensed under the Apache License, Version 2.0 (the "License");
# you may not use this file except in compliance with the License.
# You may obtain a copy of the License at
#
#      http://www.apache.org/licenses/LICENSE-2.0
#
# Unless required by applicable law or agreed to in writing, software
# distributed under the License is distributed on an "AS IS" BASIS,
# WITHOUT WARRANTIES OR CONDITIONS OF ANY KIND, either express or implied.
# See the License for the specific language governing permissions and
# limitations under the License.

on:
    schedule:
        - cron: '0 0 * * *'
    push:
        branches:
            - master
    pull_request:
name: integration-tests-against-emulator
jobs:
    test:
        runs-on: ubuntu-latest
        env:
            # set PostgreSQL related environment variables
            PGHOST: localhost
            PGPORT: 5432
            PGUSER: postgres
            PGDATABASE: postgres
            PGPASSWORD: postgres

            # set MySQL related environment variables
            DB_HOST: localhost
            MYSQLHOST: localhost
            MYSQLPORT: 3306
            MYSQLUSER: root
            MYSQLDATABASE: test
            MYSQLPWD: root

            # set DynamoDB related environment variables
            AWS_ACCESS_KEY_ID: dummyId
            AWS_SECRET_ACCESS_KEY: dummyKey
            AWS_REGION: dummyRegion
            DYNAMODB_ENDPOINT_OVERRIDE: http://localhost:8000

            # sql server envs
            # Password for connection as SA
            MSSQL_SA_PASSWORD: tCUE9c1&Ucp0

        services:
            spanner_emulator:
                image: gcr.io/cloud-spanner-emulator/emulator:1.4.0
                ports:
                    - 9010:9010
                    - 9020:9020
            postgres:
                image: postgres:9.6
                env:
                    POSTGRES_USER: postgres
                    POSTGRES_PASSWORD: postgres
                    POSTGRES_DB: postgres
                ports:
                    - 5432:5432
                # needed because the postgres container does not provide a healthcheck
                options: --health-cmd pg_isready --health-interval 10s --health-timeout 5s --health-retries 5
            mariadb:
                image: mariadb:10.3
                env:
                    MYSQL_ROOT_PASSWORD: root
                    MYSQL_DATABASE: test
                ports:
                    - 3306:3306
                # needed because the mysql container does not provide a healthcheck
                options: --health-cmd="mysqladmin ping" --health-interval=10s --health-timeout=5s --health-retries=3
            dynamodb_emulator:
                image: amazon/dynamodb-local:1.16.0
                ports:
                    - 8000:8000
                options: --workdir /home/dynamodblocal --health-cmd "curl --fail http://127.0.0.1:8000/shell/ || exit 1" --health-interval 10s --health-timeout 5s --health-retries 5
            sqlserver:
                image: mcr.microsoft.com/mssql/server
                env:
                    SA_PASSWORD: ${{env.MSSQL_SA_PASSWORD}}
                    MSSQL_PID: Express
                    ACCEPT_EULA: Y
                ports:
                    - 1433:1433
                options:
                    --health-cmd "/opt/mssql-tools/bin/sqlcmd -U sa -P $SA_PASSWORD -Q 'select 1' -b -o /dev/null"
                    --health-interval 10s --health-timeout 5s --health-retries 3
            oracle:
                image: oracleinanutshell/oracle-xe-11g
                ports:
                    - 1521:1521

        steps:
            - uses: actions/checkout@v2

            # init a PostgresSQL database from the test_data
            - name: Install PostgreSQL 12 client required for loading .sql files
              run: |
                  sudo bash -c "echo deb http://apt.postgresql.org/pub/repos/apt/ bionic-pgdg main >> /etc/apt/sources.list.d/pgdg.list"
                  wget --quiet -O - https://www.postgresql.org/media/keys/ACCC4CF8.asc | sudo apt-key add -
                  sudo apt-get update
                  sudo apt-get -yq install libpq-dev postgresql-client-12
            - run: psql --version
            - run: psql -f test_data/pg_dump.test.out

            # init a MySQL database from the test_data
            - run: mysql --version
            - run: mysql -v -P 3306 --protocol=tcp -u root -proot test < test_data/mysqldump.test.out
            - run: mysql -v -P 3306 --protocol=tcp -u root -proot < test_data/mysql_interleave_dump.test.out

            # init sql server with test_data
            - name: Install sqlcmd required for loading .sql files
              run: |
                  curl https://packages.microsoft.com/keys/microsoft.asc | sudo apt-key add -
                  curl https://packages.microsoft.com/config/ubuntu/16.04/prod.list | sudo tee /etc/apt/sources.list.d/msprod.list
                  sudo apt-get update 
                  sudo apt-get install mssql-tools unixodbc-dev
                  echo 'export PATH="$PATH:/opt/mssql-tools/bin"' >> ~/.bash_profile
            - run: sqlcmd -?
            - run: sqlcmd -U sa -P ${MSSQL_SA_PASSWORD} -i test_data/sqlserver.test.out

<<<<<<< HEAD
            # sqlplus set up init oracle db.
            - name: Install sqlplus required for loading .sql files
              run: |
                  sudo apt install alien libaio1
                  curl -O https://download.oracle.com/otn_software/linux/instantclient/215000/oracle-instantclient-basic-21.5.0.0.0-1.x86_64.rpm          
                  curl -O https://download.oracle.com/otn_software/linux/instantclient/215000/oracle-instantclient-sqlplus-21.5.0.0.0-1.x86_64.rpm
                  sudo alien -i oracle-instantclient-basic-21.5.0.0.0-1.x86_64.rpm
                  sudo alien -i oracle-instantclient-sqlplus-21.5.0.0.0-1.x86_64.rpm
                  sudo sh -c 'echo /usr/lib/oracle/21.5/client64/lib/ > /etc/ld.so.conf.d/oracle.conf'
                  sudo ldconfig
            - run: sqlplus SYS/oracle@127.0.0.1:1521/xe as sysdba @test_data/oracle.test.out
            # create a spanner instance
            - uses: google-github-actions/setup-gcloud@v1
              with:
                  version: '410.0.0'
            - run: gcloud info
            - run: gcloud config configurations create emulator
            - run: gcloud config set auth/disable_credentials true
            - run: gcloud config set project emulator-test-project
            - run: gcloud config set api_endpoint_overrides/spanner http://localhost:9020/
            - run: gcloud spanner instances create test-instance --config=emulator-config --description="Test Instance" --nodes=1
=======
      # sqlplus set up init oracle db.
      - name: Install sqlplus required for loading .sql files
        run: |
          sudo apt install alien libaio1
          curl -O https://download.oracle.com/otn_software/linux/instantclient/215000/oracle-instantclient-basic-21.5.0.0.0-1.x86_64.rpm          
          curl -O https://download.oracle.com/otn_software/linux/instantclient/215000/oracle-instantclient-sqlplus-21.5.0.0.0-1.x86_64.rpm
          sudo alien -i oracle-instantclient-basic-21.5.0.0.0-1.x86_64.rpm
          sudo alien -i oracle-instantclient-sqlplus-21.5.0.0.0-1.x86_64.rpm
          sudo sh -c 'echo /usr/lib/oracle/21.5/client64/lib/ > /etc/ld.so.conf.d/oracle.conf'
          sudo ldconfig
      - run: sqlplus SYS/oracle@127.0.0.1:1521/xe as sysdba @test_data/oracle.test.out
     
      # create a spanner instance
      - uses: actions/setup-python@v4
        with:
         python-version: '3.8'
      - uses: google-github-actions/setup-gcloud@v0
        with:
          version: '410.0.0'
      - run: gcloud info
      - run: gcloud config configurations create emulator
      - run: gcloud config set auth/disable_credentials true
      - run: gcloud config set project emulator-test-project
      - run: gcloud config set api_endpoint_overrides/spanner http://localhost:9020/
      - run: gcloud spanner instances create test-instance --config=emulator-config --description="Test Instance" --nodes=1
>>>>>>> 67fb1e5d

            # run tests
            - uses: actions/setup-go@v2
              with:
                  go-version: '1.16'
            - run: go version
            - run: go test -v ./...
              env:
                  SPANNER_EMULATOR_HOST: localhost:9010
                  HARBOURBRIDGE_TESTS_GCLOUD_PROJECT_ID: emulator-test-project
                  HARBOURBRIDGE_TESTS_GCLOUD_INSTANCE_ID: test-instance<|MERGE_RESOLUTION|>--- conflicted
+++ resolved
@@ -124,29 +124,6 @@
             - run: sqlcmd -?
             - run: sqlcmd -U sa -P ${MSSQL_SA_PASSWORD} -i test_data/sqlserver.test.out
 
-<<<<<<< HEAD
-            # sqlplus set up init oracle db.
-            - name: Install sqlplus required for loading .sql files
-              run: |
-                  sudo apt install alien libaio1
-                  curl -O https://download.oracle.com/otn_software/linux/instantclient/215000/oracle-instantclient-basic-21.5.0.0.0-1.x86_64.rpm          
-                  curl -O https://download.oracle.com/otn_software/linux/instantclient/215000/oracle-instantclient-sqlplus-21.5.0.0.0-1.x86_64.rpm
-                  sudo alien -i oracle-instantclient-basic-21.5.0.0.0-1.x86_64.rpm
-                  sudo alien -i oracle-instantclient-sqlplus-21.5.0.0.0-1.x86_64.rpm
-                  sudo sh -c 'echo /usr/lib/oracle/21.5/client64/lib/ > /etc/ld.so.conf.d/oracle.conf'
-                  sudo ldconfig
-            - run: sqlplus SYS/oracle@127.0.0.1:1521/xe as sysdba @test_data/oracle.test.out
-            # create a spanner instance
-            - uses: google-github-actions/setup-gcloud@v1
-              with:
-                  version: '410.0.0'
-            - run: gcloud info
-            - run: gcloud config configurations create emulator
-            - run: gcloud config set auth/disable_credentials true
-            - run: gcloud config set project emulator-test-project
-            - run: gcloud config set api_endpoint_overrides/spanner http://localhost:9020/
-            - run: gcloud spanner instances create test-instance --config=emulator-config --description="Test Instance" --nodes=1
-=======
       # sqlplus set up init oracle db.
       - name: Install sqlplus required for loading .sql files
         run: |
@@ -172,7 +149,6 @@
       - run: gcloud config set project emulator-test-project
       - run: gcloud config set api_endpoint_overrides/spanner http://localhost:9020/
       - run: gcloud spanner instances create test-instance --config=emulator-config --description="Test Instance" --nodes=1
->>>>>>> 67fb1e5d
 
             # run tests
             - uses: actions/setup-go@v2

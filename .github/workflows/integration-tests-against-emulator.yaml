# Copyright 2020 Google LLC
#
# Licensed under the Apache License, Version 2.0 (the "License");
# you may not use this file except in compliance with the License.
# You may obtain a copy of the License at
#
#      http://www.apache.org/licenses/LICENSE-2.0
#
# Unless required by applicable law or agreed to in writing, software
# distributed under the License is distributed on an "AS IS" BASIS,
# WITHOUT WARRANTIES OR CONDITIONS OF ANY KIND, either express or implied.
# See the License for the specific language governing permissions and
# limitations under the License.

on:
  schedule:
    - cron: "0 0 * * *"
  push:
    branches:
      - master
  pull_request:
name: integration-tests-against-emulator
jobs:
  test:
    runs-on: ubuntu-latest
    env:
      # set PostgreSQL related environment variables
      PGHOST: localhost
      PGPORT: 5432
      PGUSER: postgres
      PGDATABASE: postgres
      PGPASSWORD: postgres

      # set MySQL related environment variables
      DB_HOST: localhost
      MYSQLHOST: localhost
      MYSQLPORT: 3306
      MYSQLUSER: root
      MYSQLDATABASE: test
      MYSQLPWD: root

      # set DynamoDB related environment variables
      AWS_ACCESS_KEY_ID: dummyId
      AWS_SECRET_ACCESS_KEY: dummyKey
      AWS_REGION: dummyRegion
      DYNAMODB_ENDPOINT_OVERRIDE: http://localhost:8000

      # sql server envs
      # Password for connection as SA
      MSSQL_SA_PASSWORD: tCUE9c1&Ucp0

    services:
      spanner_emulator:
        image: gcr.io/cloud-spanner-emulator/emulator:1.4.0
        ports:
          - 9010:9010
          - 9020:9020
      postgres:
        image: postgres:9.6
        env:
          POSTGRES_USER: postgres
          POSTGRES_PASSWORD: postgres
          POSTGRES_DB: postgres
        ports:
          - 5432:5432
        # needed because the postgres container does not provide a healthcheck
        options: --health-cmd pg_isready --health-interval 10s --health-timeout 5s --health-retries 5
      mariadb:
        image: mariadb:10.3
        env:
          MYSQL_ROOT_PASSWORD: root
          MYSQL_DATABASE: test
        ports:
          - 3306:3306
        # needed because the mysql container does not provide a healthcheck
        options: --health-cmd="mysqladmin ping" --health-interval=10s --health-timeout=5s --health-retries=3
      dynamodb_emulator:
        image: amazon/dynamodb-local:1.16.0
        ports:
          - 8000:8000
        options: --workdir /home/dynamodblocal --health-cmd "curl --fail http://127.0.0.1:8000/shell/ || exit 1" --health-interval 10s --health-timeout 5s --health-retries 5
      sqlserver:
        image: mcr.microsoft.com/mssql/server
        env:
          SA_PASSWORD: ${{env.MSSQL_SA_PASSWORD}}
          MSSQL_PID: Express
          ACCEPT_EULA: Y
        ports:
          - 1433:1433
        options:
          --health-cmd "/opt/mssql-tools/bin/sqlcmd -U sa -P $SA_PASSWORD -Q 'select 1' -b -o /dev/null"
          --health-interval 10s --health-timeout 5s --health-retries 3
      oracle:
        image: oracleinanutshell/oracle-xe-11g
        ports:
          - 1521:1521

    steps:
      - uses: actions/checkout@v2

      # init a PostgresSQL database from the test_data
      - name: Install PostgreSQL 12 client required for loading .sql files
        run: |
          sudo bash -c "echo deb http://apt.postgresql.org/pub/repos/apt/ bionic-pgdg main >> /etc/apt/sources.list.d/pgdg.list"
          wget --quiet -O - https://www.postgresql.org/media/keys/ACCC4CF8.asc | sudo apt-key add -
          sudo apt-get update
          sudo apt-get -yq install libpq-dev postgresql-client-12
      - run: psql --version
      - run: psql -f test_data/pg_dump.test.out

      # init a MySQL database from the test_data
      - run: mysql --version
      - run: mysql -v -P 3306 --protocol=tcp -u root -proot test < test_data/mysqldump.test.out
      - run: mysql -v -P 3306 --protocol=tcp -u root -proot < test_data/mysql_interleave_dump.test.out

      # init sql server with test_data
      - name: Install sqlcmd required for loading .sql files
        run: |
          curl https://packages.microsoft.com/keys/microsoft.asc | sudo apt-key add -
          curl https://packages.microsoft.com/config/ubuntu/16.04/prod.list | sudo tee /etc/apt/sources.list.d/msprod.list
          sudo apt-get update 
          sudo apt-get install mssql-tools unixodbc-dev
          echo 'export PATH="$PATH:/opt/mssql-tools/bin"' >> ~/.bash_profile
      - run: sqlcmd -?
      - run: sqlcmd -U sa -P ${MSSQL_SA_PASSWORD} -i test_data/sqlserver.test.out

      # sqlplus set up init oracle db.
      - name: Install sqlplus required for loading .sql files
        run: |
          sudo apt install alien libaio1
          curl -O https://download.oracle.com/otn_software/linux/instantclient/215000/oracle-instantclient-basic-21.5.0.0.0-1.x86_64.rpm          
          curl -O https://download.oracle.com/otn_software/linux/instantclient/215000/oracle-instantclient-sqlplus-21.5.0.0.0-1.x86_64.rpm
          sudo alien -i oracle-instantclient-basic-21.5.0.0.0-1.x86_64.rpm
          sudo alien -i oracle-instantclient-sqlplus-21.5.0.0.0-1.x86_64.rpm
          sudo sh -c 'echo /usr/lib/oracle/21.5/client64/lib/ > /etc/ld.so.conf.d/oracle.conf'
          sudo ldconfig
      - run: sqlplus SYS/oracle@127.0.0.1:1521/xe as sysdba @test_data/oracle.test.out
      # create a spanner instance
<<<<<<< HEAD
      - uses: google-github-actions/setup-gcloud@v1
        with:
          version: "410.0.0"
=======
      - uses: actions/setup-python@v4
        with:
         python-version: '3.8'
      - uses: google-github-actions/setup-gcloud@v0
        with:
          version: '410.0.0'
>>>>>>> fa2c0e02
      - run: gcloud info
      - run: gcloud config configurations create emulator
      - run: gcloud config set auth/disable_credentials true
      - run: gcloud config set project emulator-test-project
      - run: gcloud config set api_endpoint_overrides/spanner http://localhost:9020/
      - run: gcloud spanner instances create test-instance --config=emulator-config --description="Test Instance" --nodes=1

      # run tests
      - uses: actions/setup-go@v2
        with:
          go-version: "1.16"
      - run: go version
      - run: go test -v ./...
        env:
          SPANNER_EMULATOR_HOST: localhost:9010
          HARBOURBRIDGE_TESTS_GCLOUD_PROJECT_ID: emulator-test-project
          HARBOURBRIDGE_TESTS_GCLOUD_INSTANCE_ID: test-instance<|MERGE_RESOLUTION|>--- conflicted
+++ resolved
@@ -136,18 +136,12 @@
           sudo ldconfig
       - run: sqlplus SYS/oracle@127.0.0.1:1521/xe as sysdba @test_data/oracle.test.out
       # create a spanner instance
-<<<<<<< HEAD
-      - uses: google-github-actions/setup-gcloud@v1
-        with:
-          version: "410.0.0"
-=======
       - uses: actions/setup-python@v4
         with:
          python-version: '3.8'
       - uses: google-github-actions/setup-gcloud@v0
         with:
           version: '410.0.0'
->>>>>>> fa2c0e02
       - run: gcloud info
       - run: gcloud config configurations create emulator
       - run: gcloud config set auth/disable_credentials true

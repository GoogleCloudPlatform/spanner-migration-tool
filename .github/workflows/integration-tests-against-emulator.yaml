--- conflicted
+++ resolved
@@ -21,17 +21,16 @@
   pull_request:
 name: integration-tests-against-emulator
 jobs:
-    test:
-        runs-on: ubuntu-latest
-        env:
-            # set PostgreSQL related environment variables
-            PGHOST: localhost
-            PGPORT: 5432
-            PGUSER: postgres
-            PGDATABASE: postgres
-            PGPASSWORD: postgres
+  test:
+    runs-on: ubuntu-latest
+    env:
+      # set PostgreSQL related environment variables
+      PGHOST: localhost
+      PGPORT: 5432
+      PGUSER: postgres
+      PGDATABASE: postgres
+      PGPASSWORD: postgres
 
-<<<<<<< HEAD
       # set MySQL related environment variables
       DB_HOST: localhost
       MYSQLHOST: localhost
@@ -39,21 +38,12 @@
       MYSQLUSER: root
       MYSQLDATABASE: test_interleave_table_data
       MYSQLPWD: root
-=======
-            # set MySQL related environment variables
-            DB_HOST: localhost
-            MYSQLHOST: localhost
-            MYSQLPORT: 3306
-            MYSQLUSER: root
-            MYSQLDATABASE: test
-            MYSQLPWD: root
->>>>>>> de02fba7
 
-            # set DynamoDB related environment variables
-            AWS_ACCESS_KEY_ID: dummyId
-            AWS_SECRET_ACCESS_KEY: dummyKey
-            AWS_REGION: dummyRegion
-            DYNAMODB_ENDPOINT_OVERRIDE: http://localhost:8000
+      # set DynamoDB related environment variables
+      AWS_ACCESS_KEY_ID: dummyId
+      AWS_SECRET_ACCESS_KEY: dummyKey
+      AWS_REGION: dummyRegion
+      DYNAMODB_ENDPOINT_OVERRIDE: http://localhost:8000
 
       # sql server envs
       # Password for connection as SA
@@ -105,34 +95,34 @@
         ports:
           - 1521:1521
 
-        steps:
-            - uses: actions/checkout@v2
+    steps:
+      - uses: actions/checkout@v2
 
-            # init a PostgresSQL database from the test_data
-            - name: Install PostgreSQL 12 client required for loading .sql files
-              run: |
-                  sudo bash -c "echo deb http://apt.postgresql.org/pub/repos/apt/ bionic-pgdg main >> /etc/apt/sources.list.d/pgdg.list"
-                  wget --quiet -O - https://www.postgresql.org/media/keys/ACCC4CF8.asc | sudo apt-key add -
-                  sudo apt-get update
-                  sudo apt-get -yq install libpq-dev postgresql-client-12
-            - run: psql --version
-            - run: psql -f test_data/pg_dump.test.out
+      # init a PostgresSQL database from the test_data
+      - name: Install PostgreSQL 12 client required for loading .sql files
+        run: |
+          sudo bash -c "echo deb http://apt.postgresql.org/pub/repos/apt/ bionic-pgdg main >> /etc/apt/sources.list.d/pgdg.list"
+          wget --quiet -O - https://www.postgresql.org/media/keys/ACCC4CF8.asc | sudo apt-key add -
+          sudo apt-get update
+          sudo apt-get -yq install libpq-dev postgresql-client-12
+      - run: psql --version
+      - run: psql -f test_data/pg_dump.test.out
 
-            # init a MySQL database from the test_data
-            - run: mysql --version
-            - run: mysql -v -P 3306 --protocol=tcp -u root -proot test < test_data/mysqldump.test.out
-            - run: mysql -v -P 3306 --protocol=tcp -u root -proot < test_data/mysql_interleave_dump.test.out
+      # init a MySQL database from the test_data
+      - run: mysql --version
+      - run: mysql -v -P 3306 --protocol=tcp -u root -proot test < test_data/mysqldump.test.out
+      - run: mysql -v -P 3306 --protocol=tcp -u root -proot < test_data/mysql_interleave_dump.test.out
 
-            # init sql server with test_data
-            - name: Install sqlcmd required for loading .sql files
-              run: |
-                  curl https://packages.microsoft.com/keys/microsoft.asc | sudo apt-key add -
-                  curl https://packages.microsoft.com/config/ubuntu/16.04/prod.list | sudo tee /etc/apt/sources.list.d/msprod.list
-                  sudo apt-get update 
-                  sudo apt-get install mssql-tools unixodbc-dev
-                  echo 'export PATH="$PATH:/opt/mssql-tools/bin"' >> ~/.bash_profile
-            - run: sqlcmd -?
-            - run: sqlcmd -U sa -P ${MSSQL_SA_PASSWORD} -i test_data/sqlserver.test.out
+      # init sql server with test_data
+      - name: Install sqlcmd required for loading .sql files
+        run: |
+          curl https://packages.microsoft.com/keys/microsoft.asc | sudo apt-key add -
+          curl https://packages.microsoft.com/config/ubuntu/16.04/prod.list | sudo tee /etc/apt/sources.list.d/msprod.list
+          sudo apt-get update 
+          sudo apt-get install mssql-tools unixodbc-dev
+          echo 'export PATH="$PATH:/opt/mssql-tools/bin"' >> ~/.bash_profile
+      - run: sqlcmd -?
+      - run: sqlcmd -U sa -P ${MSSQL_SA_PASSWORD} -i test_data/sqlserver.test.out
 
       # sqlplus set up init oracle db.
       - name: Install sqlplus required for loading .sql files
@@ -146,14 +136,10 @@
           sudo ldconfig
       - run: sqlplus SYS/oracle@127.0.0.1:1521/xe as sysdba @test_data/oracle.test.out
       # create a spanner instance
-<<<<<<< HEAD
-      - uses: google-github-actions/setup-gcloud@v1
-=======
       - uses: actions/setup-python@v4
         with:
           python-version: "3.8"
       - uses: google-github-actions/setup-gcloud@v0
->>>>>>> de02fba7
         with:
           version: "410.0.0"
       - run: gcloud info

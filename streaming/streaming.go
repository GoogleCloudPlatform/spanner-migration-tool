// Copyright 2022 Google LLC
//
// Licensed under the Apache License, Version 2.0 (the "License");
// you may not use this file except in compliance with the License.
// You may obtain a copy of the License at
//
//	http://www.apache.org/licenses/LICENSE-2.0
//
// Unless required by applicable law or agreed to in writing, software
// distributed under the License is distributed on an "AS IS" BASIS,
// WITHOUT WARRANTIES OR CONDITIONS OF ANY KIND, either express or implied.
// See the License for the specific language governing permissions and
// limitations under the License.
package streaming

import (
	"context"
	"encoding/json"
	"fmt"
	"io/ioutil"
	"strconv"
	"strings"
	"sync"
	"time"

	dataflow "cloud.google.com/go/dataflow/apiv1beta3"
	datastream "cloud.google.com/go/datastream/apiv1"
	"cloud.google.com/go/pubsub"
	"cloud.google.com/go/storage"
	datastreampb "google.golang.org/genproto/googleapis/cloud/datastream/v1"
	dataflowpb "google.golang.org/genproto/googleapis/dataflow/v1beta3"
	"google.golang.org/protobuf/types/known/fieldmaskpb"

	"github.com/GoogleCloudPlatform/spanner-migration-tool/common/constants"
	"github.com/GoogleCloudPlatform/spanner-migration-tool/common/utils"
	"github.com/GoogleCloudPlatform/spanner-migration-tool/internal"
	"github.com/GoogleCloudPlatform/spanner-migration-tool/logger"
	"github.com/GoogleCloudPlatform/spanner-migration-tool/profiles"
)

var (
	// Default value for maxWorkers.
	maxWorkers int32 = 50
	// Default value for NumWorkers.
	numWorkers int32 = 1
	// Max allowed value for maxWorkers and numWorkers.
	MAX_WORKER_LIMIT int32 = 1000
	// Min allowed value for maxWorkers and numWorkers.
	MIN_WORKER_LIMIT int32 = 1
)

type SrcConnCfg struct {
	Name     string
	Location string
}

type DstConnCfg struct {
	Name     string
	Location string
	Prefix   string
}

type DatastreamCfg struct {
	StreamId                    string
	StreamLocation              string
	StreamDisplayName           string
	SourceConnectionConfig      SrcConnCfg
	DestinationConnectionConfig DstConnCfg
	Properties                  string
	tableList                   []string
}

type DataflowCfg struct {
	JobName             string
	Location            string
	HostProjectId       string
	Network             string
	Subnetwork          string
	MaxWorkers          string
	NumWorkers          string
	ServiceAccountEmail string
	DbNameToShardIdMap  map[string]string
}

type StreamingCfg struct {
	DatastreamCfg DatastreamCfg
	DataflowCfg   DataflowCfg
	TmpDir        string
	PubsubCfg     internal.PubsubCfg
	DataShardId   string
}

// VerifyAndUpdateCfg checks the fields and errors out if certain fields are empty.
// It then auto-populates certain empty fields like StreamId and Dataflow JobName.
func VerifyAndUpdateCfg(streamingCfg *StreamingCfg, dbName string, tableList []string) error {
	dsCfg := streamingCfg.DatastreamCfg
	if dsCfg.StreamLocation == "" {
		return fmt.Errorf("please specify DatastreamCfg.StreamLocation in the streaming config")
	}
	srcCfg := dsCfg.SourceConnectionConfig
	if srcCfg.Name == "" || srcCfg.Location == "" {
		return fmt.Errorf("please specify Name and Location under DatastreamCfg.SourceConnectionConfig in the streaming config")
	}
	dstCfg := dsCfg.DestinationConnectionConfig
	if dstCfg.Name == "" || dstCfg.Location == "" {
		return fmt.Errorf("please specify Name and Location under DatastreamCfg.DestinationConnectionConfig in the streaming config")
	}

	dfCfg := streamingCfg.DataflowCfg
	if dfCfg.Location == "" {
		return fmt.Errorf("please specify the Location under DataflowCfg in the streaming config")
	}

	// If both ID and Display name are empty, generate a new one for both.
	// If either is present, assign it to the other one.
	if dsCfg.StreamId == "" && dsCfg.StreamDisplayName == "" {
		// TODO: Update names to have more info like dbname.
		streamId, err := utils.GenerateName("smt-stream-" + dbName)
		streamId = strings.Replace(streamId, "_", "-", -1)
		if err != nil {
			return fmt.Errorf("error generating stream name: %v", err)
		}
		streamingCfg.DatastreamCfg.StreamId = streamId
		streamingCfg.DatastreamCfg.StreamDisplayName = streamId
	} else if dsCfg.StreamId == "" {
		streamingCfg.DatastreamCfg.StreamId = streamingCfg.DatastreamCfg.StreamDisplayName
	} else if dsCfg.StreamDisplayName == "" {
		streamingCfg.DatastreamCfg.StreamDisplayName = streamingCfg.DatastreamCfg.StreamId
	}

	// Populate the tables to be streamed in the datastreamCfg from the dervied list from session file
	streamingCfg.DatastreamCfg.tableList = append(streamingCfg.DatastreamCfg.tableList, tableList...)

	if dfCfg.JobName == "" {
		// Update names to have more info like dbname.
		jobName, err := utils.GenerateName("smt-dataflow-" + dbName)
		jobName = strings.Replace(jobName, "_", "-", -1)
		if err != nil {
			return fmt.Errorf("error generating stream name: %v", err)
		}
		streamingCfg.DataflowCfg.JobName = jobName
	}

	if streamingCfg.PubsubCfg.SubscriptionId == "" {
		subscriptionId, err := utils.GenerateName("smt-sub-" + dbName)
		if err != nil {
			return fmt.Errorf("error generating pubsub subscription ID: %v", err)
		}
		streamingCfg.PubsubCfg.SubscriptionId = subscriptionId
	}

	if streamingCfg.PubsubCfg.TopicId == "" {
		topicId, err := utils.GenerateName("smt-topic-" + dbName)
		if err != nil {
			return fmt.Errorf("error generating pubsub topic ID: %v", err)
		}
		streamingCfg.PubsubCfg.TopicId = topicId
	}

	filePath := streamingCfg.TmpDir
	u, err := utils.ParseGCSFilePath(filePath)
	if err != nil {
		return fmt.Errorf("parseFilePath: unable to parse file path: %v", err)
	}
	// We update the TmpDir in case any '/' were added in ParseGCSFilePath().
	streamingCfg.TmpDir = u.String()
	bucketName := u.Host
	ctx := context.Background()
	client, err := storage.NewClient(ctx)
	if err != nil {
		return fmt.Errorf("failed to create GCS client")
	}
	defer client.Close()
	bucket := client.Bucket(bucketName)
	_, err = bucket.Attrs(ctx)
	if err != nil {
		return fmt.Errorf("bucket %s does not exist", bucketName)
	}
	return nil
}

// ReadStreamingConfig reads the file and unmarshalls it into the StreamingCfg struct.
func ReadStreamingConfig(file, dbName string, tableList []string) (StreamingCfg, error) {
	streamingCfg := StreamingCfg{}
	cfgFile, err := ioutil.ReadFile(file)
	if err != nil {
		return streamingCfg, fmt.Errorf("can't read streaming config file due to: %v", err)
	}
	err = json.Unmarshal(cfgFile, &streamingCfg)
	if err != nil {
		return streamingCfg, fmt.Errorf("unable to unmarshall json due to: %v", err)
	}
	err = VerifyAndUpdateCfg(&streamingCfg, dbName, tableList)
	if err != nil {
		return streamingCfg, fmt.Errorf("streaming config is incomplete: %v", err)
	}
	return streamingCfg, nil
}

// dbName is the name of the database to be migrated.
// tabeList is the common list of tables that need to be migrated from each database
func getMysqlSourceStreamConfig(dbList []profiles.LogicalShard, tableList []string) *datastreampb.SourceConfig_MysqlSourceConfig {
	mysqlTables := []*datastreampb.MysqlTable{}
	for _, table := range tableList {
		includeTable := &datastreampb.MysqlTable{
			Table: table,
		}
		mysqlTables = append(mysqlTables, includeTable)
	}
	includeDbList := []*datastreampb.MysqlDatabase{}
	for _, db := range dbList {
		//create include db object
		includeDb := &datastreampb.MysqlDatabase{
			Database:    db.DbName,
			MysqlTables: mysqlTables,
		}
		includeDbList = append(includeDbList, includeDb)
	}
	//TODO: Clean up fmt.Printf logs and replace them with zap logger.
	fmt.Printf("Include DB List for datastream: %+v\n", includeDbList)
	mysqlSrcCfg := &datastreampb.MysqlSourceConfig{
		IncludeObjects:             &datastreampb.MysqlRdbms{MysqlDatabases: includeDbList},
		MaxConcurrentBackfillTasks: 50,
	}
	return &datastreampb.SourceConfig_MysqlSourceConfig{MysqlSourceConfig: mysqlSrcCfg}
}

func getOracleSourceStreamConfig(dbName string, tableList []string) *datastreampb.SourceConfig_OracleSourceConfig {
	oracleTables := []*datastreampb.OracleTable{}
	for _, table := range tableList {
		includeTable := &datastreampb.OracleTable{
			Table: table,
		}
		oracleTables = append(oracleTables, includeTable)
	}
	oracledb := &datastreampb.OracleSchema{
		Schema:       dbName,
		OracleTables: oracleTables,
	}
	oracleSrcCfg := &datastreampb.OracleSourceConfig{
		IncludeObjects:             &datastreampb.OracleRdbms{OracleSchemas: []*datastreampb.OracleSchema{oracledb}},
		MaxConcurrentBackfillTasks: 50,
	}
	return &datastreampb.SourceConfig_OracleSourceConfig{OracleSourceConfig: oracleSrcCfg}
}

func getPostgreSQLSourceStreamConfig(properties string) (*datastreampb.SourceConfig_PostgresqlSourceConfig, error) {
	params, err := profiles.ParseMap(properties)
	if err != nil {
		return nil, fmt.Errorf("could not parse properties: %v", err)
	}
	var excludeObjects []*datastreampb.PostgresqlSchema
	for _, s := range []string{"information_schema", "postgres", "pg_catalog", "pg_temp_1", "pg_toast", "pg_toast_temp_1"} {
		excludeObjects = append(excludeObjects, &datastreampb.PostgresqlSchema{
			Schema: s,
		})
	}
	replicationSlot, replicationSlotExists := params["replicationSlot"]
	publication, publicationExists := params["publication"]
	if !replicationSlotExists || !publicationExists {
		return nil, fmt.Errorf("replication slot or publication not specified")
	}
	postgresSrcCfg := &datastreampb.PostgresqlSourceConfig{
		ExcludeObjects:             &datastreampb.PostgresqlRdbms{PostgresqlSchemas: excludeObjects},
		ReplicationSlot:            replicationSlot,
		Publication:                publication,
		MaxConcurrentBackfillTasks: 50,
	}
	return &datastreampb.SourceConfig_PostgresqlSourceConfig{PostgresqlSourceConfig: postgresSrcCfg}, nil
}

func getSourceStreamConfig(srcCfg *datastreampb.SourceConfig, sourceProfile profiles.SourceProfile, dbList []profiles.LogicalShard, datastreamCfg DatastreamCfg) error {
	switch sourceProfile.Driver {
	case constants.MYSQL:
		// For MySQL, it supports sharded migrations and batching databases in a physical machine into a single
		//Datastream, so dbList is passed.
		srcCfg.SourceStreamConfig = getMysqlSourceStreamConfig(dbList, datastreamCfg.tableList)
		return nil
	case constants.ORACLE:
		// For Oracle, no sharded migrations or db batching support, so the dbList always contains only one element.
		srcCfg.SourceStreamConfig = getOracleSourceStreamConfig(dbList[0].DbName, datastreamCfg.tableList)
		return nil
	case constants.POSTGRES:
		// For Postgres, tables need to be configured at the schema level, which will require more information List<Dbs> and Map<Schema, List<Tables>>
		// instead of List<Dbs> and List<Tables>. Becuase of this we do not configure postgres datastream at individual table level currently.
		sourceStreamConfig, err := getPostgreSQLSourceStreamConfig(datastreamCfg.Properties)
		if err == nil {
			srcCfg.SourceStreamConfig = sourceStreamConfig
		}
		return err
	default:
		return fmt.Errorf("only MySQL, Oracle and PostgreSQL are supported as source streams")
	}
}

func CreatePubsubNotificationAndLaunchStream(ctx context.Context, sourceProfile profiles.SourceProfile, dbList []profiles.LogicalShard, projectID string, streamingCfg StreamingCfg, conv *internal.Conv) error {
	err := CreatePubsubNotification(ctx, projectID, streamingCfg, streamingCfg.DatastreamCfg, conv)
	if err != nil {
		return err
	}
	return LaunchStream(ctx, sourceProfile, dbList, projectID, streamingCfg.DatastreamCfg)
}

func CreatePubsubNotification(ctx context.Context, projectID string, streamingCfg StreamingCfg, datastreamCfg DatastreamCfg, conv *internal.Conv) error {
	pubsubClient, err := pubsub.NewClient(ctx, projectID)
	if err != nil {
		return fmt.Errorf("pubsub client can not be created: %v", err)
	}
	defer pubsubClient.Close()
	fmt.Println("Created pubsub client...")

	topicObj, err := pubsubClient.CreateTopic(ctx, streamingCfg.PubsubCfg.TopicId)
	if err != nil {
		return fmt.Errorf("pubsub topic could not be created: %v", err)
	}

	_, err = pubsubClient.CreateSubscription(ctx, streamingCfg.PubsubCfg.SubscriptionId, pubsub.SubscriptionConfig{
		Topic:             topicObj,
		AckDeadline:       time.Minute * 10,
		RetentionDuration: time.Hour * 24 * 7,
	})
	if err != nil {
		return fmt.Errorf("pubsub subscription could not be created: %v", err)
	}
	fmt.Printf("Successfully created pubsub topic and subscription")

	//Creating datastream client to fetch the gcs bucket using target profile.
	dsClient, err := datastream.NewClient(ctx)
	if err != nil {
		return fmt.Errorf("datastream client can not be created: %v", err)
	}
	defer dsClient.Close()

	// Fetch the GCS path from the destination connection profile.
	dstProf := fmt.Sprintf("projects/%s/locations/%s/connectionProfiles/%s", projectID, datastreamCfg.DestinationConnectionConfig.Location, datastreamCfg.DestinationConnectionConfig.Name)
	res, err := dsClient.GetConnectionProfile(ctx, &datastreampb.GetConnectionProfileRequest{Name: dstProf})
	if err != nil {
		return fmt.Errorf("could not get connection profiles: %v", err)
	}
	gcsProfile := res.Profile.(*datastreampb.ConnectionProfile_GcsProfile).GcsProfile
	bucketName := gcsProfile.Bucket
	prefix := gcsProfile.RootPath + datastreamCfg.DestinationConnectionConfig.Prefix
	if prefix != "" && prefix[len(prefix)-1] != '/' {
		prefix = prefix + "/"
	}
	prefix = prefix + "data/"
	if prefix[0] == '/' {
		prefix = prefix[1:]
	}

	storageClient, err := storage.NewClient(ctx)
	if err != nil {
		return fmt.Errorf("GCS storage client can not be created: %v", err)
	}
	defer storageClient.Close()

	notification := storage.Notification{
		TopicID:          streamingCfg.PubsubCfg.TopicId,
		TopicProjectID:   projectID,
		PayloadFormat:    storage.JSONPayload,
		ObjectNamePrefix: prefix,
	}

	createdNotification, err := storageClient.Bucket(bucketName).AddNotification(ctx, &notification)
	if err != nil {
		return fmt.Errorf("GCS Notification could not be created: %v", err)
	}
	fmt.Printf("Successfully created pubsub topic, subscription and notification for bucket %s.\n", bucketName)
	streamingCfg.PubsubCfg.NotificationId = createdNotification.ID
	streamingCfg.PubsubCfg.BucketName = bucketName
	storeGeneratedPubsubResources(conv, streamingCfg.PubsubCfg, projectID, streamingCfg.DataShardId)
	return nil
}

func storeGeneratedPubsubResources(conv *internal.Conv, pubsubCfg internal.PubsubCfg, project string, dataShardId string) {
	conv.Audit.StreamingStats.PubsubCfg = pubsubCfg
	if dataShardId != "" {
		var resourceMutex sync.Mutex
		resourceMutex.Lock()
		conv.Audit.StreamingStats.ShardToPubsubIdMap[dataShardId] = pubsubCfg
		resourceMutex.Unlock()
	}
	fmt.Println("\n------------------------------------------\n" +
		"The Pubsub topic: " + pubsubCfg.TopicId + "and the subscription: " + pubsubCfg.SubscriptionId +
		" will have to be manually cleaned up via the UI. Spanner migration tool will not delete them post completion of the migration.")
}

// LaunchStream populates the parameters from the streaming config and triggers a stream on Cloud Datastream.
func LaunchStream(ctx context.Context, sourceProfile profiles.SourceProfile, dbList []profiles.LogicalShard, projectID string, datastreamCfg DatastreamCfg) error {
	fmt.Println("Launching stream ", fmt.Sprintf("projects/%s/locations/%s", projectID, datastreamCfg.StreamLocation))
	dsClient, err := datastream.NewClient(ctx)
	if err != nil {
		return fmt.Errorf("datastream client can not be created: %v", err)
	}
	defer dsClient.Close()
	fmt.Println("Created client...")
	prefix := datastreamCfg.DestinationConnectionConfig.Prefix
	if prefix != "" && prefix[len(prefix)-1] != '/' {
		prefix = prefix + "/"
	}
	prefix = prefix + "data/"

	gcsDstCfg := &datastreampb.GcsDestinationConfig{
		Path:       prefix,
		FileFormat: &datastreampb.GcsDestinationConfig_AvroFileFormat{},
	}
	srcCfg := &datastreampb.SourceConfig{
		SourceConnectionProfile: fmt.Sprintf("projects/%s/locations/%s/connectionProfiles/%s", projectID, datastreamCfg.SourceConnectionConfig.Location, datastreamCfg.SourceConnectionConfig.Name),
	}
	err = getSourceStreamConfig(srcCfg, sourceProfile, dbList, datastreamCfg)
	if err != nil {
		return fmt.Errorf("could not get source stream config: %v", err)
	}

	dstCfg := &datastreampb.DestinationConfig{
		DestinationConnectionProfile: fmt.Sprintf("projects/%s/locations/%s/connectionProfiles/%s", projectID, datastreamCfg.DestinationConnectionConfig.Location, datastreamCfg.DestinationConnectionConfig.Name),
		DestinationStreamConfig:      &datastreampb.DestinationConfig_GcsDestinationConfig{GcsDestinationConfig: gcsDstCfg},
	}
	streamInfo := &datastreampb.Stream{
		DisplayName:       datastreamCfg.StreamDisplayName,
		SourceConfig:      srcCfg,
		DestinationConfig: dstCfg,
		State:             datastreampb.Stream_RUNNING,
		BackfillStrategy:  &datastreampb.Stream_BackfillAll{BackfillAll: &datastreampb.Stream_BackfillAllStrategy{}},
	}
	createStreamRequest := &datastreampb.CreateStreamRequest{
		Parent:   fmt.Sprintf("projects/%s/locations/%s", projectID, datastreamCfg.StreamLocation),
		StreamId: datastreamCfg.StreamId,
		Stream:   streamInfo,
	}

	fmt.Println("Created stream request..")

	dsOp, err := dsClient.CreateStream(ctx, createStreamRequest)
	if err != nil {
		fmt.Printf("cannot create stream: createStreamRequest: %+v\n", createStreamRequest)
		return fmt.Errorf("cannot create stream: %v ", err)
	}

	_, err = dsOp.Wait(ctx)
	if err != nil {
		fmt.Printf("datastream create operation failed: createStreamRequest: %+v\n", createStreamRequest)
		return fmt.Errorf("datastream create operation failed: %v", err)
	}
	fmt.Println("Successfully created stream ", datastreamCfg.StreamId)

	fmt.Print("Setting stream state to RUNNING...")
	streamInfo.Name = fmt.Sprintf("projects/%s/locations/%s/streams/%s", projectID, datastreamCfg.StreamLocation, datastreamCfg.StreamId)
	updateStreamRequest := &datastreampb.UpdateStreamRequest{
		UpdateMask: &fieldmaskpb.FieldMask{Paths: []string{"state"}},
		Stream:     streamInfo,
	}
	upOp, err := dsClient.UpdateStream(ctx, updateStreamRequest)
	if err != nil {
		return fmt.Errorf("could not create update request: %v", err)
	}
	_, err = upOp.Wait(ctx)
	if err != nil {
		return fmt.Errorf("update stream operation failed: %v", err)
	}
	fmt.Println("Done")
	return nil
}

func CleanUpStreamingJobs(ctx context.Context, conv *internal.Conv, projectID, region string) error {
	//create clients
	c, err := dataflow.NewJobsV1Beta3Client(ctx)
	if err != nil {
		return fmt.Errorf("could not create job client: %v", err)
	}
	defer c.Close()
	fmt.Println("Created dataflow job client...")
	dsClient, err := datastream.NewClient(ctx)
	fmt.Println("Created datastream client...")
	if err != nil {
		return fmt.Errorf("datastream client can not be created: %v", err)
	}
	defer dsClient.Close()
	pubsubClient, err := pubsub.NewClient(ctx, projectID)
	if err != nil {
		return fmt.Errorf("pubsub client cannot be created: %v", err)
	}
	defer pubsubClient.Close()
	fmt.Println("Created pubsub client...")

	storageClient, err := storage.NewClient(ctx)
	if err != nil {
		return fmt.Errorf("storage client cannot be created: %v", err)
	}
	defer storageClient.Close()

	//clean up for single instance migrations
	if conv.Audit.StreamingStats.DataflowJobId != "" {
		CleanupDataflowJob(ctx, c, conv.Audit.StreamingStats.DataflowJobId, projectID, region)
	}
	if conv.Audit.StreamingStats.DataStreamName != "" {
		CleanupDatastream(ctx, dsClient, conv.Audit.StreamingStats.DataStreamName, projectID, region)
	}
	if conv.Audit.StreamingStats.PubsubCfg.TopicId != "" && !conv.IsSharded {
		CleanupPubsubResources(ctx, pubsubClient, storageClient, conv.Audit.StreamingStats.PubsubCfg, projectID)
	}
	// clean up jobs for sharded migrations (with error handling)
	for _, resourceDetails := range conv.Audit.StreamingStats.ShardToDataflowInfoMap {
		dfId := resourceDetails.JobId
		err := CleanupDataflowJob(ctx, c, dfId, projectID, region)
		if err != nil {
			fmt.Printf("Cleanup of the dataflow job: %s was unsuccessful, please clean up the job manually", dfId)
		}
	}
	for _, dsName := range conv.Audit.StreamingStats.ShardToDataStreamNameMap {
		err := CleanupDatastream(ctx, dsClient, dsName, projectID, region)
		if err != nil {
			fmt.Printf("Cleanup of the datastream: %s was unsuccessful, please clean up the stream manually", dsName)
		}
	}
	for _, pubsubCfg := range conv.Audit.StreamingStats.ShardToPubsubIdMap {
		CleanupPubsubResources(ctx, pubsubClient, storageClient, pubsubCfg, projectID)
	}
	fmt.Println("Clean up complete")
	return nil
}

func CleanupPubsubResources(ctx context.Context, pubsubClient *pubsub.Client, storageClient *storage.Client, pubsubCfg internal.PubsubCfg, projectID string) {
	subscription := pubsubClient.Subscription(pubsubCfg.SubscriptionId)

	err := subscription.Delete(ctx)
	if err != nil {
		fmt.Printf("Cleanup of the pubsub subscription: %s Failed, please clean up the pubsub subscription manually\n error=%v\n", pubsubCfg.SubscriptionId, err)
	} else {
		fmt.Printf("Successfully deleted subscription: %s\n\n", pubsubCfg.SubscriptionId)
	}

	topic := pubsubClient.Topic(pubsubCfg.TopicId)

	err = topic.Delete(ctx)
	if err != nil {
		fmt.Printf("Cleanup of the pubsub topic: %s Failed, please clean up the pubsub topic manually\n error=%v\n", pubsubCfg.TopicId, err)
	} else {
		fmt.Printf("Successfully deleted topic: %s\n\n", pubsubCfg.TopicId)
	}

	bucket := storageClient.Bucket(pubsubCfg.BucketName)

	if err := bucket.DeleteNotification(ctx, pubsubCfg.NotificationId); err != nil {
		fmt.Printf("Cleanup of GCS pubsub notification: %s failed.\n error=%v\n", pubsubCfg.NotificationId, err)
	} else {
		fmt.Printf("Successfully deleted GCS pubsub notification: %s\n\n", pubsubCfg.NotificationId)
	}
}

func CleanupDatastream(ctx context.Context, client *datastream.Client, dsName string, projectID, region string) error {
	req := &datastreampb.DeleteStreamRequest{
		Name: fmt.Sprintf("projects/%s/locations/%s/streams/%s", projectID, region, dsName),
	}
	_, err := client.DeleteStream(ctx, req)
	if err != nil {
		return fmt.Errorf("error while deleting datastream job: %v", err)
	}
	return nil
}

func CleanupDataflowJob(ctx context.Context, client *dataflow.JobsV1Beta3Client, dataflowJobId string, projectID, region string) error {
	job := &dataflowpb.Job{
		Id:             dataflowJobId,
		ProjectId:      projectID,
		RequestedState: dataflowpb.JobState_JOB_STATE_CANCELLED,
	}

	dfReq := &dataflowpb.UpdateJobRequest{
		ProjectId: projectID,
		JobId:     dataflowJobId,
		Location:  region,
		Job:       job,
	}
	_, err := client.UpdateJob(ctx, dfReq)
	if err != nil {
		fmt.Println(err)
		return fmt.Errorf("error while cancelling dataflow job: %v", err)
	}
	return nil
}

// LaunchDataflowJob populates the parameters from the streaming config and triggers a Dataflow job.
func LaunchDataflowJob(ctx context.Context, targetProfile profiles.TargetProfile, streamingCfg StreamingCfg, conv *internal.Conv) error {
	project, instance, dbName, _ := targetProfile.GetResourceIds(ctx, time.Now(), "", nil)
	dataflowCfg := streamingCfg.DataflowCfg
	datastreamCfg := streamingCfg.DatastreamCfg
	fmt.Println("Launching dataflow job ", dataflowCfg.JobName, " in ", project, "-", dataflowCfg.Location)

	c, err := dataflow.NewFlexTemplatesClient(ctx)
	if err != nil {
		return fmt.Errorf("could not create flex template client: %v", err)
	}
	defer c.Close()
	fmt.Println("Created flex template client...")

	//Creating datastream client to fetch the gcs bucket using target profile.
	dsClient, err := datastream.NewClient(ctx)
	if err != nil {
		return fmt.Errorf("datastream client can not be created: %v", err)
	}
	defer dsClient.Close()

	// Fetch the GCS path from the destination connection profile.
	dstProf := fmt.Sprintf("projects/%s/locations/%s/connectionProfiles/%s", project, datastreamCfg.DestinationConnectionConfig.Location, datastreamCfg.DestinationConnectionConfig.Name)
	res, err := dsClient.GetConnectionProfile(ctx, &datastreampb.GetConnectionProfileRequest{Name: dstProf})
	if err != nil {
		return fmt.Errorf("could not get connection profiles: %v", err)
	}
	gcsProfile := res.Profile.(*datastreampb.ConnectionProfile_GcsProfile).GcsProfile
	inputFilePattern := "gs://" + gcsProfile.Bucket + gcsProfile.RootPath + datastreamCfg.DestinationConnectionConfig.Prefix
	if inputFilePattern[len(inputFilePattern)-1] != '/' {
		inputFilePattern = inputFilePattern + "/"
	}
	fmt.Println("Reading files from datastream destination ", inputFilePattern)
	var dataflowHostProjectId string
	if dataflowCfg.HostProjectId == "" {
		dataflowHostProjectId, _ = utils.GetProject()
	} else {
		dataflowHostProjectId = dataflowCfg.HostProjectId
	}

	dataflowSubnetwork := ""

	// If custom network is not selected, use public IP. Typical for internal testing flow.
	workerIpAddressConfig := dataflowpb.WorkerIPAddressConfiguration_WORKER_IP_PUBLIC

	if dataflowCfg.Network != "" {
		workerIpAddressConfig = dataflowpb.WorkerIPAddressConfiguration_WORKER_IP_PRIVATE
		if dataflowCfg.Subnetwork == "" {
			return fmt.Errorf("if network is specified, subnetwork cannot be empty")
		} else {
			dataflowSubnetwork = fmt.Sprintf("https://www.googleapis.com/compute/v1/projects/%s/regions/%s/subnetworks/%s", dataflowHostProjectId, dataflowCfg.Location, dataflowCfg.Subnetwork)
		}
	}

	if dataflowCfg.MaxWorkers != "" {
		intVal, err := strconv.ParseInt(dataflowCfg.MaxWorkers, 10, 64)
		if err != nil {
			return fmt.Errorf("could not parse MaxWorkers parameter %s, please provide a positive integer as input", dataflowCfg.MaxWorkers)
		}
		maxWorkers = int32(intVal)
		if maxWorkers < MIN_WORKER_LIMIT || maxWorkers > MAX_WORKER_LIMIT {
			return fmt.Errorf("maxWorkers should lie in the range [%d, %d]", MIN_WORKER_LIMIT, MAX_WORKER_LIMIT)
		}
	}
	if dataflowCfg.NumWorkers != "" {
		intVal, err := strconv.ParseInt(dataflowCfg.NumWorkers, 10, 64)
		if err != nil {
			return fmt.Errorf("could not parse NumWorkers parameter %s, please provide a positive integer as input", dataflowCfg.NumWorkers)
		}
		numWorkers = int32(intVal)
		if numWorkers < MIN_WORKER_LIMIT || numWorkers > MAX_WORKER_LIMIT {
			return fmt.Errorf("numWorkers should lie in the range [%d, %d]", MIN_WORKER_LIMIT, MAX_WORKER_LIMIT)
		}
	}
	launchParameters := &dataflowpb.LaunchFlexTemplateParameter{
		JobName:  dataflowCfg.JobName,
		Template: &dataflowpb.LaunchFlexTemplateParameter_ContainerSpecGcsPath{ContainerSpecGcsPath: "gs://dataflow-templates-southamerica-west1/2023-09-12-00_RC00/flex/Cloud_Datastream_to_Spanner"},
		Parameters: map[string]string{
<<<<<<< HEAD
			"inputFilePattern":              inputFilePattern + "data/",
			"streamName":                    fmt.Sprintf("projects/%s/locations/%s/streams/%s", project, datastreamCfg.StreamLocation, datastreamCfg.StreamId),
			"instanceId":                    instance,
			"databaseId":                    dbName,
			"sessionFilePath":               streamingCfg.TmpDir + "session.json",
			"deadLetterQueueDirectory":      inputFilePattern + "dlq",
			"transformationContextFilePath": streamingCfg.TmpDir + "transformationContext.json",
			"gcsPubSubSubscription":         fmt.Sprintf("projects/%s/subscriptions/%s", project, streamingCfg.PubsubCfg.SubscriptionId),
=======
			"inputFilePattern":                inputFilePattern,
			"streamName":                      fmt.Sprintf("projects/%s/locations/%s/streams/%s", project, datastreamCfg.StreamLocation, datastreamCfg.StreamId),
			"instanceId":                      instance,
			"databaseId":                      dbName,
			"sessionFilePath":                 streamingCfg.TmpDir + "session.json",
			"deadLetterQueueDirectory":        inputFilePattern + "dlq",
			"transformationContextFilePath":   streamingCfg.TmpDir + "transformationContext.json",
			"directoryWatchDurationInMinutes": "480", // Setting directory watch timeout to 8 hours
>>>>>>> 1dd72536
		},
		Environment: &dataflowpb.FlexTemplateRuntimeEnvironment{
			MaxWorkers:            maxWorkers,
			NumWorkers:            numWorkers,
			ServiceAccountEmail:   dataflowCfg.ServiceAccountEmail,
			AutoscalingAlgorithm:  2, // 2 corresponds to AUTOSCALING_ALGORITHM_BASIC
			EnableStreamingEngine: true,
			Network:               dataflowCfg.Network,
			Subnetwork:            dataflowSubnetwork,
			IpConfiguration:       workerIpAddressConfig,
		},
	}
	req := &dataflowpb.LaunchFlexTemplateRequest{
		ProjectId:       project,
		LaunchParameter: launchParameters,
		Location:        dataflowCfg.Location,
	}
	fmt.Println("Created flex template request body...")

	respDf, err := c.LaunchFlexTemplate(ctx, req)
	if err != nil {
		fmt.Printf("flexTemplateRequest: %+v\n", req)
		return fmt.Errorf("unable to launch template: %v", err)
	}
	gcloudDfCmd := utils.GetGcloudDataflowCommand(req)
	logger.Log.Debug(fmt.Sprintf("\nEquivalent gCloud command for job %s:\n%s\n\n", req.LaunchParameter.JobName, gcloudDfCmd))
	storeGeneratedResources(conv, datastreamCfg, respDf, gcloudDfCmd, project, streamingCfg.DataShardId)
	return nil
}

func storeGeneratedResources(conv *internal.Conv, datastreamCfg DatastreamCfg, respDf *dataflowpb.LaunchFlexTemplateResponse, gcloudDataflowCmd string, project string, dataShardId string) {
	conv.Audit.StreamingStats.DataStreamName = datastreamCfg.StreamId
	conv.Audit.StreamingStats.DataflowJobId = respDf.Job.Id
	conv.Audit.StreamingStats.DataflowGcloudCmd = gcloudDataflowCmd
	if dataShardId != "" {
		var resourceMutex sync.Mutex
		resourceMutex.Lock()
		conv.Audit.StreamingStats.ShardToDataStreamNameMap[dataShardId] = datastreamCfg.StreamId
		conv.Audit.StreamingStats.ShardToDataflowInfoMap[dataShardId] = internal.ShardedDataflowJobResources{JobId: respDf.Job.Id, GcloudCmd: gcloudDataflowCmd}
		resourceMutex.Unlock()
	}
	fullStreamName := fmt.Sprintf("projects/%s/locations/%s/streams/%s", project, datastreamCfg.StreamLocation, datastreamCfg.StreamId)
	dfJobDetails := fmt.Sprintf("project: %s, location: %s, name: %s, id: %s", project, respDf.Job.Location, respDf.Job.Name, respDf.Job.Id)
	fmt.Println("\n------------------------------------------\n" +
		"The Datastream job: " + fullStreamName + "and the Dataflow job: " + dfJobDetails +
		" will have to be manually cleaned up via the UI. Spanner migration tool will not delete them post completion of the migration.")
}

func getStreamingConfig(sourceProfile profiles.SourceProfile, targetProfile profiles.TargetProfile, tableList []string) (StreamingCfg, error) {
	switch sourceProfile.Conn.Ty {
	case profiles.SourceProfileConnectionTypeMySQL:
		return ReadStreamingConfig(sourceProfile.Conn.Mysql.StreamingConfig, targetProfile.Conn.Sp.Dbname, tableList)
	case profiles.SourceProfileConnectionTypeOracle:
		return ReadStreamingConfig(sourceProfile.Conn.Oracle.StreamingConfig, targetProfile.Conn.Sp.Dbname, tableList)
	case profiles.SourceProfileConnectionTypePostgreSQL:
		return ReadStreamingConfig(sourceProfile.Conn.Pg.StreamingConfig, targetProfile.Conn.Sp.Dbname, tableList)
	default:
		return StreamingCfg{}, fmt.Errorf("only MySQL, Oracle and PostgreSQL are supported as source streams")
	}
}

func CreateStreamingConfig(pl profiles.DataShard) StreamingCfg {
	//create dataflowcfg from pl receiver object
	inputDataflowConfig := pl.DataflowConfig
	dataflowCfg := DataflowCfg{Location: inputDataflowConfig.Location,
		Network:             inputDataflowConfig.Network,
		HostProjectId:       inputDataflowConfig.HostProjectId,
		Subnetwork:          inputDataflowConfig.Subnetwork,
		MaxWorkers:          inputDataflowConfig.MaxWorkers,
		NumWorkers:          inputDataflowConfig.NumWorkers,
		ServiceAccountEmail: inputDataflowConfig.ServiceAccountEmail,
	}
	//create src and dst datastream from pl receiver object
	datastreamCfg := DatastreamCfg{StreamLocation: pl.StreamLocation}
	//set src connection profile
	inputSrcConnProfile := pl.SrcConnectionProfile
	srcConnCfg := SrcConnCfg{Location: inputSrcConnProfile.Location, Name: inputSrcConnProfile.Name}
	datastreamCfg.SourceConnectionConfig = srcConnCfg
	//set dst connection profile
	inputDstConnProfile := pl.DstConnectionProfile
	dstConnCfg := DstConnCfg{Name: inputDstConnProfile.Name, Location: inputDstConnProfile.Location}
	datastreamCfg.DestinationConnectionConfig = dstConnCfg
	//create the streamingCfg object
	streamingCfg := StreamingCfg{DataflowCfg: dataflowCfg, DatastreamCfg: datastreamCfg, TmpDir: pl.TmpDir, DataShardId: pl.DataShardId}
	return streamingCfg
}

func StartDatastream(ctx context.Context, sourceProfile profiles.SourceProfile, targetProfile profiles.TargetProfile, tableList []string, conv *internal.Conv) (StreamingCfg, error) {
	streamingCfg, err := getStreamingConfig(sourceProfile, targetProfile, tableList)
	if err != nil {
		return streamingCfg, fmt.Errorf("error reading streaming config: %v", err)
	}
	driver := sourceProfile.Driver
	var dbList []profiles.LogicalShard
	switch driver {
	case constants.MYSQL:
		dbList = append(dbList, profiles.LogicalShard{DbName: sourceProfile.Conn.Mysql.Db})
	case constants.ORACLE:
		dbList = append(dbList, profiles.LogicalShard{DbName: sourceProfile.Conn.Oracle.User})
	case constants.POSTGRES:
		dbList = append(dbList, profiles.LogicalShard{DbName: streamingCfg.DatastreamCfg.Properties})
	}
	err = CreatePubsubNotificationAndLaunchStream(ctx, sourceProfile, dbList, targetProfile.Conn.Sp.Project, streamingCfg, conv)
	if err != nil {
		return streamingCfg, fmt.Errorf("error launching stream: %v", err)
	}
	return streamingCfg, nil
}

func StartDataflow(ctx context.Context, targetProfile profiles.TargetProfile, streamingCfg StreamingCfg, conv *internal.Conv) error {

	convJSON, err := json.MarshalIndent(conv, "", " ")
	if err != nil {
		return fmt.Errorf("can't encode session state to JSON: %v", err)
	}
	err = utils.WriteToGCS(streamingCfg.TmpDir, "session.json", string(convJSON))
	if err != nil {
		return fmt.Errorf("error while writing to GCS: %v", err)
	}
	transformationContextMap := map[string]interface{}{
		"SchemaToShardId": streamingCfg.DataflowCfg.DbNameToShardIdMap,
	}
	transformationContext, err := json.Marshal(transformationContextMap)
	if err != nil {
		return fmt.Errorf("failed to compute transformation context: %s", err.Error())
	}
	err = utils.WriteToGCS(streamingCfg.TmpDir, "transformationContext.json", string(transformationContext))
	if err != nil {
		return fmt.Errorf("error while writing to GCS: %v", err)
	}
	err = LaunchDataflowJob(ctx, targetProfile, streamingCfg, conv)
	if err != nil {
		return fmt.Errorf("error launching dataflow: %v", err)
	}
	return nil
}<|MERGE_RESOLUTION|>--- conflicted
+++ resolved
@@ -658,7 +658,6 @@
 		JobName:  dataflowCfg.JobName,
 		Template: &dataflowpb.LaunchFlexTemplateParameter_ContainerSpecGcsPath{ContainerSpecGcsPath: "gs://dataflow-templates-southamerica-west1/2023-09-12-00_RC00/flex/Cloud_Datastream_to_Spanner"},
 		Parameters: map[string]string{
-<<<<<<< HEAD
 			"inputFilePattern":              inputFilePattern + "data/",
 			"streamName":                    fmt.Sprintf("projects/%s/locations/%s/streams/%s", project, datastreamCfg.StreamLocation, datastreamCfg.StreamId),
 			"instanceId":                    instance,
@@ -667,16 +666,6 @@
 			"deadLetterQueueDirectory":      inputFilePattern + "dlq",
 			"transformationContextFilePath": streamingCfg.TmpDir + "transformationContext.json",
 			"gcsPubSubSubscription":         fmt.Sprintf("projects/%s/subscriptions/%s", project, streamingCfg.PubsubCfg.SubscriptionId),
-=======
-			"inputFilePattern":                inputFilePattern,
-			"streamName":                      fmt.Sprintf("projects/%s/locations/%s/streams/%s", project, datastreamCfg.StreamLocation, datastreamCfg.StreamId),
-			"instanceId":                      instance,
-			"databaseId":                      dbName,
-			"sessionFilePath":                 streamingCfg.TmpDir + "session.json",
-			"deadLetterQueueDirectory":        inputFilePattern + "dlq",
-			"transformationContextFilePath":   streamingCfg.TmpDir + "transformationContext.json",
-			"directoryWatchDurationInMinutes": "480", // Setting directory watch timeout to 8 hours
->>>>>>> 1dd72536
 		},
 		Environment: &dataflowpb.FlexTemplateRuntimeEnvironment{
 			MaxWorkers:            maxWorkers,

// Copyright 2022 Google LLC
//
// Licensed under the Apache License, Version 2.0 (the "License");
// you may not use this file except in compliance with the License.
// You may obtain a copy of the License at
//
//	http://www.apache.org/licenses/LICENSE-2.0
//
// Unless required by applicable law or agreed to in writing, software
// distributed under the License is distributed on an "AS IS" BASIS,
// WITHOUT WARRANTIES OR CONDITIONS OF ANY KIND, either express or implied.
// See the License for the specific language governing permissions and
// limitations under the License.
package streaming

import (
	"context"
	"encoding/json"
	"fmt"
	"io/ioutil"
	"strings"
	"sync"
	"time"

	dataflow "cloud.google.com/go/dataflow/apiv1beta3"
	datastream "cloud.google.com/go/datastream/apiv1"
	"cloud.google.com/go/storage"
	datastreampb "google.golang.org/genproto/googleapis/cloud/datastream/v1"
	dataflowpb "google.golang.org/genproto/googleapis/dataflow/v1beta3"
	fieldmaskpb "google.golang.org/protobuf/types/known/fieldmaskpb"

	"github.com/cloudspannerecosystem/harbourbridge/common/constants"
	"github.com/cloudspannerecosystem/harbourbridge/common/utils"
	"github.com/cloudspannerecosystem/harbourbridge/internal"
	"github.com/cloudspannerecosystem/harbourbridge/profiles"
)

const (
	maxWorkers int32 = 50
)

type SrcConnCfg struct {
	Name     string
	Location string
}

type DstConnCfg struct {
	Name     string
	Location string
	Prefix   string
}

type DatastreamCfg struct {
	StreamId                    string
	StreamLocation              string
	StreamDisplayName           string
	SourceConnectionConfig      SrcConnCfg
	DestinationConnectionConfig DstConnCfg
	Properties                  string
}

type DataflowCfg struct {
	JobName       string
	Location      string
	HostProjectId string
	Network       string
	Subnetwork    string
}

type StreamingCfg struct {
	DatastreamCfg DatastreamCfg
	DataflowCfg   DataflowCfg
	TmpDir        string
	DataShardId string
}

// VerifyAndUpdateCfg checks the fields and errors out if certain fields are empty.
// It then auto-populates certain empty fields like StreamId and Dataflow JobName.
func VerifyAndUpdateCfg(streamingCfg *StreamingCfg, dbName string) error {
	dsCfg := streamingCfg.DatastreamCfg
	if dsCfg.StreamLocation == "" {
		return fmt.Errorf("please specify DatastreamCfg.StreamLocation in the streaming config")
	}
	srcCfg := dsCfg.SourceConnectionConfig
	if srcCfg.Name == "" || srcCfg.Location == "" {
		return fmt.Errorf("please specify Name and Location under DatastreamCfg.SourceConnectionConfig in the streaming config")
	}
	dstCfg := dsCfg.DestinationConnectionConfig
	if dstCfg.Name == "" || dstCfg.Location == "" {
		return fmt.Errorf("please specify Name and Location under DatastreamCfg.DestinationConnectionConfig in the streaming config")
	}

	dfCfg := streamingCfg.DataflowCfg
	if dfCfg.Location == "" {
		return fmt.Errorf("please specify the Location under DataflowCfg in the streaming config")
	}

	// If both ID and Display name are empty, generate a new one for both.
	// If either is present, assign it to the other one.
	if dsCfg.StreamId == "" && dsCfg.StreamDisplayName == "" {
		// TODO: Update names to have more info like dbname.
		streamId, err := utils.GenerateName("hb-stream-" + dbName)
		streamId = strings.Replace(streamId, "_", "-", -1)
		if err != nil {
			return fmt.Errorf("error generating stream name: %v", err)
		}
		streamingCfg.DatastreamCfg.StreamId = streamId
		streamingCfg.DatastreamCfg.StreamDisplayName = streamId
	} else if dsCfg.StreamId == "" {
		streamingCfg.DatastreamCfg.StreamId = streamingCfg.DatastreamCfg.StreamDisplayName
	} else if dsCfg.StreamDisplayName == "" {
		streamingCfg.DatastreamCfg.StreamDisplayName = streamingCfg.DatastreamCfg.StreamId
	}

	if dfCfg.JobName == "" {
		// Update names to have more info like dbname.
		jobName, err := utils.GenerateName("hb-dataflow-" + dbName)
		jobName = strings.Replace(jobName, "_", "-", -1)
		if err != nil {
			return fmt.Errorf("error generating stream name: %v", err)
		}
		streamingCfg.DataflowCfg.JobName = jobName
	}

	filePath := streamingCfg.TmpDir
	u, err := utils.ParseGCSFilePath(filePath)
	if err != nil {
		return fmt.Errorf("parseFilePath: unable to parse file path: %v", err)
	}
	// We update the TmpDir in case any '/' were added in ParseGCSFilePath().
	streamingCfg.TmpDir = u.String()
	bucketName := u.Host
	ctx := context.Background()
	client, err := storage.NewClient(ctx)
	if err != nil {
		return fmt.Errorf("failed to create GCS client")
	}
	defer client.Close()
	bucket := client.Bucket(bucketName)
	_, err = bucket.Attrs(ctx)
	if err != nil {
		return fmt.Errorf("bucket %s does not exist", bucketName)
	}
	return nil
}

// ReadStreamingConfig reads the file and unmarshalls it into the StreamingCfg struct.
func ReadStreamingConfig(file, dbName string) (StreamingCfg, error) {
	streamingCfg := StreamingCfg{}
	cfgFile, err := ioutil.ReadFile(file)
	if err != nil {
		return streamingCfg, fmt.Errorf("can't read streaming config file due to: %v", err)
	}
	err = json.Unmarshal(cfgFile, &streamingCfg)
	if err != nil {
		return streamingCfg, fmt.Errorf("unable to unmarshall json due to: %v", err)
	}
	err = VerifyAndUpdateCfg(&streamingCfg, dbName)
	if err != nil {
		return streamingCfg, fmt.Errorf("streaming config is incomplete: %v", err)
	}
	return streamingCfg, nil
}

func getMysqlSourceStreamConfig(dbList []profiles.LogicalShard) *datastreampb.SourceConfig_MysqlSourceConfig {
	includeDbList := []*datastreampb.MysqlDatabase{}
	for _, db := range dbList {
		//create include db object
		includeDb := &datastreampb.MysqlDatabase{
			Database: db.DbName,
		}
		includeDbList = append(includeDbList, includeDb)
	}
	//TODO: Clean up fmt.Printf logs and replace them with zap logger.
	fmt.Printf("Include DB List for datastream: %+v\n", includeDbList)
	mysqlSrcCfg := &datastreampb.MysqlSourceConfig{
		IncludeObjects: &datastreampb.MysqlRdbms{MysqlDatabases: includeDbList},
	}
	return &datastreampb.SourceConfig_MysqlSourceConfig{MysqlSourceConfig: mysqlSrcCfg}
}

func getOracleSourceStreamConfig(dbName string) *datastreampb.SourceConfig_OracleSourceConfig {
	oracledb := &datastreampb.OracleSchema{
		Schema: dbName,
	}
	oracleSrcCfg := &datastreampb.OracleSourceConfig{
		IncludeObjects: &datastreampb.OracleRdbms{OracleSchemas: []*datastreampb.OracleSchema{oracledb}},
	}
	return &datastreampb.SourceConfig_OracleSourceConfig{OracleSourceConfig: oracleSrcCfg}
}

func getPostgreSQLSourceStreamConfig(properties string) (*datastreampb.SourceConfig_PostgresqlSourceConfig, error) {
	params, err := profiles.ParseMap(properties)
	if err != nil {
		return nil, fmt.Errorf("could not parse properties: %v", err)
	}
	var excludeObjects []*datastreampb.PostgresqlSchema
	for _, s := range []string{"information_schema", "postgres", "pg_catalog", "pg_temp_1", "pg_toast", "pg_toast_temp_1"} {
		excludeObjects = append(excludeObjects, &datastreampb.PostgresqlSchema{
			Schema: s,
		})
	}
	replicationSlot, replicationSlotExists := params["replicationSlot"]
	publication, publicationExists := params["publication"]
	if !replicationSlotExists || !publicationExists {
		return nil, fmt.Errorf("replication slot or publication not specified")
	}
	postgresSrcCfg := &datastreampb.PostgresqlSourceConfig{
		ExcludeObjects:  &datastreampb.PostgresqlRdbms{PostgresqlSchemas: excludeObjects},
		ReplicationSlot: replicationSlot,
		Publication:     publication,
	}
	return &datastreampb.SourceConfig_PostgresqlSourceConfig{PostgresqlSourceConfig: postgresSrcCfg}, nil
}

func getSourceStreamConfig(srcCfg *datastreampb.SourceConfig, driver string, dbList []profiles.LogicalShard, datastreamCfg DatastreamCfg) error {
	switch driver {
	case constants.MYSQL:
		srcCfg.SourceStreamConfig = getMysqlSourceStreamConfig(dbList)
		return nil
	case constants.ORACLE:
		// For Oracle, the User name denotes the name of the schema while the dbName parameter has the SID.
		srcCfg.SourceStreamConfig = getOracleSourceStreamConfig(dbList[0].DbName)
		return nil
	case constants.POSTGRES:
		sourceStreamConfig, err := getPostgreSQLSourceStreamConfig(datastreamCfg.Properties)
		if err == nil {
			srcCfg.SourceStreamConfig = sourceStreamConfig
		}
		return err
	default:
		return fmt.Errorf("only MySQL, Oracle and PostgreSQL are supported as source streams")
	}
}

// LaunchStream populates the parameters from the streaming config and triggers a stream on Cloud Datastream.
func LaunchStream(ctx context.Context, driver string, dbList []profiles.LogicalShard, projectID string, datastreamCfg DatastreamCfg) error {
	fmt.Println("Launching stream ", fmt.Sprintf("projects/%s/locations/%s", projectID, datastreamCfg.StreamLocation))
	dsClient, err := datastream.NewClient(ctx)
	if err != nil {
		return fmt.Errorf("datastream client can not be created: %v", err)
	}
	defer dsClient.Close()
	fmt.Println("Created client...")

	gcsDstCfg := &datastreampb.GcsDestinationConfig{
		Path:       datastreamCfg.DestinationConnectionConfig.Prefix,
		FileFormat: &datastreampb.GcsDestinationConfig_AvroFileFormat{},
	}
	srcCfg := &datastreampb.SourceConfig{
		SourceConnectionProfile: fmt.Sprintf("projects/%s/locations/%s/connectionProfiles/%s", projectID, datastreamCfg.SourceConnectionConfig.Location, datastreamCfg.SourceConnectionConfig.Name),
	}
	err = getSourceStreamConfig(srcCfg, driver, dbList, datastreamCfg)
	if err != nil {
		return fmt.Errorf("could not get source stream config: %v", err)
	}

	dstCfg := &datastreampb.DestinationConfig{
		DestinationConnectionProfile: fmt.Sprintf("projects/%s/locations/%s/connectionProfiles/%s", projectID, datastreamCfg.DestinationConnectionConfig.Location, datastreamCfg.DestinationConnectionConfig.Name),
		DestinationStreamConfig:      &datastreampb.DestinationConfig_GcsDestinationConfig{GcsDestinationConfig: gcsDstCfg},
	}
	streamInfo := &datastreampb.Stream{
		DisplayName:       datastreamCfg.StreamDisplayName,
		SourceConfig:      srcCfg,
		DestinationConfig: dstCfg,
		State:             datastreampb.Stream_RUNNING,
		BackfillStrategy:  &datastreampb.Stream_BackfillAll{BackfillAll: &datastreampb.Stream_BackfillAllStrategy{}},
	}
	createStreamRequest := &datastreampb.CreateStreamRequest{
		Parent:   fmt.Sprintf("projects/%s/locations/%s", projectID, datastreamCfg.StreamLocation),
		StreamId: datastreamCfg.StreamId,
		Stream:   streamInfo,
	}

	fmt.Println("Created stream request..")

	dsOp, err := dsClient.CreateStream(ctx, createStreamRequest)
	if err != nil {
		fmt.Printf("cannot create stream: createStreamRequest: %+v\n", createStreamRequest)
		return fmt.Errorf("cannot create stream: %v ", err)
	}

	_, err = dsOp.Wait(ctx)
	if err != nil {
		fmt.Printf("datastream create operation failed: createStreamRequest: %+v\n", createStreamRequest)
		return fmt.Errorf("datastream create operation failed: %v", err)
	}
	fmt.Println("Successfully created stream ", datastreamCfg.StreamId)

	fmt.Print("Setting stream state to RUNNING...")
	streamInfo.Name = fmt.Sprintf("projects/%s/locations/%s/streams/%s", projectID, datastreamCfg.StreamLocation, datastreamCfg.StreamId)
	updateStreamRequest := &datastreampb.UpdateStreamRequest{
		UpdateMask: &fieldmaskpb.FieldMask{Paths: []string{"state"}},
		Stream:     streamInfo,
	}
	upOp, err := dsClient.UpdateStream(ctx, updateStreamRequest)
	if err != nil {
		return fmt.Errorf("could not create update request: %v", err)
	}
	_, err = upOp.Wait(ctx)
	if err != nil {
		return fmt.Errorf("update stream operation failed: %v", err)
	}
	fmt.Println("Done")
	return nil
}

func CleanUpStreamingJobs(ctx context.Context, conv *internal.Conv, projectID, region string) error {
	//create clients
	c, err := dataflow.NewJobsV1Beta3Client(ctx)
	if err != nil {
		return fmt.Errorf("could not create job client: %v", err)
	}
	defer c.Close()
	fmt.Println("Created dataflow job client...")
	dsClient, err := datastream.NewClient(ctx)
	fmt.Println("Created datastream client...")
	if err != nil {
		return fmt.Errorf("datastream client can not be created: %v", err)
	}
	defer dsClient.Close()

	//clean up for single instance migrations
	if conv.Audit.StreamingStats.DataflowJobId != "" {
		CleanupDataflowJob(ctx, c, conv.Audit.StreamingStats.DataflowJobId, projectID, region)
	}
	if conv.Audit.StreamingStats.DataStreamName != "" {
		CleanupDatastream(ctx, dsClient, conv.Audit.StreamingStats.DataStreamName, projectID, region)
	}
	// clean up jobs for sharded migrations (with error handling)
	for _, dfId := range conv.Audit.StreamingStats.ShardToDataflowJobMap {
		err := CleanupDataflowJob(ctx, c, dfId, projectID, region)
		if err != nil {
			fmt.Printf("Cleanup of the dataflow job: %s was unsuccessful, please clean up the job manually", dfId)
		}
	}
	for _, dsName := range conv.Audit.StreamingStats.ShardToDataStreamNameMap {
		err := CleanupDatastream(ctx, dsClient, dsName, projectID, region)
		if err != nil {
			fmt.Printf("Cleanup of the datastream: %s was unsuccessful, please clean up the stream manually", dsName)
		}
	}
	fmt.Println("Clean up complete")
	return nil
}

func CleanupDatastream(ctx context.Context, client *datastream.Client, dsName string, projectID, region string) error {
	req := &datastreampb.DeleteStreamRequest{
		Name: fmt.Sprintf("projects/%s/locations/%s/streams/%s", projectID, region, dsName),
	}
	_, err := client.DeleteStream(ctx, req)
	if err != nil {
		return fmt.Errorf("error while deleting datastream job: %v", err)
	}
	return nil
}

func CleanupDataflowJob(ctx context.Context, client *dataflow.JobsV1Beta3Client, dataflowJobId string, projectID, region string) error {
	job := &dataflowpb.Job{
		Id:             dataflowJobId,
		ProjectId:      projectID,
		RequestedState: dataflowpb.JobState_JOB_STATE_CANCELLED,
	}

	dfReq := &dataflowpb.UpdateJobRequest{
		ProjectId: projectID,
		JobId:     dataflowJobId,
		Location:  region,
		Job:       job,
	}
	_, err := client.UpdateJob(ctx, dfReq)
	if err != nil {
		fmt.Println(err)
		return fmt.Errorf("error while cancelling dataflow job: %v", err)
	}
	return nil
}

// LaunchDataflowJob populates the parameters from the streaming config and triggers a Dataflow job.
func LaunchDataflowJob(ctx context.Context, targetProfile profiles.TargetProfile, streamingCfg StreamingCfg, conv *internal.Conv) error {
	project, instance, dbName, _ := targetProfile.GetResourceIds(ctx, time.Now(), "", nil)
	dataflowCfg := streamingCfg.DataflowCfg
	datastreamCfg := streamingCfg.DatastreamCfg
	fmt.Println("Launching dataflow job ", dataflowCfg.JobName, " in ", project, "-", dataflowCfg.Location)

	c, err := dataflow.NewFlexTemplatesClient(ctx)
	if err != nil {
		return fmt.Errorf("could not create flex template client: %v", err)
	}
	defer c.Close()
	fmt.Println("Created flex template client...")

	//Creating datastream client to fetch the gcs bucket using target profile.
	dsClient, err := datastream.NewClient(ctx)
	if err != nil {
		return fmt.Errorf("datastream client can not be created: %v", err)
	}
	defer dsClient.Close()

	// Fetch the GCS path from the destination connection profile.
	dstProf := fmt.Sprintf("projects/%s/locations/%s/connectionProfiles/%s", project, datastreamCfg.DestinationConnectionConfig.Location, datastreamCfg.DestinationConnectionConfig.Name)
	res, err := dsClient.GetConnectionProfile(ctx, &datastreampb.GetConnectionProfileRequest{Name: dstProf})
	if err != nil {
		return fmt.Errorf("could not get connection profiles: %v", err)
	}
	gcsProfile := res.Profile.(*datastreampb.ConnectionProfile_GcsProfile).GcsProfile
	inputFilePattern := "gs://" + gcsProfile.Bucket + gcsProfile.RootPath + datastreamCfg.DestinationConnectionConfig.Prefix
	if inputFilePattern[len(inputFilePattern)-1] != '/' {
		inputFilePattern = inputFilePattern + "/"
	}
	fmt.Println("Reading files from datastream destination ", inputFilePattern)
	var dataflowHostProjectId string
	if dataflowCfg.HostProjectId == "" {
		dataflowHostProjectId, _ = utils.GetProject()
	} else {
		dataflowHostProjectId = dataflowCfg.HostProjectId
	}
	dataflowSubnetwork := ""
	if dataflowCfg.Network != "" {
		if dataflowCfg.Subnetwork == "" {
			return fmt.Errorf("if network is specified, subnetwork cannot be empty")
		} else {
			dataflowSubnetwork = fmt.Sprintf("https://www.googleapis.com/compute/v1/projects/%s/regions/%s/subnetworks/%s", dataflowHostProjectId, dataflowCfg.Location, dataflowCfg.Subnetwork)
		}
	}

	launchParameters := createLaunchParameters(dataflowCfg, inputFilePattern, project, datastreamCfg, instance, dbName, streamingCfg, dataflowSubnetwork)

	req := &dataflowpb.LaunchFlexTemplateRequest{
		ProjectId:       project,
		LaunchParameter: launchParameters,
		Location:        dataflowCfg.Location,
	}
	fmt.Println("Created flex template request body...")

	respDf, err := c.LaunchFlexTemplate(ctx, req)
	if err != nil {
		fmt.Printf("flexTemplateRequest: %+v\n", req)
		return fmt.Errorf("unable to launch template: %v", err)
	}
<<<<<<< HEAD
	printDataflowJob(conv, datastreamCfg, respDf, project, streamingCfg.DataShardId)
	return nil
}

func printDataflowJob(conv *internal.Conv, datastreamCfg DatastreamCfg, respDf *dataflowpb.LaunchFlexTemplateResponse, project string, dataShardId string) {
=======
	storeGeneratedResources(conv, datastreamCfg, respDf, project, streamingCfg.DataShardId)
	return nil
}

func storeGeneratedResources(conv *internal.Conv, datastreamCfg DatastreamCfg, respDf *dataflowpb.LaunchFlexTemplateResponse, project string, dataShardId string) {
>>>>>>> de39c964
	conv.Audit.StreamingStats.DataStreamName = datastreamCfg.StreamId
	conv.Audit.StreamingStats.DataflowJobId = respDf.Job.Id
	if dataShardId != "" {
		var resourceMutex sync.Mutex
		resourceMutex.Lock()
		conv.Audit.StreamingStats.ShardToDataStreamNameMap[dataShardId] = datastreamCfg.StreamId
		conv.Audit.StreamingStats.ShardToDataflowJobMap[dataShardId] = respDf.Job.Id
		resourceMutex.Unlock()
	}
	fullStreamName := fmt.Sprintf("projects/%s/locations/%s/streams/%s", project, datastreamCfg.StreamLocation, datastreamCfg.StreamId)
	dfJobDetails := fmt.Sprintf("project: %s, location: %s, name: %s, id: %s", project, respDf.Job.Location, respDf.Job.Name, respDf.Job.Id)
	fmt.Println("\n------------------------------------------\n" +
		"The Datastream job: " + fullStreamName + "and the Dataflow job: " + dfJobDetails +
		" will have to be manually cleaned up via the UI. HarbourBridge will not delete them post completion of the migration.")
}

func createLaunchParameters(dataflowCfg DataflowCfg, inputFilePattern string, project string, datastreamCfg DatastreamCfg, instance string, dbName string, streamingCfg StreamingCfg, dataflowSubnetwork string) *dataflowpb.LaunchFlexTemplateParameter {
	return &dataflowpb.LaunchFlexTemplateParameter{
		JobName:  dataflowCfg.JobName,
		Template: &dataflowpb.LaunchFlexTemplateParameter_ContainerSpecGcsPath{ContainerSpecGcsPath: "gs://dataflow-templates-southamerica-west1/2023-03-07-00_RC00/flex/Cloud_Datastream_to_Spanner"},
		Parameters: map[string]string{
			"inputFilePattern":         inputFilePattern,
			"streamName":               fmt.Sprintf("projects/%s/locations/%s/streams/%s", project, datastreamCfg.StreamLocation, datastreamCfg.StreamId),
			"instanceId":               instance,
			"databaseId":               dbName,
			"sessionFilePath":          streamingCfg.TmpDir + "session.json",
			"deadLetterQueueDirectory": inputFilePattern + "dlq",
		},
		Environment: &dataflowpb.FlexTemplateRuntimeEnvironment{
			MaxWorkers:            maxWorkers,
			AutoscalingAlgorithm:  2, // 2 corresponds to AUTOSCALING_ALGORITHM_BASIC
			EnableStreamingEngine: true,
			Network:               dataflowCfg.Network,
			Subnetwork:            dataflowSubnetwork,
		},
	}
}

func getStreamingConfig(sourceProfile profiles.SourceProfile, targetProfile profiles.TargetProfile) (StreamingCfg, error) {
	switch sourceProfile.Conn.Ty {
	case profiles.SourceProfileConnectionTypeMySQL:
		return ReadStreamingConfig(sourceProfile.Conn.Mysql.StreamingConfig, targetProfile.Conn.Sp.Dbname)
	case profiles.SourceProfileConnectionTypeOracle:
		return ReadStreamingConfig(sourceProfile.Conn.Oracle.StreamingConfig, targetProfile.Conn.Sp.Dbname)
	case profiles.SourceProfileConnectionTypePostgreSQL:
		return ReadStreamingConfig(sourceProfile.Conn.Pg.StreamingConfig, targetProfile.Conn.Sp.Dbname)
	default:
		return StreamingCfg{}, fmt.Errorf("only MySQL, Oracle and PostgreSQL are supported as source streams")
	}
}

func CreateStreamingConfig(pl profiles.DataShard) StreamingCfg {
	//create dataflowcfg from pl receiver object
	inputDataflowConfig := pl.DataflowConfig
	dataflowCfg := DataflowCfg{Location: inputDataflowConfig.Location,
		Network:       inputDataflowConfig.Network,
		HostProjectId: inputDataflowConfig.HostProjectId,
		Subnetwork:    inputDataflowConfig.Subnetwork}
	//create src and dst datastream from pl receiver object
	datastreamCfg := DatastreamCfg{StreamLocation: pl.StreamLocation} 
	//set src connection profile
	inputSrcConnProfile := pl.SrcConnectionProfile
	srcConnCfg := SrcConnCfg{Location: inputSrcConnProfile.Location, Name: inputSrcConnProfile.Name}
	datastreamCfg.SourceConnectionConfig = srcConnCfg
	//set dst connection profile
	inputDstConnProfile := pl.DstConnectionProfile
	dstConnCfg := DstConnCfg{Name: inputDstConnProfile.Name, Location: inputDstConnProfile.Location}
	datastreamCfg.DestinationConnectionConfig = dstConnCfg
	//create the streamingCfg object
	streamingCfg := StreamingCfg{DataflowCfg: dataflowCfg, DatastreamCfg: datastreamCfg, TmpDir: pl.TmpDir, DataShardId: pl.DataShardId}
	return streamingCfg
}

func StartDatastream(ctx context.Context, sourceProfile profiles.SourceProfile, targetProfile profiles.TargetProfile) (StreamingCfg, error) {
	streamingCfg, err := getStreamingConfig(sourceProfile, targetProfile)
	if err != nil {
		return streamingCfg, fmt.Errorf("error reading streaming config: %v", err)
	}
	driver := sourceProfile.Driver
	var dbList []profiles.LogicalShard
	switch driver {
	case constants.MYSQL:
		dbList = append(dbList, profiles.LogicalShard{DbName: sourceProfile.Conn.Mysql.Db})
	case constants.ORACLE:
		dbList = append(dbList, profiles.LogicalShard{DbName: sourceProfile.Conn.Oracle.User})
	case constants.POSTGRES:
		dbList = append(dbList, profiles.LogicalShard{DbName: streamingCfg.DatastreamCfg.Properties})
	}
	err = LaunchStream(ctx, driver, dbList, targetProfile.Conn.Sp.Project, streamingCfg.DatastreamCfg)
	if err != nil {
		return streamingCfg, fmt.Errorf("error launching stream: %v", err)
	}
	return streamingCfg, nil
}

func StartDataflow(ctx context.Context, targetProfile profiles.TargetProfile, streamingCfg StreamingCfg, conv *internal.Conv) error {

	convJSON, err := json.MarshalIndent(conv, "", " ")
	if err != nil {
		return fmt.Errorf("can't encode session state to JSON: %v", err)
	}
	err = utils.WriteToGCS(streamingCfg.TmpDir, "session.json", string(convJSON))
	if err != nil {
		return fmt.Errorf("error while writing to GCS: %v", err)
	}
	err = LaunchDataflowJob(ctx, targetProfile, streamingCfg, conv)
	if err != nil {
		return fmt.Errorf("error launching dataflow: %v", err)
	}
	return nil
}<|MERGE_RESOLUTION|>--- conflicted
+++ resolved
@@ -71,7 +71,7 @@
 	DatastreamCfg DatastreamCfg
 	DataflowCfg   DataflowCfg
 	TmpDir        string
-	DataShardId string
+	DataShardId   string
 }
 
 // VerifyAndUpdateCfg checks the fields and errors out if certain fields are empty.
@@ -438,19 +438,11 @@
 		fmt.Printf("flexTemplateRequest: %+v\n", req)
 		return fmt.Errorf("unable to launch template: %v", err)
 	}
-<<<<<<< HEAD
-	printDataflowJob(conv, datastreamCfg, respDf, project, streamingCfg.DataShardId)
-	return nil
-}
-
-func printDataflowJob(conv *internal.Conv, datastreamCfg DatastreamCfg, respDf *dataflowpb.LaunchFlexTemplateResponse, project string, dataShardId string) {
-=======
 	storeGeneratedResources(conv, datastreamCfg, respDf, project, streamingCfg.DataShardId)
 	return nil
 }
 
 func storeGeneratedResources(conv *internal.Conv, datastreamCfg DatastreamCfg, respDf *dataflowpb.LaunchFlexTemplateResponse, project string, dataShardId string) {
->>>>>>> de39c964
 	conv.Audit.StreamingStats.DataStreamName = datastreamCfg.StreamId
 	conv.Audit.StreamingStats.DataflowJobId = respDf.Job.Id
 	if dataShardId != "" {
@@ -510,7 +502,7 @@
 		HostProjectId: inputDataflowConfig.HostProjectId,
 		Subnetwork:    inputDataflowConfig.Subnetwork}
 	//create src and dst datastream from pl receiver object
-	datastreamCfg := DatastreamCfg{StreamLocation: pl.StreamLocation} 
+	datastreamCfg := DatastreamCfg{StreamLocation: pl.StreamLocation}
 	//set src connection profile
 	inputSrcConnProfile := pl.SrcConnectionProfile
 	srcConnCfg := SrcConnCfg{Location: inputSrcConnProfile.Location, Name: inputSrcConnProfile.Name}

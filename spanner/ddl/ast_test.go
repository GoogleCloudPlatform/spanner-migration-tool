--- conflicted
+++ resolved
@@ -127,12 +127,7 @@
 		nil,
 		"",
 		"",
-<<<<<<< HEAD
-		0,
-		0,
-=======
 		"1",
->>>>>>> 331cacd2
 	}
 	t2 := CreateTable{
 		"mytable",
@@ -143,12 +138,7 @@
 		nil,
 		"parent",
 		"",
-<<<<<<< HEAD
-		0,
-		0,
-=======
 		"1",
->>>>>>> 331cacd2
 	}
 	tests := []struct {
 		name       string
@@ -207,12 +197,7 @@
 		nil,
 		"",
 		"",
-<<<<<<< HEAD
-		0,
-		0,
-=======
 		"1",
->>>>>>> 331cacd2
 	}
 	t2 := CreateTable{
 		"mytable",
@@ -223,12 +208,7 @@
 		nil,
 		"parent",
 		"",
-<<<<<<< HEAD
-		0,
-		0,
-=======
 		"1",
->>>>>>> 331cacd2
 	}
 	tests := []struct {
 		name       string

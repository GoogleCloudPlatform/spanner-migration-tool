--- conflicted
+++ resolved
@@ -112,23 +112,13 @@
 		spDialect  string
 		expected   string
 	}{
-<<<<<<< HEAD
 		{in: IndexKey{ColId: "c1"}, expected: "col1"},
 		{in: IndexKey{ColId: "c1", Desc: true}, expected: "col1 DESC"},
 		{in: IndexKey{ColId: "c1"}, protectIds: true, expected: "`col1`"},
-		{in: IndexKey{ColId: "c1"}, protectIds: true, targetDb: constants.TargetExperimentalPostgres, expected: "col1"},
-	}
-	for _, tc := range tests {
-		assert.Equal(t, tc.expected, tc.in.PrintPkOrIndexKey(ct, Config{ProtectIds: tc.protectIds, TargetDb: tc.targetDb}))
-=======
-		{in: IndexKey{Col: "col1"}, expected: "col1"},
-		{in: IndexKey{Col: "col1", Desc: true}, expected: "col1 DESC"},
-		{in: IndexKey{Col: "col1"}, protectIds: true, expected: "`col1`"},
-		{in: IndexKey{Col: "col1"}, protectIds: true, spDialect: constants.DIALECT_POSTGRESQL, expected: "col1"},
-	}
-	for _, tc := range tests {
-		assert.Equal(t, tc.expected, tc.in.PrintIndexKey(Config{ProtectIds: tc.protectIds, SpDialect: tc.spDialect}))
->>>>>>> 2a7a44db
+		{in: IndexKey{ColId: "c1"}, protectIds: true, spDialect: constants.DIALECT_POSTGRESQL, expected: "col1"},
+	}
+	for _, tc := range tests {
+		assert.Equal(t, tc.expected, tc.in.PrintPkOrIndexKey(ct, Config{ProtectIds: tc.protectIds, SpDialect: tc.spDialect}))
 	}
 }
 
@@ -270,11 +260,7 @@
 		},
 	}
 	for _, tc := range tests {
-<<<<<<< HEAD
-		assert.Equal(t, tc.expected, tc.ct.PrintCreateTable(Schema{}, Config{ProtectIds: tc.protectIds, TargetDb: constants.TargetExperimentalPostgres}))
-=======
-		assert.Equal(t, tc.expected, tc.ct.PrintCreateTable(Config{ProtectIds: tc.protectIds, SpDialect: constants.DIALECT_POSTGRESQL}))
->>>>>>> 2a7a44db
+		assert.Equal(t, tc.expected, tc.ct.PrintCreateTable(Schema{}, Config{ProtectIds: tc.protectIds, SpDialect: constants.DIALECT_POSTGRESQL}))
 	}
 }
 
@@ -319,11 +305,7 @@
 		{"unique key PG", true, constants.DIALECT_POSTGRESQL, ci[1], "CREATE UNIQUE INDEX myindex2 ON mytable (col1 DESC, col2)"},
 	}
 	for _, tc := range tests {
-<<<<<<< HEAD
-		assert.Equal(t, tc.expected, tc.index.PrintCreateIndex(ct, Config{ProtectIds: tc.protectIds, TargetDb: tc.targetDb}))
-=======
-		assert.Equal(t, tc.expected, tc.index.PrintCreateIndex(Config{ProtectIds: tc.protectIds, SpDialect: tc.spDialect}))
->>>>>>> 2a7a44db
+		assert.Equal(t, tc.expected, tc.index.PrintCreateIndex(ct, Config{ProtectIds: tc.protectIds, SpDialect: tc.spDialect}))
 	}
 }
 
@@ -406,23 +388,13 @@
 		expected   string
 		fk         Foreignkey
 	}{
-<<<<<<< HEAD
 		{"no quote", "t1", false, "", "ALTER TABLE table1 ADD CONSTRAINT fk_test FOREIGN KEY (productid, userid) REFERENCES table2 (productid, userid)", spannerSchema["t1"].ForeignKeys[0]},
 		{"quote", "t1", true, "", "ALTER TABLE `table1` ADD CONSTRAINT `fk_test` FOREIGN KEY (productid, userid) REFERENCES `table2` (productid, userid)", spannerSchema["t1"].ForeignKeys[0]},
 		{"no constraint name", "t1", false, "", "ALTER TABLE table1 ADD FOREIGN KEY (productid) REFERENCES table2 (productid)", spannerSchema["t1"].ForeignKeys[1]},
-		{"quote PG", "t1", true, constants.TargetExperimentalPostgres, "ALTER TABLE table1 ADD CONSTRAINT fk_test FOREIGN KEY (productid, userid) REFERENCES table2 (productid, userid)", spannerSchema["t1"].ForeignKeys[0]},
-	}
-	for _, tc := range tests {
-		assert.Equal(t, tc.expected, tc.fk.PrintForeignKeyAlterTable(spannerSchema, Config{ProtectIds: tc.protectIds, TargetDb: tc.targetDb}, tc.table))
-=======
-		{"no quote", "table1", false, "", "ALTER TABLE table1 ADD CONSTRAINT fk_test FOREIGN KEY (c1, c2) REFERENCES ref_table (ref_c1, ref_c2)", fk[0]},
-		{"quote", "table1", true, "", "ALTER TABLE `table1` ADD CONSTRAINT `fk_test` FOREIGN KEY (`c1`, `c2`) REFERENCES `ref_table` (`ref_c1`, `ref_c2`)", fk[0]},
-		{"no constraint name", "table1", false, "", "ALTER TABLE table1 ADD FOREIGN KEY (c1) REFERENCES ref_table (ref_c1)", fk[1]},
-		{"quote PG", "table1", true, constants.DIALECT_POSTGRESQL, "ALTER TABLE table1 ADD CONSTRAINT fk_test FOREIGN KEY (c1, c2) REFERENCES ref_table (ref_c1, ref_c2)", fk[0]},
-	}
-	for _, tc := range tests {
-		assert.Equal(t, tc.expected, tc.fk.PrintForeignKeyAlterTable(Config{ProtectIds: tc.protectIds, SpDialect: tc.spDialect}, tc.table))
->>>>>>> 2a7a44db
+		{"quote PG", "t1", true, constants.DIALECT_POSTGRESQL, "ALTER TABLE table1 ADD CONSTRAINT fk_test FOREIGN KEY (productid, userid) REFERENCES table2 (productid, userid)", spannerSchema["t1"].ForeignKeys[0]},
+	}
+	for _, tc := range tests {
+		assert.Equal(t, tc.expected, tc.fk.PrintForeignKeyAlterTable(spannerSchema, Config{ProtectIds: tc.protectIds, SpDialect: tc.spDialect}, tc.table))
 	}
 }
 

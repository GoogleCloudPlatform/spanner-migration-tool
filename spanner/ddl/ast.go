--- conflicted
+++ resolved
@@ -599,19 +599,6 @@
 	var options []string
 	if seq.SequenceKind != "" {
 		if seq.SequenceKind == "BIT REVERSED POSITIVE" {
-<<<<<<< HEAD
-			options = append(options, " sequence_kind='bit_reversed_positive' ")
-		}
-	}
-	if seq.SkipRangeMin != "" {
-		options = append(options, fmt.Sprintf(" skip_range_min = %s ", seq.SkipRangeMin))
-	}
-	if seq.SkipRangeMax != "" {
-		options = append(options, fmt.Sprintf(" skip_range_max = %s ", seq.SkipRangeMax))
-	}
-	if seq.StartWithCounter != "" {
-		options = append(options, fmt.Sprintf(" start_with_counter = %s ", seq.StartWithCounter))
-=======
 			options = append(options, "sequence_kind='bit_reversed_positive'")
 		}
 	}
@@ -623,16 +610,11 @@
 	}
 	if seq.StartWithCounter != "" {
 		options = append(options, fmt.Sprintf("start_with_counter = %s", seq.StartWithCounter))
->>>>>>> a66e098c
 	}
 
 	seqDDL := fmt.Sprintf("CREATE SEQUENCE %s", seq.Name)
 	if len(options) > 0 {
-<<<<<<< HEAD
-		seqDDL += " OPTIONS ( " + strings.Join(options, " , ") + " ) "
-=======
 		seqDDL += " OPTIONS (" + strings.Join(options, ", ") + ") "
->>>>>>> a66e098c
 	}
 
 	return seqDDL
@@ -642,16 +624,6 @@
 	var options []string
 	if seq.SequenceKind != "" {
 		if seq.SequenceKind == "BIT REVERSED POSITIVE" {
-<<<<<<< HEAD
-			options = append(options, " BIT_REVERSED_POSITIVE ")
-		}
-	}
-	if seq.SkipRangeMax != "" && seq.SkipRangeMin != "" {
-		options = append(options, fmt.Sprintf(" SKIP RANGE %s %s ", seq.SkipRangeMin, seq.SkipRangeMax))
-	}
-	if seq.StartWithCounter != "" {
-		options = append(options, fmt.Sprintf(" START COUNTER WITH %s ", seq.StartWithCounter))
-=======
 			options = append(options, " BIT_REVERSED_POSITIVE")
 		}
 	}
@@ -660,7 +632,6 @@
 	}
 	if seq.StartWithCounter != "" {
 		options = append(options, fmt.Sprintf("START COUNTER WITH %s", seq.StartWithCounter))
->>>>>>> a66e098c
 	}
 
 	seqDDL := fmt.Sprintf("CREATE SEQUENCE %s", seq.Name)

--- conflicted
+++ resolved
@@ -302,14 +302,9 @@
 	}
 
 	var interleave string
-<<<<<<< HEAD
 	if ct.ParentId != "" {
 		parent := spSchema[ct.ParentId].Name
-		if config.TargetDb == constants.TargetExperimentalPostgres {
-=======
-	if ct.Parent != "" {
 		if config.SpDialect == constants.DIALECT_POSTGRESQL {
->>>>>>> 2a7a44db
 			// PG spanner only supports PRIMARY KEY() inside the CREATE TABLE()
 			// and thus INTERLEAVE follows immediately after closing brace.
 			interleave = " INTERLEAVE IN PARENT " + config.quote(parent)

// Copyright 2020 Google LLC
//
// Licensed under the Apache License, Version 2.0 (the "License");
// you may not use this file except in compliance with the License.
// You may obtain a copy of the License at
//
//      http://www.apache.org/licenses/LICENSE-2.0
//
// Unless required by applicable law or agreed to in writing, software
// distributed under the License is distributed on an "AS IS" BASIS,
// WITHOUT WARRANTIES OR CONDITIONS OF ANY KIND, either express or implied.
// See the License for the specific language governing permissions and
// limitations under the License.

// Package ddl provides a go representation of Spanner DDL
// as well as helpers for building and manipulating Spanner DDL.
// We only implement enough DDL types to meet the needs of HarbourBridge.
//
// Definitions are from
// https://cloud.google.com/spanner/docs/data-definition-language.
package ddl

import (
	"fmt"
	"math"
	"sort"
	"strconv"
	"strings"

	"github.com/cloudspannerecosystem/harbourbridge/common/constants"
)

const (
	// Types supported by Spanner with google_standard_sql (default) dialect.
	// Bool represent BOOL type.
	Bool string = "BOOL"
	// Bytes represent BYTES type.
	Bytes string = "BYTES"
	// Date represent DATE type.
	Date string = "DATE"
	// Float64 represent FLOAT64 type.
	Float64 string = "FLOAT64"
	// Int64 represent INT64 type.
	Int64 string = "INT64"
	// String represent STRING type.
	String string = "STRING"
	// Timestamp represent TIMESTAMP type.
	Timestamp string = "TIMESTAMP"
	// Numeric represent NUMERIC type.
	Numeric string = "NUMERIC"
	// Json represent JSON type.
	JSON string = "JSON"
	// MaxLength is a sentinel for Type's Len field, representing the MAX value.
	MaxLength = math.MaxInt64
	// StringMaxLength represents maximum allowed STRING length.
	StringMaxLength = 2621440

	// Types specific to Spanner with postgresql dialect, when they differ from
	// Spanner with google_standard_sql.
	// PGBytea represent BYTEA type, which is BYTES type in PG.
	PGBytea string = "BYTEA"
	// PGFloat8 represent FLOAT8 type, which is double type in PG.
	PGFloat8 string = "FLOAT8"
	// PGInt8 respresent INT8, which is INT type in PG.
	PGInt8 string = "INT8"
	// PGVarchar represent VARCHAR, which is STRING type in PG.
	PGVarchar string = "VARCHAR"
	// PGTimestamptz represent TIMESTAMPTZ, which is TIMESTAMP type in PG.
	PGTimestamptz string = "TIMESTAMPTZ"
	// PGMaxLength represents sentinel for Type's Len field in PG.
	PGMaxLength = 2621440
)

// Type represents the type of a column.
//
//	type:
//	   { BOOL | INT64 | FLOAT64 | STRING( length ) | BYTES( length ) | DATE | TIMESTAMP | NUMERIC }
type Type struct {
	Name string
	// Len encodes the following Spanner DDL definition:
	//     length:
	//        { int64_value | MAX }
	Len int64
	// IsArray represents if Type is an array_type or not
	// When false, column has type T; when true, it is an array of type T.
	IsArray bool
}

// PrintColumnDefType unparses the type encoded in a ColumnDef.
func (ty Type) PrintColumnDefType() string {
	str := ty.Name
	if ty.Name == String || ty.Name == Bytes {
		str += "("
		if ty.Len == MaxLength {
			str += "MAX"
		} else {
			str += strconv.FormatInt(ty.Len, 10)
		}
		str += ")"
	}
	if ty.IsArray {
		str = "ARRAY<" + str + ">"
	}
	return str
}

func (ty Type) PGPrintColumnDefType() string {
	var str string
	switch ty.Name {
	case Bytes:
		str = PGBytea
	case Float64:
		str = PGFloat8
	case Int64:
		str = PGInt8
	case String:
		str = PGVarchar
	case Timestamp:
		str = PGTimestamptz
	default:
		str = ty.Name
	}
	// PG doesn't support array types, and we don't expect to receive a type
	// with IsArray set to true. In the unlikely event, set to string type.
	if ty.IsArray {
		str = PGVarchar
		ty.Len = PGMaxLength
	}
	// PG doesn't support variable length Bytea and thus doesn't support
	// setting length (or max length) for the Bytes.
	if ty.Name == String || ty.IsArray {
		str += "("
		if ty.Len == MaxLength || ty.Len == PGMaxLength {
			str += fmt.Sprintf("%v", PGMaxLength)
		} else {
			str += strconv.FormatInt(ty.Len, 10)
		}
		str += ")"
	}
	return str
}

// ColumnDef encodes the following DDL definition:
//
//	column_def:
//	  column_name type [NOT NULL] [options_def]
type ColumnDef struct {
	Name    string
	T       Type
	NotNull bool
	Comment string
	Id      string
}

// Config controls how AST nodes are printed (aka unparsed).
type Config struct {
	Comments    bool // If true, print comments.
	ProtectIds  bool // If true, table and col names are quoted using backticks (avoids reserved-word issue).
	Tables      bool // If true, print tables
	ForeignKeys bool // If true, print foreign key constraints.
	TargetDb    string
}

func (c Config) quote(s string) string {
	if c.ProtectIds {
		if c.TargetDb == constants.TargetExperimentalPostgres {
			return s
		} else {
			return "`" + s + "`"
		}
	}
	return s
}

// PrintColumnDef unparses ColumnDef and returns it as well as any ColumnDef
// comment. These are returned as separate strings to support formatting
// needs of PrintCreateTable.
func (cd ColumnDef) PrintColumnDef(c Config) (string, string) {
	var s string
	if c.TargetDb == constants.TargetExperimentalPostgres {
		s = fmt.Sprintf("%s %s", c.quote(cd.Name), cd.T.PGPrintColumnDefType())
	} else {
		s = fmt.Sprintf("%s %s", c.quote(cd.Name), cd.T.PrintColumnDefType())
	}
	if cd.NotNull {
		s += " NOT NULL"
	}
	return s, cd.Comment
}

// IndexKey encodes the following DDL definition:
//
//	primary_key:
//	  PRIMARY KEY ( [key_part, ...] )
//	key_part:
//	   column_name [{ ASC | DESC }]
type IndexKey struct {
	ColId string
	Desc  bool // Default order is ascending i.e. Desc = false.
	Order int
}

// PrintIndexKey unparses the index keys.
func (idx IndexKey) PrintIndexKey(ct CreateTable, c Config) string {
	col := c.quote(ct.ColDefs[idx.ColId].Name)
	if idx.Desc {
		return fmt.Sprintf("%s DESC", col)
	}
	// Don't print out ASC -- that's the default.
	return col
}

func (pk IndexKey) PrintPkKey(ct CreateTable, c Config) string {
	col := c.quote(ct.ColDefs[pk.ColId].Name)
	if pk.Desc {
		return fmt.Sprintf("%s DESC", col)
	}
	// Don't print out ASC -- that's the default.
	return col
}

// Foreignkey encodes the following DDL definition:
//
//	   [ CONSTRAINT constraint_name ]
//		  FOREIGN KEY ( column_name [, ... ] ) REFERENCES ref_table ( ref_column [, ... ] ) }
type Foreignkey struct {
	Name           string
	ColIds         []string
	ReferTableId   string
	ReferColumnIds []string
	Id             string
}

// PrintForeignKey unparses the foreign keys.
func (k Foreignkey) PrintForeignKey(c Config) string {
	var cols, referCols []string
	for i, col := range k.ColIds {
		cols = append(cols, c.quote(col))
		referCols = append(referCols, c.quote(k.ReferColumnIds[i]))
	}
	var s string
	if k.Name != "" {
		s = fmt.Sprintf("CONSTRAINT %s ", c.quote(k.Name))
	}
	return s + fmt.Sprintf("FOREIGN KEY (%s) REFERENCES %s (%s)", strings.Join(cols, ", "), c.quote(k.ReferTableId), strings.Join(referCols, ", "))
}

// CreateTable encodes the following DDL definition:
//
//	create_table: CREATE TABLE table_name ([column_def, ...] ) primary_key [, cluster]
type CreateTable struct {
	Name        string
	ColIds      []string             // Provides names and order of columns
	ColDefs     map[string]ColumnDef // Provides definition of columns (a map for simpler/faster lookup during type processing)
	PrimaryKeys []IndexKey
	ForeignKeys []Foreignkey
	Indexes     []CreateIndex
	ParentId    string //if not empty, this table will be interleaved
	Comment     string
	Id          string
}

// PrintCreateTable unparses a CREATE TABLE statement.
func (ct CreateTable) PrintCreateTable(s Schema, config Config) string {
	var col []string
	var colComment []string
	var keys []string
	for _, colId := range ct.ColIds {

		s, c := ct.ColDefs[colId].PrintColumnDef(config)
		s = "\t" + s + ","
		col = append(col, s)
		colComment = append(colComment, c)
	}

	n := maxStringLength(col)
	var cols string
	for i, c := range col {
		cols += c
		if config.Comments && len(colComment[i]) > 0 {
			cols += strings.Repeat(" ", n-len(c)) + " -- " + colComment[i]
		}
		cols += "\n"
	}

<<<<<<< HEAD
	for _, p := range ct.PrimaryKeys {
		keys = append(keys, p.PrintPkKey(ct, config))
=======
	orderedPks := []IndexKey{}
	orderedPks = append(orderedPks, ct.Pks...)
	sort.Slice(orderedPks, func(i, j int) bool {
		return orderedPks[i].Order < orderedPks[j].Order
	})

	for _, p := range orderedPks {
		keys = append(keys, p.PrintIndexKey(config))
>>>>>>> 602634ee
	}
	var tableComment string
	if config.Comments && len(ct.Comment) > 0 {
		tableComment = "--\n-- " + ct.Comment + "\n--\n"
	}

	var interleave string
	if ct.ParentId != "" {
		parent := s[ct.ParentId].Name
		if config.TargetDb == constants.TargetExperimentalPostgres {
			// PG spanner only supports PRIMARY KEY() inside the CREATE TABLE()
			// and thus INTERLEAVE follows immediately after closing brace.
			interleave = " INTERLEAVE IN PARENT " + config.quote(parent)
		} else {
			interleave = ",\nINTERLEAVE IN PARENT " + config.quote(parent)
		}
	}

	if len(keys) == 0 {
		return fmt.Sprintf("%sCREATE TABLE %s (\n%s) %s", tableComment, config.quote(ct.Name), cols, interleave)
	}
	if config.TargetDb == constants.TargetExperimentalPostgres {
		return fmt.Sprintf("%sCREATE TABLE %s (\n%s\tPRIMARY KEY (%s)\n)%s", tableComment, config.quote(ct.Name), cols, strings.Join(keys, ", "), interleave)
	}
	return fmt.Sprintf("%sCREATE TABLE %s (\n%s) PRIMARY KEY (%s)%s", tableComment, config.quote(ct.Name), cols, strings.Join(keys, ", "), interleave)
}

// CreateIndex encodes the following DDL definition:
//
//	create index: CREATE [UNIQUE] [NULL_FILTERED] INDEX index_name ON table_name ( key_part [, ...] ) [ storing_clause ] [ , interleave_clause ]
type CreateIndex struct {
	Name            string
	TableId         string `json:"TableId"`
	Unique          bool
	Keys            []IndexKey
	Id              string
	StoredColumnIds []string
	// We have no requirements for null-filtered option and
	// interleaving clauses yet, so we omit them for now.
}

// PrintCreateIndex unparses a CREATE INDEX statement.
func (ci CreateIndex) PrintCreateIndex(ct CreateTable, c Config) string {
	var keys []string
<<<<<<< HEAD
	for _, p := range ci.Keys {
		keys = append(keys, p.PrintIndexKey(ct, c))
=======

	orderedKeys := []IndexKey{}
	orderedKeys = append(orderedKeys, ci.Keys...)
	sort.Slice(orderedKeys, func(i, j int) bool {
		return orderedKeys[i].Order < orderedKeys[j].Order
	})

	for _, p := range orderedKeys {
		keys = append(keys, p.PrintIndexKey(c))
>>>>>>> 602634ee
	}
	var unique, stored, storingClause string
	if ci.Unique {
		unique = "UNIQUE "
	}
	if c.TargetDb == constants.TargetExperimentalPostgres {
		stored = "INCLUDE"
	} else {
		stored = "STORING"
	}
	if ci.StoredColumnIds != nil {
		storedColumns := []string{}
		for _, colId := range ci.StoredColumnIds {
			storedColumns = append(storedColumns, ct.ColDefs[colId].Name)
		}
		storingClause = fmt.Sprintf(" %s (%s)", stored, strings.Join(ci.StoredColumnIds, ", "))
	}
	return fmt.Sprintf("CREATE %sINDEX %s ON %s (%s)%s", unique, c.quote(ci.Name), c.quote(ct.Name), strings.Join(keys, ", "), storingClause)
}

// PrintForeignKeyAlterTable unparses the foreign keys using ALTER TABLE.
func (k Foreignkey) PrintForeignKeyAlterTable(spannerSchema Schema, c Config, tableId string) string {
	var cols, referCols []string
	for i, col := range k.ColIds {
		cols = append(cols, spannerSchema[tableId].ColDefs[col].Name)
		referCols = append(referCols, spannerSchema[k.ReferTableId].ColDefs[k.ReferColumnIds[i]].Name)
	}
	var s string
	if k.Name != "" {
		s = fmt.Sprintf("CONSTRAINT %s ", c.quote(k.Name))
	}
	return fmt.Sprintf("ALTER TABLE %s ADD %sFOREIGN KEY (%s) REFERENCES %s (%s)", c.quote(spannerSchema[tableId].Name), s, strings.Join(cols, ", "), c.quote(spannerSchema[k.ReferTableId].Name), strings.Join(referCols, ", "))
}

// Schema stores a map of table names and Tables.
type Schema map[string]CreateTable

// NewSchema creates a new Schema object.
func NewSchema() Schema {
	return make(map[string]CreateTable)
}

// Tables are ordered in alphabetical order with one exception: interleaved
// tables appear after the definition of their parent table.
// TODO: Move this method to mapping.go and preserve the table names in sorted
// order in conv so that we don't need to order the table names multiple times.
func GetSortedTableIdsBySpName(s Schema) []string {
	var tableNames, sortedTableNames, sortedTableIds []string
	tableNameIdMap := map[string]string{}
	for _, t := range s {
		tableNames = append(tableNames, t.Name)
		tableNameIdMap[t.Name] = t.Id
	}
	sort.Strings(tableNames)
	tableQueue := tableNames
	tableAdded := make(map[string]bool)
	for len(tableQueue) > 0 {
		tableName := tableQueue[0]
		table := s[tableNameIdMap[tableName]]
		tableQueue = tableQueue[1:]

		// Add table t if either:
		// a) t is not interleaved in another table, or
		// b) t is interleaved in another table and that table has already been added to the list.
		if table.ParentId == "" || tableAdded[s[table.ParentId].Name] {
			sortedTableNames = append(sortedTableNames, tableName)
			tableAdded[tableName] = true
		} else {
			// We can't add table t now because its parent hasn't been added.
			// Add it at end of tables and we'll try again later.
			// We might need multiple iterations to add chains of interleaved tables,
			// but we will always make progress because interleaved tables can't
			// have cycles. In principle this could be O(n^2), but in practice chains
			// of interleaved tables are small.
			tableQueue = append(tableQueue, tableName)
		}
	}
	for _, tableName := range sortedTableNames {
		sortedTableIds = append(sortedTableIds, tableNameIdMap[tableName])
	}
	return sortedTableIds
}

// GetDDL returns the string representation of Spanner schema represented by Schema struct.
// Tables are printed in alphabetical order with one exception: interleaved
// tables are potentially out of order since they must appear after the
// definition of their parent table.
func (s Schema) GetDDL(c Config) []string {
	var ddl []string
	tableIds := GetSortedTableIdsBySpName(s)

	if c.Tables {
		for _, tableId := range tableIds {
			ddl = append(ddl, s[tableId].PrintCreateTable(s, c))
			for _, index := range s[tableId].Indexes {
				ddl = append(ddl, index.PrintCreateIndex(s[tableId], c))
			}
		}
	}
	// Append foreign key constraints to DDL.
	// We always use alter table statements for foreign key constraints.
	// The alternative of putting foreign key constraints in-line as part of create
	// table statements is tricky because of table order (need to define tables
	// before they are referenced by foreign key constraints) and the possibility
	// of circular foreign keys definitions. We opt for simplicity.
	if c.ForeignKeys {
		for _, t := range tableIds {
			for _, fk := range s[t].ForeignKeys {
				ddl = append(ddl, fk.PrintForeignKeyAlterTable(s, c, t))
			}
		}
	}
	return ddl
}

// CheckInterleaved checks if schema contains interleaved tables.
func (s Schema) CheckInterleaved() bool {
	for _, table := range s {
		if table.ParentId != "" {
			return true
		}
	}
	return false
}

func maxStringLength(s []string) int {
	n := 0
	for _, x := range s {
		if len(x) > n {
			n = len(x)
		}
	}
	return n
}<|MERGE_RESOLUTION|>--- conflicted
+++ resolved
@@ -283,19 +283,14 @@
 		cols += "\n"
 	}
 
-<<<<<<< HEAD
-	for _, p := range ct.PrimaryKeys {
-		keys = append(keys, p.PrintPkKey(ct, config))
-=======
 	orderedPks := []IndexKey{}
-	orderedPks = append(orderedPks, ct.Pks...)
+	orderedPks = append(orderedPks, ct.PrimaryKeys...)
 	sort.Slice(orderedPks, func(i, j int) bool {
 		return orderedPks[i].Order < orderedPks[j].Order
 	})
 
 	for _, p := range orderedPks {
-		keys = append(keys, p.PrintIndexKey(config))
->>>>>>> 602634ee
+		keys = append(keys, p.PrintPkKey(ct, config))
 	}
 	var tableComment string
 	if config.Comments && len(ct.Comment) > 0 {
@@ -340,10 +335,6 @@
 // PrintCreateIndex unparses a CREATE INDEX statement.
 func (ci CreateIndex) PrintCreateIndex(ct CreateTable, c Config) string {
 	var keys []string
-<<<<<<< HEAD
-	for _, p := range ci.Keys {
-		keys = append(keys, p.PrintIndexKey(ct, c))
-=======
 
 	orderedKeys := []IndexKey{}
 	orderedKeys = append(orderedKeys, ci.Keys...)
@@ -352,8 +343,7 @@
 	})
 
 	for _, p := range orderedKeys {
-		keys = append(keys, p.PrintIndexKey(c))
->>>>>>> 602634ee
+		keys = append(keys, p.PrintIndexKey(ct, c))
 	}
 	var unique, stored, storingClause string
 	if ci.Unique {

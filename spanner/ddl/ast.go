// Copyright 2020 Google LLC
//
// Licensed under the Apache License, Version 2.0 (the "License");
// you may not use this file except in compliance with the License.
// You may obtain a copy of the License at
//
//      http://www.apache.org/licenses/LICENSE-2.0
//
// Unless required by applicable law or agreed to in writing, software
// distributed under the License is distributed on an "AS IS" BASIS,
// WITHOUT WARRANTIES OR CONDITIONS OF ANY KIND, either express or implied.
// See the License for the specific language governing permissions and
// limitations under the License.

// Package ddl provides a go representation of Spanner DDL
// as well as helpers for building and manipulating Spanner DDL.
// We only implement enough DDL types to meet the needs of HarbourBridge.
//
// Definitions are from
// https://cloud.google.com/spanner/docs/data-definition-language.
package ddl

import (
	"fmt"
	"math"
	"sort"
	"strconv"
	"strings"

	"github.com/cloudspannerecosystem/harbourbridge/common/constants"
)

const (
	// Types supported by Spanner with google_standard_sql (default) dialect.
	// Bool represent BOOL type.
	Bool string = "BOOL"
	// Bytes represent BYTES type.
	Bytes string = "BYTES"
	// Date represent DATE type.
	Date string = "DATE"
	// Float64 represent FLOAT64 type.
	Float64 string = "FLOAT64"
	// Int64 represent INT64 type.
	Int64 string = "INT64"
	// String represent STRING type.
	String string = "STRING"
	// Timestamp represent TIMESTAMP type.
	Timestamp string = "TIMESTAMP"
	// Numeric represent NUMERIC type.
	Numeric string = "NUMERIC"
	// Json represent JSON type.
	JSON string = "JSON"
	// MaxLength is a sentinel for Type's Len field, representing the MAX value.
	MaxLength = math.MaxInt64
	// StringMaxLength represents maximum allowed STRING length.
	StringMaxLength = 2621440
	// BytesMaxLength represents maximum allowed BYTES length.
	BytesMaxLength        = 10485760
	MaxNonKeyColumnLength = 1677721600

	// Types specific to Spanner with postgresql dialect, when they differ from
	// Spanner with google_standard_sql.
	// PGBytea represent BYTEA type, which is BYTES type in PG.
	PGBytea string = "BYTEA"
	// PGFloat8 represent FLOAT8 type, which is double type in PG.
	PGFloat8 string = "FLOAT8"
	// PGInt8 respresent INT8, which is INT type in PG.
	PGInt8 string = "INT8"
	// PGVarchar represent VARCHAR, which is STRING type in PG.
	PGVarchar string = "VARCHAR"
	// PGTimestamptz represent TIMESTAMPTZ, which is TIMESTAMP type in PG.
	PGTimestamptz string = "TIMESTAMPTZ"
	// Jsonb represents the PG.JSONB type
	PGJSONB string = "JSONB"
	// PGMaxLength represents sentinel for Type's Len field in PG.
	PGMaxLength = 2621440
)

var STANDARD_TYPE_TO_PGSQL_TYPEMAP = map[string]string{
	Bytes:     PGBytea,
	Float64:   PGFloat8,
	Int64:     PGInt8,
	String:    PGVarchar,
	Timestamp: PGTimestamptz,
	JSON:      PGJSONB,
}

var PGSQL_TO_STANDARD_TYPE_TYPEMAP = map[string]string{
	PGBytea:       Bytes,
	PGFloat8:      Float64,
	PGInt8:        Int64,
	PGVarchar:     String,
	PGTimestamptz: Timestamp,
	PGJSONB:       JSON,
}

// List taken from - https://www.postgresql.org/docs/current/sql-keywords-appendix.html
// Assumption is that this list PGSQL dialect uses the same keywords
<<<<<<< HEAD
var PGSQL_RESERVED_KEYWORD_LIST = []string{"ALL", "ANALYSE", "ANALYZE", "AND", "ANY", "ASC",
	"ASYMMETRIC", "BOTH", "CASE", "CAST", "CHECK", "COLLATE", "COLUMN", "CONSTRAINT", "CURRENT_CATALOG",
	"CURRENT_DATE", "CURRENT_ROLE", "CURRENT_TIME", "CURRENT_TIMESTAMP", "CURRENT_USER", "DEFAULT",
	"DEFERRABLE", "DESC", "DISTINCT", "DO", "ELSE", "END", "FALSE", "FOREIGN", "IN", "INITIALLY",
	"LATERAL", "LEADING", "LOCALTIME", "LOCALTIMESTAMP", "NOT", "NULL", "ONLY", "OR", "PLACING",
	"PRIMARY", "REFERENCES", "SELECT", "SESSION_USER", "SOME", "SYMMETRIC", "TABLE", "THEN",
	"TRAILING", "TRUE", "UNIQUE", "USER", "USING", "VARIADIC", "WHEN"}
=======
var PGSQL_RESERVED_KEYWORD_LIST = []string{"ALL", "ANALYSE", "ANALYZE", "AND", "ANY", "ARRAY", "AS", "ASC", "ASYMMETRIC", "AUTHORIZATION", "BINARY", "BOTH", "CASE", "CAST",
"CHECK", "COLLATE", "COLLATION", "COLUMN", "CONCURRENTLY", "CONSTRAINT", "CREATE", "CROSS", "CURRENT_CATALOG", "CURRENT_DATE", "CURRENT_ROLE", "CURRENT_SCHEMA",
"CURRENT_TIME", "CURRENT_TIMESTAMP", "CURRENT_USER", "DEFAULT", "DEFERRABLE", "DESC", "DISTINCT", "DO", "ELSE", "END", "EXCEPT", "FALSE", "FETCH", "FOR",
"FOREIGN", "FREEZE", "FROM", "FULL", "GRANT", "GROUP", "HAVING", "ILIKE", "IN", "INITIALLY", "INNER", "INTERSECT", "INTO", "IS", "ISNULL", "JOIN",
"LATERAL", "LEADING", "LEFT", "LIKE", "LIMIT", "LOCALTIME", "LOCALTIMESTAMP", "NATURAL", "NOT", "NOTNULL", "NULL", "OFFSET", "ON", "ONLY", "OR", "ORDER",
"OUTER", "OVERLAPS", "PLACING", "PRIMARY", "REFERENCES", "RETURNING", "RIGHT", "SELECT", "SESSION_USER", "SIMILAR", "SOME", "SYMMETRIC", "TABLE",
"TABLESAMPLE", "THEN", "TO", "TRAILING", "TRUE", "UNION", "UNIQUE", "USER", "USING", "VARIADIC", "VERBOSE", "WHEN", "WHERE", "WINDOW", "WITH"}
>>>>>>> 65870b09

// Type represents the type of a column.
//
//	type:
//	   { BOOL | INT64 | FLOAT64 | STRING( length ) | BYTES( length ) | DATE | TIMESTAMP | NUMERIC }
type Type struct {
	Name string
	// Len encodes the following Spanner DDL definition:
	//     length:
	//        { int64_value | MAX }
	Len int64
	// IsArray represents if Type is an array_type or not
	// When false, column has type T; when true, it is an array of type T.
	IsArray bool
}

// PrintColumnDefType unparses the type encoded in a ColumnDef.
func (ty Type) PrintColumnDefType() string {
	str := ty.Name
	if ty.Name == String || ty.Name == Bytes {
		str += "("
		if ty.Len == MaxLength {
			str += "MAX"
		} else {
			str += strconv.FormatInt(ty.Len, 10)
		}
		str += ")"
	}
	if ty.IsArray {
		str = "ARRAY<" + str + ">"
	}
	return str
}

func GetPGType(spType Type) string {
	pgType, ok := STANDARD_TYPE_TO_PGSQL_TYPEMAP[spType.Name]
	if ok {
		return pgType
	}
	return spType.Name
}

func (ty Type) PGPrintColumnDefType() string {
	str := GetPGType(ty)
	// PG doesn't support array types, and we don't expect to receive a type
	// with IsArray set to true. In the unlikely event, set to string type.
	if ty.IsArray {
		str = PGVarchar
		ty.Len = PGMaxLength
	}
	// PG doesn't support variable length Bytea and thus doesn't support
	// setting length (or max length) for the Bytes.
	if ty.Name == String || ty.IsArray {
		str += "("
		if ty.Len == MaxLength || ty.Len == PGMaxLength {
			str += fmt.Sprintf("%v", PGMaxLength)
		} else {
			str += strconv.FormatInt(ty.Len, 10)
		}
		str += ")"
	}
	return str
}

// ColumnDef encodes the following DDL definition:
//
//	column_def:
//	  column_name type [NOT NULL] [options_def]
type ColumnDef struct {
	Name    string
	T       Type
	NotNull bool
	Comment string
	Id      string
}

// Config controls how AST nodes are printed (aka unparsed).
type Config struct {
	Comments    bool // If true, print comments.
	ProtectIds  bool // If true, table and col names are quoted using backticks (avoids reserved-word issue).
	Tables      bool // If true, print tables
	ForeignKeys bool // If true, print foreign key constraints.
	SpDialect   string
	Source      string //SourceDB information for determining case-sensitivity handling for PGSQL
}

func isIdentifierReservedInPG(identifier string) bool {
	for _, KEYWORD := range PGSQL_RESERVED_KEYWORD_LIST {
		if strings.EqualFold(KEYWORD, identifier) {
			return true
		}
	}
	return false
}

func isSourceCaseSensitive(source string) bool {
	switch source {
	case constants.POSTGRES, constants.PGDUMP:
		return true
	default:
		return false
	}
}

func (c Config) quote(s string) string {
	if c.ProtectIds {
		if c.SpDialect == constants.DIALECT_POSTGRESQL {
			if isIdentifierReservedInPG(s) || isSourceCaseSensitive(c.Source) {
				return "\"" + s + "\""
			} else {
				return s
			}
		} else {
			return "`" + s + "`"
		}
	}
	return s
}

// PrintColumnDef unparses ColumnDef and returns it as well as any ColumnDef
// comment. These are returned as separate strings to support formatting
// needs of PrintCreateTable.
func (cd ColumnDef) PrintColumnDef(c Config) (string, string) {
	var s string
	if c.SpDialect == constants.DIALECT_POSTGRESQL {
		s = fmt.Sprintf("%s %s", c.quote(cd.Name), cd.T.PGPrintColumnDefType())
	} else {
		s = fmt.Sprintf("%s %s", c.quote(cd.Name), cd.T.PrintColumnDefType())
	}
	if cd.NotNull {
		s += " NOT NULL"
	}
	return s, cd.Comment
}

// IndexKey encodes the following DDL definition:
//
//	primary_key:
//	  PRIMARY KEY ( [key_part, ...] )
//	key_part:
//	   column_name [{ ASC | DESC }]
type IndexKey struct {
	ColId string
	Desc  bool // Default order is ascending i.e. Desc = false.
	Order int
}

// PrintPkOrIndexKey unparses the primary or index keys.
func (idx IndexKey) PrintPkOrIndexKey(ct CreateTable, c Config) string {
	col := c.quote(ct.ColDefs[idx.ColId].Name)
	if idx.Desc {
		return fmt.Sprintf("%s DESC", col)
	}
	// Don't print out ASC -- that's the default.
	return col
}

// Foreignkey encodes the following DDL definition:
//
//	   [ CONSTRAINT constraint_name ]
//		  FOREIGN KEY ( column_name [, ... ] ) REFERENCES ref_table ( ref_column [, ... ] ) }
type Foreignkey struct {
	Name           string
	ColIds         []string
	ReferTableId   string
	ReferColumnIds []string
	Id             string
}

// PrintForeignKey unparses the foreign keys.
func (k Foreignkey) PrintForeignKey(c Config) string {
	var cols, referCols []string
	for i, col := range k.ColIds {
		cols = append(cols, c.quote(col))
		referCols = append(referCols, c.quote(k.ReferColumnIds[i]))
	}
	var s string
	if k.Name != "" {
		s = fmt.Sprintf("CONSTRAINT %s ", c.quote(k.Name))
	}
	return s + fmt.Sprintf("FOREIGN KEY (%s) REFERENCES %s (%s)", strings.Join(cols, ", "), c.quote(k.ReferTableId), strings.Join(referCols, ", "))
}

// CreateTable encodes the following DDL definition:
//
//	create_table: CREATE TABLE table_name ([column_def, ...] ) primary_key [, cluster]
type CreateTable struct {
	Name          string
	ColIds        []string // Provides names and order of columns
	ShardIdColumn string
	ColDefs       map[string]ColumnDef // Provides definition of columns (a map for simpler/faster lookup during type processing)
	PrimaryKeys   []IndexKey
	ForeignKeys   []Foreignkey
	Indexes       []CreateIndex
	ParentId      string //if not empty, this table will be interleaved
	Comment       string
	Id            string
}

// PrintCreateTable unparses a CREATE TABLE statement.
func (ct CreateTable) PrintCreateTable(spSchema Schema, config Config) string {
	var col []string
	var colComment []string
	var keys []string
	for _, colId := range ct.ColIds {
		s, c := ct.ColDefs[colId].PrintColumnDef(config)
		s = "\t" + s + ","
		col = append(col, s)
		colComment = append(colComment, c)
	}

	n := maxStringLength(col)
	var cols string
	for i, c := range col {
		cols += c
		if config.Comments && len(colComment[i]) > 0 {
			cols += strings.Repeat(" ", n-len(c)) + " -- " + colComment[i]
		}
		cols += "\n"
	}

	orderedPks := []IndexKey{}
	orderedPks = append(orderedPks, ct.PrimaryKeys...)
	sort.Slice(orderedPks, func(i, j int) bool {
		return orderedPks[i].Order < orderedPks[j].Order
	})

	for _, p := range orderedPks {
		keys = append(keys, p.PrintPkOrIndexKey(ct, config))
	}
	var tableComment string
	if config.Comments && len(ct.Comment) > 0 {
		tableComment = "--\n-- " + ct.Comment + "\n--\n"
	}

	var interleave string
	if ct.ParentId != "" {
		parent := spSchema[ct.ParentId].Name
		if config.SpDialect == constants.DIALECT_POSTGRESQL {
			// PG spanner only supports PRIMARY KEY() inside the CREATE TABLE()
			// and thus INTERLEAVE follows immediately after closing brace.
			interleave = " INTERLEAVE IN PARENT " + config.quote(parent)
		} else {
			interleave = ",\nINTERLEAVE IN PARENT " + config.quote(parent)
		}
	}

	if len(keys) == 0 {
		return fmt.Sprintf("%sCREATE TABLE %s (\n%s) %s", tableComment, config.quote(ct.Name), cols, interleave)
	}
	if config.SpDialect == constants.DIALECT_POSTGRESQL {
		return fmt.Sprintf("%sCREATE TABLE %s (\n%s\tPRIMARY KEY (%s)\n)%s", tableComment, config.quote(ct.Name), cols, strings.Join(keys, ", "), interleave)
	}
	return fmt.Sprintf("%sCREATE TABLE %s (\n%s) PRIMARY KEY (%s)%s", tableComment, config.quote(ct.Name), cols, strings.Join(keys, ", "), interleave)
}

// CreateIndex encodes the following DDL definition:
//
//	create index: CREATE [UNIQUE] [NULL_FILTERED] INDEX index_name ON table_name ( key_part [, ...] ) [ storing_clause ] [ , interleave_clause ]
type CreateIndex struct {
	Name            string
	TableId         string `json:"TableId"`
	Unique          bool
	Keys            []IndexKey
	Id              string
	StoredColumnIds []string
	// We have no requirements for null-filtered option and
	// interleaving clauses yet, so we omit them for now.
}

// PrintCreateIndex unparses a CREATE INDEX statement.
func (ci CreateIndex) PrintCreateIndex(ct CreateTable, c Config) string {
	var keys []string

	orderedKeys := []IndexKey{}
	orderedKeys = append(orderedKeys, ci.Keys...)
	sort.Slice(orderedKeys, func(i, j int) bool {
		return orderedKeys[i].Order < orderedKeys[j].Order
	})

	for _, p := range orderedKeys {
		keys = append(keys, p.PrintPkOrIndexKey(ct, c))
	}
	var unique, stored, storingClause string
	if ci.Unique {
		unique = "UNIQUE "
	}
	if c.SpDialect == constants.DIALECT_POSTGRESQL {
		stored = "INCLUDE"
	} else {
		stored = "STORING"
	}
	if ci.StoredColumnIds != nil {
		storedColumns := []string{}
		for _, colId := range ci.StoredColumnIds {
			storedColumns = append(storedColumns, ct.ColDefs[colId].Name)
		}
		storingClause = fmt.Sprintf(" %s (%s)", stored, strings.Join(ci.StoredColumnIds, ", "))
	}
	return fmt.Sprintf("CREATE %sINDEX %s ON %s (%s)%s", unique, c.quote(ci.Name), c.quote(ct.Name), strings.Join(keys, ", "), storingClause)
}

// PrintForeignKeyAlterTable unparses the foreign keys using ALTER TABLE.
func (k Foreignkey) PrintForeignKeyAlterTable(spannerSchema Schema, c Config, tableId string) string {
	var cols, referCols []string
	for i, col := range k.ColIds {
		cols = append(cols, spannerSchema[tableId].ColDefs[col].Name)
		referCols = append(referCols, spannerSchema[k.ReferTableId].ColDefs[k.ReferColumnIds[i]].Name)
	}
	var s string
	if k.Name != "" {
		s = fmt.Sprintf("CONSTRAINT %s ", c.quote(k.Name))
	}
	return fmt.Sprintf("ALTER TABLE %s ADD %sFOREIGN KEY (%s) REFERENCES %s (%s)", c.quote(spannerSchema[tableId].Name), s, strings.Join(cols, ", "), c.quote(spannerSchema[k.ReferTableId].Name), strings.Join(referCols, ", "))
}

// Schema stores a map of table names and Tables.
type Schema map[string]CreateTable

// NewSchema creates a new Schema object.
func NewSchema() Schema {
	return make(map[string]CreateTable)
}

// Tables are ordered in alphabetical order with one exception: interleaved
// tables appear after the definition of their parent table.
// TODO: Move this method to mapping.go and preserve the table names in sorted
// order in conv so that we don't need to order the table names multiple times.
func GetSortedTableIdsBySpName(s Schema) []string {
	var tableNames, sortedTableNames, sortedTableIds []string
	tableNameIdMap := map[string]string{}
	for _, t := range s {
		tableNames = append(tableNames, t.Name)
		tableNameIdMap[t.Name] = t.Id
	}
	sort.Strings(tableNames)
	tableQueue := tableNames
	tableAdded := make(map[string]bool)
	for len(tableQueue) > 0 {
		tableName := tableQueue[0]
		table := s[tableNameIdMap[tableName]]
		tableQueue = tableQueue[1:]

		// Add table t if either:
		// a) t is not interleaved in another table, or
		// b) t is interleaved in another table and that table has already been added to the list.
		if table.ParentId == "" || tableAdded[s[table.ParentId].Name] {
			sortedTableNames = append(sortedTableNames, tableName)
			tableAdded[tableName] = true
		} else {
			// We can't add table t now because its parent hasn't been added.
			// Add it at end of tables and we'll try again later.
			// We might need multiple iterations to add chains of interleaved tables,
			// but we will always make progress because interleaved tables can't
			// have cycles. In principle this could be O(n^2), but in practice chains
			// of interleaved tables are small.
			tableQueue = append(tableQueue, tableName)
		}
	}
	for _, tableName := range sortedTableNames {
		sortedTableIds = append(sortedTableIds, tableNameIdMap[tableName])
	}
	return sortedTableIds
}

// GetDDL returns the string representation of Spanner schema represented by Schema struct.
// Tables are printed in alphabetical order with one exception: interleaved
// tables are potentially out of order since they must appear after the
// definition of their parent table.
func (s Schema) GetDDL(c Config) []string {
	var ddl []string
	tableIds := GetSortedTableIdsBySpName(s)

	if c.Tables {
		for _, tableId := range tableIds {
			ddl = append(ddl, s[tableId].PrintCreateTable(s, c))
			for _, index := range s[tableId].Indexes {
				ddl = append(ddl, index.PrintCreateIndex(s[tableId], c))
			}
		}
	}
	// Append foreign key constraints to DDL.
	// We always use alter table statements for foreign key constraints.
	// The alternative of putting foreign key constraints in-line as part of create
	// table statements is tricky because of table order (need to define tables
	// before they are referenced by foreign key constraints) and the possibility
	// of circular foreign keys definitions. We opt for simplicity.
	if c.ForeignKeys {
		for _, t := range tableIds {
			for _, fk := range s[t].ForeignKeys {
				ddl = append(ddl, fk.PrintForeignKeyAlterTable(s, c, t))
			}
		}
	}
	return ddl
}

// CheckInterleaved checks if schema contains interleaved tables.
func (s Schema) CheckInterleaved() bool {
	for _, table := range s {
		if table.ParentId != "" {
			return true
		}
	}
	return false
}

func maxStringLength(s []string) int {
	n := 0
	for _, x := range s {
		if len(x) > n {
			n = len(x)
		}
	}
	return n
}<|MERGE_RESOLUTION|>--- conflicted
+++ resolved
@@ -96,23 +96,13 @@
 
 // List taken from - https://www.postgresql.org/docs/current/sql-keywords-appendix.html
 // Assumption is that this list PGSQL dialect uses the same keywords
-<<<<<<< HEAD
-var PGSQL_RESERVED_KEYWORD_LIST = []string{"ALL", "ANALYSE", "ANALYZE", "AND", "ANY", "ASC",
-	"ASYMMETRIC", "BOTH", "CASE", "CAST", "CHECK", "COLLATE", "COLUMN", "CONSTRAINT", "CURRENT_CATALOG",
-	"CURRENT_DATE", "CURRENT_ROLE", "CURRENT_TIME", "CURRENT_TIMESTAMP", "CURRENT_USER", "DEFAULT",
-	"DEFERRABLE", "DESC", "DISTINCT", "DO", "ELSE", "END", "FALSE", "FOREIGN", "IN", "INITIALLY",
-	"LATERAL", "LEADING", "LOCALTIME", "LOCALTIMESTAMP", "NOT", "NULL", "ONLY", "OR", "PLACING",
-	"PRIMARY", "REFERENCES", "SELECT", "SESSION_USER", "SOME", "SYMMETRIC", "TABLE", "THEN",
-	"TRAILING", "TRUE", "UNIQUE", "USER", "USING", "VARIADIC", "WHEN"}
-=======
 var PGSQL_RESERVED_KEYWORD_LIST = []string{"ALL", "ANALYSE", "ANALYZE", "AND", "ANY", "ARRAY", "AS", "ASC", "ASYMMETRIC", "AUTHORIZATION", "BINARY", "BOTH", "CASE", "CAST",
-"CHECK", "COLLATE", "COLLATION", "COLUMN", "CONCURRENTLY", "CONSTRAINT", "CREATE", "CROSS", "CURRENT_CATALOG", "CURRENT_DATE", "CURRENT_ROLE", "CURRENT_SCHEMA",
-"CURRENT_TIME", "CURRENT_TIMESTAMP", "CURRENT_USER", "DEFAULT", "DEFERRABLE", "DESC", "DISTINCT", "DO", "ELSE", "END", "EXCEPT", "FALSE", "FETCH", "FOR",
-"FOREIGN", "FREEZE", "FROM", "FULL", "GRANT", "GROUP", "HAVING", "ILIKE", "IN", "INITIALLY", "INNER", "INTERSECT", "INTO", "IS", "ISNULL", "JOIN",
-"LATERAL", "LEADING", "LEFT", "LIKE", "LIMIT", "LOCALTIME", "LOCALTIMESTAMP", "NATURAL", "NOT", "NOTNULL", "NULL", "OFFSET", "ON", "ONLY", "OR", "ORDER",
-"OUTER", "OVERLAPS", "PLACING", "PRIMARY", "REFERENCES", "RETURNING", "RIGHT", "SELECT", "SESSION_USER", "SIMILAR", "SOME", "SYMMETRIC", "TABLE",
-"TABLESAMPLE", "THEN", "TO", "TRAILING", "TRUE", "UNION", "UNIQUE", "USER", "USING", "VARIADIC", "VERBOSE", "WHEN", "WHERE", "WINDOW", "WITH"}
->>>>>>> 65870b09
+	"CHECK", "COLLATE", "COLLATION", "COLUMN", "CONCURRENTLY", "CONSTRAINT", "CREATE", "CROSS", "CURRENT_CATALOG", "CURRENT_DATE", "CURRENT_ROLE", "CURRENT_SCHEMA",
+	"CURRENT_TIME", "CURRENT_TIMESTAMP", "CURRENT_USER", "DEFAULT", "DEFERRABLE", "DESC", "DISTINCT", "DO", "ELSE", "END", "EXCEPT", "FALSE", "FETCH", "FOR",
+	"FOREIGN", "FREEZE", "FROM", "FULL", "GRANT", "GROUP", "HAVING", "ILIKE", "IN", "INITIALLY", "INNER", "INTERSECT", "INTO", "IS", "ISNULL", "JOIN",
+	"LATERAL", "LEADING", "LEFT", "LIKE", "LIMIT", "LOCALTIME", "LOCALTIMESTAMP", "NATURAL", "NOT", "NOTNULL", "NULL", "OFFSET", "ON", "ONLY", "OR", "ORDER",
+	"OUTER", "OVERLAPS", "PLACING", "PRIMARY", "REFERENCES", "RETURNING", "RIGHT", "SELECT", "SESSION_USER", "SIMILAR", "SOME", "SYMMETRIC", "TABLE",
+	"TABLESAMPLE", "THEN", "TO", "TRAILING", "TRUE", "UNION", "UNIQUE", "USER", "USING", "VARIADIC", "VERBOSE", "WHEN", "WHERE", "WINDOW", "WITH"}
 
 // Type represents the type of a column.
 //

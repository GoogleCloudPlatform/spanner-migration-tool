// Copyright 2020 Google LLC
//
// Licensed under the Apache License, Version 2.0 (the "License");
// you may not use this file except in compliance with the License.
// You may obtain a copy of the License at
//
//      http://www.apache.org/licenses/LICENSE-2.0
//
// Unless required by applicable law or agreed to in writing, software
// distributed under the License is distributed on an "AS IS" BASIS,
// WITHOUT WARRANTIES OR CONDITIONS OF ANY KIND, either express or implied.
// See the License for the specific language governing permissions and
// limitations under the License.

// Package ddl provides a go representation of Spanner DDL
// as well as helpers for building and manipulating Spanner DDL.
// We only implement enough DDL types to meet the needs of Spanner migration tool.
//
// Definitions are from
// https://cloud.google.com/spanner/docs/data-definition-language.
package ddl

import (
	"fmt"
	"math"
	"sort"
	"strconv"
	"strings"

	"github.com/GoogleCloudPlatform/spanner-migration-tool/common/constants"
	"github.com/GoogleCloudPlatform/spanner-migration-tool/logger"
)

const (
	// Types supported by Spanner with google_standard_sql (default) dialect.
	// Bool represent BOOL type.
	Bool string = "BOOL"
	// Bytes represent BYTES type.
	Bytes string = "BYTES"
	// Date represent DATE type.
	Date string = "DATE"
	// Float64 represent FLOAT64 type.
	Float64 string = "FLOAT64"
	// Int64 represent INT64 type.
	Int64 string = "INT64"
	// String represent STRING type.
	String string = "STRING"
	// Timestamp represent TIMESTAMP type.
	Timestamp string = "TIMESTAMP"
	// Numeric represent NUMERIC type.
	Numeric string = "NUMERIC"
	// Json represent JSON type.
	JSON string = "JSON"
	// MaxLength is a sentinel for Type's Len field, representing the MAX value.
	MaxLength = math.MaxInt64
	// StringMaxLength represents maximum allowed STRING length.
	StringMaxLength = 2621440
	// BytesMaxLength represents maximum allowed BYTES length.
	BytesMaxLength        = 10485760
	MaxNonKeyColumnLength = 1677721600

	// Types specific to Spanner with postgresql dialect, when they differ from
	// Spanner with google_standard_sql.
	// PGBytea represent BYTEA type, which is BYTES type in PG.
	PGBytea string = "BYTEA"
	// PGFloat8 represent FLOAT8 type, which is double type in PG.
	PGFloat8 string = "FLOAT8"
	// PGInt8 respresent INT8, which is INT type in PG.
	PGInt8 string = "INT8"
	// PGVarchar represent VARCHAR, which is STRING type in PG.
	PGVarchar string = "VARCHAR"
	// PGTimestamptz represent TIMESTAMPTZ, which is TIMESTAMP type in PG.
	PGTimestamptz string = "TIMESTAMPTZ"
	// Jsonb represents the PG.JSONB type
	PGJSONB string = "JSONB"
	// PGMaxLength represents sentinel for Type's Len field in PG.
	PGMaxLength = 2621440
)

var STANDARD_TYPE_TO_PGSQL_TYPEMAP = map[string]string{
	Bytes:     PGBytea,
	Float64:   PGFloat8,
	Int64:     PGInt8,
	String:    PGVarchar,
	Timestamp: PGTimestamptz,
	JSON:      PGJSONB,
}

var PGSQL_TO_STANDARD_TYPE_TYPEMAP = map[string]string{
	PGBytea:       Bytes,
	PGFloat8:      Float64,
	PGInt8:        Int64,
	PGVarchar:     String,
	PGTimestamptz: Timestamp,
	PGJSONB:       JSON,
}

// PGDialect keyword list
// Assumption is that this list PGSQL dialect uses the same keywords
var PGSQL_RESERVED_KEYWORD_LIST = []string{"ALL", "ANALYSE", "ANALYZE", "AND", "ANY", "ARRAY", "AS", "ASC", "ASYMMETRIC", "AUTHORIZATION", "BETWEEN", "BIGINT", "BINARY", "BIT", "BOOLEAN", "BOTH", "CASE", "CAST",
	"CHAR", "CHARACTER", "CHECK", "COALESCE", "COLLATE", "COLLATION", "COLUMN", "CONCURRENTLY", "CONSTRAINT", "CREATE", "CROSS", "CURRENT_CATALOG", "CURRENT_DATE", "CURRENT_ROLE", "CURRENT_SCHEMA",
	"CURRENT_TIME", "CURRENT_TIMESTAMP", "CURRENT_USER", "DEC", "DECIMAL", "DEFAULT", "DEFERRABLE", "DESC", "DISTINCT", "DO", "ELSE", "END", "EXCEPT", "EXISTS", "EXTRACT", "FALSE", "FETCH", "FLOAT", "FOR", "FOREIGN",
	"FREEZE", "FROM", "FULL", "GRANT", "GREATEST", "GROUP", "GROUPING", "HAVING", "ILIKE", "IN", "INITIALLY", "INNER", "INOUT", "INT", "INTEGER", "INTERSECT", "INTERVAL", "INTO", "IS", "ISNULL", "JOIN", "LATERAL", "LEADING",
	"LEAST", "LEFT", "LIKE", "LIMIT", "LOCALTIME", "LOCALTIMESTAMP", "NATIONAL", "NATURAL", "NCHAR", "NONE", "NORMALIZE", "NOT", "NOTNULL", "NULL", "NULLIF", "NUMERIC", "OFFSET", "ON", "ONLY", "OR", "ORDER", "OUT", "OUTER",
	"OVERLAPS", "OVERLAY", "PLACING", "POSITION", "PRECISION", "PRIMARY", "REAL", "REFERENCES", "RETURNING", "RIGHT", "ROW", "SELECT", "SESSION_USER", "SETOF", "SIMILAR", "SMALLINT", "SOME", "SUBSTRING", "SYMMETRIC",
	"TABLE", "TABLESAMPLE", "THEN", "TIME", "TIMESTAMP", "TO", "TRAILING", "TREAT", "TRIM", "TRUE", "UNION", "UNIQUE", "USER", "USING", "VALUES", "VARCHAR", "VARIADIC", "VERBOSE", "WHEN", "WHERE", "WINDOW", "WITH",
	"XMLATTRIBUTES", "XMLCONCAT", "XMLELEMENT", "XMLEXISTS", "XMLFOREST", "XMLNAMESPACES", "XMLPARSE", "XMLPI", "XMLROOT", "XMLSERIALIZE", "XMLTABLE"}

// Type represents the type of a column.
//
//	type:
//	   { BOOL | INT64 | FLOAT64 | STRING( length ) | BYTES( length ) | DATE | TIMESTAMP | NUMERIC }
type Type struct {
	Name string
	// Len encodes the following Spanner DDL definition:
	//     length:
	//        { int64_value | MAX }
	Len int64
	// IsArray represents if Type is an array_type or not
	// When false, column has type T; when true, it is an array of type T.
	IsArray bool
}

// PrintColumnDefType unparses the type encoded in a ColumnDef.
func (ty Type) PrintColumnDefType() string {
	str := ty.Name
	if ty.Name == String || ty.Name == Bytes {
		str += "("
		if ty.Len == MaxLength {
			str += "MAX"
		} else {
			str += strconv.FormatInt(ty.Len, 10)
		}
		str += ")"
	}
	if ty.IsArray {
		str = "ARRAY<" + str + ">"
	}
	return str
}

func GetPGType(spType Type) string {
	pgType, ok := STANDARD_TYPE_TO_PGSQL_TYPEMAP[spType.Name]
	if ok {
		return pgType
	}
	return spType.Name
}

func (ty Type) PGPrintColumnDefType() string {
	str := GetPGType(ty)
	// PG doesn't support array types, and we don't expect to receive a type
	// with IsArray set to true. In the unlikely event, set to string type.
	if ty.IsArray {
		str = PGVarchar
		ty.Len = PGMaxLength
	}
	// PG doesn't support variable length Bytea and thus doesn't support
	// setting length (or max length) for the Bytes.
	if ty.Name == String || ty.IsArray {
		str += "("
		if ty.Len == MaxLength || ty.Len == PGMaxLength {
			str += fmt.Sprintf("%v", PGMaxLength)
		} else {
			str += strconv.FormatInt(ty.Len, 10)
		}
		str += ")"
	}
	return str
}

// ColumnDef encodes the following DDL definition:
//
//	column_def:
//	  column_name type [NOT NULL] [options_def]
type ColumnDef struct {
	Name    string
	T       Type
	NotNull bool
	Comment string
	Id      string
	AutoGen AutoGenCol
}

// Config controls how AST nodes are printed (aka unparsed).
type Config struct {
	Comments    bool // If true, print comments.
	ProtectIds  bool // If true, table and col names are quoted using backticks (avoids reserved-word issue).
	Tables      bool // If true, print tables
	ForeignKeys bool // If true, print foreign key constraints.
	SpDialect   string
	Source      string //SourceDB information for determining case-sensitivity handling for PGSQL
}

func isIdentifierReservedInPG(identifier string) bool {
	for _, KEYWORD := range PGSQL_RESERVED_KEYWORD_LIST {
		if strings.EqualFold(KEYWORD, identifier) {
			return true
		}
	}
	return false
}

func isSourceCaseSensitive(source string) bool {
	switch source {
	case constants.POSTGRES, constants.PGDUMP:
		return true
	default:
		return false
	}
}

func (c Config) quote(s string) string {
	if c.ProtectIds {
		if c.SpDialect == constants.DIALECT_POSTGRESQL {
			if isIdentifierReservedInPG(s) || isSourceCaseSensitive(c.Source) {
				return "\"" + s + "\""
			} else {
				return s
			}
		} else {
			return "`" + s + "`"
		}
	}
	return s
}

// PrintColumnDef unparses ColumnDef and returns it as well as any ColumnDef
// comment. These are returned as separate strings to support formatting
// needs of PrintCreateTable.
func (cd ColumnDef) PrintColumnDef(c Config) (string, string) {
	var s string
	if c.SpDialect == constants.DIALECT_POSTGRESQL {
		s = fmt.Sprintf("%s %s", c.quote(cd.Name), cd.T.PGPrintColumnDefType())
		if cd.NotNull {
			s += " NOT NULL "
		}
		s += cd.AutoGen.PGPrintAutoGenCol()
	} else {
		s = fmt.Sprintf("%s %s", c.quote(cd.Name), cd.T.PrintColumnDefType())
		if cd.NotNull {
			s += " NOT NULL "
		}
		s += cd.AutoGen.PrintAutoGenCol()
	}
	return s, cd.Comment
}

// IndexKey encodes the following DDL definition:
//
//	primary_key:
//	  PRIMARY KEY ( [key_part, ...] )
//	key_part:
//	   column_name [{ ASC | DESC }]
type IndexKey struct {
	ColId string
	Desc  bool // Default order is ascending i.e. Desc = false.
	Order int
}

// PrintPkOrIndexKey unparses the primary or index keys.
func (idx IndexKey) PrintPkOrIndexKey(ct CreateTable, c Config) string {
	col := c.quote(ct.ColDefs[idx.ColId].Name)
	if idx.Desc {
		return fmt.Sprintf("%s DESC", col)
	}
	// Don't print out ASC -- that's the default.
	return col
}

// Foreignkey encodes the following DDL definition:
//
//	   [ CONSTRAINT constraint_name ]
//		  FOREIGN KEY ( column_name [, ... ] ) REFERENCES ref_table ( ref_column [, ... ] ) }
type Foreignkey struct {
	Name           string
	ColIds         []string
	ReferTableId   string
	ReferColumnIds []string
	Id             string
}

// PrintForeignKey unparses the foreign keys.
func (k Foreignkey) PrintForeignKey(c Config) string {
	var cols, referCols []string
	for i, col := range k.ColIds {
		cols = append(cols, c.quote(col))
		referCols = append(referCols, c.quote(k.ReferColumnIds[i]))
	}
	var s string
	if k.Name != "" {
		s = fmt.Sprintf("CONSTRAINT %s ", c.quote(k.Name))
	}
	return s + fmt.Sprintf("FOREIGN KEY (%s) REFERENCES %s (%s)", strings.Join(cols, ", "), c.quote(k.ReferTableId), strings.Join(referCols, ", "))
}

// CreateTable encodes the following DDL definition:
//
//	create_table: CREATE TABLE table_name ([column_def, ...] ) primary_key [, cluster]
type CreateTable struct {
	Name          string
	ColIds        []string // Provides names and order of columns
	ShardIdColumn string
	ColDefs       map[string]ColumnDef // Provides definition of columns (a map for simpler/faster lookup during type processing)
	PrimaryKeys   []IndexKey
	ForeignKeys   []Foreignkey
	Indexes       []CreateIndex
	ParentId      string //if not empty, this table will be interleaved
	Comment       string
	Id            string
}

// PrintCreateTable unparses a CREATE TABLE statement.
func (ct CreateTable) PrintCreateTable(spSchema Schema, config Config) string {
	var col []string
	var colComment []string
	var keys []string
	for _, colId := range ct.ColIds {
		s, c := ct.ColDefs[colId].PrintColumnDef(config)
		s = "\t" + s + ","
		col = append(col, s)
		colComment = append(colComment, c)
	}

	n := maxStringLength(col)
	var cols string
	for i, c := range col {
		cols += c
		if config.Comments && len(colComment[i]) > 0 {
			cols += strings.Repeat(" ", n-len(c)) + " -- " + colComment[i]
		}
		cols += "\n"
	}

	orderedPks := []IndexKey{}
	orderedPks = append(orderedPks, ct.PrimaryKeys...)
	sort.Slice(orderedPks, func(i, j int) bool {
		return orderedPks[i].Order < orderedPks[j].Order
	})

	for _, p := range orderedPks {
		keys = append(keys, p.PrintPkOrIndexKey(ct, config))
	}
	var tableComment string
	if config.Comments && len(ct.Comment) > 0 {
		tableComment = "--\n-- " + ct.Comment + "\n--\n"
	}

	var interleave string
	if ct.ParentId != "" {
		parent := spSchema[ct.ParentId].Name
		if config.SpDialect == constants.DIALECT_POSTGRESQL {
			// PG spanner only supports PRIMARY KEY() inside the CREATE TABLE()
			// and thus INTERLEAVE follows immediately after closing brace.
			interleave = " INTERLEAVE IN PARENT " + config.quote(parent)
		} else {
			interleave = ",\nINTERLEAVE IN PARENT " + config.quote(parent)
		}
	}

	if len(keys) == 0 {
		return fmt.Sprintf("%sCREATE TABLE %s (\n%s) %s", tableComment, config.quote(ct.Name), cols, interleave)
	}
	if config.SpDialect == constants.DIALECT_POSTGRESQL {
		return fmt.Sprintf("%sCREATE TABLE %s (\n%s\tPRIMARY KEY (%s)\n)%s", tableComment, config.quote(ct.Name), cols, strings.Join(keys, ", "), interleave)
	}
	return fmt.Sprintf("%sCREATE TABLE %s (\n%s) PRIMARY KEY (%s)%s", tableComment, config.quote(ct.Name), cols, strings.Join(keys, ", "), interleave)
}

// CreateIndex encodes the following DDL definition:
//
//	create index: CREATE [UNIQUE] [NULL_FILTERED] INDEX index_name ON table_name ( key_part [, ...] ) [ storing_clause ] [ , interleave_clause ]
type CreateIndex struct {
	Name            string
	TableId         string `json:"TableId"`
	Unique          bool
	Keys            []IndexKey
	Id              string
	StoredColumnIds []string
	// We have no requirements for null-filtered option and
	// interleaving clauses yet, so we omit them for now.
}

type AutoGenCol struct {
	Name string
	// Type of autogenerated column, example, pre-defined(uuid) or user-defined(sequence)
	GenerationType string
}

func (agc AutoGenCol) PrintAutoGenCol() string {
<<<<<<< HEAD
	if agc.Name == constants.UUID && agc.Type == "Pre-defined" {
=======
	if agc.Name == constants.UUID && agc.GenerationType == "Pre-defined" {
>>>>>>> 107390d4
		return " DEFAULT (GENERATE_UUID())"
	}
	if agc.Type == constants.SEQUENCE {
		return fmt.Sprintf(" DEFAULT (GET_NEXT_SEQUENCE_VALUE(SEQUENCE %s)) ", agc.Name)
	}
	return ""
}

func (agc AutoGenCol) PGPrintAutoGenCol() string {
<<<<<<< HEAD
	if agc.Name == constants.UUID && agc.Type == "Pre-defined" {
=======
	if agc.Name == constants.UUID && agc.GenerationType == "Pre-defined" {
>>>>>>> 107390d4
		return " DEFAULT (spanner.generate_uuid())"
	}
	if agc.Type == constants.SEQUENCE {
		return fmt.Sprintf(" DEFAULT NEXTVAL('%s') ", agc.Name)
	}
	return ""
}

// PrintCreateIndex unparses a CREATE INDEX statement.
func (ci CreateIndex) PrintCreateIndex(ct CreateTable, c Config) string {
	var keys []string

	orderedKeys := []IndexKey{}
	orderedKeys = append(orderedKeys, ci.Keys...)
	sort.Slice(orderedKeys, func(i, j int) bool {
		return orderedKeys[i].Order < orderedKeys[j].Order
	})

	for _, p := range orderedKeys {
		keys = append(keys, p.PrintPkOrIndexKey(ct, c))
	}
	var unique, stored, storingClause string
	if ci.Unique {
		unique = "UNIQUE "
	}
	if c.SpDialect == constants.DIALECT_POSTGRESQL {
		stored = "INCLUDE"
	} else {
		stored = "STORING"
	}
	if ci.StoredColumnIds != nil {
		storedColumns := []string{}
		for _, colId := range ci.StoredColumnIds {
			if !isStoredColumnKeyPartOfPrimaryKey(ct, colId) {
				storedColumns = append(storedColumns, c.quote(ct.ColDefs[colId].Name))
			}
		}
		storingClause = fmt.Sprintf(" %s (%s)", stored, strings.Join(storedColumns, ", "))
	}
	return fmt.Sprintf("CREATE %sINDEX %s ON %s (%s)%s", unique, c.quote(ci.Name), c.quote(ct.Name), strings.Join(keys, ", "), storingClause)
}

// Checks if the colId is part of the primary of a table
// Used for detecting if a key needs to be skipped while creating the
// storing clause.
func isStoredColumnKeyPartOfPrimaryKey(ct CreateTable, colId string) bool {
	for _, pkey := range ct.PrimaryKeys {
		if colId == pkey.ColId {
			return true
		}
	}
	return false
}

// PrintForeignKeyAlterTable unparses the foreign keys using ALTER TABLE.
func (k Foreignkey) PrintForeignKeyAlterTable(spannerSchema Schema, c Config, tableId string) string {
	var cols, referCols []string
	for i, col := range k.ColIds {
		cols = append(cols, spannerSchema[tableId].ColDefs[col].Name)
		referCols = append(referCols, spannerSchema[k.ReferTableId].ColDefs[k.ReferColumnIds[i]].Name)
	}
	var s string
	if k.Name != "" {
		s = fmt.Sprintf("CONSTRAINT %s ", c.quote(k.Name))
	}
	return fmt.Sprintf("ALTER TABLE %s ADD %sFOREIGN KEY (%s) REFERENCES %s (%s)", c.quote(spannerSchema[tableId].Name), s, strings.Join(cols, ", "), c.quote(spannerSchema[k.ReferTableId].Name), strings.Join(referCols, ", "))
}

// Schema stores a map of table names and Tables.
type Schema map[string]CreateTable

// NewSchema creates a new Schema object.
func NewSchema() Schema {
	return make(map[string]CreateTable)
}

// Tables are ordered in alphabetical order with one exception: interleaved
// tables appear after the definition of their parent table.
//
// TODO: Move this method to mapping.go and preserve the table names in sorted
// order in conv so that we don't need to order the table names multiple times.
func GetSortedTableIdsBySpName(s Schema) []string {

	var tableNames, sortedTableNames, sortedTableIds []string
	tableNameIdMap := map[string]string{}
	for _, t := range s {
		tableNames = append(tableNames, t.Name)
		tableNameIdMap[t.Name] = t.Id
	}
	logger.Log.Debug(fmt.Sprintf("getting sorted table ids by table name: %s", tableNames))
	sort.Strings(tableNames)
	tableQueue := tableNames
	tableAdded := make(map[string]bool)
	for len(tableQueue) > 0 {
		tableName := tableQueue[0]
		table := s[tableNameIdMap[tableName]]
		tableQueue = tableQueue[1:]
		parentTableExists := false
		if table.ParentId != "" {
			_, parentTableExists = s[table.ParentId]
		}

		// Add table t if either:
		// a) t is not interleaved in another table, or
		// b) t is interleaved in another table and that table has already been added to the list.
		if table.ParentId == "" || tableAdded[s[table.ParentId].Name] || !parentTableExists {
			sortedTableNames = append(sortedTableNames, tableName)
			tableAdded[tableName] = true
		} else {
			// We can't add table t now because its parent hasn't been added.
			// Add it at end of tables and we'll try again later.
			// We might need multiple iterations to add chains of interleaved tables,
			// but we will always make progress because interleaved tables can't
			// have cycles. In principle this could be O(n^2), but in practice chains
			// of interleaved tables are small.
			tableQueue = append(tableQueue, tableName)
		}
	}
	for _, tableName := range sortedTableNames {
		sortedTableIds = append(sortedTableIds, tableNameIdMap[tableName])
	}
	return sortedTableIds
}

// GetDDL returns the string representation of Spanner schema represented by Schema struct.
// Tables are printed in alphabetical order with one exception: interleaved
// tables are potentially out of order since they must appear after the
// definition of their parent table.
func GetDDL(c Config, tableSchema Schema, sequenceSchema map[string]Sequence) []string {
	var ddl []string

	for _, seq := range sequenceSchema {
		if c.SpDialect == constants.DIALECT_POSTGRESQL {
			ddl = append(ddl, seq.PGPrintSequence())
		} else {
			ddl = append(ddl, seq.PrintSequence())
		}
	}

	tableIds := GetSortedTableIdsBySpName(tableSchema)

	if c.Tables {
		for _, tableId := range tableIds {
			ddl = append(ddl, tableSchema[tableId].PrintCreateTable(tableSchema, c))
			for _, index := range tableSchema[tableId].Indexes {
				ddl = append(ddl, index.PrintCreateIndex(tableSchema[tableId], c))
			}
		}
	}
	// Append foreign key constraints to DDL.
	// We always use alter table statements for foreign key constraints.
	// The alternative of putting foreign key constraints in-line as part of create
	// table statements is tricky because of table order (need to define tables
	// before they are referenced by foreign key constraints) and the possibility
	// of circular foreign keys definitions. We opt for simplicity.
	if c.ForeignKeys {
		for _, t := range tableIds {
			for _, fk := range tableSchema[t].ForeignKeys {
				ddl = append(ddl, fk.PrintForeignKeyAlterTable(tableSchema, c, t))
			}
		}
	}

	return ddl
}

// CheckInterleaved checks if schema contains interleaved tables.
func (s Schema) CheckInterleaved() bool {
	for _, table := range s {
		if table.ParentId != "" {
			return true
		}
	}
	return false
}

func maxStringLength(s []string) int {
	n := 0
	for _, x := range s {
		if len(x) > n {
			n = len(x)
		}
	}
	return n
}

type Sequence struct {
	Id               string
	Name             string
	SequenceKind     string
	SkipRangeMin     string
	SkipRangeMax     string
	StartWithCounter string
	ColumnsUsingSeq  map[string][]string
}

func (seq Sequence) PrintSequence() string {
	var options []string
	if seq.SequenceKind != "" {
		if seq.SequenceKind == "BIT REVERSED POSITIVE" {
			options = append(options, " sequence_kind='bit_reversed_positive' ")
		}
	}
	if seq.SkipRangeMin != "" {
		options = append(options, fmt.Sprintf(" skip_range_min = %s ", seq.SkipRangeMin))
	}
	if seq.SkipRangeMax != "" {
		options = append(options, fmt.Sprintf(" skip_range_max = %s ", seq.SkipRangeMax))
	}
	if seq.StartWithCounter != "" {
		options = append(options, fmt.Sprintf(" start_with_counter = %s ", seq.StartWithCounter))
	}

	seqDDL := fmt.Sprintf("CREATE SEQUENCE %s", seq.Name)
	if len(options) > 0 {
		seqDDL += " OPTIONS ( " + strings.Join(options, " , ") + " ) "
	}

	return seqDDL
}

func (seq Sequence) PGPrintSequence() string {
	var options []string
	if seq.SequenceKind != "" {
		if seq.SequenceKind == "BIT REVERSED POSITIVE" {
			options = append(options, " BIT_REVERSED_POSITIVE ")
		}
	}
	if seq.SkipRangeMax != "" && seq.SkipRangeMin != "" {
		options = append(options, fmt.Sprintf(" SKIP RANGE %s %s ", seq.SkipRangeMin, seq.SkipRangeMax))
	}
	if seq.StartWithCounter != "" {
		options = append(options, fmt.Sprintf(" START COUNTER WITH %s ", seq.StartWithCounter))
	}

	seqDDL := fmt.Sprintf("CREATE SEQUENCE %s", seq.Name)
	if len(options) > 0 {
		seqDDL += strings.Join(options, " ")
	}

	return seqDDL
}<|MERGE_RESOLUTION|>--- conflicted
+++ resolved
@@ -388,28 +388,20 @@
 }
 
 func (agc AutoGenCol) PrintAutoGenCol() string {
-<<<<<<< HEAD
-	if agc.Name == constants.UUID && agc.Type == "Pre-defined" {
-=======
 	if agc.Name == constants.UUID && agc.GenerationType == "Pre-defined" {
->>>>>>> 107390d4
 		return " DEFAULT (GENERATE_UUID())"
 	}
-	if agc.Type == constants.SEQUENCE {
+	if agc.GenerationType == constants.SEQUENCE {
 		return fmt.Sprintf(" DEFAULT (GET_NEXT_SEQUENCE_VALUE(SEQUENCE %s)) ", agc.Name)
 	}
 	return ""
 }
 
 func (agc AutoGenCol) PGPrintAutoGenCol() string {
-<<<<<<< HEAD
-	if agc.Name == constants.UUID && agc.Type == "Pre-defined" {
-=======
 	if agc.Name == constants.UUID && agc.GenerationType == "Pre-defined" {
->>>>>>> 107390d4
 		return " DEFAULT (spanner.generate_uuid())"
 	}
-	if agc.Type == constants.SEQUENCE {
+	if agc.GenerationType == constants.SEQUENCE {
 		return fmt.Sprintf(" DEFAULT NEXTVAL('%s') ", agc.Name)
 	}
 	return ""

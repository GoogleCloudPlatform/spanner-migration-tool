// Copyright 2020 Google LLC
//
// Licensed under the Apache License, Version 2.0 (the "License");
// you may not use this file except in compliance with the License.
// You may obtain a copy of the License at
//
//      http://www.apache.org/licenses/LICENSE-2.0
//
// Unless required by applicable law or agreed to in writing, software
// distributed under the License is distributed on an "AS IS" BASIS,
// WITHOUT WARRANTIES OR CONDITIONS OF ANY KIND, either express or implied.
// See the License for the specific language governing permissions and
// limitations under the License.

// Package ddl provides a go representation of Spanner DDL
// as well as helpers for building and manipulating Spanner DDL.
// We only implement enough DDL types to meet the needs of Spanner migration tool.
//
// Definitions are from
// https://cloud.google.com/spanner/docs/data-definition-language.
package ddl

import (
	"fmt"
	"math"
	"sort"
	"strconv"
	"strings"

	"github.com/GoogleCloudPlatform/spanner-migration-tool/common/constants"
	"github.com/GoogleCloudPlatform/spanner-migration-tool/logger"
)

const (
	// Types supported by Spanner with google_standard_sql (default) dialect.
	// Bool represent BOOL type.
	Bool string = "BOOL"
	// Bytes represent BYTES type.
	Bytes string = "BYTES"
	// Date represent DATE type.
	Date string = "DATE"
	// Float64 represent FLOAT32 type.
	Float32 string = "FLOAT32"
	// Float64 represent FLOAT64 type.
	Float64 string = "FLOAT64"
	// Int64 represent INT64 type.
	Int64 string = "INT64"
	// String represent STRING type.
	String string = "STRING"
	// Timestamp represent TIMESTAMP type.
	Timestamp string = "TIMESTAMP"
	// Numeric represent NUMERIC type.
	Numeric string = "NUMERIC"
	// Json represent JSON type.
	JSON string = "JSON"
	// MaxLength is a sentinel for Type's Len field, representing the MAX value.
	MaxLength = math.MaxInt64
	// StringMaxLength represents maximum allowed STRING length.
	StringMaxLength = 2621440
	// BytesMaxLength represents maximum allowed BYTES length.
	BytesMaxLength        = 10485760
	MaxNonKeyColumnLength = 1677721600

	// Types specific to Spanner with postgresql dialect, when they differ from
	// Spanner with google_standard_sql.
	// PGBytea represent BYTEA type, which is BYTES type in PG.
	PGBytea string = "BYTEA"
	// PGFloat4 represents the FLOAT4 type, which is a float type in PG.
	PGFloat4 string = "FLOAT4"
	// PGFloat8 represent FLOAT8 type, which is double type in PG.
	PGFloat8 string = "FLOAT8"
	// PGInt8 respresent INT8, which is INT type in PG.
	PGInt8 string = "INT8"
	// PGVarchar represent VARCHAR, which is STRING type in PG.
	PGVarchar string = "VARCHAR"
	// PGTimestamptz represent TIMESTAMPTZ, which is TIMESTAMP type in PG.
	PGTimestamptz string = "TIMESTAMPTZ"
	// Jsonb represents the PG.JSONB type
	PGJSONB string = "JSONB"
	// PGMaxLength represents sentinel for Type's Len field in PG.
	PGMaxLength = 2621440
)

var STANDARD_TYPE_TO_PGSQL_TYPEMAP = map[string]string{
	Bytes:     PGBytea,
	Float32:   PGFloat4,
	Float64:   PGFloat8,
	Int64:     PGInt8,
	String:    PGVarchar,
	Timestamp: PGTimestamptz,
	JSON:      PGJSONB,
}

var PGSQL_TO_STANDARD_TYPE_TYPEMAP = map[string]string{
	PGBytea:       Bytes,
	PGFloat4:      Float32,
	PGFloat8:      Float64,
	PGInt8:        Int64,
	PGVarchar:     String,
	PGTimestamptz: Timestamp,
	PGJSONB:       JSON,
}

// PGDialect keyword list
// Assumption is that this list PGSQL dialect uses the same keywords
var PGSQL_RESERVED_KEYWORD_LIST = []string{"ALL", "ANALYSE", "ANALYZE", "AND", "ANY", "ARRAY", "AS", "ASC", "ASYMMETRIC", "AUTHORIZATION", "BETWEEN", "BIGINT", "BINARY", "BIT", "BOOLEAN", "BOTH", "CASE", "CAST",
	"CHAR", "CHARACTER", "CHECK", "COALESCE", "COLLATE", "COLLATION", "COLUMN", "CONCURRENTLY", "CONSTRAINT", "CREATE", "CROSS", "CURRENT_CATALOG", "CURRENT_DATE", "CURRENT_ROLE", "CURRENT_SCHEMA",
	"CURRENT_TIME", "CURRENT_TIMESTAMP", "CURRENT_USER", "DEC", "DECIMAL", "DEFAULT", "DEFERRABLE", "DESC", "DISTINCT", "DO", "ELSE", "END", "EXCEPT", "EXISTS", "EXTRACT", "FALSE", "FETCH", "FLOAT", "FOR", "FOREIGN",
	"FREEZE", "FROM", "FULL", "GRANT", "GREATEST", "GROUP", "GROUPING", "HAVING", "ILIKE", "IN", "INITIALLY", "INNER", "INOUT", "INT", "INTEGER", "INTERSECT", "INTERVAL", "INTO", "IS", "ISNULL", "JOIN", "LATERAL", "LEADING",
	"LEAST", "LEFT", "LIKE", "LIMIT", "LOCALTIME", "LOCALTIMESTAMP", "NATIONAL", "NATURAL", "NCHAR", "NONE", "NORMALIZE", "NOT", "NOTNULL", "NULL", "NULLIF", "NUMERIC", "OFFSET", "ON", "ONLY", "OR", "ORDER", "OUT", "OUTER",
	"OVERLAPS", "OVERLAY", "PLACING", "POSITION", "PRECISION", "PRIMARY", "REAL", "REFERENCES", "RETURNING", "RIGHT", "ROW", "SELECT", "SESSION_USER", "SETOF", "SIMILAR", "SMALLINT", "SOME", "SUBSTRING", "SYMMETRIC",
	"TABLE", "TABLESAMPLE", "THEN", "TIME", "TIMESTAMP", "TO", "TRAILING", "TREAT", "TRIM", "TRUE", "UNION", "UNIQUE", "USER", "USING", "VALUES", "VARCHAR", "VARIADIC", "VERBOSE", "WHEN", "WHERE", "WINDOW", "WITH",
	"XMLATTRIBUTES", "XMLCONCAT", "XMLELEMENT", "XMLEXISTS", "XMLFOREST", "XMLNAMESPACES", "XMLPARSE", "XMLPI", "XMLROOT", "XMLSERIALIZE", "XMLTABLE"}

// Type represents the type of a column.
//
//	type:
//	   { BOOL | INT64 | FLOAT32 | FLOAT64 | STRING( length ) | BYTES( length ) | DATE | TIMESTAMP | NUMERIC }
type Type struct {
	Name string
	// Len encodes the following Spanner DDL definition:
	//     length:
	//        { int64_value | MAX }
	Len int64
	// IsArray represents if Type is an array_type or not
	// When false, column has type T; when true, it is an array of type T.
	IsArray bool
}

// PrintColumnDefType unparses the type encoded in a ColumnDef.
func (ty Type) PrintColumnDefType() string {
	str := ty.Name
	if ty.Name == String || ty.Name == Bytes {
		str += "("
		if ty.Len == MaxLength {
			str += "MAX"
		} else {
			str += strconv.FormatInt(ty.Len, 10)
		}
		str += ")"
	}
	if ty.IsArray {
		str = "ARRAY<" + str + ">"
	}
	return str
}

func GetPGType(spType Type) string {
	pgType, ok := STANDARD_TYPE_TO_PGSQL_TYPEMAP[spType.Name]
	if ok {
		return pgType
	}
	return spType.Name
}

func (ty Type) PGPrintColumnDefType() string {
	str := GetPGType(ty)
	// PG doesn't support array types, and we don't expect to receive a type
	// with IsArray set to true. In the unlikely event, set to string type.
	if ty.IsArray {
		str = PGVarchar
		ty.Len = PGMaxLength
	}
	// PG doesn't support variable length Bytea and thus doesn't support
	// setting length (or max length) for the Bytes.
	if ty.Name == String || ty.IsArray {
		str += "("
		if ty.Len == MaxLength || ty.Len == PGMaxLength {
			str += fmt.Sprintf("%v", PGMaxLength)
		} else {
			str += strconv.FormatInt(ty.Len, 10)
		}
		str += ")"
	}
	return str
}

// ColumnDef encodes the following DDL definition:
//
//	column_def:
//	  column_name type [NOT NULL] [options_def]
type ColumnDef struct {
	Name         string
	T            Type
	NotNull      bool
	Comment      string
	Id           string
	AutoGen      AutoGenCol
	DefaultValue DefaultValue
}

// Config controls how AST nodes are printed (aka unparsed).
type Config struct {
	Comments    bool // If true, print comments.
	ProtectIds  bool // If true, table and col names are quoted using backticks (avoids reserved-word issue).
	Tables      bool // If true, print tables
	ForeignKeys bool // If true, print foreign key constraints.
	SpDialect   string
	Source      string //SourceDB information for determining case-sensitivity handling for PGSQL
}

func isIdentifierReservedInPG(identifier string) bool {
	for _, KEYWORD := range PGSQL_RESERVED_KEYWORD_LIST {
		if strings.EqualFold(KEYWORD, identifier) {
			return true
		}
	}
	return false
}

func isSourceCaseSensitive(source string) bool {
	switch source {
	case constants.POSTGRES, constants.PGDUMP:
		return true
	default:
		return false
	}
}

func (c Config) quote(s string) string {
	if c.ProtectIds {
		if c.SpDialect == constants.DIALECT_POSTGRESQL {
			if isIdentifierReservedInPG(s) || isSourceCaseSensitive(c.Source) {
				return "\"" + s + "\""
			} else {
				return s
			}
		} else {
			return "`" + s + "`"
		}
	}
	return s
}

// PrintColumnDef unparses ColumnDef and returns it as well as any ColumnDef
// comment. These are returned as separate strings to support formatting
// needs of PrintCreateTable.
func (cd ColumnDef) PrintColumnDef(c Config) (string, string) {
	var s string
	if c.SpDialect == constants.DIALECT_POSTGRESQL {
		s = fmt.Sprintf("%s %s", c.quote(cd.Name), cd.T.PGPrintColumnDefType())
		if cd.NotNull {
			s += " NOT NULL "
		}
		s += cd.AutoGen.PGPrintAutoGenCol()
	} else {
		s = fmt.Sprintf("%s %s", c.quote(cd.Name), cd.T.PrintColumnDefType())
		if cd.NotNull {
			s += " NOT NULL "
		}
		s += cd.AutoGen.PrintAutoGenCol()
	}
	return s, cd.Comment
}

// IndexKey encodes the following DDL definition:
//
//	primary_key:
//	  PRIMARY KEY ( [key_part, ...] )
//	key_part:
//	   column_name [{ ASC | DESC }]
type IndexKey struct {
	ColId string
	Desc  bool // Default order is ascending i.e. Desc = false.
	Order int
}

// PrintPkOrIndexKey unparses the primary or index keys.
func (idx IndexKey) PrintPkOrIndexKey(ct CreateTable, c Config) string {
	col := c.quote(ct.ColDefs[idx.ColId].Name)
	if idx.Desc {
		return fmt.Sprintf("%s DESC", col)
	}
	// Don't print out ASC -- that's the default.
	return col
}

// Foreignkey encodes the following DDL definition:
//
//	   [ CONSTRAINT constraint_name ]
//		  FOREIGN KEY ( column_name [, ... ] ) REFERENCES ref_table ( ref_column [, ... ] ) }
type Foreignkey struct {
	Name           string
	ColIds         []string
	ReferTableId   string
	ReferColumnIds []string
	Id             string
	OnDelete       string
	OnUpdate       string
}

// InterleavedParent encodes the following DDL definition:
//
//	INTERLEAVE IN PARENT parent_name ON DELETE delete_rule
type InterleavedParent struct {
	Id       string
	OnDelete string
}

// PrintForeignKey unparses the foreign keys.
func (k Foreignkey) PrintForeignKey(c Config) string {
	var cols, referCols []string
	for i, col := range k.ColIds {
		cols = append(cols, c.quote(col))
		referCols = append(referCols, c.quote(k.ReferColumnIds[i]))
	}
	var s string
	if k.Name != "" {
		s = fmt.Sprintf("CONSTRAINT %s ", c.quote(k.Name))
	}
	s = s + fmt.Sprintf("FOREIGN KEY (%s) REFERENCES %s (%s)", strings.Join(cols, ", "), c.quote(k.ReferTableId), strings.Join(referCols, ", "))
	if k.OnDelete != "" {
		s = s + fmt.Sprintf(" ON DELETE %s", k.OnDelete)
	}
	return s
}

// CreateTable encodes the following DDL definition:
//
//	create_table: CREATE TABLE table_name ([column_def, ...] ) primary_key [, cluster]
type CreateTable struct {
	Name          string
	ColIds        []string // Provides names and order of columns
	ShardIdColumn string
	ColDefs       map[string]ColumnDef // Provides definition of columns (a map for simpler/faster lookup during type processing)
	PrimaryKeys   []IndexKey
	ForeignKeys   []Foreignkey
	Indexes       []CreateIndex
	ParentTable   InterleavedParent //if not empty, this table will be interleaved
	Comment       string
	Id            string
}

// PrintCreateTable unparses a CREATE TABLE statement.
func (ct CreateTable) PrintCreateTable(spSchema Schema, config Config) string {
	var col []string
	var colComment []string
	var keys []string
	for _, colId := range ct.ColIds {
		s, c := ct.ColDefs[colId].PrintColumnDef(config)
		s = "\t" + s + ","
		col = append(col, s)
		colComment = append(colComment, c)
	}

	n := maxStringLength(col)
	var cols string
	for i, c := range col {
		cols += c
		if config.Comments && len(colComment[i]) > 0 {
			cols += strings.Repeat(" ", n-len(c)) + " -- " + colComment[i]
		}
		cols += "\n"
	}

	orderedPks := []IndexKey{}
	orderedPks = append(orderedPks, ct.PrimaryKeys...)
	sort.Slice(orderedPks, func(i, j int) bool {
		return orderedPks[i].Order < orderedPks[j].Order
	})

	for _, p := range orderedPks {
		keys = append(keys, p.PrintPkOrIndexKey(ct, config))
	}
	var tableComment string
	if config.Comments && len(ct.Comment) > 0 {
		tableComment = "--\n-- " + ct.Comment + "\n--\n"
	}

	var interleave string
	if ct.ParentTable.Id != "" {
		parent := spSchema[ct.ParentTable.Id].Name
		if config.SpDialect == constants.DIALECT_POSTGRESQL {
			// PG spanner only supports PRIMARY KEY() inside the CREATE TABLE()
			// and thus INTERLEAVE follows immediately after closing brace.
			interleave = " INTERLEAVE IN PARENT " + config.quote(parent)
		} else {
			interleave = ",\nINTERLEAVE IN PARENT " + config.quote(parent)
		}
		if ct.ParentTable.OnDelete != "" {
			interleave = interleave + " ON DELETE " + ct.ParentTable.OnDelete
		}
	}

	if len(keys) == 0 {
		return fmt.Sprintf("%sCREATE TABLE %s (\n%s) %s", tableComment, config.quote(ct.Name), cols, interleave)
	}
	if config.SpDialect == constants.DIALECT_POSTGRESQL {
		return fmt.Sprintf("%sCREATE TABLE %s (\n%s\tPRIMARY KEY (%s)\n)%s", tableComment, config.quote(ct.Name), cols, strings.Join(keys, ", "), interleave)
	}
	return fmt.Sprintf("%sCREATE TABLE %s (\n%s) PRIMARY KEY (%s)%s", tableComment, config.quote(ct.Name), cols, strings.Join(keys, ", "), interleave)
}

// CreateIndex encodes the following DDL definition:
//
//	create index: CREATE [UNIQUE] [NULL_FILTERED] INDEX index_name ON table_name ( key_part [, ...] ) [ storing_clause ] [ , interleave_clause ]
type CreateIndex struct {
	Name            string
	TableId         string `json:"TableId"`
	Unique          bool
	Keys            []IndexKey
	Id              string
	StoredColumnIds []string
	// We have no requirements for null-filtered option and
	// interleaving clauses yet, so we omit them for now.
}

type AutoGenCol struct {
	Name string
	// Type of autogenerated column, example, pre-defined(uuid) or user-defined(sequence)
	GenerationType string
}

// DefaultValue represents a Default value.
type DefaultValue struct {
	IsPresent bool
	Value     Expression
}

type Expression struct {
	ExpressionId string
<<<<<<< HEAD
	Statement        string
=======
	Statement    string
}

func (dv DefaultValue) PrintDefaultValue(ty Type) string {
	if !dv.IsPresent {
		return ""
	}
	var value string
	switch ty.Name {
	case "FLOAT32", "NUMERIC", "BOOL":
		value = fmt.Sprintf(" DEFAULT (CAST(%s AS %s))", dv.Value.Statement, ty.Name)
	default:
		value = " DEFAULT (" + dv.Value.Statement + ")"
	}
	return value
}

func (dv DefaultValue) PGPrintDefaultValue(ty Type) string {
	if !dv.IsPresent {
		return ""
	}
	var value string
	switch ty.Name {
	case "FLOAT8", "FLOAT4", "REAL", "NUMERIC", "DECIMAL", "BOOL":
		value = fmt.Sprintf(" DEFAULT (CAST(%s AS %s))", dv.Value.Statement, ty.Name)
	default:
		value = " DEFAULT (" + dv.Value.Statement + ")"
	}
	return value
>>>>>>> 1b5cf7d5
}

func (agc AutoGenCol) PrintAutoGenCol() string {
	if agc.Name == constants.UUID && agc.GenerationType == "Pre-defined" {
		return " DEFAULT (GENERATE_UUID())"
	}
	if agc.GenerationType == constants.SEQUENCE {
		return fmt.Sprintf(" DEFAULT (GET_NEXT_SEQUENCE_VALUE(SEQUENCE %s)) ", agc.Name)
	}
	return ""
}

func (agc AutoGenCol) PGPrintAutoGenCol() string {
	if agc.Name == constants.UUID && agc.GenerationType == "Pre-defined" {
		return " DEFAULT (spanner.generate_uuid())"
	}
	if agc.GenerationType == constants.SEQUENCE {
		return fmt.Sprintf(" DEFAULT NEXTVAL('%s') ", agc.Name)
	}
	return ""
}

// PrintCreateIndex unparses a CREATE INDEX statement.
func (ci CreateIndex) PrintCreateIndex(ct CreateTable, c Config) string {
	var keys []string

	orderedKeys := []IndexKey{}
	orderedKeys = append(orderedKeys, ci.Keys...)
	sort.Slice(orderedKeys, func(i, j int) bool {
		return orderedKeys[i].Order < orderedKeys[j].Order
	})

	for _, p := range orderedKeys {
		keys = append(keys, p.PrintPkOrIndexKey(ct, c))
	}
	var unique, stored, storingClause string
	if ci.Unique {
		unique = "UNIQUE "
	}
	if c.SpDialect == constants.DIALECT_POSTGRESQL {
		stored = "INCLUDE"
	} else {
		stored = "STORING"
	}
	if ci.StoredColumnIds != nil {
		storedColumns := []string{}
		for _, colId := range ci.StoredColumnIds {
			if !isStoredColumnKeyPartOfPrimaryKey(ct, colId) {
				storedColumns = append(storedColumns, c.quote(ct.ColDefs[colId].Name))
			}
		}
		storingClause = fmt.Sprintf(" %s (%s)", stored, strings.Join(storedColumns, ", "))
	}
	return fmt.Sprintf("CREATE %sINDEX %s ON %s (%s)%s", unique, c.quote(ci.Name), c.quote(ct.Name), strings.Join(keys, ", "), storingClause)
}

// Checks if the colId is part of the primary of a table
// Used for detecting if a key needs to be skipped while creating the
// storing clause.
func isStoredColumnKeyPartOfPrimaryKey(ct CreateTable, colId string) bool {
	for _, pkey := range ct.PrimaryKeys {
		if colId == pkey.ColId {
			return true
		}
	}
	return false
}

// PrintForeignKeyAlterTable unparses the foreign keys using ALTER TABLE.
func (k Foreignkey) PrintForeignKeyAlterTable(spannerSchema Schema, c Config, tableId string) string {
	var cols, referCols []string
	for i, col := range k.ColIds {
		cols = append(cols, spannerSchema[tableId].ColDefs[col].Name)
		referCols = append(referCols, spannerSchema[k.ReferTableId].ColDefs[k.ReferColumnIds[i]].Name)
	}
	var s string
	if k.Name != "" {
		s = fmt.Sprintf("CONSTRAINT %s ", c.quote(k.Name))
	}
	s = fmt.Sprintf("ALTER TABLE %s ADD %sFOREIGN KEY (%s) REFERENCES %s (%s)", c.quote(spannerSchema[tableId].Name), s, strings.Join(cols, ", "), c.quote(spannerSchema[k.ReferTableId].Name), strings.Join(referCols, ", "))
	if k.OnDelete != "" {
		s = s + fmt.Sprintf(" ON DELETE %s", k.OnDelete)
	}
	return s
}

// Schema stores a map of table names and Tables.
type Schema map[string]CreateTable

// NewSchema creates a new Schema object.
func NewSchema() Schema {
	return make(map[string]CreateTable)
}

// Tables are ordered in alphabetical order with one exception: interleaved
// tables appear after the definition of their parent table.
//
// TODO: Move this method to mapping.go and preserve the table names in sorted
// order in conv so that we don't need to order the table names multiple times.
func GetSortedTableIdsBySpName(s Schema) []string {

	var tableNames, sortedTableNames, sortedTableIds []string
	tableNameIdMap := map[string]string{}
	for _, t := range s {
		tableNames = append(tableNames, t.Name)
		tableNameIdMap[t.Name] = t.Id
	}
	logger.Log.Debug(fmt.Sprintf("getting sorted table ids by table name: %s", tableNames))
	sort.Strings(tableNames)
	tableQueue := tableNames
	tableAdded := make(map[string]bool)
	for len(tableQueue) > 0 {
		tableName := tableQueue[0]
		table := s[tableNameIdMap[tableName]]
		tableQueue = tableQueue[1:]
		parentTableExists := false
		if table.ParentTable.Id != "" {
			_, parentTableExists = s[table.ParentTable.Id]
		}

		// Add table t if either:
		// a) t is not interleaved in another table, or
		// b) t is interleaved in another table and that table has already been added to the list.
		if table.ParentTable.Id == "" || tableAdded[s[table.ParentTable.Id].Name] || !parentTableExists {
			sortedTableNames = append(sortedTableNames, tableName)
			tableAdded[tableName] = true
		} else {
			// We can't add table t now because its parent hasn't been added.
			// Add it at end of tables and we'll try again later.
			// We might need multiple iterations to add chains of interleaved tables,
			// but we will always make progress because interleaved tables can't
			// have cycles. In principle this could be O(n^2), but in practice chains
			// of interleaved tables are small.
			tableQueue = append(tableQueue, tableName)
		}
	}
	for _, tableName := range sortedTableNames {
		sortedTableIds = append(sortedTableIds, tableNameIdMap[tableName])
	}
	return sortedTableIds
}

// GetDDL returns the string representation of Spanner schema represented by Schema struct.
// Tables are printed in alphabetical order with one exception: interleaved
// tables are potentially out of order since they must appear after the
// definition of their parent table.
func GetDDL(c Config, tableSchema Schema, sequenceSchema map[string]Sequence) []string {
	var ddl []string

	for _, seq := range sequenceSchema {
		if c.SpDialect == constants.DIALECT_POSTGRESQL {
			ddl = append(ddl, seq.PGPrintSequence())
		} else {
			ddl = append(ddl, seq.PrintSequence())
		}
	}

	tableIds := GetSortedTableIdsBySpName(tableSchema)

	if c.Tables {
		for _, tableId := range tableIds {
			ddl = append(ddl, tableSchema[tableId].PrintCreateTable(tableSchema, c))
			for _, index := range tableSchema[tableId].Indexes {
				ddl = append(ddl, index.PrintCreateIndex(tableSchema[tableId], c))
			}
		}
	}
	// Append foreign key constraints to DDL.
	// We always use alter table statements for foreign key constraints.
	// The alternative of putting foreign key constraints in-line as part of create
	// table statements is tricky because of table order (need to define tables
	// before they are referenced by foreign key constraints) and the possibility
	// of circular foreign keys definitions. We opt for simplicity.
	if c.ForeignKeys {
		for _, t := range tableIds {
			for _, fk := range tableSchema[t].ForeignKeys {
				ddl = append(ddl, fk.PrintForeignKeyAlterTable(tableSchema, c, t))
			}
		}
	}

	return ddl
}

// CheckInterleaved checks if schema contains interleaved tables.
func (s Schema) CheckInterleaved() bool {
	for _, table := range s {
		if table.ParentTable.Id != "" {
			return true
		}
	}
	return false
}

func maxStringLength(s []string) int {
	n := 0
	for _, x := range s {
		if len(x) > n {
			n = len(x)
		}
	}
	return n
}

type Sequence struct {
	Id               string
	Name             string
	SequenceKind     string
	SkipRangeMin     string
	SkipRangeMax     string
	StartWithCounter string
	ColumnsUsingSeq  map[string][]string
}

func (seq Sequence) PrintSequence() string {
	var options []string
	if seq.SequenceKind != "" {
		if seq.SequenceKind == "BIT REVERSED POSITIVE" {
			options = append(options, "sequence_kind='bit_reversed_positive'")
		}
	}
	if seq.SkipRangeMin != "" {
		options = append(options, fmt.Sprintf("skip_range_min = %s", seq.SkipRangeMin))
	}
	if seq.SkipRangeMax != "" {
		options = append(options, fmt.Sprintf("skip_range_max = %s", seq.SkipRangeMax))
	}
	if seq.StartWithCounter != "" {
		options = append(options, fmt.Sprintf("start_with_counter = %s", seq.StartWithCounter))
	}

	seqDDL := fmt.Sprintf("CREATE SEQUENCE %s", seq.Name)
	if len(options) > 0 {
		seqDDL += " OPTIONS (" + strings.Join(options, ", ") + ") "
	}

	return seqDDL
}

func (seq Sequence) PGPrintSequence() string {
	var options []string
	if seq.SequenceKind != "" {
		if seq.SequenceKind == "BIT REVERSED POSITIVE" {
			options = append(options, " BIT_REVERSED_POSITIVE")
		}
	}
	if seq.SkipRangeMax != "" && seq.SkipRangeMin != "" {
		options = append(options, fmt.Sprintf("SKIP RANGE %s %s", seq.SkipRangeMin, seq.SkipRangeMax))
	}
	if seq.StartWithCounter != "" {
		options = append(options, fmt.Sprintf("START COUNTER WITH %s", seq.StartWithCounter))
	}

	seqDDL := fmt.Sprintf("CREATE SEQUENCE %s", seq.Name)
	if len(options) > 0 {
		seqDDL += strings.Join(options, " ")
	}

	return seqDDL
}<|MERGE_RESOLUTION|>--- conflicted
+++ resolved
@@ -419,9 +419,6 @@
 
 type Expression struct {
 	ExpressionId string
-<<<<<<< HEAD
-	Statement        string
-=======
 	Statement    string
 }
 
@@ -451,7 +448,6 @@
 		value = " DEFAULT (" + dv.Value.Statement + ")"
 	}
 	return value
->>>>>>> 1b5cf7d5
 }
 
 func (agc AutoGenCol) PrintAutoGenCol() string {

// Copyright 2020 Google LLC
//
// Licensed under the Apache License, Version 2.0 (the "License");
// you may not use this file except in compliance with the License.
// You may obtain a copy of the License at
//
//      http://www.apache.org/licenses/LICENSE-2.0
//
// Unless required by applicable law or agreed to in writing, software
// distributed under the License is distributed on an "AS IS" BASIS,
// WITHOUT WARRANTIES OR CONDITIONS OF ANY KIND, either express or implied.
// See the License for the specific language governing permissions and
// limitations under the License.

package mysql

import (
	"database/sql"
	"database/sql/driver"
	"testing"

	"github.com/DATA-DOG/go-sqlmock"
	"github.com/cloudspannerecosystem/harbourbridge/internal"
	"github.com/cloudspannerecosystem/harbourbridge/schema"
	"github.com/cloudspannerecosystem/harbourbridge/spanner/ddl"
	"github.com/stretchr/testify/assert"
)

type mockSpec struct {
	query string
	args  []driver.Value   // Query args.
	cols  []string         // Columns names for returned rows.
	rows  [][]driver.Value // Set of rows returned.
}

func TestProcessInfoSchemaMYSQL(t *testing.T) {
	ms := []mockSpec{

		{
			query: "SELECT (.+) FROM information_schema.tables where table_type = 'BASE TABLE'  and (.+)",
			args:  []driver.Value{"test"},
			cols:  []string{"table_name"},
			rows: [][]driver.Value{
				{"user"},
				{"cart"},
				{"product"},
				{"test"},
				{"test_ref"}},
		}, {
			query: "SELECT (.+) FROM information_schema.COLUMNS (.+)",
			args:  []driver.Value{"test", "user"},
			cols:  []string{"column_name", "data_type", "column_type", "is_nullable", "column_default", "character_maximum_length", "numeric_precision", "numeric_scale", "extra"},
			rows: [][]driver.Value{
				{"user_id", "text", "text", "NO", nil, nil, nil, nil, nil},
				{"name", "text", "text", "NO", nil, nil, nil, nil, nil},
				{"ref", "bigint", "bigint", "NO", nil, nil, nil, nil, nil}},
		}, {
			query: "SELECT (.+) FROM INFORMATION_SCHEMA.TABLE_CONSTRAINTS (.+)",
			args:  []driver.Value{"test", "user"},
			cols:  []string{"column_name", "constraint_type"},
			rows: [][]driver.Value{
				{"user_id", "PRIMARY KEY"},
				{"ref", "FOREIGN KEY"}},
		}, {
			query: "SELECT (.+) FROM INFORMATION_SCHEMA.TABLE_CONSTRAINTS (.+)",
			args:  []driver.Value{"test", "user"},
			cols:  []string{"REFERENCED_TABLE_NAME", "COLUMN_NAME", "REFERENCED_COLUMN_NAME", "CONSTRAINT_NAME"},
			rows: [][]driver.Value{
				{"test", "ref", "id", "fk_test"},
			},
		}, {
			query: "SELECT (.+) FROM INFORMATION_SCHEMA.STATISTICS (.+)",
			args:  []driver.Value{"test", "user"},
			cols:  []string{"INDEX_NAME", "COLUMN_NAME", "SEQ_IN_INDEX", "COLLATION", "NON_UNIQUE"},
		},
		{
			query: "SELECT (.+) FROM information_schema.COLUMNS (.+)",
			args:  []driver.Value{"test", "cart"},
			cols:  []string{"column_name", "data_type", "column_type", "is_nullable", "column_default", "character_maximum_length", "numeric_precision", "numeric_scale", "extra"},
			rows: [][]driver.Value{
				{"productid", "text", "text", "NO", nil, nil, nil, nil, nil},
				{"userid", "text", "text", "NO", nil, nil, nil, nil, nil},
				{"quantity", "bigint", "bigint", "YES", nil, nil, 64, 0, nil}},
		}, {
			query: "SELECT (.+) FROM INFORMATION_SCHEMA.TABLE_CONSTRAINTS (.+)",
			args:  []driver.Value{"test", "cart"},
			cols:  []string{"column_name", "constraint_type"},
			rows: [][]driver.Value{
				{"productid", "PRIMARY KEY"},
				{"userid", "PRIMARY KEY"}},
		}, {
			query: "SELECT (.+) FROM INFORMATION_SCHEMA.TABLE_CONSTRAINTS (.+)",
			args:  []driver.Value{"test", "cart"},
			cols:  []string{"REFERENCED_TABLE_NAME", "COLUMN_NAME", "REFERENCED_COLUMN_NAME", "CONSTRAINT_NAME"},
			rows: [][]driver.Value{
				{"product", "productid", "product_id", "fk_test2"},
				{"user", "userid", "user_id", "fk_test3"}},
		}, {
			query: "SELECT (.+) FROM INFORMATION_SCHEMA.STATISTICS (.+)",
			args:  []driver.Value{"test", "cart"},
			cols:  []string{"INDEX_NAME", "COLUMN_NAME", "SEQ_IN_INDEX", "COLLATION", "NON_UNIQUE"},
			rows: [][]driver.Value{
				{"index1", "userid", 1, "A", "0"},
				{"index2", "userid", 1, "A", "1"},
				{"index2", "productid", 2, "D", "1"},
				{"index3", "productid", 1, "A", "0"},
				{"index3", "userid", 2, "D", "0"}},
		}, {
			query: "SELECT (.+) FROM information_schema.COLUMNS (.+)",
			args:  []driver.Value{"test", "product"},
			cols:  []string{"column_name", "data_type", "column_type", "is_nullable", "column_default", "character_maximum_length", "numeric_precision", "numeric_scale", "extra"},
			rows: [][]driver.Value{
				{"product_id", "text", "text", "NO", nil, nil, nil, nil, nil},
				{"product_name", "text", "text", "NO", nil, nil, nil, nil, nil}},
		}, {
			query: "SELECT (.+) FROM INFORMATION_SCHEMA.TABLE_CONSTRAINTS (.+)",
			args:  []driver.Value{"test", "product"},
			cols:  []string{"column_name", "constraint_type"},
			rows: [][]driver.Value{
				{"product_id", "PRIMARY KEY"}},
		}, {
			query: "SELECT (.+) FROM INFORMATION_SCHEMA.TABLE_CONSTRAINTS (.+)",
			args:  []driver.Value{"test", "product"},
			cols:  []string{"REFERENCED_TABLE_NAME", "COLUMN_NAME", "REFERENCED_COLUMN_NAME", "CONSTRAINT_NAME"},
		}, {
			query: "SELECT (.+) FROM information_schema.COLUMNS (.+)",
			args:  []driver.Value{"test", "test"},
			cols:  []string{"column_name", "data_type", "column_type", "is_nullable", "column_default", "character_maximum_length", "numeric_precision", "numeric_scale", "extra"},
			rows: [][]driver.Value{
				{"id", "bigint", "bigint", "NO", nil, nil, 64, 0, nil},
				{"s", "set", "set", "YES", nil, nil, nil, nil, nil},
				{"txt", "text", "text", "NO", nil, nil, nil, nil, nil},
				{"b", "boolean", "boolean", "YES", nil, nil, nil, nil, nil},
				{"bs", "bigint", "bigint", "NO", "nextval('test11_bs_seq'::regclass)", nil, 64, 0, nil},
				{"bl", "blob", "blob", "YES", nil, nil, nil, nil, nil},
				{"c", "char", "char(1)", "YES", nil, 1, nil, nil, nil},
				{"c8", "char", "char(8)", "YES", nil, 8, nil, nil, nil},
				{"d", "date", "date", "YES", nil, nil, nil, nil, nil},
				{"dec", "decimal", "decimal(20,5)", "YES", nil, nil, 20, 5, nil},
				{"f8", "double", "double", "YES", nil, nil, 53, nil, nil},
				{"f4", "float", "float", "YES", nil, nil, 24, nil, nil},
				{"i8", "bigint", "bigint", "YES", nil, nil, 64, 0, nil},
				{"i4", "integer", "integer", "YES", nil, nil, 32, 0, "auto_increment"},
				{"i2", "smallint", "smallint", "YES", nil, nil, 16, 0, nil},
				{"si", "integer", "integer", "NO", "nextval('test11_s_seq'::regclass)", nil, 32, 0, nil},
				{"ts", "datetime", "datetime", "YES", nil, nil, nil, nil, nil},
				{"tz", "timestamp", "timestamp", "YES", nil, nil, nil, nil, nil},
				{"vc", "varchar", "varchar", "YES", nil, nil, nil, nil, nil},
				{"vc6", "varchar", "varchar(6)", "YES", nil, 6, nil, nil, nil}},
		}, {
			query: "SELECT (.+) FROM INFORMATION_SCHEMA.TABLE_CONSTRAINTS (.+)",
			args:  []driver.Value{"test", "test"},
			cols:  []string{"column_name", "constraint_type"},
			rows:  [][]driver.Value{{"id", "PRIMARY KEY"}, {"id", "FOREIGN KEY"}},
		}, {
			query: "SELECT (.+) FROM INFORMATION_SCHEMA.TABLE_CONSTRAINTS (.+)",
			args:  []driver.Value{"test", "test"},
			cols:  []string{"REFERENCED_TABLE_NAME", "COLUMN_NAME", "REFERENCED_COLUMN_NAME", "CONSTRAINT_NAME"},
			rows: [][]driver.Value{{"test_ref", "id", "ref_id", "fk_test4"},
				{"test_ref", "txt", "ref_txt", "fk_test4"}},
		}, {
<<<<<<< HEAD
			query: "SELECT (.+) FROM INFORMATION_SCHEMA.STATISTICS (.+)",
			args:  []driver.Value{"test", "test"},
			cols:  []string{"INDEX_NAME", "COLUMN_NAME", "SEQ_IN_INDEX", "COLLATION", "NON_UNIQUE"},
=======
			query: "SELECT (.+) FROM information_schema.COLUMNS (.+)",
			args:  []driver.Value{"test", "test_ref"},
			cols:  []string{"column_name", "data_type", "column_type", "is_nullable", "column_default", "character_maximum_length", "numeric_precision", "numeric_scale", "extra"},
			rows: [][]driver.Value{
				{"ref_id", "bigint", "bigint", "NO", nil, nil, 64, 0, nil},
				{"ref_txt", "text", "text", "NO", nil, nil, nil, nil, nil},
				{"abc", "text", "text", "NO", nil, nil, nil, nil, nil}},
		}, {
			query: "SELECT (.+) FROM INFORMATION_SCHEMA.TABLE_CONSTRAINTS (.+)",
			args:  []driver.Value{"test", "test_ref"},
			cols:  []string{"column_name", "constraint_type"},
			rows: [][]driver.Value{
				{"ref_id", "PRIMARY KEY"},
				{"ref_txt", "PRIMARY KEY"}},
		}, {
			query: "SELECT (.+) FROM INFORMATION_SCHEMA.TABLE_CONSTRAINTS (.+)",
			args:  []driver.Value{"test", "test_ref"},
			cols:  []string{"REFERENCED_TABLE_NAME", "COLUMN_NAME", "REFERENCED_COLUMN_NAME", "CONSTRAINT_NAME"},
>>>>>>> 8241c815
		},
	}
	db := mkMockDB(t, ms)
	conv := internal.MakeConv()
	err := ProcessInfoSchema(conv, db, "test")
	assert.Nil(t, err)
	expectedSchema := map[string]ddl.CreateTable{
		"user": ddl.CreateTable{
			Name:     "user",
			ColNames: []string{"user_id", "name", "ref"},
			ColDefs: map[string]ddl.ColumnDef{
				"user_id": ddl.ColumnDef{Name: "user_id", T: ddl.Type{Name: ddl.String, Len: ddl.MaxLength}, NotNull: true},
				"name":    ddl.ColumnDef{Name: "name", T: ddl.Type{Name: ddl.String, Len: ddl.MaxLength}, NotNull: true},
				"ref":     ddl.ColumnDef{Name: "ref", T: ddl.Type{Name: ddl.Int64}, NotNull: true},
			},
			Pks: []ddl.IndexKey{ddl.IndexKey{Col: "user_id"}},
			Fks: []ddl.Foreignkey{ddl.Foreignkey{Name: "fk_test", Columns: []string{"ref"}, ReferTable: "test", ReferColumns: []string{"id"}}}},
		"cart": ddl.CreateTable{
			Name:     "cart",
			ColNames: []string{"productid", "userid", "quantity"},
			ColDefs: map[string]ddl.ColumnDef{
				"productid": ddl.ColumnDef{Name: "productid", T: ddl.Type{Name: ddl.String, Len: ddl.MaxLength}, NotNull: true},
				"userid":    ddl.ColumnDef{Name: "userid", T: ddl.Type{Name: ddl.String, Len: ddl.MaxLength}, NotNull: true},
				"quantity":  ddl.ColumnDef{Name: "quantity", T: ddl.Type{Name: ddl.Int64}},
			},
			Pks: []ddl.IndexKey{ddl.IndexKey{Col: "productid"}, ddl.IndexKey{Col: "userid"}},
			Fks: []ddl.Foreignkey{ddl.Foreignkey{Name: "fk_test2", Columns: []string{"productid"}, ReferTable: "product", ReferColumns: []string{"product_id"}},
<<<<<<< HEAD
				ddl.Foreignkey{Name: "fk_test3", Columns: []string{"userid"}, ReferTable: "user", ReferColumns: []string{"user_id"}}},
			Indexes: []ddl.CreateIndex{ddl.CreateIndex{Name: "index1", Table: "cart", Unique: true, Keys: []ddl.IndexKey{ddl.IndexKey{Col: "userid", Desc: false}}},
				ddl.CreateIndex{Name: "index2", Table: "cart", Unique: false, Keys: []ddl.IndexKey{ddl.IndexKey{Col: "userid", Desc: false}, ddl.IndexKey{Col: "productid", Desc: true}}},
				ddl.CreateIndex{Name: "index3", Table: "cart", Unique: true, Keys: []ddl.IndexKey{ddl.IndexKey{Col: "productid", Desc: false}, ddl.IndexKey{Col: "userid", Desc: true}}}}},
=======
				ddl.Foreignkey{Name: "fk_test3", Columns: []string{"userid"}, ReferTable: "user", ReferColumns: []string{"user_id"}}}},
		"product": ddl.CreateTable{
			Name:     "product",
			ColNames: []string{"product_id", "product_name"},
			ColDefs: map[string]ddl.ColumnDef{
				"product_id":   ddl.ColumnDef{Name: "product_id", T: ddl.Type{Name: ddl.String, Len: ddl.MaxLength}, NotNull: true},
				"product_name": ddl.ColumnDef{Name: "product_name", T: ddl.Type{Name: ddl.String, Len: ddl.MaxLength}, NotNull: true},
			},
			Pks: []ddl.IndexKey{ddl.IndexKey{Col: "product_id"}}},
>>>>>>> 8241c815
		"test": ddl.CreateTable{
			Name:     "test",
			ColNames: []string{"id", "s", "txt", "b", "bs", "bl", "c", "c8", "d", "dec", "f8", "f4", "i8", "i4", "i2", "si", "ts", "tz", "vc", "vc6"},
			ColDefs: map[string]ddl.ColumnDef{
				"id":  ddl.ColumnDef{Name: "id", T: ddl.Type{Name: ddl.Int64}, NotNull: true},
				"s":   ddl.ColumnDef{Name: "s", T: ddl.Type{Name: ddl.String, Len: ddl.MaxLength, IsArray: true}},
				"txt": ddl.ColumnDef{Name: "txt", T: ddl.Type{Name: ddl.String, Len: ddl.MaxLength}, NotNull: true},
				"b":   ddl.ColumnDef{Name: "b", T: ddl.Type{Name: ddl.Bool}},
				"bs":  ddl.ColumnDef{Name: "bs", T: ddl.Type{Name: ddl.Int64}, NotNull: true},
				"bl":  ddl.ColumnDef{Name: "bl", T: ddl.Type{Name: ddl.Bytes, Len: ddl.MaxLength}},
				"c":   ddl.ColumnDef{Name: "c", T: ddl.Type{Name: ddl.String, Len: int64(1)}},
				"c8":  ddl.ColumnDef{Name: "c8", T: ddl.Type{Name: ddl.String, Len: int64(8)}},
				"d":   ddl.ColumnDef{Name: "d", T: ddl.Type{Name: ddl.Date}},
				"dec": ddl.ColumnDef{Name: "dec", T: ddl.Type{Name: ddl.Numeric}},
				"f8":  ddl.ColumnDef{Name: "f8", T: ddl.Type{Name: ddl.Float64}},
				"f4":  ddl.ColumnDef{Name: "f4", T: ddl.Type{Name: ddl.Float64}},
				"i8":  ddl.ColumnDef{Name: "i8", T: ddl.Type{Name: ddl.Int64}},
				"i4":  ddl.ColumnDef{Name: "i4", T: ddl.Type{Name: ddl.Int64}},
				"i2":  ddl.ColumnDef{Name: "i2", T: ddl.Type{Name: ddl.Int64}},
				"si":  ddl.ColumnDef{Name: "si", T: ddl.Type{Name: ddl.Int64}, NotNull: true},
				"ts":  ddl.ColumnDef{Name: "ts", T: ddl.Type{Name: ddl.Timestamp}},
				"tz":  ddl.ColumnDef{Name: "tz", T: ddl.Type{Name: ddl.Timestamp}},
				"vc":  ddl.ColumnDef{Name: "vc", T: ddl.Type{Name: ddl.String, Len: ddl.MaxLength}},
				"vc6": ddl.ColumnDef{Name: "vc6", T: ddl.Type{Name: ddl.String, Len: int64(6)}},
			},
			Pks: []ddl.IndexKey{ddl.IndexKey{Col: "id"}},
			Fks: []ddl.Foreignkey{ddl.Foreignkey{Name: "fk_test4", Columns: []string{"id", "txt"}, ReferTable: "test_ref", ReferColumns: []string{"ref_id", "ref_txt"}}}},
		"test_ref": ddl.CreateTable{
			Name:     "test_ref",
			ColNames: []string{"ref_id", "ref_txt", "abc"},
			ColDefs: map[string]ddl.ColumnDef{
				"ref_id":  ddl.ColumnDef{Name: "ref_id", T: ddl.Type{Name: ddl.Int64}, NotNull: true},
				"ref_txt": ddl.ColumnDef{Name: "ref_txt", T: ddl.Type{Name: ddl.String, Len: ddl.MaxLength}, NotNull: true},
				"abc":     ddl.ColumnDef{Name: "abc", T: ddl.Type{Name: ddl.String, Len: ddl.MaxLength}, NotNull: true},
			},
			Pks: []ddl.IndexKey{ddl.IndexKey{Col: "ref_id"}, ddl.IndexKey{Col: "ref_txt"}}},
	}
	assert.Equal(t, expectedSchema, stripSchemaComments(conv.SpSchema))
	assert.Equal(t, len(conv.Issues["cart"]), 0)
	expectedIssues := map[string][]internal.SchemaIssue{
		"bs": []internal.SchemaIssue{internal.DefaultValue},
		"f4": []internal.SchemaIssue{internal.Widened},
		"i4": []internal.SchemaIssue{internal.Widened, internal.AutoIncrement},
		"i2": []internal.SchemaIssue{internal.Widened},
		"si": []internal.SchemaIssue{internal.Widened, internal.DefaultValue},
		"ts": []internal.SchemaIssue{internal.Datetime},
	}
	assert.Equal(t, expectedIssues, conv.Issues["test"])
	assert.Equal(t, int64(0), conv.Unexpecteds())
}

func TestProcessSQLData(t *testing.T) {
	ms := []mockSpec{
		{
			query: "SELECT table_name FROM information_schema.tables where table_type = 'BASE TABLE' and (.+)",
			args:  []driver.Value{"test"},
			cols:  []string{"table_name"},
			rows:  [][]driver.Value{{"te st"}},
		}, {
			query: "SELECT (.+) FROM `test`.`te st`",
			cols:  []string{"a a", " b", " c "},
			rows: [][]driver.Value{
				{42.3, 3, "cat"},
				{6.6, 22, "dog"},
				{6.6, "2006-01-02", "dog"}}, // Test bad row logic.
		},
	}
	db := mkMockDB(t, ms)
	conv := buildConv(
		ddl.CreateTable{
			Name:     "te_st",
			ColNames: []string{"a a", " b", " c "},
			ColDefs: map[string]ddl.ColumnDef{
				"a_a": ddl.ColumnDef{Name: "a_a", T: ddl.Type{Name: ddl.Float64}},
				"Ab":  ddl.ColumnDef{Name: "Ab", T: ddl.Type{Name: ddl.Int64}},
				"Ac_": ddl.ColumnDef{Name: "Ac_", T: ddl.Type{Name: ddl.String, Len: ddl.MaxLength}},
			}},
		schema.Table{
			Name:     "te st",
			ColNames: []string{"a_a", "_b", "_c_"},
			ColDefs: map[string]schema.Column{
				"a a": schema.Column{Name: "a a", Type: schema.Type{Name: "float"}},
				" b":  schema.Column{Name: " b", Type: schema.Type{Name: "int"}},
				" c ": schema.Column{Name: " c ", Type: schema.Type{Name: "text"}},
			}})

	conv.SetDataMode()
	var rows []spannerData
	conv.SetDataSink(
		func(table string, cols []string, vals []interface{}) {
			rows = append(rows, spannerData{table: table, cols: cols, vals: vals})
		})
	ProcessSQLData(conv, db, "test")
	assert.Equal(t,
		[]spannerData{
			spannerData{table: "te_st", cols: []string{"a_a", "Ab", "Ac_"}, vals: []interface{}{float64(42.3), int64(3), "cat"}},
			spannerData{table: "te_st", cols: []string{"a_a", "Ab", "Ac_"}, vals: []interface{}{float64(6.6), int64(22), "dog"}},
		},
		rows)
	assert.Equal(t, conv.BadRows(), int64(1))
	assert.Equal(t, conv.SampleBadRows(10), []string{"table=te st cols=[a a  b  c ] data=[6.6 2006-01-02 dog]\n"})
	assert.Equal(t, int64(1), conv.Unexpecteds()) // Bad row generates an entry in unexpected.
}

func TestProcessSQLData_MultiCol(t *testing.T) {
	// Tests multi-column behavior of ProcessSQLData (including
	// handling of null columns and synthetic keys). Also tests
	// the combination of ProcessInfoSchema and ProcessSQLData
	// i.e. ProcessSQLData uses the schemas built by
	// ProcessInfoSchema.
	ms := []mockSpec{
		{
			query: "SELECT table_name FROM information_schema.tables where table_type = 'BASE TABLE' and (.+)",
			args:  []driver.Value{"test"},
			cols:  []string{"table_name"},
			rows:  [][]driver.Value{{"test"}},
		}, {
			query: "SELECT (.+) FROM information_schema.COLUMNS (.+)",
			args:  []driver.Value{"test", "test"},
			cols:  []string{"column_name", "data_type", "column_type", "is_nullable", "column_default", "character_maximum_length", "numeric_precision", "numeric_scale", "extra"},
			rows: [][]driver.Value{
				{"a", "text", "text", "NO", nil, nil, nil, nil, nil},
				{"b", "double", "double", "YES", nil, nil, 53, nil, nil},
				{"c", "bigint", "bigint", "YES", nil, nil, 64, 0, nil}},
		},
		{
			query: "SELECT (.+) FROM INFORMATION_SCHEMA.TABLE_CONSTRAINTS (.+)",
			args:  []driver.Value{"test", "test"},
			cols:  []string{"column_name", "constraint_type"},
			rows:  [][]driver.Value{}, // No primary key --> force generation of synthetic key.
		}, {
			query: "SELECT (.+) FROM INFORMATION_SCHEMA.TABLE_CONSTRAINTS (.+)",
			args:  []driver.Value{"test", "test"},
			cols:  []string{"REFERENCED_TABLE_NAME", "COLUMN_NAME", "REFERENCED_COLUMN_NAME", "CONSTRAINT_NAME"},
		}, {
			query: "SELECT (.+) FROM INFORMATION_SCHEMA.STATISTICS (.+)",
			args:  []driver.Value{"test", "test"},
			cols:  []string{"INDEX_NAME", "COLUMN_NAME", "SEQ_IN_INDEX", "COLLATION", "NON_UNIQUE"},
		},
		// Note: go-sqlmock mocks specify an ordered sequence
		// of queries and results.  This (repeated) entry is
		// needed because ProcessSQLData (redundantly) gets
		// the set of tables via a SQL query.
		{
			query: "SELECT table_name FROM information_schema.tables where table_type = 'BASE TABLE' and (.+)",
			args:  []driver.Value{"test"},
			cols:  []string{"table_name"},
			rows:  [][]driver.Value{{"test"}},
		}, {
			query: "SELECT (.+) FROM `test`.`test`",
			cols:  []string{"a", "b", "c"},
			rows: [][]driver.Value{
				{"cat", 42.3, nil},
				{"dog", nil, 22}},
		},
	}
	db := mkMockDB(t, ms)
	conv := internal.MakeConv()
	err := ProcessInfoSchema(conv, db, "test")
	assert.Nil(t, err)
	expectedSchema := map[string]ddl.CreateTable{
		"test": ddl.CreateTable{
			Name:     "test",
			ColNames: []string{"a", "b", "c", "synth_id"},
			ColDefs: map[string]ddl.ColumnDef{
				"a":        ddl.ColumnDef{Name: "a", T: ddl.Type{Name: ddl.String, Len: ddl.MaxLength}, NotNull: true},
				"b":        ddl.ColumnDef{Name: "b", T: ddl.Type{Name: ddl.Float64}},
				"c":        ddl.ColumnDef{Name: "c", T: ddl.Type{Name: ddl.Int64}},
				"synth_id": ddl.ColumnDef{Name: "synth_id", T: ddl.Type{Name: ddl.Int64}},
			},
			Pks: []ddl.IndexKey{ddl.IndexKey{Col: "synth_id"}}},
	}
	assert.Equal(t, expectedSchema, stripSchemaComments(conv.SpSchema))
	expectedIssues := map[string][]internal.SchemaIssue{}
	assert.Equal(t, expectedIssues, conv.Issues["test"])
	assert.Equal(t, int64(0), conv.Unexpecteds())
	conv.SetDataMode()
	var rows []spannerData
	conv.SetDataSink(
		func(table string, cols []string, vals []interface{}) {
			rows = append(rows, spannerData{table: table, cols: cols, vals: vals})
		})
	ProcessSQLData(conv, db, "test")
	assert.Equal(t, []spannerData{
		{table: "test", cols: []string{"a", "b", "synth_id"}, vals: []interface{}{"cat", float64(42.3), int64(0)}},
		{table: "test", cols: []string{"a", "c", "synth_id"}, vals: []interface{}{"dog", int64(22), int64(-9223372036854775808)}}},
		rows)
	assert.Equal(t, int64(0), conv.Unexpecteds())
}

func TestSetRowStats(t *testing.T) {
	ms := []mockSpec{
		{
			query: "SELECT table_name FROM information_schema.tables where table_type = 'BASE TABLE' and (.+)",
			args:  []driver.Value{"test"},
			cols:  []string{"table_name"},
			rows:  [][]driver.Value{{"test1"}, {"test2"}},
		}, {
			query: "SELECT COUNT[(][*][)] FROM `test`.`test1`",
			cols:  []string{"count"},
			rows:  [][]driver.Value{{5}},
		}, {
			query: "SELECT COUNT[(][*][)] FROM `test`.`test2`",
			cols:  []string{"count"},
			rows:  [][]driver.Value{{142}},
		},
	}
	db := mkMockDB(t, ms)
	conv := internal.MakeConv()
	conv.SetDataMode()
	SetRowStats(conv, db, "test")
	assert.Equal(t, int64(5), conv.Stats.Rows["test1"])
	assert.Equal(t, int64(142), conv.Stats.Rows["test2"])
	assert.Equal(t, int64(0), conv.Unexpecteds())
}

func mkMockDB(t *testing.T, ms []mockSpec) *sql.DB {
	db, mock, err := sqlmock.New()
	assert.Nil(t, err)
	for _, m := range ms {
		rows := sqlmock.NewRows(m.cols)
		for _, r := range m.rows {
			rows.AddRow(r...)
		}
		if len(m.args) > 0 {
			mock.ExpectQuery(m.query).WithArgs(m.args...).WillReturnRows(rows)
		} else {
			mock.ExpectQuery(m.query).WillReturnRows(rows)
		}
	}
	return db
}<|MERGE_RESOLUTION|>--- conflicted
+++ resolved
@@ -122,6 +122,10 @@
 			query: "SELECT (.+) FROM INFORMATION_SCHEMA.TABLE_CONSTRAINTS (.+)",
 			args:  []driver.Value{"test", "product"},
 			cols:  []string{"REFERENCED_TABLE_NAME", "COLUMN_NAME", "REFERENCED_COLUMN_NAME", "CONSTRAINT_NAME"},
+		}, {
+			query: "SELECT (.+) FROM INFORMATION_SCHEMA.STATISTICS (.+)",
+			args:  []driver.Value{"test", "product"},
+			cols:  []string{"INDEX_NAME", "COLUMN_NAME", "SEQ_IN_INDEX", "COLLATION", "NON_UNIQUE"},
 		}, {
 			query: "SELECT (.+) FROM information_schema.COLUMNS (.+)",
 			args:  []driver.Value{"test", "test"},
@@ -159,11 +163,10 @@
 			rows: [][]driver.Value{{"test_ref", "id", "ref_id", "fk_test4"},
 				{"test_ref", "txt", "ref_txt", "fk_test4"}},
 		}, {
-<<<<<<< HEAD
-			query: "SELECT (.+) FROM INFORMATION_SCHEMA.STATISTICS (.+)",
-			args:  []driver.Value{"test", "test"},
-			cols:  []string{"INDEX_NAME", "COLUMN_NAME", "SEQ_IN_INDEX", "COLLATION", "NON_UNIQUE"},
-=======
+			query: "SELECT (.+) FROM INFORMATION_SCHEMA.STATISTICS (.+)",
+			args:  []driver.Value{"test", "test"},
+			cols:  []string{"INDEX_NAME", "COLUMN_NAME", "SEQ_IN_INDEX", "COLLATION", "NON_UNIQUE"},
+		}, {
 			query: "SELECT (.+) FROM information_schema.COLUMNS (.+)",
 			args:  []driver.Value{"test", "test_ref"},
 			cols:  []string{"column_name", "data_type", "column_type", "is_nullable", "column_default", "character_maximum_length", "numeric_precision", "numeric_scale", "extra"},
@@ -182,7 +185,10 @@
 			query: "SELECT (.+) FROM INFORMATION_SCHEMA.TABLE_CONSTRAINTS (.+)",
 			args:  []driver.Value{"test", "test_ref"},
 			cols:  []string{"REFERENCED_TABLE_NAME", "COLUMN_NAME", "REFERENCED_COLUMN_NAME", "CONSTRAINT_NAME"},
->>>>>>> 8241c815
+		}, {
+			query: "SELECT (.+) FROM INFORMATION_SCHEMA.STATISTICS (.+)",
+			args:  []driver.Value{"test", "test_ref"},
+			cols:  []string{"INDEX_NAME", "COLUMN_NAME", "SEQ_IN_INDEX", "COLLATION", "NON_UNIQUE"},
 		},
 	}
 	db := mkMockDB(t, ms)
@@ -210,13 +216,10 @@
 			},
 			Pks: []ddl.IndexKey{ddl.IndexKey{Col: "productid"}, ddl.IndexKey{Col: "userid"}},
 			Fks: []ddl.Foreignkey{ddl.Foreignkey{Name: "fk_test2", Columns: []string{"productid"}, ReferTable: "product", ReferColumns: []string{"product_id"}},
-<<<<<<< HEAD
 				ddl.Foreignkey{Name: "fk_test3", Columns: []string{"userid"}, ReferTable: "user", ReferColumns: []string{"user_id"}}},
 			Indexes: []ddl.CreateIndex{ddl.CreateIndex{Name: "index1", Table: "cart", Unique: true, Keys: []ddl.IndexKey{ddl.IndexKey{Col: "userid", Desc: false}}},
 				ddl.CreateIndex{Name: "index2", Table: "cart", Unique: false, Keys: []ddl.IndexKey{ddl.IndexKey{Col: "userid", Desc: false}, ddl.IndexKey{Col: "productid", Desc: true}}},
 				ddl.CreateIndex{Name: "index3", Table: "cart", Unique: true, Keys: []ddl.IndexKey{ddl.IndexKey{Col: "productid", Desc: false}, ddl.IndexKey{Col: "userid", Desc: true}}}}},
-=======
-				ddl.Foreignkey{Name: "fk_test3", Columns: []string{"userid"}, ReferTable: "user", ReferColumns: []string{"user_id"}}}},
 		"product": ddl.CreateTable{
 			Name:     "product",
 			ColNames: []string{"product_id", "product_name"},
@@ -225,7 +228,6 @@
 				"product_name": ddl.ColumnDef{Name: "product_name", T: ddl.Type{Name: ddl.String, Len: ddl.MaxLength}, NotNull: true},
 			},
 			Pks: []ddl.IndexKey{ddl.IndexKey{Col: "product_id"}}},
->>>>>>> 8241c815
 		"test": ddl.CreateTable{
 			Name:     "test",
 			ColNames: []string{"id", "s", "txt", "b", "bs", "bl", "c", "c8", "d", "dec", "f8", "f4", "i8", "i4", "i2", "si", "ts", "tz", "vc", "vc6"},

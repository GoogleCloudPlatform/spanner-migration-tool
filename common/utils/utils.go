// Copyright 2020 Google LLC
//
// Licensed under the Apache License, Version 2.0 (the "License");
// you may not use this file except in compliance with the License.
// You may obtain a copy of the License at
//
//      http://www.apache.org/licenses/LICENSE-2.0
//
// Unless required by applicable law or agreed to in writing, software
// distributed under the License is distributed on an "AS IS" BASIS,
// WITHOUT WARRANTIES OR CONDITIONS OF ANY KIND, either express or implied.
// See the License for the specific language governing permissions and
// limitations under the License.

// Package utils contains common helper functions used across multiple other packages.
// Utils should not import any Spanner migration tool packages.
package utils

import (
	"bufio"
	"context"
	"crypto/rand"
	"fmt"
	"io"
	"io/ioutil"
	"log"
	"net/url"
	"os"
	"os/exec"
	"path/filepath"
	"reflect"
	"sort"
	"strings"
	"syscall"
	"time"

	sp "cloud.google.com/go/spanner"
	database "cloud.google.com/go/spanner/admin/database/apiv1"
	instance "cloud.google.com/go/spanner/admin/instance/apiv1"
	"cloud.google.com/go/spanner/admin/instance/apiv1/instancepb"
	"cloud.google.com/go/storage"
	"github.com/GoogleCloudPlatform/spanner-migration-tool/common/constants"
	"github.com/GoogleCloudPlatform/spanner-migration-tool/common/parse"
	"github.com/GoogleCloudPlatform/spanner-migration-tool/expressions_api"
	"github.com/GoogleCloudPlatform/spanner-migration-tool/internal"
	"github.com/GoogleCloudPlatform/spanner-migration-tool/sources/common"
	"github.com/GoogleCloudPlatform/spanner-migration-tool/sources/spanner"
	"github.com/GoogleCloudPlatform/spanner-migration-tool/spanner/ddl"
	"golang.org/x/crypto/ssh/terminal"
	"google.golang.org/api/iterator"
	"google.golang.org/api/option"
)

var (
	dataflowTemplatePath = constants.DEFAULT_TEMPLATE_PATH
)

// IOStreams is a struct that contains the file descriptor for dumpFile.
type IOStreams struct {
	In, SeekableIn, Out *os.File
	BytesRead           int64
}

// Spanner migration tool accepts a manifest file in the form of a json which unmarshalls into the ManifestTables struct.
type ManifestTable struct {
	Table_name    string   `json:"table_name"`
	File_patterns []string `json:"file_patterns"`
}

// Interface to fetch spanner details
type GetUtilInfoInterface interface {
	GetProject() (string, error)
	GetInstance(ctx context.Context, project string, out *os.File) (string, error)
	GetPassword() string
	GetDatabaseName(driver string, now time.Time) (string, error)
}

type GetUtilInfoImpl struct{}

// NewIOStreams returns a new IOStreams struct such that input stream is set
// to open file descriptor for dumpFile if driver is PGDUMP or MYSQLDUMP.
// Input stream defaults to stdin. Output stream is always set to stdout.
func NewIOStreams(driver string, dumpFile string) IOStreams {
	io := IOStreams{In: os.Stdin, Out: os.Stdout}
	u, err := url.Parse(dumpFile)
	if err != nil {
		fmt.Printf("parseFilePath: unable parse file path for dumpfile %s", dumpFile)
		log.Fatal(err)
	}
	if (driver == constants.PGDUMP || driver == constants.MYSQLDUMP) && dumpFile != "" {
		fmt.Printf("\nLoading dump file from path: %s\n", dumpFile)
		var f *os.File
		var err error
		if u.Scheme == constants.GCS_SCHEME {
			bucketName := u.Host
			filePath := u.Path[1:] // removes "/" from beginning of path
			f, err = DownloadFromGCS(bucketName, filePath, "spanner-migration-tool.gcs.data")
		} else {
			f, err = os.Open(dumpFile)
		}
		if err != nil {
			fmt.Printf("\nError reading dump file: %v err:%v\n", dumpFile, err)
			log.Fatal(err)
		}
		io.In = f
	}
	return io
}

// DownloadFromGCS returns the dump file that is downloaded from GCS.
func DownloadFromGCS(bucketName, filePath, tmpFile string) (*os.File, error) {
	ctx := context.Background()

	client, err := storage.NewClient(ctx)
	if err != nil {
		fmt.Printf("Failed to create GCS client for bucket %q", bucketName)
		log.Fatal(err)
	}
	defer client.Close()

	bucket := client.Bucket(bucketName)
	rc, err := bucket.Object(filePath).NewReader(ctx)
	if err != nil {
		fmt.Printf("readFile: unable to open file from bucket %q, file %q: %v", bucketName, filePath, err)
		log.Fatal(err)
		return nil, err
	}
	defer rc.Close()
	r := bufio.NewReader(rc)

	tmpDir := filepath.Join(os.TempDir(), constants.SMT_TMP_DIR)
	os.MkdirAll(tmpDir, os.ModePerm)
	tmpfile, err := os.Create(tmpDir + "/" + tmpFile)
	if err != nil {
		fmt.Printf("saveFile: unable to open temporary file to save dump file from GCS bucket %v", err)
		log.Fatal(err)
		return nil, err
	}

	fmt.Printf("\nDownloading file from GCS bucket %s, path %s\n", bucketName, filePath)
	buffer := make([]byte, 1024)
	for {
		// read a chunk
		n, err := r.Read(buffer[:cap(buffer)])

		if err != nil && err != io.EOF {
			fmt.Printf("readFile: unable to read entire file from bucket %s, file %s: %v", bucketName, filePath, err)
			log.Fatal(err)
			return nil, err
		}
		if n == 0 && err == io.EOF {
			break
		}

		// write a chunk
		if _, err = tmpfile.Write(buffer[:n]); err != nil {
			fmt.Printf("saveFile: unable to save read data from bucket %s, file %s: %v", bucketName, filePath, err)
			log.Fatal(err)
		}
	}

	return tmpfile, nil
}

// PreloadGCSFiles downloads gcs files to tmp and updates the file paths in manifest with the local path.
func PreloadGCSFiles(tables []ManifestTable) ([]ManifestTable, error) {
	for i, table := range tables {
		for j, filePath := range table.File_patterns {
			u, err := url.Parse(filePath)
			if err != nil {
				return nil, fmt.Errorf("unable parse file path %s for table %s", filePath, table.Table_name)
			}
			if u.Scheme == constants.GCS_SCHEME {
				bucketName := u.Host
				filePath := u.Path[1:] // removes "/" from beginning of path
				tmpFile := strings.ReplaceAll(filePath, "/", ".")
				// Files get downloaded to tmp dir.
				fileLoc := filepath.Join(os.TempDir(), constants.SMT_TMP_DIR, tmpFile)
				_, err = DownloadFromGCS(bucketName, filePath, tmpFile)
				if err != nil {
					return nil, fmt.Errorf("cannot download gcs file: %s for table %s", filePath, table.Table_name)
				}
				tables[i].File_patterns[j] = fileLoc
				fmt.Printf("Downloaded file: %s\n", fileLoc)
			}
		}
	}
	return tables, nil
}

// GetProject returns the cloud project we should use by default to create resources.
// Use environment variable GCLOUD_PROJECT if it is set.
// Otherwise, use the default project returned from gcloud.
func (gui *GetUtilInfoImpl) GetProject() (string, error) {
	project := os.Getenv("GCLOUD_PROJECT")
	if project != "" {
		return project, nil
	}
	cmd := exec.Command("gcloud", "config", "list", "--format", "value(core.project)")
	out, err := cmd.CombinedOutput()
	if err != nil {
		return "", fmt.Errorf("call to gcloud to get project failed: %w", err)
	}
	project = strings.TrimSpace(string(out))
	return project, nil
}

// GetInstance returns the Spanner instance we should use for creating DBs.
// If the user specified instance (via flag 'instance') then use that.
// Otherwise try to deduce the instance using gcloud.
func (gui *GetUtilInfoImpl) GetInstance(ctx context.Context, project string, out *os.File) (string, error) {
	l, err := getInstances(ctx, project)
	if err != nil {
		return "", err
	}
	if len(l) == 0 {
		fmt.Fprintf(out, "Could not find any Spanner instances for project %s\n", project)
		return "", fmt.Errorf("no Spanner instances for %s", project)
	}

	// Note: we could ask for user input to select/confirm which Spanner
	// instance to use, but that interacts poorly with piping pg_dump/mysqldump data
	// to the tool via stdin.
	if len(l) == 1 {
		fmt.Fprintf(out, "Using only available Spanner instance: %s\n", l[0])
		return l[0], nil
	}
	fmt.Fprintf(out, "Available Spanner instances:\n")
	for i, x := range l {
		fmt.Fprintf(out, " %d) %s\n", i+1, x)
	}
	fmt.Fprintf(out, "Please pick one of the available instances and set the instance inside the '--target-profile' flag\n\n")
	return "", fmt.Errorf("auto-selection of instance failed: project %s has more than one Spanner instance. "+
		"Please set the instance inside the '--target-profile' flag", project)
}

func getInstances(ctx context.Context, project string) ([]string, error) {
	instanceClient, err := instance.NewInstanceAdminClient(ctx)
	if err != nil {
		return nil, parse.AnalyzeError(err, fmt.Sprintf("projects/%s", project))
	}
	it := instanceClient.ListInstances(ctx, &instancepb.ListInstancesRequest{Parent: fmt.Sprintf("projects/%s", project)})
	var l []string
	for {
		resp, err := it.Next()
		if err == iterator.Done {
			break
		}
		if err != nil {
			return nil, parse.AnalyzeError(err, fmt.Sprintf("projects/%s", project))
		}
		l = append(l, strings.TrimPrefix(resp.Name, fmt.Sprintf("projects/%s/instances/", project)))
	}
	return l, nil
}

func (gui *GetUtilInfoImpl) GetPassword() string {
	calledFromGCloud := os.Getenv("GCLOUD_HB_PLUGIN")
	if strings.EqualFold(calledFromGCloud, "true") {
		fmt.Println("\n Please specify password in enviroment variables (recommended) or --source-profile " +
			"(not recommended) while using Spanner migration tool from gCloud CLI.")
		return ""
	}
	fmt.Print("Enter Password: ")
	bytePassword, err := terminal.ReadPassword(int(syscall.Stdin))
	if err != nil {
		fmt.Println("\nCoudln't read password")
		return ""
	}
	fmt.Printf("\n")
	return strings.TrimSpace(string(bytePassword))
}

// GetDatabaseName generates database name with driver_date prefix.
func (gui *GetUtilInfoImpl) GetDatabaseName(driver string, now time.Time) (string, error) {
	return GenerateName(fmt.Sprintf("%s_%s", driver, now.Format("2006-01-02")))
}

func GenerateName(prefix string) (string, error) {
	b := make([]byte, 4)
	_, err := rand.Read(b)
	if err != nil {
		return "", fmt.Errorf("error generating name: %w", err)

	}
	return fmt.Sprintf("%s_%x-%x", prefix, b[0:2], b[2:4]), nil
}

func GenerateHashStr() string {
	b := make([]byte, 4)
	rand.Read(b)
	return fmt.Sprintf("%x-%x", b[0:2], b[2:4])
}

// PrintPermissionsWarning prints permission warning.
func PrintPermissionsWarning(driver string, out *os.File) {
	fmt.Fprintf(out,
		`
WARNING: Please check that permissions for this Spanner instance are
appropriate. Spanner manages access control at the database level, and the
database created by Spanner migration tool will inherit default permissions from this
instance. All data written to Spanner will be visible to anyone who can
access the created database. Note that `+driver+` table-level and row-level
ACLs are dropped during conversion since they are not supported by Spanner.

`)
}

// CheckEqualSets checks if the set of values in a and b are equal.
func CheckEqualSets(a, b []string) bool {
	tmp_a := append(make([]string, len(a)), a...)
	tmp_b := append(make([]string, len(b)), b...)
	sort.Strings(tmp_a)
	sort.Strings(tmp_b)
	return reflect.DeepEqual(tmp_a, tmp_b)
}

func GetFileSize(f *os.File) (int64, error) {
	info, err := f.Stat()
	if err != nil {
		return 0, fmt.Errorf("can't stat file: %w", err)
	}
	return info.Size(), nil
}

// SetupLogFile configures the file used for logs.
// By default we just drop logs on the floor. To enable them (e.g. to debug
// Cloud Spanner client library issues), set logfile to a non-empty filename.
// Note: this tool itself doesn't generate logs, but some of the libraries it
// uses do. If we don't set the log file, we see a number of unhelpful and
// unactionable logs spamming stdout, which is annoying and confusing.
func SetupLogFile() (*os.File, error) {
	// To enable debug logs, set logfile to a non-empty filename.
	logfile := ""
	if logfile == "" {
		log.SetOutput(ioutil.Discard)
		return nil, nil
	}
	f, err := os.Create(logfile)
	if err != nil {
		return nil, err
	}
	log.SetOutput(f)
	return f, nil
}

// Close closes file.
func Close(f *os.File) {
	if f != nil {
		f.Close()
	}
}

func PrintSeekError(driver string, err error, out *os.File) {
	fmt.Fprintf(out, "\nCan't get seekable input file: %v\n", err)
	fmt.Fprintf(out, "Likely cause: not enough space in %s.\n", os.TempDir())
	fmt.Fprintf(out, "Try writing "+driver+" output to a file first i.e.\n")
	fmt.Fprintf(out, " "+driver+" > tmpfile\n")
	fmt.Fprintf(out, "  spanner-migration-tool < tmpfile\n")
}

// NewSpannerClient returns a new Spanner client.
// It respects SPANNER_API_ENDPOINT.
func NewSpannerClient(ctx context.Context, db string) (*sp.Client, error) {
	if endpoint := os.Getenv("SPANNER_API_ENDPOINT"); endpoint != "" {
		return sp.NewClient(ctx, db, option.WithEndpoint(endpoint))
	}
	return sp.NewClient(ctx, db)
}

// GetClient returns a new Spanner client.  It uses the background context.
func GetClient(ctx context.Context, db string) (*sp.Client, error) {
	return NewSpannerClient(ctx, db)
}

// NewDatabaseAdminClient returns a new db-admin client.
// It respects SPANNER_API_ENDPOINT.
func NewDatabaseAdminClient(ctx context.Context) (*database.DatabaseAdminClient, error) {
	if endpoint := os.Getenv("SPANNER_API_ENDPOINT"); endpoint != "" {
		return database.NewDatabaseAdminClient(ctx, option.WithEndpoint(endpoint))
	}
	return database.NewDatabaseAdminClient(ctx)
}

// NewInstanceAdminClient returns a new instance-admin client.
// It respects SPANNER_API_ENDPOINT.
func NewInstanceAdminClient(ctx context.Context) (*instance.InstanceAdminClient, error) {
	if endpoint := os.Getenv("SPANNER_API_ENDPOINT"); endpoint != "" {
		return instance.NewInstanceAdminClient(ctx, option.WithEndpoint(endpoint))
	}
	return instance.NewInstanceAdminClient(ctx)
}

func SumMapValues(m map[string]int64) int64 {
	n := int64(0)
	for _, c := range m {
		n += c
	}
	return n
}

// GetBanner prints banner message after command line process is finished.
func GetBanner(now time.Time, db string) string {
	return fmt.Sprintf("Generated at %s for db %s\n\n", now.Format("2006-01-02 15:04:05"), db)
}

func IsValidDriver(driver string) bool {
	d := strings.ToLower(driver)
	for _, vd := range GetValidDrivers() {
		if d == vd {
			return true
		}
	}
	return false
}

func GetValidDrivers() []string {
	//First 5 drivers support legacy mode. Rest dont.
	return []string{
		constants.POSTGRES,
		constants.PGDUMP,
		constants.MYSQL,
		constants.MYSQLDUMP,
		constants.DYNAMODB,

		constants.SQLSERVER,
	}
}

func IsLegacyModeSupportedDriver(driver string) bool {
	d := strings.ToLower(driver)
	lds := GetLegacyModeSupportedDrivers()
	for _, ld := range lds {
		if d == ld {
			return true
		}
	}
	return false
}

func GetLegacyModeSupportedDrivers() []string {
	return GetValidDrivers()[:5]
}

// ReadSpannerSchema fills conv by querying Spanner infoschema treating Spanner as both the source and dest.
func ReadSpannerSchema(ctx context.Context, conv *internal.Conv, client *sp.Client) error {
	infoSchema := spanner.InfoSchemaImpl{Client: client, Ctx: ctx, SpDialect: conv.SpDialect}
	processSchema := common.ProcessSchemaImpl{}
<<<<<<< HEAD
	expressionVerificationAccessor, _ := expressions_api.NewExpressionVerificationAccessorImpl(ctx, conv.SpProjectId, conv.SpInstanceId)
	err := processSchema.ProcessSchema(conv, infoSchema, common.DefaultWorkers, internal.AdditionalSchemaAttributes{IsSharded: false}, &common.SchemaToSpannerImpl{ExpressionVerificationAccessor: expressionVerificationAccessor}, &common.UtilsOrderImpl{}, &common.InfoSchemaImpl{})
=======
	ddlVerifier, err := expressions_api.NewDDLVerifierImpl(ctx, conv.SpProjectId, conv.SpInstanceId)
	if err != nil {
		return fmt.Errorf("error trying create ddl verifier: %v", err)
	}
	schemaToSpanner := common.SchemaToSpannerImpl{
		DdlV: ddlVerifier,
	}
	err = processSchema.ProcessSchema(conv, infoSchema, common.DefaultWorkers, internal.AdditionalSchemaAttributes{IsSharded: false}, &schemaToSpanner, &common.UtilsOrderImpl{}, &common.InfoSchemaImpl{})
>>>>>>> 683d1eba
	if err != nil {
		return fmt.Errorf("error trying to read and convert spanner schema: %v", err)
	}
	parentTables, err := infoSchema.GetInterleaveTables(conv.SpSchema)
	if err != nil {
		// We should ideally throw an error here as it could potentially cause a lot of failed writes.
		// We raise an unexpected error for now to make it compatible with the integration tests.
		// In the emulator, the interleave_type column in not supported hence the query fails.
		conv.Unexpected(fmt.Sprintf("error trying to fetch interleave table info from schema: %v", err))
	}
	// Assign parents if any.
	for tableName, parentTable := range parentTables {
		tableId, _ := internal.GetTableIdFromSpName(conv.SpSchema, tableName)
		spTable := conv.SpSchema[tableId]
		spTable.ParentTable.Id = parentTable.Id
		spTable.ParentTable.OnDelete = parentTable.OnDelete
		conv.SpSchema[tableId] = spTable
	}
	return nil
}

// CompareSchema compares the spanner schema of two conv objects and returns specific error if they don't match
func CompareSchema(sessionFileConv, actualSpannerConv *internal.Conv) error {
	if sessionFileConv.SpDialect != actualSpannerConv.SpDialect {
		return fmt.Errorf("spanner dialect don't match: session dialect %v, spanner dialect %v", sessionFileConv.SpDialect, actualSpannerConv.SpDialect)
	}
	for _, sessionTable := range sessionFileConv.SpSchema {
		spannerTableId, err := internal.GetTableIdFromSpName(actualSpannerConv.SpSchema, sessionTable.Name)
		if err != nil {
			return fmt.Errorf("table %v not found in the spanner database schema but found in the session file. If this table does not need to be migrated, please exclude it during the schema conversion and migration process", sessionTable.Name)
		}
		spannerTable := actualSpannerConv.SpSchema[spannerTableId]
		sessionTableParentName := sessionFileConv.SpSchema[sessionTable.ParentTable.Id].Name
		spannerTableParentName := actualSpannerConv.SpSchema[spannerTable.ParentTable.Id].Name

		//table names should match
		if sessionTable.Name != spannerTable.Name {
			return fmt.Errorf("table name don't match: session table %v, spanner table %v", sessionTable.Name, spannerTable.Name)
		}

		//parent table names should match
		if sessionTableParentName != spannerTableParentName {
			return fmt.Errorf("parent table name don't match: session table %v, parent session table name: %v, spanner table %v, parent spanner table name: %v", sessionTable.Name, sessionTableParentName, spannerTable.Name, spannerTableParentName)
		}

		//parent table on delete actions should match
		if sessionTable.ParentTable.OnDelete != spannerTable.ParentTable.OnDelete {
			return fmt.Errorf("parent table on delete actions don't match: session table %v, parent session table name: %v, spanner table %v, parent spanner table name: %v", sessionTable.Name, sessionTable.ParentTable.OnDelete, spannerTable.Name, spannerTable.ParentTable.OnDelete)
		}

		//number of columns should match
		if len(sessionTable.ColDefs) != len(spannerTable.ColDefs) {
			return fmt.Errorf("number of columns don't match: session table %v, spanner table %v", sessionTable.Name, spannerTable.Name)
		}

		//primary keys should be of the same length
		if len(sessionTable.PrimaryKeys) != len(spannerTable.PrimaryKeys) {
			return fmt.Errorf("primary keys don't match: session table primary key length %v: %v, spanner table primary key length %v: %v", sessionTable.Name, len(sessionTable.PrimaryKeys), spannerTable.Name, len(spannerTable.PrimaryKeys))
		}

		// Sorts both primary key slices based on primary key order
		sortKeysByOrder(sessionTable.PrimaryKeys)
		sortKeysByOrder(spannerTable.PrimaryKeys)

		//primary keys should be of the same order
		for idx, sessionPk := range sessionTable.PrimaryKeys {
			sessionTablePkCol := sessionTable.ColDefs[sessionPk.ColId]
			correspondingSpColId, _ := internal.GetColIdFromSpName(spannerTable.ColDefs, sessionTablePkCol.Name)
			spannerTablePkCol := spannerTable.ColDefs[correspondingSpColId]

			if sessionTablePkCol.Name != spannerTablePkCol.Name || sessionTable.PrimaryKeys[idx].Desc != spannerTable.PrimaryKeys[idx].Desc {
				return fmt.Errorf("primary keys for table %v are not identical: session table primary key %v, spanner table primary key %v", sessionTable.Name, sessionTable.PrimaryKeys, spannerTable.PrimaryKeys)
			}
		}

		//columns should be identical in terms of data type, name, length, nullability
		for _, sessionColDef := range sessionTable.ColDefs {
			correspondingSpColId, _ := internal.GetColIdFromSpName(spannerTable.ColDefs, sessionColDef.Name)
			spannerColDef := spannerTable.ColDefs[correspondingSpColId]
			// In case of PostgreSQL dialect, Spanner by default adds is_nullable = false to all the columns that are a part of primary key.
			// Therefore, we cannot compare NotNull attributes for these columns.
			if sessionFileConv.SpDialect == constants.DIALECT_POSTGRESQL && FindInPrimaryKey(sessionColDef.Id, sessionTable.PrimaryKeys) {
				if sessionColDef.Name != spannerColDef.Name ||
					sessionColDef.T.IsArray != spannerColDef.T.IsArray || sessionColDef.T.Len != spannerColDef.T.Len || sessionColDef.T.Name != spannerColDef.T.Name {
					return fmt.Errorf("column detail for table %v don't match: session column name: %v, spanner column: %v", sessionTable.Name, sessionColDef, spannerColDef)
				}

			} else {
				if sessionColDef.Name != spannerColDef.Name ||
					sessionColDef.T.IsArray != spannerColDef.T.IsArray || sessionColDef.T.Len != spannerColDef.T.Len || sessionColDef.T.Name != spannerColDef.T.Name || sessionColDef.NotNull != spannerColDef.NotNull {
					return fmt.Errorf("column detail for table %v don't match: session column: %v, spanner column: %v", sessionTable.Name, sessionColDef, spannerColDef)
				}
			}
		}
	}
	return nil
}

func TargetDbToDialect(targetDb string) string {
	if targetDb == constants.TargetExperimentalPostgres {
		return constants.DIALECT_POSTGRESQL
	}
	return constants.DIALECT_GOOGLESQL
}

func sortKeysByOrder(pks []ddl.IndexKey) {
	sort.Slice(pks, func(i int, j int) bool {
		return pks[i].Order < pks[j].Order
	})
}

func ConcatDirectoryPath(basePath, subPath string) string {
	// ensure basePath doesn't start with '/' and ends with '/'
	if basePath == "" || basePath == "/" {
		basePath = ""
	} else {
		if basePath[0] == '/' {
			basePath = basePath[1:]
		}
		if basePath[len(basePath)-1] != '/' {
			basePath = basePath + "/"
		}
	}
	// ensure subPath doesn't start with '/' ends with '/'
	if subPath == "" || subPath == "/" {
		subPath = ""
	} else {
		if subPath[0] == '/' {
			subPath = subPath[1:]
		}
		if subPath[len(subPath)-1] != '/' {
			subPath = subPath + "/"
		}
	}
	path := fmt.Sprintf("%s%s", basePath, subPath)
	return path
}

func FindInPrimaryKey(id string, primaryKeys []ddl.IndexKey) bool {

	for _, pk := range primaryKeys {
		if id == pk.ColId {
			return true
		}
	}
	return false
}

func SetDataflowTemplatePath(path string) {
	dataflowTemplatePath = path
}

func GetDataflowTemplatePath() string {
	return dataflowTemplatePath
}<|MERGE_RESOLUTION|>--- conflicted
+++ resolved
@@ -446,19 +446,16 @@
 func ReadSpannerSchema(ctx context.Context, conv *internal.Conv, client *sp.Client) error {
 	infoSchema := spanner.InfoSchemaImpl{Client: client, Ctx: ctx, SpDialect: conv.SpDialect}
 	processSchema := common.ProcessSchemaImpl{}
-<<<<<<< HEAD
 	expressionVerificationAccessor, _ := expressions_api.NewExpressionVerificationAccessorImpl(ctx, conv.SpProjectId, conv.SpInstanceId)
-	err := processSchema.ProcessSchema(conv, infoSchema, common.DefaultWorkers, internal.AdditionalSchemaAttributes{IsSharded: false}, &common.SchemaToSpannerImpl{ExpressionVerificationAccessor: expressionVerificationAccessor}, &common.UtilsOrderImpl{}, &common.InfoSchemaImpl{})
-=======
 	ddlVerifier, err := expressions_api.NewDDLVerifierImpl(ctx, conv.SpProjectId, conv.SpInstanceId)
 	if err != nil {
 		return fmt.Errorf("error trying create ddl verifier: %v", err)
 	}
 	schemaToSpanner := common.SchemaToSpannerImpl{
-		DdlV: ddlVerifier,
+		DdlV:                           ddlVerifier,
+		ExpressionVerificationAccessor: expressionVerificationAccessor,
 	}
 	err = processSchema.ProcessSchema(conv, infoSchema, common.DefaultWorkers, internal.AdditionalSchemaAttributes{IsSharded: false}, &schemaToSpanner, &common.UtilsOrderImpl{}, &common.InfoSchemaImpl{})
->>>>>>> 683d1eba
 	if err != nil {
 		return fmt.Errorf("error trying to read and convert spanner schema: %v", err)
 	}

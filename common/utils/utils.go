--- conflicted
+++ resolved
@@ -664,25 +664,15 @@
 	return nil
 }
 
-<<<<<<< HEAD
+func TargetDbToDialect(targetDb string) string {
+	if targetDb == constants.TargetExperimentalPostgres {
+		return constants.DIALECT_POSTGRESQL
+	}
+	return constants.DIALECT_GOOGLESQL
+}
+
 func sortKeysByOrder(pks []ddl.IndexKey) {
 	sort.Slice(pks, func(i int, j int) bool {
 		return pks[i].Order < pks[j].Order
 	})
-}
-
-func DialectToTarget(dialect string) string {
-	if strings.ToLower(dialect) == constants.DIALECT_POSTGRESQL {
-		return constants.TargetExperimentalPostgres
-	}
-	return constants.TargetSpanner
-}
-
-=======
->>>>>>> 2a7a44db
-func TargetDbToDialect(targetDb string) string {
-	if targetDb == constants.TargetExperimentalPostgres {
-		return constants.DIALECT_POSTGRESQL
-	}
-	return constants.DIALECT_GOOGLESQL
 }
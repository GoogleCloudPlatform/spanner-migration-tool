// Copyright 2020 Google LLC
//
// Licensed under the Apache License, Version 2.0 (the "License");
// you may not use this file except in compliance with the License.
// You may obtain a copy of the License at
//
//      http://www.apache.org/licenses/LICENSE-2.0
//
// Unless required by applicable law or agreed to in writing, software
// distributed under the License is distributed on an "AS IS" BASIS,
// WITHOUT WARRANTIES OR CONDITIONS OF ANY KIND, either express or implied.
// See the License for the specific language governing permissions and
// limitations under the License.

// Package constants contains constants used across multiple other packages.
// All string constants have a lower_case value and thus string matching is
// performend against other lower_case strings.
package constants

const (
	// PGDUMP is the driver name for pg_dump.
	PGDUMP string = "pg_dump"

	// POSTGRES is the driver name for PostgreSQL.
	POSTGRES string = "postgres"

	// MYSQLDUMP is the driver name for mysqldump.
	MYSQLDUMP string = "mysqldump"

	// MYSQL is the driver name for MySQL.
	MYSQL string = "mysql"

	// SQLSERVER is the driver name for sqlserver.
	SQLSERVER string = "sqlserver"

	// DYNAMODB is the driver name for AWS DynamoDB.
	// This is an experimental driver; implementation in progress.
	DYNAMODB string = "dynamodb"

	// CSV is the driver name when loading data using csv.
	CSV string = "csv"

	// ORACLE is the driver name for Oracle.
	// This is an experimental driver; implementation in progress.
	ORACLE string = "oracle"

	// Target db for which schema is being generated.
	// This can be removed once the support for global flags is removed.
	TargetSpanner              string = "spanner"
	TargetExperimentalPostgres string = "experimental_postgres"

	// Supported dialects for Cloud Spanner database.
	DIALECT_POSTGRESQL string = "postgresql"
	DIALECT_GOOGLESQL  string = "google_standard_sql"

	// Temp directory name to write data which we cleanup at the end.
	SMT_TMP_DIR string = "spanner_migration_tool_tmp_data"

	// Information on what conversion is happening (schema conv or data conv)
	SchemaConv string = "schema_conv"
	DataConv   string = "data_conv"

	// Information passed in metadata while using Cloud Spanner client.
	MigrationMetadataKey string = "cloud-spanner-migration-metadata"

	// Scheme used for GCS paths
	GCS_SCHEME      string = "gs"
	GCS_FILE_PREFIX string = "gs://"

	// File upload prefix for dump and session load.
	UPLOAD_FILE_DIR string = "upload-file"
	// Rule types
	GlobalDataTypeChange = "global_datatype_change"
	AddIndex             = "add_index"
	EditColumnMaxLength  = "edit_column_max_length"
	AddShardIdPrimaryKey = "add_shard_id_primary_key"
	// bulk migration type
	BULK_MIGRATION = "bulk"
	// dataflow migration type
	DATAFLOW_MIGRATION = "dataflow"
	// DMS migration type
	DMS_MIGRATION = "dms"

	SESSION_FILE = "sessionFile"

	// Default shardId
	DEFAULT_SHARD_ID string = "smt-default"
	// Metadata database name
	METADATA_DB string = "spannermigrationtool_metadata"
	// Migration types
	MINIMAL_DOWNTIME_MIGRATION = "minimal_downtime"
	// Job Resource Types
	DATAFLOW_RESOURCE         string = "dataflow"
	PUBSUB_RESOURCE           string = "pubsub"
	DLQ_PUBSUB_RESOURCE       string = "dlq_pubsub"
	PUBSUB_TOPIC_RESOURCE     string = "pubsub_topic"
	DLQ_PUBSUB_TOPIC_RESOURCE string = "dlq_pubsub_topic"
	PUBSUB_SUB_RESOURCE       string = "pubsub_sub"
	DLQ_PUBSUB_SUB_RESOURCE   string = "dlq_pubsub_sub"
	MONITORING_RESOURCE       string = "monitoring"
	AGG_MONITORING_RESOURCE   string = "aggregated_monitoring"
	DATASTREAM_RESOURCE       string = "datastream"
	GCS_RESOURCE              string = "gcs"
	// Metadata table names
	SMT_JOB_TABLE      string = "SMT_JOB"
	SMT_RESOURCE_TABLE string = "SMT_RESOURCE"
	// Auto Generated Keys
	UUID           string = "UUID"
	SEQUENCE       string = "Sequence"
	AUTO_INCREMENT string = "Auto Increment"
	// Default gcs path of the Dataflow template.
	DEFAULT_TEMPLATE_PATH string = "gs://dataflow-templates/latest/flex/Cloud_Datastream_to_Spanner"

	// FK Actions
	FK_NO_ACTION   string = "NO ACTION"
	FK_CASCADE     string = "CASCADE"
	FK_SET_DEFAULT string = "SET DEFAULT"
	FK_SET_NULL    string = "SET NULL"
	FK_RESTRICT    string = "RESTRICT"

	// GCS PUBSUB MODES
	REGULAR_GCS string = "data"
	DLQ_GCS     string = "dlq"

	// VerifyExpresions API
	CHECK_EXPRESSION  = "CHECK"
	DEFAUT_EXPRESSION = "DEFAULT"
	DEFAULT_GENERATED = "DEFAULT_GENERATED"
	TEMP_DB           = "smt-staging-db"
<<<<<<< HEAD
	
=======

>>>>>>> 6fc11b60
	// Regex for matching database collation
	DB_COLLATION_REGEX = `(_[a-zA-Z0-9]+\\|\\)`
)<|MERGE_RESOLUTION|>--- conflicted
+++ resolved
@@ -127,11 +127,7 @@
 	DEFAUT_EXPRESSION = "DEFAULT"
 	DEFAULT_GENERATED = "DEFAULT_GENERATED"
 	TEMP_DB           = "smt-staging-db"
-<<<<<<< HEAD
 	
-=======
-
->>>>>>> 6fc11b60
 	// Regex for matching database collation
 	DB_COLLATION_REGEX = `(_[a-zA-Z0-9]+\\|\\)`
 )
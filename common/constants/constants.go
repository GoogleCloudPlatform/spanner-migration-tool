// Copyright 2020 Google LLC
//
// Licensed under the Apache License, Version 2.0 (the "License");
// you may not use this file except in compliance with the License.
// You may obtain a copy of the License at
//
//      http://www.apache.org/licenses/LICENSE-2.0
//
// Unless required by applicable law or agreed to in writing, software
// distributed under the License is distributed on an "AS IS" BASIS,
// WITHOUT WARRANTIES OR CONDITIONS OF ANY KIND, either express or implied.
// See the License for the specific language governing permissions and
// limitations under the License.

// Package constants contains constants used across multiple other packages.
// All string constants have a lower_case value and thus string matching is
// performend against other lower_case strings.
package constants

const (
	// PGDUMP is the driver name for pg_dump.
	PGDUMP string = "pg_dump"

	// POSTGRES is the driver name for PostgreSQL.
	POSTGRES string = "postgres"

	// MYSQLDUMP is the driver name for mysqldump.
	MYSQLDUMP string = "mysqldump"

	// MYSQL is the driver name for MySQL.
	MYSQL string = "mysql"

	// SQLSERVER is the driver name for sqlserver.
	SQLSERVER string = "sqlserver"

	// DYNAMODB is the driver name for AWS DynamoDB.
	// This is an experimental driver; implementation in progress.
	DYNAMODB string = "dynamodb"

	// CSV is the driver name when loading data using csv.
	CSV string = "csv"

	// ORACLE is the driver name for Oracle.
	// This is an experimental driver; implementation in progress.
	ORACLE string = "oracle"

	// Target db for which schema is being generated.
	// This can be removed once the support for global flags is removed.
	TargetSpanner              string = "spanner"
	TargetExperimentalPostgres string = "experimental_postgres"

	// Supported dialects for Cloud Spanner database.
	DIALECT_POSTGRESQL string = "postgresql"
	DIALECT_GOOGLESQL  string = "google_standard_sql"

	// Temp directory name to write data which we cleanup at the end.
	SMT_TMP_DIR string = "spanner_migration_tool_tmp_data"

	// Information on what conversion is happening (schema conv or data conv)
	SchemaConv string = "schema_conv"
	DataConv   string = "data_conv"

	// Information passed in metadata while using Cloud Spanner client.
	MigrationMetadataKey string = "cloud-spanner-migration-metadata"

	// Scheme used for GCS paths
	GCS_SCHEME      string = "gs"
	GCS_FILE_PREFIX string = "gs://"

	// File upload prefix for dump and session load.
	UPLOAD_FILE_DIR string = "upload-file"
	// Rule types
	GlobalDataTypeChange = "global_datatype_change"
	AddIndex             = "add_index"
	EditColumnMaxLength  = "edit_column_max_length"
	AddShardIdPrimaryKey = "add_shard_id_primary_key"
	//bulk migration type
	BULK_MIGRATION = "bulk"
	//dataflow migration type
	DATAFLOW_MIGRATION = "dataflow"
	//DMS migration type
	DMS_MIGRATION = "dms"

	SESSION_FILE = "sessionFile"

	//Default shardId
	DEFAULT_SHARD_ID string = "smt-default"
	//Metadata database name
	METADATA_DB string = "spannermigrationtool_metadata"
	//Migration types
	MINIMAL_DOWNTIME_MIGRATION = "minimal_downtime"
	//Job Resource Types
	DATAFLOW_RESOURCE       string = "dataflow"
	PUBSUB_RESOURCE         string = "pubsub"
	PUBSUB_TOPIC_RESOURCE   string = "pubsub_topic"
	PUBSUB_SUB_RESOURCE     string = "pubsub_sub"
	MONITORING_RESOURCE     string = "monitoring"
	AGG_MONITORING_RESOURCE string = "aggregated_monitoring"
	DATASTREAM_RESOURCE     string = "datastream"
	GCS_RESOURCE            string = "gcs"
	// Metadata table names
	SMT_JOB_TABLE      string = "SMT_JOB"
	SMT_RESOURCE_TABLE string = "SMT_RESOURCE"
<<<<<<< HEAD

	// Auto Generated Keys
	UUID string = "UUID"
=======
	// Default gcs path of the Dataflow template.
	DEFAULT_TEMPLATE_PATH string = "gs://dataflow-templates/latest/flex/Cloud_Datastream_to_Spanner"
>>>>>>> b86fe463
)<|MERGE_RESOLUTION|>--- conflicted
+++ resolved
@@ -101,12 +101,8 @@
 	// Metadata table names
 	SMT_JOB_TABLE      string = "SMT_JOB"
 	SMT_RESOURCE_TABLE string = "SMT_RESOURCE"
-<<<<<<< HEAD
-
 	// Auto Generated Keys
 	UUID string = "UUID"
-=======
 	// Default gcs path of the Dataflow template.
 	DEFAULT_TEMPLATE_PATH string = "gs://dataflow-templates/latest/flex/Cloud_Datastream_to_Spanner"
->>>>>>> b86fe463
 )
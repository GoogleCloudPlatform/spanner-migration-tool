// Copyright 2020 Google LLC
//
// Licensed under the Apache License, Version 2.0 (the "License");
// you may not use this file except in compliance with the License.
// You may obtain a copy of the License at
//
//      http://www.apache.org/licenses/LICENSE-2.0
//
// Unless required by applicable law or agreed to in writing, software
// distributed under the License is distributed on an "AS IS" BASIS,
// WITHOUT WARRANTIES OR CONDITIONS OF ANY KIND, either express or implied.
// See the License for the specific language governing permissions and
// limitations under the License.

// Package constants contains constants used across multiple other packages.
// All string constants have a lower_case value and thus string matching is
// performend against other lower_case strings.
package constants

const (
	// PGDUMP is the driver name for pg_dump.
	PGDUMP string = "pg_dump"

	// POSTGRES is the driver name for PostgreSQL.
	POSTGRES string = "postgres"

	// MYSQLDUMP is the driver name for mysqldump.
	MYSQLDUMP string = "mysqldump"

	// MYSQL is the driver name for MySQL.
	MYSQL string = "mysql"

	// SQLSERVER is the driver name for sqlserver.
	SQLSERVER string = "sqlserver"

	// DYNAMODB is the driver name for AWS DynamoDB.
	// This is an experimental driver; implementation in progress.
	DYNAMODB string = "dynamodb"

	// CSV is the driver name when loading data using csv.
	CSV string = "csv"

	// ORACLE is the driver name for Oracle.
	// This is an experimental driver; implementation in progress.
	ORACLE string = "oracle"

	// Target db for which schema is being generated.
	TargetSpanner              string = "spanner"
	TargetExperimentalPostgres string = "experimental_postgres"

	// Supported dialects for Cloud Spanner database.
	DIALECT_POSTGRESQL string = "postgresql"
	DIALECT_GOOGLESQL  string = "google_standard_sql"

	// Temp directory name to write data which we cleanup at the end.
	HB_TMP_DIR string = "harbourbridge_tmp_data"

	// Information on what conversion is happening (schema conv or data conv)
	SchemaConv string = "schema_conv"
	DataConv   string = "data_conv"

	// Information passed in metadata while using Cloud Spanner client.
	MigrationMetadataKey string = "cloud-spanner-migration-metadata"

	// Scheme used for GCS paths
	GCS_SCHEME string = "gs"

<<<<<<< HEAD
	// File upload prefix for dump and session load.
	UPLOAD_FILE_DIR string = "upload-file"
=======
	// Rule types
	GlobalDataTypeChange = "global_datatype_change"
	AddIndex             = "add_index"
>>>>>>> e434ed7e
)<|MERGE_RESOLUTION|>--- conflicted
+++ resolved
@@ -65,12 +65,9 @@
 	// Scheme used for GCS paths
 	GCS_SCHEME string = "gs"
 
-<<<<<<< HEAD
 	// File upload prefix for dump and session load.
 	UPLOAD_FILE_DIR string = "upload-file"
-=======
 	// Rule types
 	GlobalDataTypeChange = "global_datatype_change"
 	AddIndex             = "add_index"
->>>>>>> e434ed7e
 )
/* Copyright 2025 Google LLC
//
// Licensed under the Apache License, Version 2.0 (the "License");
// you may not use this file except in compliance with the License.
// You may obtain a copy of the License at
//
//      http://www.apache.org/licenses/LICENSE-2.0
//
// Unless required by applicable law or agreed to in writing, software
// distributed under the License is distributed on an "AS IS" BASIS,
// WITHOUT WARRANTIES OR CONDITIONS OF ANY KIND, either express or implied.
// See the License for the specific language governing permissions and
// limitations under the License.*/

package assessment

import (
	"encoding/csv"
	"encoding/json"
	"fmt"
	"os"
	"slices"
	"strconv"
	"strings"

	"github.com/GoogleCloudPlatform/spanner-migration-tool/assessment/utils"
	"github.com/GoogleCloudPlatform/spanner-migration-tool/common/constants"
	"github.com/GoogleCloudPlatform/spanner-migration-tool/logger"
	"github.com/GoogleCloudPlatform/spanner-migration-tool/spanner/ddl"
)

type SchemaReportRow struct {
	element          string
	elementType      string // consider enum ?
	sourceName       string
	sourceDefinition string
	sourceTableName  string //populate table name where applicable
	targetName       string
	targetDefinition string
	//DB
	dbChangeType   string
	dbChangeEffort string
	dbChanges      string
	dbImpact       string
	//Code
	codeChangeType    string // consider enum ?
	codeChangeEffort  string
	codeImpactedFiles string
	codeSnippets      string

	//Action Item
	actionItems *[]string
}

type CodeReportRow struct {
	snippetId           string
	relativeFilePath    string
	sourceDefinition    string
	suggestedDefinition string
	loc                 int
	schemaRelated       string
	explanation         string
}

func dumpCsvReport(fileName string, records [][]string) {
	f, err := os.Create(fileName)
	if err != nil {
		logger.Log.Error(fmt.Sprintf("Can't create csv file %s: %v", fileName, err))
		return
	}
	defer f.Close()

	w := csv.NewWriter(f)
	w.Comma = '\t'
	w.UseCRLF = true

	w.WriteAll(records)
}

func writeRawSnippets(assessmentsFolder string, snippets []utils.Snippet) {
	f, err := os.Create(assessmentsFolder + "raw_snippets.txt")
	if err != nil {
		logger.Log.Error(fmt.Sprintf("Can't create raw snippets file %s: %v", assessmentsFolder, err))
		return
	}
	defer f.Close()

	jsonWriter := json.NewEncoder(f)
	jsonWriter.Encode(snippets)
	logger.Log.Info("completed publishing raw snippets")
}

func generateCodeSummary(appAssessment *utils.AppCodeAssessmentOutput) [][]string {
	//Add codebase details
	if appAssessment == nil {
		return [][]string{}
	}

	var rows [][]string
	rows = append(rows, []string{"Language", appAssessment.Language})
	rows = append(rows, []string{"Framework", appAssessment.Framework})
	rows = append(rows, []string{"App Code Files", fmt.Sprint(appAssessment.TotalFiles)})
	rows = append(rows, []string{"Lines of code", fmt.Sprint(appAssessment.TotalLoc)})

	rows = append(rows, getNonSchemaChangeHeaders())

	codeReportRows := convertToCodeReportRows(appAssessment.CodeSnippets)
	for _, codeReportRow := range codeReportRows {
		var row []string
		row = append(row, utils.SanitizeCsvRow(&codeReportRow.snippetId))
		row = append(row, utils.SanitizeCsvRow(&codeReportRow.relativeFilePath))
		row = append(row, utils.SanitizeCsvRow(&codeReportRow.sourceDefinition))
		row = append(row, utils.SanitizeCsvRow(&codeReportRow.suggestedDefinition))
		row = append(row, fmt.Sprint(codeReportRow.loc))
		row = append(row, utils.SanitizeCsvRow(&codeReportRow.schemaRelated))
		row = append(row, utils.SanitizeCsvRow(&codeReportRow.explanation))
		rows = append(rows, row)
	}

	return rows
}

func convertToCodeReportRows(snippets *[]utils.Snippet) []CodeReportRow {
	rows := []CodeReportRow{}

	if snippets == nil {
		return rows
	}

	for _, snippet := range *snippets {
		row := CodeReportRow{}

		row.snippetId = snippet.Id
		row.relativeFilePath = snippet.RelativeFilePath

		if strings.TrimSpace(snippet.SourceMethodSignature) == "" {
			row.sourceDefinition = strings.Join(snippet.SourceCodeSnippet, "\n")
			row.suggestedDefinition = strings.Join(snippet.SuggestedCodeSnippet, "\n")
		} else {
			row.sourceDefinition = snippet.SourceMethodSignature
			row.suggestedDefinition = snippet.SuggestedMethodSignature
		}

		if snippet.NumberOfAffectedLines > 0 {
			row.loc = snippet.NumberOfAffectedLines
		} else {
			row.loc = len(snippet.SourceCodeSnippet)
		}

		if strings.TrimSpace(snippet.SchemaChange) == "" {
			row.schemaRelated = "No"
		} else {
			row.schemaRelated = "Yes"
		}

		if strings.TrimSpace(snippet.Explanation) == "" {
			if strings.TrimSpace(snippet.TableName) == "" {
				row.explanation = ""
			} else {
				row.explanation = "changes to " + snippet.TableName
			}
		} else {
			row.explanation = snippet.Explanation
		}

		if row.loc > 0 {
			rows = append(rows, row)
		}
	}
	return rows
}

func getNonSchemaChangeHeaders() []string {
	headers := []string{
		"Snippet Id",
		"File",
		"Source Definition",
		"Suggested Definition",
		"Number of Lines Affected",
		"Related to schema change",
		"Explanation",
	}
	return headers
}

func GenerateReport(dbName string, assessmentOutput utils.AssessmentOutput) {

	folderPath := "assessment_" + dbName + "/"
	err := os.Mkdir(folderPath, 0755)
	if err != nil {
		logger.Log.Warn("unable to create directory to dump assessment report")
		return
	}

	logger.Log.Info("assessment reports will be saved in folder: " + folderPath)
	schemaFile := folderPath + "schema.csv"
	dumpCsvReport(schemaFile, generateSchemaReport(assessmentOutput))
	logger.Log.Info("completed publishing schema report at: " + schemaFile)

	if assessmentOutput.AppCodeAssessment != nil && assessmentOutput.AppCodeAssessment.TotalFiles > 0 {
		codeChangesFile := folderPath + "code_changes.csv"
		dumpCsvReport(codeChangesFile, generateCodeSummary(assessmentOutput.AppCodeAssessment))
		logger.Log.Info("completed publishing code changes report: " + codeChangesFile)
		if assessmentOutput.AppCodeAssessment.CodeSnippets != nil {
			writeRawSnippets(folderPath, *assessmentOutput.AppCodeAssessment.CodeSnippets)
			logger.Log.Info("completed publishing code changes report")
		}
	} else {
		logger.Log.Info("not performing application assessment as code is not detected")
	}
	logger.Log.Info("assessment complete!")
}

func generateSchemaReport(assessmentOutput utils.AssessmentOutput) [][]string {
	var records [][]string

	headers := getSchemaHeaders()

	records = append(records, headers)

	schemaReportRows := convertToSchemaReportRows(assessmentOutput)
	for _, schemaRow := range schemaReportRows {
		var row []string
		//row = append(row, schemaRow.element)
		row = append(row, utils.SanitizeCsvRow(&schemaRow.elementType))
		row = append(row, utils.SanitizeCsvRow(&schemaRow.sourceTableName))
		row = append(row, utils.SanitizeCsvRow(&schemaRow.sourceName))
		row = append(row, utils.SanitizeCsvRow(&schemaRow.sourceDefinition))
		row = append(row, utils.SanitizeCsvRow(&schemaRow.targetName))
		row = append(row, utils.SanitizeCsvRow(&schemaRow.targetDefinition))
		// DB
		row = append(row, utils.SanitizeCsvRow(&schemaRow.dbChangeEffort))
		row = append(row, utils.SanitizeCsvRow(&schemaRow.dbChanges))
		row = append(row, utils.SanitizeCsvRow(&schemaRow.dbImpact))
		// CODE
		//row = append(row, utils.SanitizeCsvRow(schemaRow.codeChangeEffort)
		row = append(row, utils.SanitizeCsvRow(&schemaRow.codeChangeType))
		row = append(row, utils.SanitizeCsvRow(&schemaRow.codeImpactedFiles))
		row = append(row, utils.SanitizeCsvRow(&schemaRow.codeSnippets))

		actionItemsStr := utils.JoinString(schemaRow.actionItems, "None")
		row = append(row, utils.SanitizeCsvRow(&actionItemsStr))
		records = append(records, row)
	}

	return records
}

func getSchemaHeaders() []string {
	headers := []string{
		//"Element",
		"Element Type",
		"Source Table Name",
		"Source Name",
		"Source Definition",
		"Target Name",
		"Target Definition",
		//DB
		"DB Change Effort",
		"DB Changes",
		"DB Impact",
		//CODE
		"Code Change Type",
		//"Code Change Effort",
		"Impacted Files",
		"Code Snippet References",
		"Action Items",
	}
	return headers
}

func convertToSchemaReportRows(assessmentOutput utils.AssessmentOutput) []SchemaReportRow {
	rows := []SchemaReportRow{}
	var codeSnippets *[]utils.Snippet
	codeSnippets = nil
	if assessmentOutput.AppCodeAssessment != nil {
		codeSnippets = assessmentOutput.AppCodeAssessment.CodeSnippets
	}

	if assessmentOutput.SchemaAssessment == nil {
		logger.Log.Warn("Schema assessment output is nil, skipping schema report generation")
		return rows
	}

	// Populate table info
	for _, tableAssessment := range assessmentOutput.SchemaAssessment.TableAssessmentOutput {
		spTable := tableAssessment.SpannerTableDef
		srcTable := tableAssessment.SourceTableDef
		if srcTable == nil {
			continue
		}
		row := SchemaReportRow{}
		row.element = srcTable.Name
		row.elementType = "Table"

		row.sourceTableName = srcTable.Name
		row.sourceName = srcTable.Name
		row.sourceDefinition = tableDefinitionToString(*srcTable)
		row.dbChanges, row.dbImpact = calculateTableDbChangesAndImpact(tableAssessment)

		if spTable == nil {
			row.targetName = "N/A"
			row.targetDefinition = "N/A"
			row.dbChangeEffort = "Small"
			row.actionItems = &[]string{"Create Spanner table manually"}

			row.codeChangeType = "None"
			row.codeChangeEffort = "None"
			row.codeImpactedFiles = "None"
			row.codeSnippets = "None"
			rows = append(rows, row)
			continue // skip if Spanner table definition is nil
		}

		row.targetName = spTable.Name
		row.targetDefinition = "N/A"
		row.dbChangeEffort = "Automatic"

		// Populate code info
		populateTableCodeImpact(*srcTable, *spTable, codeSnippets, &row)

		rows = append(rows, row)

		// Populate column info
		for _, columnAssessment := range tableAssessment.Columns {
			spColumn := columnAssessment.SpannerColDef
			column := columnAssessment.SourceColDef
			if column == nil {
				continue
			}
			row := SchemaReportRow{}
			row.element = column.TableName + "." + column.Name
			row.elementType = getElementTypeForColumn(*column)

			row.sourceTableName = column.TableName
			row.sourceName = column.Name
			row.sourceDefinition = sourceColumnDefinitionToString(*column)
			row.dbChanges, row.dbImpact, row.dbChangeEffort, row.actionItems = calculateColumnDbChangesAndImpact(columnAssessment)

			if spColumn == nil {
				row.targetName = "N/A"
				row.targetDefinition = "N/A"

				row.dbChangeEffort = "Small"
				*row.actionItems = append(*row.actionItems, "Spanner column needs to be created manually")

				row.codeChangeType = "None"
				row.codeChangeEffort = "None"
				row.codeImpactedFiles = "None"
				row.codeSnippets = "None"

				rows = append(rows, row)
				continue // skip if Spanner column definition is nil
			}
			row.targetName = spColumn.TableName + "." + spColumn.Name
			row.targetDefinition = spannerColumnDefinitionToString(*spColumn)

			//Populate code info
			//logger.Log.Info(fmt.Sprintf("%s.%s", column.TableName, column.Name))
			populateColumnCodeImpact(*column, *spColumn, codeSnippets, &row, columnAssessment)

			rows = append(rows, row)
		}
		populateCheckConstraints(tableAssessment, spTable.Name, &rows)
		populateForeignKeys(tableAssessment, spTable.Name, &rows)
		populateIndexes(tableAssessment, spTable.Name, &rows)

	}

	populateStoredProcedureInfo(assessmentOutput.SchemaAssessment.StoredProcedureAssessmentOutput, &rows)
	populateTriggerInfo(assessmentOutput.SchemaAssessment.TriggerAssessmentOutput, &rows)
	populateFunctionInfo(assessmentOutput.SchemaAssessment.FunctionAssessmentOutput, &rows)
	populateViewInfo(assessmentOutput.SchemaAssessment.ViewAssessmentOutput, &rows)
	populateSequenceInfo(assessmentOutput.SchemaAssessment.SpSequences, assessmentOutput.SchemaAssessment.TableAssessmentOutput, codeSnippets, &rows)

	return rows
}

func populateIndexes(tableAssessment utils.TableAssessment, spTableName string, rows *[]SchemaReportRow) {
	if tableAssessment.SourceTableDef == nil {
		return
	}
	for id, srcIndex := range tableAssessment.SourceIndexDef {
		row := SchemaReportRow{}
		row.element = tableAssessment.SourceTableDef.Name + "." + srcIndex.Name
		row.elementType = "Index"
		row.sourceTableName = tableAssessment.SourceTableDef.Name
		row.sourceName = srcIndex.Name
		row.sourceDefinition = srcIndex.Ddl
		if id >= len(tableAssessment.SpannerIndexDef) {
			row.targetName = "N/A"
			row.targetDefinition = "N/A"

			row.dbChangeEffort = "Small"
			row.dbChanges = "Unknown"
			row.dbImpact = ""
			row.actionItems = &[]string{"Create index manually"}

		} else {
			row.targetName = spTableName + "." + tableAssessment.SpannerIndexDef[id].Name
			row.targetDefinition = tableAssessment.SpannerIndexDef[id].Ddl

			row.dbChangeEffort = "Automatic"
			row.dbChanges = "None"
			row.dbImpact = "None"
		}

		row.codeChangeEffort = "None"
		row.codeChangeType = "None"
		row.codeImpactedFiles = "None"
		row.codeSnippets = "None"
		*rows = append(*rows, row)
	}
}

func populateCheckConstraints(tableAssessment utils.TableAssessment, spTableName string, rows *[]SchemaReportRow) {
	if tableAssessment.SourceTableDef == nil {
		return
	}
	for id, srcConstraint := range tableAssessment.SourceTableDef.CheckConstraints {
		row := SchemaReportRow{}
		row.element = tableAssessment.SourceTableDef.Name + "." + srcConstraint.Name
		row.elementType = "Check Constraint"

		row.sourceTableName = tableAssessment.SourceTableDef.Name
		row.sourceName = srcConstraint.Name
		row.sourceDefinition = srcConstraint.Expr
		if _, found := tableAssessment.SpannerTableDef.CheckConstraints[id]; !found {
			row.targetName = "N/A"
			row.targetDefinition = "N/A"

			row.dbChangeEffort = "Small"
			row.dbChanges = "Unknown"
			row.dbImpact = ""
			row.actionItems = &[]string{"Alter column to apply check constraint"}

		} else {
			row.targetName = spTableName + "." + tableAssessment.SpannerTableDef.CheckConstraints[id].Name
			row.targetDefinition = tableAssessment.SpannerTableDef.CheckConstraints[id].Expr

			row.dbChangeEffort = "Automatic"
			row.dbChanges = "None"
			row.dbImpact = "None"
		}
		row.codeChangeEffort = "None"
		row.codeChangeType = "None"
		row.codeImpactedFiles = "None"
		row.codeSnippets = "None"
		*rows = append(*rows, row)
	}
}

func populateForeignKeys(tableAssessment utils.TableAssessment, spTableName string, rows *[]SchemaReportRow) {
	if tableAssessment.SourceTableDef == nil || tableAssessment.SpannerTableDef == nil {
		return
	}
	for id, fk := range tableAssessment.SourceTableDef.SourceForeignKey {
		row := SchemaReportRow{}
		row.element = tableAssessment.SourceTableDef.Name + "." + fk.Definition.Name
		row.elementType = "Foreign Key"

		row.sourceTableName = tableAssessment.SourceTableDef.Name
		row.sourceName = fk.Definition.Name
		row.sourceDefinition = fk.Ddl[strings.Index(fk.Ddl, "CONSTRAINT"):]

		spFk, ok := tableAssessment.SpannerTableDef.SpannerForeignKey[id]
		if !ok {
			row.targetName = "N/A"
			row.targetDefinition = "N/A"
			row.actionItems = &[]string{"Spanner foreign key needs to be created manually"}

			row.dbChangeEffort = "Small"
			row.dbChanges = "Dropped"
			row.dbImpact = ""

			row.codeChangeEffort = "None"
			row.codeChangeType = "None"
			row.codeImpactedFiles = "None"
			row.codeSnippets = "None"

			*rows = append(*rows, row)
			continue // skip if Spanner foreign key is not found
		}

		row.targetName = spTableName + "." + spFk.Definition.Name
		row.targetDefinition = spFk.Ddl[strings.Index(spFk.Ddl, "CONSTRAINT"):]

		if fk.Definition.OnDelete != spFk.Definition.OnDelete || fk.Definition.OnUpdate != spFk.Definition.OnUpdate {
			row.dbChangeEffort = "Automatic"
			row.dbChanges = "reference_option"
			row.dbImpact = "None"

			row.codeChangeEffort = "Modify" //TODO Check number of references in queries and modify
			row.codeChangeType = "Manual"
			row.codeImpactedFiles = "Unknown"
			row.codeSnippets = "None"

		} else {
			row.dbChangeEffort = "Automatic"
			row.dbChanges = "None"
			row.dbImpact = "None"

			row.codeChangeEffort = "None"
			row.codeChangeType = "None"
			row.codeImpactedFiles = "None"
			row.codeSnippets = "None"
		}
		*rows = append(*rows, row)
	}
}

func tableDefinitionToString(srcTable utils.SrcTableDetails) string {
	sourceDefinition := ""
	if strings.Contains(srcTable.Charset, "utf") {
		sourceDefinition += "CHARSET=" + srcTable.Charset + " "
	}
	for k, v := range srcTable.Properties {
		sourceDefinition += k + "=" + v + " "
	}
	return sourceDefinition
}

func spannerColumnDefinitionToString(columnDefinition utils.SpColumnDetails) string {
	columnDef := ddl.ColumnDef{
		Name:         columnDefinition.Name,
		DefaultValue: columnDefinition.DefaultValue,
		AutoGen:      columnDefinition.AutoGen,
		T: ddl.Type{
			Name:    columnDefinition.Datatype,
			Len:     columnDefinition.Len,
			IsArray: columnDefinition.IsArray,
		},
		NotNull: columnDefinition.NotNull,
	}
	s, _ := columnDef.PrintColumnDef(ddl.Config{})
	return s
}

func getElementTypeForColumn(columnDefinition utils.SrcColumnDetails) string {
	if columnDefinition.GeneratedColumn.IsPresent {
		return "Generated Column"
	}
	return "Column"
}

func sourceColumnDefinitionToString(columnDefinition utils.SrcColumnDetails) string {
	s := columnDefinition.Datatype

	if len(columnDefinition.Mods) > 0 {
		var l []string
		for _, x := range columnDefinition.Mods {
			l = append(l, strconv.FormatInt(x, 10))
		}
		s = fmt.Sprintf("%s(%s)", s, strings.Join(l, ","))
	}

	if columnDefinition.IsUnsigned {
		s += " UNSIGNED"
	}
	if columnDefinition.GeneratedColumn.IsPresent {
		s += " GENERATED ALWAYS AS " + columnDefinition.GeneratedColumn.Statement
		if columnDefinition.GeneratedColumn.IsVirtual {
			s += " VIRTUAL"
		} else {
			s += " STORED"
		}
	}
	if columnDefinition.DefaultValue.IsPresent {
		s += " DEFAULT " + columnDefinition.DefaultValue.Value.Statement
	}
	if columnDefinition.NotNull {
		s += " NOT NULL"
	}

	if columnDefinition.IsOnUpdateTimestampSet {
		s += " ON UPDATE CURRENT_TIMESTAMP"
	}

	if columnDefinition.AutoGen.Name != "" && columnDefinition.AutoGen.GenerationType == constants.AUTO_INCREMENT {
		s += " AUTO_INCREMENT"
	}

	return s
}

// TODO move calculation logic to assessment engine
func calculateTableDbChangesAndImpact(tableAssessment utils.TableAssessment) (string, string) {
	changes := []string{}
	impact := []string{}
	if !tableAssessment.CompatibleCharset {
		changes = append(changes, "charset")
	}

	if tableAssessment.SizeIncreaseInBytes > 0 {
		impact = append(impact, "storage increase")
	} else if tableAssessment.SizeIncreaseInBytes < 0 {
		impact = append(impact, "storage decrease")
	}

	if len(changes) == 0 {
		changes = append(changes, "None")
	}
	if len(impact) == 0 {
		impact = append(impact, "None")
	}
	return strings.Join(changes, ","), strings.Join(impact, ",")
}

func calculateColumnDbChangesAndImpact(columnAssessment utils.ColumnAssessment) (string, string, string, *[]string) {
	changesMap := make(map[string]bool)
	impact := []string{}
	changeEffort := "Automatic"
	actionItems := []string{}
	if !columnAssessment.CompatibleDataType { // TODO type specific checks on size
		changesMap["type"] = true
	}
<<<<<<< HEAD

	srcCol := columnAssessment.SourceColDef
	spCol := columnAssessment.SpannerColDef

	if srcCol != nil && srcCol.IsOnUpdateTimestampSet { //TODO Add Code change effort for this
		changes = append(changes, "feature")
=======
	if columnAssessment.SourceColDef.IsOnUpdateTimestampSet { //TODO Add Code change effort for this
		changesMap["feature"] = true
>>>>>>> 63cd977e
		changeEffort = "None"
		actionItems = append(actionItems, "Update queries to include PENDING_COMMIT_TIMESTAMP")
	}

	if srcCol != nil && spCol != nil && srcCol.DefaultValue.IsPresent && !spCol.DefaultValue.IsPresent {
		switch srcCol.DefaultValue.Value.Statement {
		case "NULL":
			// Nothing to do - equivalent
		default:
			changesMap["feature"] = true
			changeEffort = "Small"
			actionItems = append(actionItems, "Alter column to apply default value")
		}
	}

	if columnAssessment.SizeIncreaseInBytes > 0 {
		impact = append(impact, "storage increase")
	} else if columnAssessment.SizeIncreaseInBytes < 0 {
		impact = append(impact, "storage decrease")
	}

	// TODO: fetch it from maxValue field in column definition
	if srcCol != nil && srcCol.Datatype == "bigint" && srcCol.IsUnsigned {
		impact = append(impact, "potential overflow")
	}

<<<<<<< HEAD
	if srcCol != nil && srcCol.AutoGen.Name != "" && srcCol.AutoGen.GenerationType == constants.AUTO_INCREMENT {
		changes = append(changes, "feature")
=======
	if columnAssessment.SourceColDef.AutoGen.Name != "" && columnAssessment.SourceColDef.AutoGen.GenerationType == constants.AUTO_INCREMENT {
		changesMap["feature"] = true
>>>>>>> 63cd977e
	}
	if srcCol != nil && srcCol.GeneratedColumn.IsPresent {
		changeEffort = "Small"
		actionItems = append(actionItems, "Update schema to add generated column")
	}

	//TODO add check for not null to null scenarios

	changes := []string{}
	for k := range changesMap {
		changes = append(changes, k)
	}

	if len(changes) == 0 {
		changes = append(changes, "None")
	}
	if len(impact) == 0 {
		impact = append(impact, "None")
	}

	return strings.Join(changes, ","), strings.Join(impact, ","), changeEffort, &actionItems
}

func populateTableCodeImpact(srcTableDef utils.SrcTableDetails, spTableDef utils.SpTableDetails, codeSnippets *[]utils.Snippet, row *SchemaReportRow) {
	if srcTableDef.Name == spTableDef.Name {
		row.codeChangeType = "None"
		row.codeChangeEffort = "None"
		row.codeImpactedFiles = "None"
		row.codeSnippets = "None"
		return
	}

	if codeSnippets == nil {
		row.codeChangeType = "Unavailable"
		row.codeChangeEffort = "Unavailable"
		row.codeImpactedFiles = "Unavailable"
		row.codeSnippets = "Unavailable"
		return
	}

	impactedFiles := []string{}
	relatedSnippets := []string{}
	if codeSnippets != nil {
		for _, snippet := range *codeSnippets {
			if srcTableDef.Name == snippet.TableName { //TODO add check that column is empty here
				if !slices.Contains(impactedFiles, snippet.RelativeFilePath) {
					impactedFiles = append(impactedFiles, snippet.RelativeFilePath)
				}
				relatedSnippets = append(relatedSnippets, snippet.Id)
			}
		}
	}

	if len(impactedFiles) == 0 {
		row.codeImpactedFiles = "None"
		row.codeChangeType = "None"
		row.codeChangeEffort = "None"
		row.codeSnippets = ""
	} else {
		row.codeImpactedFiles = strings.Join(impactedFiles, ",")
		row.codeChangeType = "Suggested"
		row.codeChangeEffort = "TBD" //not implemented yet
		row.codeSnippets = strings.Join(relatedSnippets, ",")
	}

}

func populateColumnCodeImpact(srcColumnDef utils.SrcColumnDetails, spColumnDef utils.SpColumnDetails, codeSnippets *[]utils.Snippet, row *SchemaReportRow, columnAssessment utils.ColumnAssessment) {
	if columnAssessment.CompatibleDataType {
		row.codeChangeType = "None"
		row.codeChangeEffort = "None"
		row.codeImpactedFiles = "None"
		row.codeSnippets = "None"
		return
	}

	if codeSnippets == nil {
		row.codeChangeType = "Unavailable"
		row.codeChangeEffort = "Unavailable"
		row.codeImpactedFiles = "Unavailable"
		row.codeSnippets = "Unavailable"
		return
	}

	if srcColumnDef.IsOnUpdateTimestampSet {
		row.codeChangeEffort = "Large"
		row.codeChangeType = "Manual"
		row.codeImpactedFiles = "TBD" //not implemented yet
		row.codeSnippets = ""
		return
	}

	impactedFiles := []string{}
	relatedSnippets := []string{}
	for _, snippet := range *codeSnippets {
		if srcColumnDef.TableName == snippet.TableName && srcColumnDef.Name == snippet.ColumnName {
			if !slices.Contains(impactedFiles, snippet.RelativeFilePath) {
				impactedFiles = append(impactedFiles, snippet.RelativeFilePath)
			}
			relatedSnippets = append(relatedSnippets, snippet.Id)
		}
	}
	if len(impactedFiles) == 0 {
		row.codeImpactedFiles = "None"
		row.codeChangeType = "None"
		row.codeChangeEffort = "None"
		row.codeSnippets = ""
	} else {
		row.codeImpactedFiles = strings.Join(impactedFiles, ",")
		row.codeChangeType = "Suggested"
		row.codeChangeEffort = "Small"
		row.codeSnippets = strings.Join(relatedSnippets, ",")
	}
}

func populateStoredProcedureInfo(storedProcedureAssessmentOutput map[string]utils.StoredProcedureAssessment, rows *[]SchemaReportRow) {
	for _, sproc := range storedProcedureAssessmentOutput {
		row := SchemaReportRow{}
		row.element = sproc.Name
		row.elementType = "Stored Procedure"

		row.sourceTableName = "N/A"
		row.sourceName = sproc.Name
		row.sourceDefinition = sproc.Definition

		populateChangesForUnsupportedElements(&row)

		*rows = append(*rows, row)
	}
}

func populateTriggerInfo(triggerAssessmentOutput map[string]utils.TriggerAssessment, rows *[]SchemaReportRow) {
	for _, trigger := range triggerAssessmentOutput {
		row := SchemaReportRow{}
		row.element = trigger.Name
		row.elementType = "Trigger"

		row.sourceTableName = trigger.TargetTable
		row.sourceName = trigger.Name
		row.sourceDefinition = trigger.Operation

		populateChangesForUnsupportedElements(&row)

		*rows = append(*rows, row)
	}
}

func populateFunctionInfo(functionAssessmentOutput map[string]utils.FunctionAssessment, rows *[]SchemaReportRow) {
	for _, function := range functionAssessmentOutput {
		row := SchemaReportRow{}
		row.element = function.Name
		row.elementType = "Function"

		row.sourceTableName = "N/A"
		row.sourceName = function.Name
		row.sourceDefinition = function.Definition

		populateChangesForUnsupportedElements(&row)

		*rows = append(*rows, row)
	}
}

func populateViewInfo(viewAssessmentOutput map[string]utils.ViewAssessment, rows *[]SchemaReportRow) {
	for _, view := range viewAssessmentOutput {
		row := SchemaReportRow{}
		row.element = view.SrcName
		row.elementType = "View"

		row.sourceTableName = "N/A"
		row.sourceName = view.SrcName
		row.sourceDefinition = view.SrcViewType
		row.targetName = view.SpName
		row.targetDefinition = "Unknown"

		row.dbChangeEffort = "Small"
		row.dbChanges = "Unknown"
		row.dbImpact = "None"

		row.codeChangeEffort = "Unknown" //Change based on availability of code
		row.codeChangeType = "Manual"
		row.codeImpactedFiles = "Unknown"
		row.codeSnippets = ""

		row.actionItems = &[]string{"Create view manually"}

		*rows = append(*rows, row)
	}
}

func populateChangesForUnsupportedElements(row *SchemaReportRow) {
	row.targetName = "Not supported"
	row.targetDefinition = "N/A"

	row.dbChangeEffort = "Not Supported"
	row.dbChanges = "Drop"
	row.dbImpact = "Less Compute"

	row.codeChangeEffort = "Rewrite"
	row.codeChangeType = "Manual"
	row.codeImpactedFiles = "Unknown"
	row.codeSnippets = ""

	row.actionItems = &[]string{"Rewrite in application code"}
}

func populateSequenceInfo(sequenceAssessmentOutput map[string]ddl.Sequence, tableAssessments []utils.TableAssessment, codeSnippets *[]utils.Snippet, rows *[]SchemaReportRow) {

	srcTableIdToName := make(map[string]string)
	for _, table := range tableAssessments {
		if table.SourceTableDef == nil {
			continue
		}
		srcTableIdToName[table.SourceTableDef.Id] = table.SourceTableDef.Name
	}

	for _, sequence := range sequenceAssessmentOutput {
		row := SchemaReportRow{}
		row.element = "N/A"
		row.elementType = "Sequence"

		row.sourceTableName = "N/A" // TO be corrected
		if len(sequence.ColumnsUsingSeq) == 1 {
			tableId := ""
			for tableId, _ = range sequence.ColumnsUsingSeq {
				//nothing to do
			}
			sourceTableName, found := srcTableIdToName[tableId]
			if found {
				row.sourceTableName = sourceTableName
			}
		}

		row.sourceName = sequence.Name
		row.sourceDefinition = "N/A"
		row.targetName = sequence.Name
		row.targetDefinition = sequence.PrintSequence(ddl.Config{})

		row.dbChangeEffort = "Automatic"
		row.dbChanges = "None"
		row.dbImpact = "N/A"

		row.codeChangeEffort = "Modify"
		row.codeChangeType = "Manual"
		if codeSnippets == nil {
			row.codeImpactedFiles = "Unavailable"
			row.codeSnippets = "Unavailable"
		} else {
			row.codeImpactedFiles = "Unknown"
			row.codeSnippets = "Unknown"
		}

		*rows = append(*rows, row)
	}
}<|MERGE_RESOLUTION|>--- conflicted
+++ resolved
@@ -614,17 +614,12 @@
 	if !columnAssessment.CompatibleDataType { // TODO type specific checks on size
 		changesMap["type"] = true
 	}
-<<<<<<< HEAD
 
 	srcCol := columnAssessment.SourceColDef
 	spCol := columnAssessment.SpannerColDef
 
 	if srcCol != nil && srcCol.IsOnUpdateTimestampSet { //TODO Add Code change effort for this
-		changes = append(changes, "feature")
-=======
-	if columnAssessment.SourceColDef.IsOnUpdateTimestampSet { //TODO Add Code change effort for this
 		changesMap["feature"] = true
->>>>>>> 63cd977e
 		changeEffort = "None"
 		actionItems = append(actionItems, "Update queries to include PENDING_COMMIT_TIMESTAMP")
 	}
@@ -651,13 +646,8 @@
 		impact = append(impact, "potential overflow")
 	}
 
-<<<<<<< HEAD
 	if srcCol != nil && srcCol.AutoGen.Name != "" && srcCol.AutoGen.GenerationType == constants.AUTO_INCREMENT {
-		changes = append(changes, "feature")
-=======
-	if columnAssessment.SourceColDef.AutoGen.Name != "" && columnAssessment.SourceColDef.AutoGen.GenerationType == constants.AUTO_INCREMENT {
 		changesMap["feature"] = true
->>>>>>> 63cd977e
 	}
 	if srcCol != nil && srcCol.GeneratedColumn.IsPresent {
 		changeEffort = "Small"

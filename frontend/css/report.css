.report-header{
    font-weight: 700;
    font-size: 26px;
    padding: 10px 0;
    color: #222222;
    margin-top: 24px;
    margin-bottom: 24px;
}

.download-button{
    font-size: 16px;
    font-weight: bold;
    float: right;
    background-color: #4285F4;
    border: 1px solid #4285F4;
    color: #FDFDFD;
    border-radius: 20px;
    padding: 10px;
    outline: none;
}

/* .edit-button {
    font-size: 16px;
    font-weight: bold;
    float: right;
    border-radius: 20px;
    padding: 5px 10px;
    margin-right: 25px;
    border: 1px solid #4285F4 !important;
    color: #FFFFFF;
    background: #4285F4;
}

.edit-button:hover {
    background-color: #CBCBCB;
    color: #4285F4;
} 

.editInstruction {
    color: #0F9D58;
    font-size: 16px;
    font-weight: bold;
    margin-top: 6px;
    margin-right: 4px;
}
*/
.save-interleave-button {
    font-size: 16px;
    font-weight: bold;
    float: right;
    border-radius: 20px;
    padding: 5px 10px;
    margin-right: 25px;
    border: 1px solid #3A78C1 !important;
    color: #5E5752;
    background: #EDEDED;
}

.save-interleave-button:hover {
    background-color: #CBCBCB;
}

.download-button:hover {
    background-color: #CBCBCB;
    color: #4285F4;
}

/* .acc-card-content{
    text-align: center;
    vertical-align: middle;
    margin: auto;
    background-color: #DCDCDC47;
    height: auto;
} */

/* .acc-column{
    color: #5E5752;
    background: #EDEDED;
    text-align: center;
    padding: 10px;
} */

/* .acc-table-th{
    padding: 10px;
    background-color: #0000FF;
    color: #FFFFFF;
}

.acc-table-th-src {
    text-align: center;
    color: #5E5752;
    background-color: #CBCBCB;
    border-radius: 0 0 10px 10px;
    padding: 10px;
}

.acc-table-th-spn {
    text-align: center;
    background: #3A78C1;
    color: #FFFFFF;
    border-radius: 0 0 10px 10px;
    padding: 10px;
    border-right: 1px solid #80808073;
} */

/* .mdc-card {
    margin: 10px 0;
} */

.warning {
    color: #F4B400 !important;
    font-size: 18px !important;
    margin: auto 0px;
    padding: 0px;
    color: #FFFFFF;
    opacity: inherit;
    margin-right: 10px;
    margin-top: 10px;
}

::-webkit-scrollbar {
    width: 10px;
}
  
::-webkit-scrollbar-track {
    background: #D3D3D3; 
}
  
::-webkit-scrollbar-thumb {
    background: #B4AFAF; 
}
  
::-webkit-scrollbar-thumb:hover {
    background: #A19B9B; 
}

/* .acc-table-td{
    padding: 10px;
    font-size: 16px;
    text-align: center;
    word-break: break-all;
} */

/* .removeIcon {
    font-size: 16px !important;
    font-weight: 600 !important;
} */

/* .dropButton {
    color: #FF5400CC;
    background-color: #FFFFFF;
    border: 1px solid #FF5400CC;
    border-radius: 20px;
    font-size: 16px;
    font-weight: 600;
} */

input[type="text"]:disabled {
    background: #dddddd;
}

button:disabled,
button[disabled]{
  border: 1px solid #999999 !important;
  background-color: #cccccc;
  color: #666666;
  cursor:not-allowed
}



.instructions-main-content {
    background-color: #FFFFFF;
    padding-left: 40px;
    padding-right: 40px;
    padding-top: 100px;
}

.summary-card{
    background-color: #DCDCDC46 !important;
    height: 100%;
}

/* .nav-tabs>li.active>a, .nav-tabs>li.active>a:focus, .nav-tabs>li.active>a:hover{
    color: #FDFDFD;
    background-color: #4285F4;
    border-radius: 20px 20px 0px 0px;
    font-size: 20px;
}

.nav-tabs>li>a{
    padding: 6px 20px 6px 20px;
    font-size: 20px;
    color: #5E5752;
    border: 1px solid #4285F4;
    border-radius: 20px 20px 0px 0px;
    margin-right: -1px;
} */

.tab-bg{
    padding: 24px 10px;
    background-color: #FDFDFD;
    border: 2px solid #EDEDED;
}

.panel-default>.panel-heading{
    background-color: #FFFFFF;
    height: auto;
    font-size: 21px !important;
    color: #222222;
}

.panel-default{
    margin-bottom: 24px !important;
}

.panel-group .panel{
    margin-bottom: 10px;
}

.table-panel{
    height: 50px !important;
}

.table-heading{
    text-decoration: none;
    font-weight: 600;
    font-size: 20px;
}

.table-heading:hover, .table-heading:focus{
    text-decoration: none;
}

.report-tabs{
    display: inline-block;
}

.status-icons{
    display: inline-block;
    float: right;
}

.legend-icon{
    color: #222222;
    font-size: 20px;
    padding-left: 8px;
    cursor: pointer;
    display: inline;
}

.info-icon{
    color: #7B7B7C;
    width: 32px;
    vertical-align: middle;
    cursor: pointer;
}

.info-icon i {
    font-size: 30px;
}

.rotate-icon{
    -moz-transition: all 0.001s linear;
    -webkit-transition: all 0.001s linear;
    transition: all 0.001s linear;
}

.rotate-icon.down{
    -moz-transform:rotate(180deg);
    -webkit-transform:rotate(180deg);
    transform:rotate(180deg);
}

/* .card .card-header {
    padding: 1rem;
    background-color: #FDFDFD;
} */

/* .card {
    background-color: #FDFDFD;
    box-shadow: 0px 3px 16px #00000029;
    margin-bottom: 20px;
    border-radius: 10px !important;
} */

<<<<<<< HEAD
/* .orangeBorderBottom {
=======
 .orangeBorderBottom {
>>>>>>> a7918dcf
    border: 0.125rem solid ORANGE !important;
    border-radius: 10px !important;
}

.greenBorderBottom {
    border: 0.125rem solid #0F9D58 !important;
    border-radius: 10px !important;
}

.blueBorderBottom {
    border: 0.125rem solid #4285F4 !important;
    border-radius: 10px !important;
}

.yellowBorderBottom {
    border: 0.125rem solid YELLoW !important;
    border-radius: 10px !important;
} */

/* .remBorderBottom {
    border-radius: 10px 10px 0px 0px !important;
} */

/* .cardOrangeBorder {
    border: 0.125rem solid ORANGE !important;

    border-top: 0px !important;
}

.cardGreenBorder {
    border: 0.125rem solid #0F9D58 !important;
}

.cardBlueBorder {
    border: 0.125rem solid #4285F4 !important;
}

.cardYellowBorder {
    border: 0.125rem solid YELLOW !important;
<<<<<<< HEAD
} */
=======
} 
>>>>>>> a7918dcf

.ddlBorderBottom {
    border: 1px solid #80808096;
}

.ddlRemBorderBottom {
    border-radius: 10px 10px 0px 0px !important;
}

/* .mdc-card {
    margin: 0px;
} */

/* .mdc-card-content {
    background: #FDFDFD;
    border-radius: 0px 0px 10px 10px !important;
    border-top: 0px !important;
    margin-top: -5px;
} */
<<<<<<< HEAD

.inst-mdc-card-content {
    background: #FDFDFD;
    margin-top: -5px;
}
=======
>>>>>>> a7918dcf

.ddl-border {
    border: 1px solid #80808096;
    border-top: 0px;
}

.summary-border {
    border: 1px solid #80808096;
    border-top: 0px;
}

.sp-column{
    border-right: 1px solid #80808073;
    text-align: center;
}

.sp-edit-column{
    border-bottom-style: solid;
    border-bottom-width: 1px;
    outline: none;
}

/* .right-align{
    float: right;
} */

.edit-icon{
    margin-top: 3px;
    font-size: 20px;
    margin-right: 6px;
    cursor: pointer;
    text-decoration: none;
}

.edit-text{
    margin-top: 5.4px;
    margin-right: 24px;
    cursor: pointer;
    text-decoration: none;
    font-weight: 600;
    padding-left: 1px !important;
    font-size: 16px !important;
}

.save-text{
    font-size: 15px;
    margin-right: 24px;
    cursor: pointer;
    text-decoration: none;   
}

.edit-text:hover{
    text-decoration: none;
}

.save-text:hover{
    text-decoration: none;
}

/* .source-icon{
    font-size: 18px;
    margin-right: 6px;
    color: #CBCBCB;
    margin-top: 5px;
} */

/* .bmd-form-group .checkbox {
    display: table-caption;
    float: left;
} */

/* .source-text{
    margin-top: 5.4px;
    font-size: 15px;
    margin-right: 24px;
}

.spanner-icon{
    margin-top: 5px;
    color: #3A78C1;
    font-size: 18px;
    margin-right: 6px;
} */

/* .spanner-text{
    margin-top: 5.4px;
    font-size: 15px;
    margin-right: 18px;
} */

/* .show-content{
    display: block;
} */

.glyphicon-chevron-right:before{
    font-size: small;
    margin-right: 10px;
}

.glyphicon-chevron-down:before{
    font-size: small;
    margin-right: 10px;
}

.tooltip {
    position: relative;
    display: inline-block;
}
  
.tooltip .tooltiptext {
    visibility: hidden;
    width: 120px;
    background-color: #000000;
    color: #FFFFFF;
    text-align: center;
    border-radius: 6px;
    padding: 5px 0;
    position: absolute;
    z-index: 1;
}

.tooltip:hover .tooltiptext {
    visibility: visible;
}

.custom-border-green{
    border: 1px solid #0F9D58 !important;
}

.custom-border-blue{
    border: 0.125rem solid #4285F4 !important;
}

/* .table-card-border{
    box-shadow: none !important;
} */

.panel-border{
    border: 1px solid #0F9D58;
}

.table-checkbox{
    margin-left: 8px !important;
    margin-right: -8px !important;
    margin-top: 12px !important;
}

/* .acc-table > tbody{
    display: block;
    overflow: auto;
    max-height: 202px;
}

.fk-acc-table > tbody{
    display: block;
    overflow: auto;
    max-height: 202px;
}

.index-acc-table > tbody{
    display: block;
    overflow: auto;
    max-height: 202px;
} */

.data-type-table > tbody {
    display: block;
    overflow: auto;
    max-height: 310px;
}

thead, tbody tr {
    display:table;
    width:100%;
    table-layout:fixed;
}

<<<<<<< HEAD
.src-tab-cell{

}

/* .ddl-content {
=======
.ddl-content {
>>>>>>> a7918dcf
    border: 1px solid #80808096;
    border-left: 10px solid #80808029;
    margin-left: 17px;
    margin-right: 17px;
    margin-bottom: 20px;
    padding: 20px;
} */

/* .summary-content {
    border: 1px solid #80808096;
    border-left: 10px solid #80808029;
    margin-left: 17px;
    margin-right: 17px;
    margin-bottom: 20px;
    padding: 20px;
    font-size: 16px;
} */

.fk-content {
    border: 1px solid #80808096;
    border-left: 10px solid #80808029;
    margin-left: 17px;
    margin-right: 17px;
    padding: 20px;
    font-size: 16px;
}

/* .spanner-input {
    background: #FFFFFF !important;
    border: 1px solid #0C0C0C61 !important;
    padding-left: 4px;
}

.spanner-input:focus {
    background: #FFFFFF !important;
    border: 1px solid #0C0C0C61 !important;
    padding-left: 4px;
} */

.checkbox label input[type=checkbox]:checked+.checkbox-decorator .check:before, label.checkbox-inline input[type=checkbox]:checked+.checkbox-decorator .check:before {
    color: #4285F4;
    box-shadow: 0 0 0 10px, 10px -10px 0 10px, 32px 0 0 20px, 32px 0 20px, -5px 5px 0 10px, 20px -12px 0 11px;
    animation: b .3s forwards;
}

.checkbox label input[type=checkbox]:checked+.checkbox-decorator .check, label.checkbox-inline input[type=checkbox]:checked+.checkbox-decorator .check {
    color: #4285F4;
    border-color: #4285F4;
}

.expand{
    margin-bottom: 20px;
    background-color: #4285F4;
    border: 1px solid #4285F4 !important;
    color: #FFFFFF;
    border-radius: 15px;
    padding: 4px 10px 4px 10px;
}

.expand:hover {
    background-color: #CBCBCB;
    color: #4285F4;
}

.collapseButton{
    margin-bottom: 20px;
    margin-left: 8px;
    background-color: #4285F4;
    border: 1px solid #4285F4;
    color: #FFFFFF;
    border-radius: 15px;
    padding: 4px 10px 4px 10px;   
}

.ddl-statement{
    font-size: 16px;
}

.edit-content{
    border-bottom-style: solid;
    border-bottom-width: 1px;
}

.edit-content:focus{
    outline: none;
}

input[type=checkbox]{
    float: left;
}

.pl-col-name{
    padding-left: 33px;
}

.panel-heading .accordion-toggle.collapsed:after {
    content: "\e080";
    font-size: small;
    margin-top: 5px;
}

.panel-heading .accordion-toggle:after {
    font-family: 'Glyphicons Halflings';
    content: "\e114";
    float: left;
    color: #222222;
    margin-right: 10px;
    font-size: small;
    margin-top: 5px;
}

.editTextbox{
    width: 105px;
    border: 1px solid #4285F4;
}

.editTextbox:focus{
    outline: none;
}

/* span.sql-c {
    display: block;
    padding-top: 5px;
    padding-bottom: 5px;
} */

.hljs {
    display: block !important;
    overflow-x: auto !important;
    padding: 0.5em !important;
    font-weight: 500;
    letter-spacing: 0px;
    font-family: Helvetica Neue;
    color: #707070 !important;
    font-size: 17px;
    background-color: #FFFFFF !important;
}

/* .checkbox label input[type=checkbox]:checked+.checkbox-decorator .check, label.checkbox-inline input[type=checkbox]:checked+.checkbox-decorator .check {
    color: #4285F4;
    border-color: #4285F4;
}

.checkbox label .checkbox-decorator, label.checkbox-inline .checkbox-decorator .check{
    left: 0;
    margin: -.7em;
    line-height: .7;
    vertical-align: middle;
    cursor: pointer;
    border-radius: 100%;
} */

.searchBox {
    border-left: 0px !important;
    border-top: 0px !important;
    border-right: 0px !important;
    border-bottom: 1px solid #808080 !important;
    width: 200px !important;
    display: inline-block;
}

/* .searchForm {
    float: left;
    margin-right: 30px;
} */

.fa-search:before {
    content: "\f002";
    color: #4285F4;
}

.noText {
    color: #808080;
    text-align:  center;
}
/* 
.tableSelect, .tableSelect:focus {
    margin-bottom: 0px !important;
    border-radius: 2px !important;
    background-image: url(data:image/svg+xml;charset=US-ASCII,%3Csvg%20xmlns%3D%22http%3A%2F%2Fwww.w3.org%2F2000%2Fsvg%22%20viewBox%3D%220%200%20256%20448%22%20enable-background%3D%22new%200%200%20256%20448%22%3E%3Cstyle%20type%3D%22text%2Fcss%22%3E.arrow%7Bfill%3A%23424242%3B%7D%3C%2Fstyle%3E%3Cpath%20class%3D%22arrow%22%20d%3D%22M255.9%20168c0-4.2-1.6-7.9-4.8-11.2-3.2-3.2-6.9-4.8-11.2-4.8H16c-4.2%200-7.9%201.6-11.2%204.8S0%20163.8%200%20168c0%204.4%201.6%208.2%204.8%2011.4l112%20112c3.1%203.1%206.8%204.6%2011.2%204.6%204.4%200%208.2-1.5%2011.4-4.6l112-112c3-3.2%204.5-7%204.5-11.4z%22%2F%3E%3C%2Fsvg%3E%0A) !important;
    background-position: right 3px center !important;
    background-repeat: no-repeat !important;
    background-size: auto 40% !important;
    border-radius: 2px !important;
} */

.column {
    float: left;
}

.left {
    width: 10%;
}
  
.right {
    width: 60%;
}
  
/* .keyMargin {
    margin-top: 5px;
    margin-right: 12px;
} */

/* .keyClick {
    cursor: pointer;
} */
  
.selectBox select {
    width: 100%;
}
  
.overSelect {
    position: absolute;
    left: 0;
    right: 0;
    top: 0;
    bottom: 0;
}
  
#checkboxes {
    display: none;
    border: 1px #DADADA solid;
}
  
#checkboxes label {
    display: block;
}

#checkboxes label:hover {
    background-color: #1E90FF;
}

.title {
    color: inherit;
    font-size: 15px;
    font-weight: inherit;
    padding-bottom: inherit;
}

.caret {
    display: inline-block;
    width: 0;
    height: 0;
    margin-left: 2px;
    vertical-align: middle;
    border-top: 4px dashed;
    border-top: 4px solid;
    border-right: 4px solid transparent;
    border-left: 4px solid transparent;
    right: 6px !important;
}

/* .summaryCardHeader {
    padding: 1rem;
    background-color: #FDFDFD;
    height: 0px;
    border-radius: 10px !important;
} */

.interleaveCardHeader {
    padding: 1rem;
    background-color: #FDFDFD;
    height: 0px;
}

/* .foreignKeyHeader {
    padding: 1rem;
    background-color: #FDFDFD;
    height: 0px;
} */

/* .summaryCardHeader a i{
    padding-top: 2px;
    float: left;
} */

/* .summaryCard {
    margin-bottom: 0px;
    border: 1px solid #8080806B;
    border-radius: 0px 0px 10px 10px !important;
    background-color: #FDFDFD;
    box-shadow: 0px 3px 16px #00000029;
} */

/* .fkCard {
    margin-bottom: 0px;
    border: 1px solid #8080806B;
    border-radius: 0px 0px 10px 10px !important;
    background-color: #FDFDFD;
    box-shadow: 0px 3px 16px #00000029;
} */

/* .summaryFont {
    font-size: 16px !important;
    color: #4285F4 !important;
    float: left;
    margin-top: -10px;
    font-weight: 700;
} */

/* .fkFont, .indexFont {
    font-size: 16px !important;
    color: #4285F4 !important;
    float: left;
    margin-top: -10px;
    font-weight: 700;
} */

<<<<<<< HEAD
.innerSummaryCollapse {
=======
/* .summaryCollapse, .innerSummaryCollapse {
>>>>>>> a7918dcf
    text-align: left;
} */

/* .fkCollapse, .indexCollapse {
    text-align: left;
} */

/* .summaryBorder {
    border: 0px;
    margin-top: 0px;
} */

[data-title]:hover:after {
    opacity: 1;
    transition: all 0.1s ease 0.5s;
    visibility: visible;
}
[data-title]:after {
    content: attr(data-title);
    background-color: #FFFFFF;
    color: #5E5752;
    font-size: 16px;
    position: absolute;
    padding: 4px 8px 4px 8px;
    bottom: -1.6em;
    right: 100%;
    white-space: nowrap;
    box-shadow: 1px 1px 3px #222222;
    opacity: 0;
    border: 1px solid #707070;
    z-index: 99999;
    visibility: hidden;
}
[data-title] {
    position: relative;
}

#snackbar {
    visibility: hidden;
    min-width: 250px;
    margin-left: -125px;
    color: #FFFFFF;
    text-align: center;
    border-radius: 30px;
    padding: 8px 16px;
    font-weight: bold;
    position: fixed;
    z-index: 1;
    right: 0;
    bottom: 15px;
    white-space: pre-wrap;
}

.greenBg {
    background-color: #0F9D58;
    opacity: 0.8;
}

.redBg {
    background-color: #FF0000;
    opacity: 0.7;
}

.show {
    visibility: visible !important;
    -webkit-animation: fadein 0.5s, fadeout 0.5s 2.5s;
    animation: fadein 0.5s, fadeout 0.5s 2.5s;
}

.dataTypeSelector {
    width: 200px;
    background: #222;
    color:  #EEEEEE;
    line-height: 25px;
    font-size: 14px;
    padding: 0 10px;
    cursor: pointer;
}

.dataTypes {
    display: none;
    position: absolute;
    margin: 0;
    background: #DDDDDD;
}

.dataTypes > li {
    width: 200px;
    background: #EEEEEE;
    line-height: 25px;
    font-size: 14px;
    padding: 0 10px;
    cursor: pointer;
}

.dataTypes > li:hover {
    background: #AAAAAA;
}

/* .hidePrimaryKey {
    display: none;
}

.primaryKey:hover + .hidePrimaryKey {
    display: block;
} */

table.dataTable thead th, table.dataTable thead td {
    border-bottom: none !important;
}

/* .radio-class {
    float: left;
    clear: none;
} */

label {
    float: left;
    clear: none;
    display: block;
}

input[type=radio],
input.radio {
    float: left;
    clear: none;
    margin: 2px 0 0 2px;
}

/* .fkTable tr {
    border: 1px solid #CCCCCC;
    border-top: 0px;
    border-collapse: collapse;
  }

.fkTable th {
    border-top: 1px solid #CCCCCC;
    background-color: #EDEDED;
    color: #5E5752;
} */

/* input[type=radio], input.radio {
    float: left;
    clear: none;
    margin: 2px 15px 0 2px;
    cursor: pointer;
} */

/* .newIndexButton {
    font-size: 16px;
    font-weight: bold;
    border-radius: 20px;
    margin-bottom: 20px;
    border: 1px solid #4285F4 !important;
    color: #FFFFFF;
    background: #4285F4;
} */

.secIndexLabel {
    margin-bottom: 22px !important;
}

/* .switch {
    position: relative;
    display: inline-block;
    width: 60px;
    height: 34px;
}

.switch input { 
    opacity: 0;
    width: 0;
    height: 0;
} */

/* .slider {
    position: absolute;
    cursor: pointer;
    top: 0;
    left: 0;
    right: 0;
    bottom: 0;
    background-color: #ccc;
    -webkit-transition: .4s;
    transition: .4s;
}

.slider:before {
    position: absolute;
    content: "";
    height: 26px;
    width: 26px;
    left: 4px;
    bottom: 4px;
    background-color: white;
    -webkit-transition: .4s;
    transition: .4s;
}

.slider.round {
    border-radius: 34px;
    height: 20px;
    width: 49px;
    margin-top: 22px;
}

.slider.round:before {
    border-radius: 50%;
    height: 13px;
    width: 15px;
}

input:checked + .slider {
    background-color: #2196F3;
}
  
input:focus + .slider {
    box-shadow: 0 0 1px #2196F3;
}

input:checked + .slider:before {
    -webkit-transform: translateX(26px);
    -ms-transform: translateX(26px);
    transform: translateX(26px);
} */

.importantRule100 { 
    width: 100% !important; 
}

.importantRule0 { 
    width: 0% !important; 
}<|MERGE_RESOLUTION|>--- conflicted
+++ resolved
@@ -284,11 +284,7 @@
     border-radius: 10px !important;
 } */
 
-<<<<<<< HEAD
 /* .orangeBorderBottom {
-=======
- .orangeBorderBottom {
->>>>>>> a7918dcf
     border: 0.125rem solid ORANGE !important;
     border-radius: 10px !important;
 }
@@ -328,11 +324,7 @@
 
 .cardYellowBorder {
     border: 0.125rem solid YELLOW !important;
-<<<<<<< HEAD
-} */
-=======
-} 
->>>>>>> a7918dcf
+} */
 
 .ddlBorderBottom {
     border: 1px solid #80808096;
@@ -352,14 +344,6 @@
     border-top: 0px !important;
     margin-top: -5px;
 } */
-<<<<<<< HEAD
-
-.inst-mdc-card-content {
-    background: #FDFDFD;
-    margin-top: -5px;
-}
-=======
->>>>>>> a7918dcf
 
 .ddl-border {
     border: 1px solid #80808096;
@@ -536,16 +520,7 @@
     width:100%;
     table-layout:fixed;
 }
-
-<<<<<<< HEAD
-.src-tab-cell{
-
-}
-
 /* .ddl-content {
-=======
-.ddl-content {
->>>>>>> a7918dcf
     border: 1px solid #80808096;
     border-left: 10px solid #80808029;
     margin-left: 17px;
@@ -854,11 +829,7 @@
     font-weight: 700;
 } */
 
-<<<<<<< HEAD
-.innerSummaryCollapse {
-=======
 /* .summaryCollapse, .innerSummaryCollapse {
->>>>>>> a7918dcf
     text-align: left;
 } */
 

import "./../../components/Tab/Tab.component.js";
import "./../../components/TableCarousel/TableCarousel.component.js";
import "./../../components/StatusLegend/StatusLegend.component.js";
import "./../../components/Search/Search.component.js";
import "../../components/SiteButton/SiteButton.component.js";
import "../../components/EditGlobalDataTypeForm/EditGlobalDataTypeForm.componenet.js";
import "./../../components/Modal/Modal.component.js";
import { initSchemaScreenTasks } from "./../../helpers/SchemaConversionHelper.js";

// Services
import Store from "./../../services/Store.service.js";
import Actions from "./../../services/Action.service.js";
import "../../services/Fetch.service.js";

// constants
import { TAB_CONFIG_DATA } from "./../../config/constantData.js";

class SchemaConversionScreen extends HTMLElement {
  connectedCallback() {
    this.stateObserver = setInterval(this.observeState, 200);
    Actions.getGlobalDataTypeList();
    this.render();
  }

  disconnectedCallback() {
    clearInterval(this.stateObserver);
  }

  sendDatatoReportTab(tableNameArray, currentTabContent) {
    for (let i = 0; i < tableNameArray.length; i++) {
      let filterdata = {
        SpSchema: currentTabContent.SpSchema[tableNameArray[i]],
        SrcSchema: currentTabContent.SrcSchema[tableNameArray[i]],
        ToSource: currentTabContent.ToSource[tableNameArray[i]],
        ToSpanner: currentTabContent.ToSpanner[tableNameArray[i]],
        summary : Store.getinstance().tableData["summaryTabContent"][tableNameArray[i]],
      };
      let component = document.querySelector(`#reportTab${i}`);
      // component.setAttribute('data',JSON.stringify(filterdata));
      component.data = filterdata;
    }
  }

  getChangingValue(currentTab) {
    currentTab = currentTab.substring(0, currentTab.length - 3);
    let currentArray = Store.getinstance().openStatus[currentTab];
    let flag = "Expand All";
    for (let i = 0; i < currentArray.length; i++) {
      if (currentArray[i] == true) {
        flag = "Collapse All";
      }
    }
    return flag;
  }

  observeState = () => {
    let updatedData = Store.getinstance();
    if (JSON.stringify(updatedData) !== JSON.stringify(this.data)) {
      console.log("in the if..");
      this.data = JSON.parse(JSON.stringify(updatedData));
      this.render();
      Actions.ddlSummaryAndConversionApiCall();
    }
  };

  render() {
    console.log(this.data);
    if (!this.data) {
      return;
    }
    const { currentTab, tableData, tableBorderData } = this.data;
    let currentTabContent = tableData[`${currentTab}Content`];
    const changingText = this.getChangingValue(currentTab);
    let tableNameArray;
    if (currentTab === "reportTab") {
      tableNameArray = Object.keys(currentTabContent.SpSchema);
      // delete currentTabContent["Stats"];
    } else {
      tableNameArray = Object.keys(currentTabContent);
    }

    this.innerHTML = `
    <div class="summary-main-content" id='schema-screen-content'>
      <div id="snackbar" class="schema-screen-snackbar"></div>
      <div>
        <h4 class="report-header">Recommended Schema Conversion Report
            <hb-site-button buttonid="download-schema" classname="download-button" 
                buttonaction="downloadSession" text="Download Session File"></hb-site-button>
        </h4>
      </div>
      <div class="report-tabs">
        <ul class="nav nav-tabs md-tabs" role="tablist">
           ${TAB_CONFIG_DATA.map((tab) => {
             return `<hb-tab open="${
               Store.getinstance().currentTab === `${tab.id}Tab`
             }" tabid="${tab.id}" text="${tab.text}"></hb-tab>`;
           }).join("")} 
        </ul>
      </div>
      <div class="status-icons">
        <hb-search tabid="report" searchid="reportSearchInput" id="reportSearchForm" class="inlineblock" ></hb-search>
        <hb-search tabid="ddl" searchid="ddlSearchInput" id="ddlSearchForm" class="template"></hb-search>
        <hb-search tabid="summary" searchid="summarySearchInput" id="summarySearchForm" class="template"></hb-search>
        <hb-status-legend></hb-status-legend>
      </div> 
      <div class="tab-bg" id='tabBg'>
        <div class="tab-content">
<<<<<<< HEAD
          ${currentTab === 'reportTab' ? `<div id="report" class="tab-pane fade show active">
=======
        
          ${
            currentTab === "reportTab"
              ? `<div id="report" class="tab-pane fade show active">
>>>>>>> 83b2d159
            <div class="accordion md-accordion" id="accordion" role="tablist" aria-multiselectable="true">
              <hb-site-button buttonid="reportExpandButton" classname="expand" buttonaction="expandAll" text="${changingText}"></hb-site-button>
              <hb-site-button buttonid="editButton" classname="expand right-align" buttonaction="editGlobalDataType" text="Edit Global Data Type"></hb-site-button>
              <div id='reportDiv'>
                ${tableNameArray
                  .map((tableName, index) => {
                    return `
                    <hb-table-carousel tableTitle="${tableName}" id="${currentTab}${index}" tableId="report" 
                    tableIndex="${index}" borderData = "${tableBorderData[tableName]}"></hb-table-carousel>`;
                  })
                  .join("")}                    
                </div>
            </div>
            <h5 class="no-text" id="reportnotFound">No Match Found</h5>
          </div>`
              : `<div></div>`
          }

          ${
            currentTab === "ddlTab"
              ? `<div id="ddl" class="tab-pane fade show active">
            <div class="panel-group" id="ddl-accordion">
              <hb-site-button buttonid="ddlExpandButton" classname="expand" buttonaction="expandAll" text="${changingText}"></hb-site-button>
              <hb-site-button buttonid="download-ddl" classname="expand right-align" buttonaction="downloadDdl" text="Download DDL Statements"></hb-site-button>
              <div id='ddlDiv'>
                ${tableNameArray
                  .map((tableName, index) => {
                    return `
                    <hb-table-carousel tableTitle="${tableName}" stringData="${currentTabContent[tableName]}" tableId="ddl" id="${currentTab}${index}" tableIndex=${index} borderData = "${tableBorderData[tableName]}">
                    </hb-table-carousel>`;
                  })
                  .join("")} 
                </div>
            </div>
            <h5 class="no-text" id="ddlnotFound">No Match Found</h5>
          </div>`
              : `<div></div>`
          }

          ${
            currentTab === "summaryTab"
              ? `<div id="summary" class="tab-pane fade show active">
            <div class="panel-group" id="summary-accordion">
              <hb-site-button buttonid="summaryExpandButton" classname="expand" buttonaction="expandAll" text="${changingText}"></hb-site-button>
              <hb-site-button buttonid="download-report" classname="expand right-align" buttonaction="downloadReport" text="Download Summary Report"></hb-site-button>
              <div id='summaryDiv'>
                ${tableNameArray
                  .map((tableName, index) => {
                    return `
                    <hb-table-carousel tableTitle="${tableName}" stringData="${currentTabContent[tableName]}" id="${currentTab}${index}" tableId="summary" 
                    tableIndex=${index} borderData = "${tableBorderData[tableName]}"></hb-table-carousel>`;
                  })
                  .join("")} 
              </div>
            </div>
            <h5 class="no-text" id="summarynotFound">No Match Found</h5>
          </div>`
              : `<div></div>`
          }

          </div>
      </div>
    </div>
    <hb-modal modalId="globalDataTypeModal" content="<hb-edit-global-datatype-form></hb-edit-global-datatype-form>" 
      contentIcon="" connectIconClass="" modalBodyClass="" title="Global Data Type Mapping"></hb-modal>
    <hb-modal modalId="indexAndKeyDeleteWarning" content="" contentIcon="warning" 
      connectIconClass="warning-icon" modalBodyClass="connection-modal-body" title="Warning"></hb-modal>
    <hb-modal modalId="editTableWarningModal" content="edit table" contentIcon="cancel" 
      connectIconClass="connect-icon-failure" modalBodyClass="connection-modal-body" title="Error Message"></hb-modal>
    <hb-modal modalId="createIndexModal" content="" contentIcon="" 
      connectIconClass="" modalBodyClass="" title="Select keys for new index"></hb-modal> `;
    initSchemaScreenTasks();
    if (currentTab === "reportTab") {
      this.sendDatatoReportTab(tableNameArray, currentTabContent);
    }
  }

  constructor() {
    super();
  }
}

window.customElements.define(
  "hb-schema-conversion-screen",
  SchemaConversionScreen
);<|MERGE_RESOLUTION|>--- conflicted
+++ resolved
@@ -105,14 +105,7 @@
       </div> 
       <div class="tab-bg" id='tabBg'>
         <div class="tab-content">
-<<<<<<< HEAD
           ${currentTab === 'reportTab' ? `<div id="report" class="tab-pane fade show active">
-=======
-        
-          ${
-            currentTab === "reportTab"
-              ? `<div id="report" class="tab-pane fade show active">
->>>>>>> 83b2d159
             <div class="accordion md-accordion" id="accordion" role="tablist" aria-multiselectable="true">
               <hb-site-button buttonid="reportExpandButton" classname="expand" buttonaction="expandAll" text="${changingText}"></hb-site-button>
               <hb-site-button buttonid="editButton" classname="expand right-align" buttonaction="editGlobalDataType" text="Edit Global Data Type"></hb-site-button>

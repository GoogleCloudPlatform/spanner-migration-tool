--- conflicted
+++ resolved
@@ -58,13 +58,6 @@
       this.data = JSON.parse(JSON.stringify(updatedData));
       this.render();
     }
-<<<<<<< HEAD
-    // if (Store.getTableChanges() == "saveMode" && JSON.stringify(updatedData) == JSON.stringify(this.data)) {
-    //   Store.setTableChanges("editMode");
-    //   this.render();
-    // }
-=======
->>>>>>> 8516872f
   };
 
   render() {

import "./../../components/Tab/Tab.component.js";
import "./../../components/TableCarousel/TableCarousel.component.js";
<<<<<<< HEAD
import {initSchemaScreenTasks} from "./../../helpers/SchemaConversionHelper.js";
=======
import "./../../components/StatusLegend/StatusLegend.component.js";
import "./../../components/Search/Search.component.js";
import { initSchemaScreenTasks, panelBorderClass } from "./../../helpers/SchemaConversionHelper.js";
>>>>>>> 5557b185

// Services
import Store from "./../../services/Store.service.js";
import "../../services/Fetch.service.js";

const TAB_CONFIG_DATA = [
  {
    id: "reportTab",
    text: "Conversion Report",
  },
  {
    id: "ddlTab",
    text: "DDL Statements",
  },
  {
    id: "summaryTab",
    text: "Summary Report",
  },
];

class SchemaConversionScreen extends HTMLElement {
  connectedCallback() {
    this.stateObserver = setInterval(this.observeState, 200);
    this.render();
    // this.createSourceAndSpannerTables();
  }

  disconnectedCallback() {
    clearInterval(this.stateObserver);
  }

  observeState = () => {
    if (JSON.stringify(Store.getinstance()) !== JSON.stringify(this.data)) {
      this.data = Store.getinstance();
      this.render();
    }
  };

<<<<<<< HEAD
  getGlobalDataTypeList = () => {
    fetch("/typemap", {
      method: "GET",
      headers: {
        Accept: "application/json",
        "Content-Type": "application/json",
      },
    })
      .then(function (res) {
        if (res.ok) {
          res.json().then(function (result) {
            localStorage.setItem("globalDataTypeList", JSON.stringify(result));
          });
        } else {
          return Promise.reject(res);
        }
      })
      .catch(function (err) {
        showSnackbar(err, " redBg");
      });
  };

  createDdlFromJson = (result) => {
    let ddl = result;
    let ddlLength = Object.keys(ddl).length;
    let createIndex, createEndIndex, $newDdlElement;
    let conversionRateResp = {};
    conversionRateResp = JSON.parse(localStorage.getItem("tableBorderColor"));
    for (var i = 0; i < ddlLength; i++) {
      createIndex = ddl[Object.keys(ddl)[i]].search("CREATE TABLE");
      createEndIndex = createIndex + 12;
      ddl[Object.keys(ddl)[i]] =
        ddl[Object.keys(ddl)[i]].substring(0, createIndex) +
        ddl[Object.keys(ddl)[i]]
          .substring(createIndex, createEndIndex)
          .fontcolor("#4285f4")
          .bold() +
        ddl[Object.keys(ddl)[i]].substring(createEndIndex);
      $newDdlElement = jQuery("#ddlDiv")
        .find(".ddlSection.template")
        .clone()
        .removeClass("template");
      $newDdlElement.attr("id", "ddl" + i);
      $newDdlElement
        .find(".card-header.ddl-card-header.ddlBorderBottom")
        .addClass(panelBorderClass(conversionRateResp[srcTableName[i]]));
      $newDdlElement.find("a").attr("href", "#" + Object.keys(ddl)[i] + "-ddl");
      $newDdlElement.find("a > span").html(Object.keys(ddl)[i]);
      $newDdlElement
        .find(".collapse.ddlCollapse")
        .attr("id", Object.keys(ddl)[i] + "-ddl");
      $newDdlElement
        .find(".mdc-card.mdc-card-content.ddl-border.table-card-border")
        .addClass(mdcCardBorder(conversionRateResp[srcTableName[i]]));
      $newDdlElement
        .find("code")
        .html(
          ddl[srcTableName[i]].split("\n").join(`<span class='sql-c'></span>`)
        );
      $newDdlElement.appendTo("#ddlDiv");
    }
  };

  createSummaryFromJson = (result) => {
    let summary = result;
    let summaryLength = Object.keys(summary).length;
    let summaryContent = "";
    let $newSummaryElement;
    let conversionRateResp = {};
    conversionRateResp = JSON.parse(localStorage.getItem("tableBorderColor"));
    for (var i = 0; i < summaryLength; i++) {
      $newSummaryElement = jQuery("#summaryDiv")
        .find(".summarySection.template")
        .clone()
        .removeClass("template");
      $newSummaryElement.attr("id", "summary" + i);
      $newSummaryElement
        .find(".card-header.ddl-card-header.ddlBorderBottom")
        .addClass(panelBorderClass(conversionRateResp[srcTableName[i]]));
      $newSummaryElement
        .find("a")
        .attr("href", "#" + Object.keys(summary)[i] + "-summary");
      $newSummaryElement.find("a > span").html(Object.keys(summary)[i]);
      $newSummaryElement
        .find(".collapse.summaryCollapse")
        .attr("id", Object.keys(summary)[i] + "-summary");
      $newSummaryElement
        .find(".mdc-card.mdc-card-content.ddl-border.table-card-border")
        .addClass(mdcCardBorder(conversionRateResp[srcTableName[i]]));
      $newSummaryElement
        .find(".mdc-card.summary-content")
        .html(summary[srcTableName[i]].split("\n").join("<br />"));
      $newSummaryElement.appendTo("#summaryDiv");
    }
  };

  createSourceAndSpannerTables = async () => {
    // hideSpinner();
    schemaConversionObj = JSON.parse(localStorage.getItem("conversionReportContent"));
    console.log(schemaConversionObj);
    this.getGlobalDataTypeList();
    // schemaConversionObj = obj;
    let columnNameContent,
      dataTypeContent,
      constraintsContent,
      notNullFound,
      constraintId,
      srcConstraintHtml, pkFlag, keyIconValue, keyColumnObj;
    let pksSp = [],
      initialColNameArray = [],
      notNullFoundFlag = [],
      pkSeqId = [],
      initialPkSeqId = [],
      constraintTabCell = [],
      primaryTabCell = [],
      spPlaceholder = [],
      srcPlaceholder = [],
      countSp = [],
      countSrc = [];
    let sourceTableFlag = "";
    let conversionRateResp = {};
    let constraintCount = 0;
    let srcTableNum = Object.keys(schemaConversionObj.SrcSchema).length;
    let spTable_num = Object.keys(schemaConversionObj.SpSchema).length;
    let srcTable,
      spTable,
      spTableCols,
      pkArrayLength,
      columnsLength,
      currentColumnSp,
      currentColumnSrc,
      pksSpLength,
      $newConvElement,
      $convTableContent,
      $fkTableContent,
      $indexTableContent;

    for (var x = 0; x < srcTableNum; x++) {
      initialPkSeqId[x] = [];
      constraintTabCell[x] = [];
      primaryTabCell[x] = [];
      notPrimary[x] = [];
      notNullFoundFlag[x] = [];
      pkArray[x] = [];
      srcPlaceholder[x] = [];
      spPlaceholder[x] = [];
      countSp[x] = [];
      countSrc[x] = [];
      pksSp[x] = [];
    }

    conversionRateResp = JSON.parse(localStorage.getItem("tableBorderColor"));
    for (var i = 0; i < srcTableNum; i++) {
      debugger
      srcTable =
        schemaConversionObj.SrcSchema[
        Object.keys(schemaConversionObj.ToSpanner)[i]
        ];
      srcTableName[i] = Object.keys(schemaConversionObj.ToSpanner)[i];
      spTable = schemaConversionObj.SpSchema[srcTableName[i]];
      spTableCols = spTable.ColNames;
      pkArray[i] =
        schemaConversionObj.SpSchema[
          Object.keys(schemaConversionObj.SpSchema)[i]
        ].Pks;
      pkSeqId[i] = 1;
      pkArrayLength = pkArray[i].length;
      if (pkArrayLength === 1 && pkArray[i][0].Col === "synth_id")
        pkArrayLength = 0;
      columnsLength = Object.keys(
        schemaConversionObj.ToSpanner[spTable.Name].Cols
      ).length;
      for (var x = 0; x < pkArrayLength; x++) {
        if (pkArray[i][x].seqId == undefined) {
          pkArray[i][x].seqId = pkSeqId[i];
          pkSeqId[i]++;
        }
      }
      schemaConversionObj.SpSchema[srcTableName[i]].Pks = pkArray[i];
      sourceTableFlag = localStorage.getItem("sourceDbName");
      $newConvElement = jQuery("#reportDiv")
        .find(".reportSection.template")
        .clone()
        .removeClass("template");
      $newConvElement.attr("id", i);
      $newConvElement
        .find(".card-header.report-card-header.borderBottom")
        .addClass(panelBorderClass(conversionRateResp[srcTableName[i]]));
      $newConvElement
        .find("a")
        .attr("href", "#" + Object.keys(schemaConversionObj.SrcSchema)[i]);
      $newConvElement
        .find("a > span")
        .html(Object.keys(schemaConversionObj.SrcSchema)[i]);
      $newConvElement
        .find(".right-align.edit-button.hide-content")
        .attr("id", "editSpanner" + i);
      $newConvElement
        .find(".right-align.editInstruction.hide-content")
        .attr("id", "editInstruction" + i);
      $newConvElement.find("#editSpanner" + i).click(function () {
        let index = parseInt(jQuery(this).attr("id").match(/\d+/), 10);
        schemaConversionObj = JSON.parse(
          localStorage.getItem("conversionReportContent")
        );
        let spTable = schemaConversionObj.SpSchema[srcTableName[index]];
        initialColNameArray[index] = [];
        if (jQuery(this).html().trim() === "Edit Spanner Schema") {
          if (spTable.Fks != null && spTable.Fks.length != 0) {
            jQuery("#saveInterleave" + index).removeAttr("disabled");
            jQuery("#add" + index).removeAttr("disabled");
            jQuery("#interleave" + index).removeAttr("disabled");
            for (var p = 0; p < spTable.Fks.length; p++) {
              jQuery("#" + srcTableName[index] + p + "foreignKey").removeAttr(
                "disabled"
              );
            }
          }
          if (spTable.Indexes != null && spTable.Indexes.length != 0) {
            for (var p = 0; p < spTable.Indexes.length; p++) {
              jQuery("#" + srcTableName[index] + p + "secIndex").removeAttr(
                "disabled"
              );
            }
          }
        } else {
          if (spTable.Fks != null && spTable.Fks.length != 0) {
            jQuery("#saveInterleave" + index).attr("disabled", "disabled");
            jQuery("#add" + index).attr("disabled", "disabled");
            jQuery("#interleave" + index).attr("disabled", "disabled");
            for (var p = 0; p < spTable.Fks.length; p++) {
              jQuery("#" + srcTableName[index] + p + "foreignKey").attr(
                "disabled",
                "disabled"
              );
            }
          }
          if (spTable.Indexes != null && spTable.Indexes.length != 0) {
            for (var p = 0; p < spTable.Indexes.length; p++) {
              jQuery("#" + srcTableName[index] + p + "secIndex").attr(
                "disabled",
                "disabled"
              );
            }
          }
        }
        editAndSaveButtonHandler(
          jQuery(this),
          spPlaceholder[index],
          pkArray[index],
          notNullFoundFlag[index],
          initialColNameArray[index],
          notPrimary[index]
        );
      });
      $newConvElement
        .find(".collapse.reportCollapse")
        .attr("id", Object.keys(schemaConversionObj.SrcSchema)[i]);
      $newConvElement
        .find(".mdc-card.mdc-card-content.table-card-border")
        .addClass(mdcCardBorder(conversionRateResp[srcTableName[i]]));
      $newConvElement.find(".acc-table").attr("id", "src-sp-table" + i);
      $newConvElement.find(".acc-table-th-src").append(sourceTableFlag);

      for (var k = 0; k < columnsLength; k++) {
        $convTableContent = $newConvElement
          .find(".reportTableContent.template")
          .clone()
          .removeClass("template");
        currentColumnSrc = Object.keys(
          schemaConversionObj.ToSpanner[spTable.Name].Cols
        )[k];
        currentColumnSp =
          schemaConversionObj.ToSpanner[spTable.Name].Cols[currentColumnSrc];
        pksSp[i] = [...spTable.Pks];
        pksSpLength = pksSp[i].length;
        $convTableContent
          .find(".saveColumnName.template")
          .removeClass("template")
          .attr("id", "saveColumnName" + i + k);
        $convTableContent
          .find(".editColumnName.template")
          .attr("id", "editColumnName" + i + k);
        $convTableContent
          .find(".editDataType.template")
          .attr("id", "editDataType" + i + k);
        $convTableContent
          .find(".saveConstraint.template")
          .removeClass("template")
          .attr("id", "saveConstraint" + i + k);
        $convTableContent
          .find(".editConstraint.template")
          .attr("id", "editConstraint" + i + k);
        if (
          srcTable.PrimaryKeys === null ||
          srcTable.PrimaryKeys[0].Column !== currentColumnSrc
        ) {
          $convTableContent.find(".srcPk").css("visibility", "hidden");
        }
        $convTableContent
          .find(".column.right.srcColumn")
          .html(currentColumnSrc);
        $convTableContent
          .find(".column.right.srcColumn")
          .attr("id", "srcColumn" + k);

        $convTableContent
          .find(".sp-column.acc-table-td.spannerColName")
          .addClass("spannerTabCell" + i + k);
        pkFlag = false;
        for (var x = 0; x < pksSpLength; x++) {
          if (pksSp[i][x].Col === currentColumnSp) {
            pkFlag = true;
            $convTableContent
              .find(".column.left.spannerPkSpan")
              .attr("data-toggle", "tooltip");
            $convTableContent
              .find(".column.left.spannerPkSpan")
              .attr("data-placement", "bottom");
            $convTableContent
              .find(".column.left.spannerPkSpan")
              .attr("title", "primary key: " + currentColumnSp);
            $convTableContent
              .find(".column.left.spannerPkSpan")
              .attr("id", "keyIcon" + i + k + k);
            $convTableContent
              .find(".column.left.spannerPkSpan")
              .css("cursor", "pointer");
            $convTableContent
              .find(".column.left.spannerPkSpan > sub")
              .html(pksSp[i][x].seqId);

            $convTableContent
              .find(".column.right.spannerColNameSpan")
              .attr("data-toggle", "tooltip");
            $convTableContent
              .find(".column.right.spannerColNameSpan")
              .attr("data-placement", "bottom");
            $convTableContent
              .find(".column.right.spannerColNameSpan")
              .attr("title", "primary key: " + currentColumnSp);
            $convTableContent
              .find(".column.right.spannerColNameSpan")
              .attr("id", "columnNameText" + i + k + k);
            $convTableContent
              .find(".column.right.spannerColNameSpan")
              .css("cursor", "pointer");
            $convTableContent
              .find(".column.right.spannerColNameSpan")
              .html(currentColumnSp);
            notPrimary[i][k] = false;
            initialPkSeqId[i][k] = pksSp[i][x].seqId;
            break;
          }
        }
        if (pkFlag === false) {
          notPrimary[i][k] = true;
          $convTableContent
            .find(".column.left.spannerPkSpan")
            .attr("id", "keyIcon" + i + k + k);
          $convTableContent
            .find($convTableContent.find(".column.left.spannerPkSpan > img"))
            .css("visibility", "hidden");
          $convTableContent
            .find(".column.right.spannerColNameSpan")
            .attr("id", "columnNameText" + i + k + k);
          $convTableContent
            .find(".column.right.spannerColNameSpan")
            .html(currentColumnSp);
        }
        primaryTabCell[i][k] = $convTableContent;
        keyIconValue = "keyIcon" + i + k + k;
        keyColumnObj = { keyIconId: keyIconValue, columnName: currentColumnSp };

        $convTableContent
          .find(".acc-table-td.srcDataType")
          .attr("id", "srcDataType" + i + k);
        $convTableContent
          .find(".acc-table-td.srcDataType")
          .html(srcTable.ColDefs[currentColumnSrc].Type.Name);
        $convTableContent
          .find(".sp-column.acc-table-td.spannerDataType")
          .attr("id", "dataType" + i + k);
        $convTableContent
          .find(".saveDataType.template")
          .removeClass("template")
          .attr("id", "saveDataType" + i + k)
          .html(spTable.ColDefs[currentColumnSp].T.Name);
        $convTableContent
          .find(".sp-column.acc-table-td.spannerDataType")
          .addClass("spannerTabCell" + i + k);

        countSrc[i][k] = 0;
        srcPlaceholder[i][k] = countSrc[i][k];
        if (srcTable.ColDefs[currentColumnSrc].NotNull !== undefined) {
          if (srcTable.ColDefs[currentColumnSrc].NotNull === true) {
            countSrc[i][k] = countSrc[i][k] + 1;
            srcPlaceholder[i][k] = countSrc[i][k];
            $convTableContent.find(".srcNotNullConstraint").addClass("active");
          }
        }
        constraintId = "srcConstraint" + i + k;
        $convTableContent
          .find(".form-control.spanner-input.tableSelect.srcConstraint")
          .attr("id", constraintId);

        countSp[i][k] = 0;
        spPlaceholder[i][k] = countSp[i][k];
        $convTableContent
          .find(".acc-table-td.sp-column.acc-table-td")
          .addClass("spannerTabCell" + i + k);
        // checking not null consraint
        if (spTable.ColDefs[currentColumnSp].NotNull !== undefined) {
          if (spTable.ColDefs[currentColumnSp].NotNull === true) {
            countSp[i][k] = countSp[i][k] + 1;
            spPlaceholder[i][k] = countSp[i][k];
            $convTableContent
              .find(".spannerNotNullConstraint")
              .addClass("active");
            notNullFoundFlag[i][k] = true;
            notNullConstraint[parseInt(String(i) + String(k))] = "Not Null";
          } else {
            notNullFoundFlag[i][k] = false;
            notNullConstraint[parseInt(String(i) + String(k))] = "";
          }
        }
        constraintId = "spConstraint" + i + k;
        $convTableContent
          .find(".form-control.spanner-input.tableSelect.spannerConstraint")
          .attr("id", constraintId);
        constraintTabCell[i][k] = $convTableContent;
        $convTableContent.appendTo($newConvElement.find(".acc-table-body"));
      }
      $newConvElement.find(".acc-table-body").find("tr").eq(0).remove();
      if (spTable.Fks != null && spTable.Fks.length != 0) {
        let foreignKeyId, tableNumber;
        $newConvElement.find(".fkCard").removeClass("template");
        $newConvElement.find(".fkFont").attr("href", "#foreignKey" + i);
        $newConvElement.find("fieldset").attr("id", "radioBtnArea" + i);
        $newConvElement.find(".fkFont").html("Foreign Keys");
        $newConvElement
          .find(".collapse.fkCollapse")
          .attr("id", "foreignKey" + i);
        $newConvElement.find(".radio.addRadio").attr("id", "add" + i);
        $newConvElement.find("#add" + i).attr("name", "fks" + i);
        $newConvElement
          .find(".radio.interleaveRadio")
          .attr("id", "interleave" + i);
        $newConvElement.find("#interleave" + i).attr("name", "fks" + i);
        // checkInterleaveConversion(i);
        $newConvElement.find(".fkTableBody").attr("id", "fkTableBody" + i);
        for (var p = 0; p < spTable.Fks.length; p++) {
          $fkTableContent = $newConvElement
            .find(".fkTableTr.template")
            .clone()
            .removeClass("template");
          $fkTableContent
            .find(".renameFk.template")
            .attr("id", "renameFk" + i + p);
          $fkTableContent
            .find(".saveFk.template")
            .removeClass("template")
            .attr("id", "saveFk" + i + p)
            .html(spTable.Fks[p].Name);
          $fkTableContent
            .find(".acc-table-td.fkTableColumns")
            .html(spTable.Fks[p].Columns);
          $fkTableContent
            .find(".acc-table-td.fkTableReferTable")
            .html(spTable.Fks[p].ReferTable);
          $fkTableContent
            .find(".acc-table-td.fkTableReferColumns")
            .html(spTable.Fks[p].ReferColumns);
          $fkTableContent
            .find("button")
            .attr("id", spTable.Name + p + "foreignKey");
          $fkTableContent
            .find("#" + spTable.Name + p + "foreignKey")
            .click(function () {
              tableNumber = parseInt(
                jQuery(this)
                  .closest(".collapse.fkCollapse")
                  .attr("id")
                  .match(/\d+/),
                10
              );
              foreignKeyId = jQuery(this).attr("id");
              localStorage.setItem("foreignKeyId", foreignKeyId);
              localStorage.setItem("tableNumber", tableNumber);
              jQuery("#foreignKeyDeleteWarning").modal();
            });
          $fkTableContent.appendTo($newConvElement.find(".fkTableBody"));
        }
      }
      $newConvElement.find(".fkTableBody").find("tr").eq(0).remove();

      $newConvElement.find(".indexesCard").removeClass("template");
      $newConvElement.find(".indexFont").attr("href", "#indexKey" + i);
      $newConvElement.find(".indexFont").html("Secondary Indexes");
      $newConvElement.find(".indexTableBody").attr("id", "indexTableBody" + i);
      $newConvElement.find(".newIndexButton").attr("id", "indexButton" + i);
      $newConvElement
        .find(".collapse.indexCollapse")
        .attr("id", "indexKey" + i);
      $newConvElement
        .find(".index-acc-table.fkTable")
        .css("visibility", "hidden");
      $newConvElement
        .find(".index-acc-table.fkTable")
        .addClass("importantRule0");
      $newConvElement
        .find(".index-acc-table.fkTable")
        .removeClass("importantRule100");
      if (spTable.Indexes != null && spTable.Indexes.length != 0) {
        let indexKeys;
        $newConvElement
          .find(".index-acc-table.fkTable")
          .css("visibility", "visible");
        $newConvElement
          .find(".index-acc-table.fkTable")
          .addClass("importantRule100");
        $newConvElement
          .find(".index-acc-table.fkTable")
          .removeClass("importantRule0");
        for (var p = 0; p < spTable.Indexes.length; p++) {
          $indexTableContent = $newConvElement
            .find(".indexTableTr.template")
            .clone()
            .removeClass("template");
          $indexTableContent
            .find(".renameSecIndex.template")
            .attr("id", "renameSecIndex" + i + p);
          $indexTableContent
            .find(".saveSecIndex.template")
            .removeClass("template")
            .attr("id", "saveSecIndex" + i + p)
            .html(spTable.Indexes[p].Name);
          $indexTableContent
            .find(".acc-table-td.indexesTable")
            .html(spTable.Indexes[p].Table);
          $indexTableContent
            .find(".acc-table-td.indexesUnique")
            .html(spTable.Indexes[p].Unique.toString());
          indexKeys = "";
          for (var k = 0; k < spTable.Indexes[p].Keys.length; k++) {
            indexKeys += spTable.Indexes[p].Keys[k].Col + ", ";
          }
          indexKeys = indexKeys.replace(/,\s*$/, "");
          $indexTableContent.find(".acc-table-td.indexesKeys").html(indexKeys);
          $indexTableContent
            .find("button")
            .attr("id", spTable.Name + p + "secIndex");
          $indexTableContent
            .find("#" + spTable.Name + p + "secIndex")
            .click(function () {
              let indexId = jQuery(this).attr("id");
              let secIndexTableNumber = parseInt(
                jQuery(this)
                  .closest(".indexCollapse.collapse")
                  .attr("id")
                  .match(/\d+/),
                10
              );
              localStorage.setItem("indexId", indexId);
              localStorage.setItem("secIndexTableNumber", secIndexTableNumber);
              jQuery("#secIndexDeleteWarning").modal();
            });
          $indexTableContent.appendTo($newConvElement.find(".indexTableBody"));
        }
      }
      $newConvElement.find(".indexTableBody").find("tr").eq(0).remove();
      $newConvElement.find(".summaryFont").attr("href", "#viewSummary" + i);
      $newConvElement
        .find(".collapse.innerSummaryCollapse")
        .attr("id", "viewSummary" + i);
      $newConvElement
        .find(".mdc-card.summary-content")
        .html(
          JSON.parse(localStorage.getItem("summaryReportContent"))
          [srcTableName[i]].split("\n")
            .join("<br />")
        );
      $newConvElement.appendTo("#reportDiv");
    }
    // showSnackbar('schema converted successfully !!', ' greenBg');
    // initSchemaScreenTasks();
    for (var i = 0; i < srcTableNum; i++) {
      let tableId = "#src-sp-table" + i;
      jQuery(tableId).DataTable();
    }
    for (var i = 0; i < spTable_num; i++) {
      let spTable =
        schemaConversionObj.SpSchema[
        Object.keys(schemaConversionObj.SpSchema)[i]
        ];
      let spTableCols = spTable.ColNames;
      let spTableColsLength = spTableCols.length;
      for (var j = 0; j < spTableColsLength; j++) {
        if (document.getElementById("spConstraint" + i + j) != null) {
          // if (jQuery('#src-sp-table' + i).find('#spConstraint' + i + j) != null) {
          new vanillaSelectBox("#spConstraint" + i + j, {
            placeHolder: spPlaceholder[i][j] + " constraints selected",
            maxWidth: 500,
            maxHeight: 300,
          });
        }
        if (document.getElementById("srcConstraint" + i + j) != null) {
          new vanillaSelectBox("#srcConstraint" + i + j, {
            placeHolder: srcPlaceholder[i][j] + " constraints selected",
            maxWidth: 500,
            maxHeight: 300,
          });
        }
      }
    }
    tooltipHandler();
  };

=======
>>>>>>> 5557b185
  render() {
    if (!this.data) {
      return;
    }
<<<<<<< HEAD
    const { currentTab } = this.data;
    let schemaConversionObj = JSON.parse(localStorage.getItem("conversionReportContent"));
    let tableNameArray = Object.keys(schemaConversionObj.SpSchema);
=======
    let  { currentTab } = this.data;
    let schemaConversionObj = JSON.parse(localStorage.getItem("conversionReportContent"));
    let tableNameArray = Object.keys(schemaConversionObj.SpSchema);
    let conversionRateResp = JSON.parse(localStorage.getItem('tableBorderColor'));
>>>>>>> 5557b185
    this.innerHTML = `<div class="summary-main-content" id='schema-screen-content'>
        <div id="snackbar" style="z-index: 10000 !important; position: fixed;"></div>
       
        <div>
            <h4 class="report-header">Recommended Schema Conversion Report
                <button id="download-schema" class="download-button" onclick='downloadSession()'>Download Session
                    File</button>
            </h4>
        </div>
        <div class="report-tabs">
        <ul class="nav nav-tabs md-tabs" role="tablist">
      ${TAB_CONFIG_DATA.map((tab) => {
      return `<hb-tab open=${currentTab === tab.id} id="${tab.id}" text="${tab.text}"></hb-tab>`;
    }).join("")} 
        </ul>
    </div>
        <div class="status-icons">
           <hb-search tabId=${currentTab}></hb-search>
            <hb-status-legend></hb-status-legend>
        </div>
        <div class="tab-bg" id='tabBg'>
            <div class="tab-content">
              ${
                  currentTab === "reportTab"
                    ? `<div id="report" class="tab-pane fade show active">
                    <div class="accordion md-accordion" id="accordion" role="tablist" aria-multiselectable="true">
                        <button class='expand' id='reportExpandButton' onclick='reportExpandHandler(jQuery(this))'>Expand
                            All</button>
                        <button class='expand right-align' id='editButton' onclick='globalEditHandler()'>Edit Global Data
                            Type</button>
                        <div id='reportDiv'>

            ${tableNameArray.map((tableName, index) => {
              let borderClass = panelBorderClass(conversionRateResp[tableName]);
              return `
            <section class="reportSection">
              <div class="card">
                  <div role="tab" class="card-header report-card-header borderBottom ${borderClass}">
                      <h5 class="mb-0">
              <hb-table-carousel title="${tableName}" tableClassName="reportCollapse" tableId="${tableName}-report" tableIndex="${index}"></hb-table-carousel>
              </h5>
              </div>
            </div>
          </section>`;
            }).join("")} 
                                
            </div>
        </div>
    </div>`
        : ""
      }
            ${
<<<<<<< HEAD
      currentTab === "reportTab"
        ? `<div id="report" class="tab-pane fade show active">
        <div class="accordion md-accordion" id="accordion" role="tablist" aria-multiselectable="true">
            <button class='expand' id='reportExpandButton' onclick='reportExpandHandler(jQuery(this))'>Expand
                All</button>
            <button class='expand right-align' id='editButton' onclick='globalEditHandler()'>Edit Global Data
                Type</button>
            <div id='reportDiv'>

            ${tableNameArray.map((tableName) => {
              return `
              <hb-table-carousel title="${tableName} tabelId="report"></hb-table-carousel>
              `;
            }).join("")} 
                                
            </div>
        </div>
    </div>`
        : ""
      }
            ${
=======
>>>>>>> 5557b185
      currentTab === "ddlTab"
        ? `
        <div id="ddl" class="tab-pane fade show active">
                <div class="panel-group" id="ddl-accordion">
                    <button class='expand' id='ddlExpandButton' onclick='ddlExpandHandler(jQuery(this))'>Expand
                        All</button>
                    <button id="download-ddl" class="expand right-align" onclick='downloadDdl()'>Download DDL
                        Statements</button>
                    <div id='ddlDiv'>
                    ${tableNameArray.map((tableName) => {
                      return `
<<<<<<< HEAD
                              <hb-table-carousel title="${tableName}" tabelId="ddl"></hb-table-carousel>
                               `;
=======
                      <section class='ddlSection'>
                        <div class='card'>
                              <div class='card-header ddl-card-header ddlBorderBottom' role='tab'>
                                  <h5 class='mb-0'>
                                  <hb-table-carousel title="${tableName}" tableClassName="ddlCollapse" tableId="${tableName}-ddl"></hb-table-carousel>
                                  </h5>
                              </div>
                        </div>
                      </section>`;
>>>>>>> 5557b185
                    }).join("")} 
                                        
                    </div>
                  </div>
        </div>
                    
        `
        : ""
      }
            ${
      currentTab === "summaryTab"
        ? `
        <div id="summary" class="tab-pane fade show active">
        <div class="panel-group" id="summary-accordion">
            <button class='expand' id='summaryExpandButton' onclick='summaryExpandHandler(jQuery(this))'>Expand
                All</button>
            <button id="download-report" class="expand right-align" onclick='downloadReport()'>Download Summary
                Report</button>
            <div id='summaryDiv'>
            ${tableNameArray.map((tableName) => {
              return `
<<<<<<< HEAD
                       <hb-table-carousel title="${tableName}" tabelId="summary"></hb-table-carousel>
                      `;
=======
              <section class='summarySection'>
                            <div class='card'>
                                <div class='card-header ddl-card-header ddlBorderBottom' role='tab'>
                                  <h5 class='mb-0'>
                                    <hb-table-carousel title="${tableName}" tableClassName="summaryCollapse" tableId="${tableName}-summary"></hb-table-carousel>
                                  </h5>
                                </div>
                                <div class='collapse summaryCollapse'>
                                    <div class='mdc-card mdc-card-content ddl-border table-card-border'>
                                        <div class='mdc-card summary-content'></div>
                                    </div>
                                </div>
                            </div>
                        </section>`;
>>>>>>> 5557b185
            }).join("")} 
                                
            </div>
            </div>
<<<<<<< HEAD
            </div>

        `
=======
            </div>`
>>>>>>> 5557b185
        : ""
      }
            </div>
            <h1 class="search-not-found" id="notFound">Not Found</h1>
        </div>
    </div>
    <div class="modal" id="globalDataTypeModal" role="dialog" tabindex="-1" aria-labelledby="exampleModalCenterTitle"
        aria-hidden="true" data-backdrop="static" data-keyboard="false">
        <div class="modal-dialog modal-dialog-centered" role="document">
            <!-- Modal content-->
            <div class="modal-content">
                <div class="modal-header content-center">
                    <h5 class="modal-title modal-bg" id="exampleModalLongTitle">Global Data Type Mapping</h5>
                    <i class="large material-icons close" data-dismiss="modal">cancel</i>
                </div>
                <div class="modal-body" style='margin: auto; margin-top: 20px;'>
                    <div class="dataMappingCard" id='globalDataType'>
                        <table class='data-type-table' id='globalDataTypeTable'>
                            <tbody id='globalDataTypeBody'>
                                <tr>
                                    <th>Source</th>
                                    <th>Spanner</th>
                                </tr>
                                <tr class='globalDataTypeRow template'>
                                    <td class='src-td'></td>
                                    <td id='globalDataTypeCell'>
                                        <div style='display: flex;'>
                                            <i class="large material-icons warning" style='cursor: pointer;'>warning</i>
                                            <select class='form-control tableSelect' style='border: 0px !important;'>
                                                <option class='dataTypeOption template'></option>
                                            </select>
                                        </div>
                                    </td>
                                </tr>
                            </tbody>
                        </table>
                    </div>
                </div>
                <div class="modal-footer" style='margin-top: 20px;'>
                    <button id="data-type-button" data-dismiss="modal" onclick="setGlobalDataType()" class="connectButton"
                        type="button" style='margin-right: 24px !important;'>Next</button>
                </div>
            </div>
        </div>
    </div>
    
    <div class="modal" id="foreignKeyDeleteWarning" role="dialog" tabindex="-1" aria-labelledby="exampleModalCenterTitle"
        aria-hidden="true" data-backdrop="static" data-keyboard="false" style="z-index: 999999;">
        <div class="modal-dialog modal-dialog-centered" role="document">
            <!-- Modal content-->
            <div class="modal-content">
                <div class="modal-header content-center">
                    <h5 class="modal-title modal-bg" id="exampleModalLongTitle">Warning</h5>
                    <i class="large material-icons close" data-dismiss="modal">cancel</i>
                </div>
                <div class="modal-body" style='margin-bottom: 20px; display: inherit;'>
                    <div><i class="large material-icons connectionFailure" style="color: #E1AD01D4 !important;">warning</i>
                    </div>
                    <div id="failureContent">
                        This will permanently delete the foreign key constraint and the corresponding uniqueness constraints
                        on referenced columns. Do you want to continue?
                    </div>
                </div>
                <div class="modal-footer">
                    <button data-dismiss="modal" class="connectButton" type="button"
                        onclick="dropForeignKeyHandler()">Yes</button>
                    <button data-dismiss="modal" class="connectButton" type="button">No</button>
                </div>
            </div>
        </div>
    </div>
    
    <div class="modal" id="secIndexDeleteWarning" role="dialog" tabindex="-1" aria-labelledby="exampleModalCenterTitle"
        aria-hidden="true" data-backdrop="static" data-keyboard="false" style="z-index: 999999;">
        <div class="modal-dialog modal-dialog-centered" role="document">
            <!-- Modal content-->
            <div class="modal-content">
                <div class="modal-header content-center">
                    <h5 class="modal-title modal-bg" id="exampleModalLongTitle">Warning</h5>
                    <i class="large material-icons close" data-dismiss="modal">cancel</i>
                </div>
                <div class="modal-body" style='margin-bottom: 20px; display: inherit;'>
                    <div><i class="large material-icons connectionFailure" style="color: #E1AD01D4 !important;">warning</i>
                    </div>
                    <div id="failureContent">
                        This will permanently delete the secondary index and the corresponding uniqueness constraints on
                        indexed columns (if applicable). Do you want to continue?
                    </div>
                </div>
                <div class="modal-footer">
                    <button data-dismiss="modal" class="connectButton" type="button"
                        onclick="dropSecondaryIndexHandler()">Yes</button>
                    <button data-dismiss="modal" class="connectButton" type="button">No</button>
                </div>
            </div>
        </div>
    </div>
    
    <div class="modal" id="editTableWarningModal" role="dialog" tabindex="-1" aria-labelledby="exampleModalCenterTitle"
        aria-hidden="true" data-backdrop="static" data-keyboard="false" style="z-index: 999999;">
        <div class="modal-dialog modal-dialog-centered" role="document">
            <!-- Modal content-->
            <div class="modal-content">
                <div class="modal-header content-center">
                    <h5 class="modal-title modal-bg" id="exampleModalLongTitle">Error Message</h5>
                    <i class="large material-icons close" data-dismiss="modal">cancel</i>
                </div>
                <div class="modal-body" style='margin-bottom: 20px; display: inherit;'>
                    <div><i class="large material-icons connectionFailure" style="color: #FF0000 !important;">cancel</i>
                    </div>
                    <div id="errorContent">
                    </div>
                </div>
                <div class="modal-footer">
                    <button data-dismiss="modal" class="connectButton" type="button">Ok</button>
                </div>
            </div>
        </div>
    </div>
    
    <div class="modal" id="editColumnNameErrorModal" role="dialog" tabindex="-1" aria-labelledby="exampleModalCenterTitle"
        aria-hidden="true" data-backdrop="static" data-keyboard="false" style="z-index: 999999;">
        <div class="modal-dialog modal-dialog-centered" role="document">
            <!-- Modal content-->
            <div class="modal-content">
                <div class="modal-header content-center">
                    <h5 class="modal-title modal-bg" id="exampleModalLongTitle">Error Message</h5>
                    <i class="large material-icons close" data-dismiss="modal">cancel</i>
                </div>
                <div class="modal-body" style='margin-bottom: 20px; display: inherit;'>
                    <div><i class="large material-icons connectionFailure" style="color: #FF0000 !important;">cancel</i>
                    </div>
                    <div id="editColumnNameErrorContent">
                    </div>
                </div>
                <div class="modal-footer">
                    <button data-dismiss="modal" class="connectButton" type="button">Ok</button>
                </div>
            </div>
        </div>
    </div>
    
    <div class="modal" id="createIndexModal" role="dialog" tabindex="-1" aria-labelledby="exampleModalCenterTitle"
        aria-hidden="true" data-backdrop="static" data-keyboard="false" style="z-index: 999999;">
        <div class="modal-dialog modal-dialog-centered" role="document">
            <!-- Modal content-->
            <div class="modal-content">
                <div class="modal-header content-center">
                    <h5 class="modal-title modal-bg" id="exampleModalLongTitle">Select keys for new index</h5>
                    <i class="large material-icons close" data-dismiss="modal" onclick="clearModal()">cancel</i>
                </div>
                <div class="modal-body" style='margin-bottom: 20px;'>
    
    
                    <form id="createIndexForm">
                        <div class="form-group secIndexLabel">
                            <label for="indexName" class="bmd-label-floating" style="color: black; width: 452px;">Enter
                                secondary index name</label>
                            <input type="text" class="form-control" name="indexName" id="indexName" autocomplete="off"
                                onfocusout="validateInput(document.getElementById('indexName'), 'indexNameError')"
                                style="border: 1px solid black !important;">
                            <span class='formError' id='indexNameError'></span>
                        </div>
                        <div class="newIndexColumnList template">
                            <span class="orderId" style="visibility: hidden;">1</span><span class="columnName"></span>
    
                            <span class="bmd-form-group is-filled">
                                <div class="checkbox" style="float: right;">
                                    <label>
                                        <input type="checkbox" value="">
                                        <span class="checkbox-decorator"><span class="check"
                                                style="border: 1px solid black;"></span>
                                            <div class="ripple-container"></div>
                                        </span>
                                    </label>
                                </div>
    
                            </span>
                        </div>
                        <div id="newIndexColumnListDiv" style="max-height: 200px; overflow-y: auto; overflow-x: hidden;"></div>
                        <!-- <div style="display: inline-flex;">
                            <div class="pmd-chip">Example Chip <a class="pmd-chip-action" href="javascript:void(0);">
                                <i class="material-icons">close</i></a>
                            </div>
                        </div>
                        <br> -->
                        <div style="display: inline-flex;">
                            <span style="margin-top: 18px; margin-right: 10px;">Unique</span>
                            <label class="switch">
                                <input id="uniqueSwitch" type="checkbox">
                                <span class="slider round"></span>
                            </label>
                        </div>
                    </form>
    
    
                </div>
                <div class="modal-footer">
                    <input type="submit"
                        onclick="fetchIndexFormValues(document.getElementById('indexName').value, document.getElementById('uniqueSwitch').checked)"
                        id="createIndexButton" class="connectButton" value="Create" disabled>
                </div>
            </div>
        </div>
    </div>`;
    initSchemaScreenTasks();
<<<<<<< HEAD
      // this.createSourceAndSpannerTables();

=======
>>>>>>> 5557b185
  }

  constructor() {
    super();
  }
}

window.customElements.define(
  "hb-schema-conversion-screen",
  SchemaConversionScreen
);<|MERGE_RESOLUTION|>--- conflicted
+++ resolved
@@ -1,12 +1,8 @@
 import "./../../components/Tab/Tab.component.js";
 import "./../../components/TableCarousel/TableCarousel.component.js";
-<<<<<<< HEAD
-import {initSchemaScreenTasks} from "./../../helpers/SchemaConversionHelper.js";
-=======
 import "./../../components/StatusLegend/StatusLegend.component.js";
 import "./../../components/Search/Search.component.js";
 import { initSchemaScreenTasks, panelBorderClass } from "./../../helpers/SchemaConversionHelper.js";
->>>>>>> 5557b185
 
 // Services
 import Store from "./../../services/Store.service.js";
@@ -45,641 +41,13 @@
     }
   };
 
-<<<<<<< HEAD
-  getGlobalDataTypeList = () => {
-    fetch("/typemap", {
-      method: "GET",
-      headers: {
-        Accept: "application/json",
-        "Content-Type": "application/json",
-      },
-    })
-      .then(function (res) {
-        if (res.ok) {
-          res.json().then(function (result) {
-            localStorage.setItem("globalDataTypeList", JSON.stringify(result));
-          });
-        } else {
-          return Promise.reject(res);
-        }
-      })
-      .catch(function (err) {
-        showSnackbar(err, " redBg");
-      });
-  };
-
-  createDdlFromJson = (result) => {
-    let ddl = result;
-    let ddlLength = Object.keys(ddl).length;
-    let createIndex, createEndIndex, $newDdlElement;
-    let conversionRateResp = {};
-    conversionRateResp = JSON.parse(localStorage.getItem("tableBorderColor"));
-    for (var i = 0; i < ddlLength; i++) {
-      createIndex = ddl[Object.keys(ddl)[i]].search("CREATE TABLE");
-      createEndIndex = createIndex + 12;
-      ddl[Object.keys(ddl)[i]] =
-        ddl[Object.keys(ddl)[i]].substring(0, createIndex) +
-        ddl[Object.keys(ddl)[i]]
-          .substring(createIndex, createEndIndex)
-          .fontcolor("#4285f4")
-          .bold() +
-        ddl[Object.keys(ddl)[i]].substring(createEndIndex);
-      $newDdlElement = jQuery("#ddlDiv")
-        .find(".ddlSection.template")
-        .clone()
-        .removeClass("template");
-      $newDdlElement.attr("id", "ddl" + i);
-      $newDdlElement
-        .find(".card-header.ddl-card-header.ddlBorderBottom")
-        .addClass(panelBorderClass(conversionRateResp[srcTableName[i]]));
-      $newDdlElement.find("a").attr("href", "#" + Object.keys(ddl)[i] + "-ddl");
-      $newDdlElement.find("a > span").html(Object.keys(ddl)[i]);
-      $newDdlElement
-        .find(".collapse.ddlCollapse")
-        .attr("id", Object.keys(ddl)[i] + "-ddl");
-      $newDdlElement
-        .find(".mdc-card.mdc-card-content.ddl-border.table-card-border")
-        .addClass(mdcCardBorder(conversionRateResp[srcTableName[i]]));
-      $newDdlElement
-        .find("code")
-        .html(
-          ddl[srcTableName[i]].split("\n").join(`<span class='sql-c'></span>`)
-        );
-      $newDdlElement.appendTo("#ddlDiv");
-    }
-  };
-
-  createSummaryFromJson = (result) => {
-    let summary = result;
-    let summaryLength = Object.keys(summary).length;
-    let summaryContent = "";
-    let $newSummaryElement;
-    let conversionRateResp = {};
-    conversionRateResp = JSON.parse(localStorage.getItem("tableBorderColor"));
-    for (var i = 0; i < summaryLength; i++) {
-      $newSummaryElement = jQuery("#summaryDiv")
-        .find(".summarySection.template")
-        .clone()
-        .removeClass("template");
-      $newSummaryElement.attr("id", "summary" + i);
-      $newSummaryElement
-        .find(".card-header.ddl-card-header.ddlBorderBottom")
-        .addClass(panelBorderClass(conversionRateResp[srcTableName[i]]));
-      $newSummaryElement
-        .find("a")
-        .attr("href", "#" + Object.keys(summary)[i] + "-summary");
-      $newSummaryElement.find("a > span").html(Object.keys(summary)[i]);
-      $newSummaryElement
-        .find(".collapse.summaryCollapse")
-        .attr("id", Object.keys(summary)[i] + "-summary");
-      $newSummaryElement
-        .find(".mdc-card.mdc-card-content.ddl-border.table-card-border")
-        .addClass(mdcCardBorder(conversionRateResp[srcTableName[i]]));
-      $newSummaryElement
-        .find(".mdc-card.summary-content")
-        .html(summary[srcTableName[i]].split("\n").join("<br />"));
-      $newSummaryElement.appendTo("#summaryDiv");
-    }
-  };
-
-  createSourceAndSpannerTables = async () => {
-    // hideSpinner();
-    schemaConversionObj = JSON.parse(localStorage.getItem("conversionReportContent"));
-    console.log(schemaConversionObj);
-    this.getGlobalDataTypeList();
-    // schemaConversionObj = obj;
-    let columnNameContent,
-      dataTypeContent,
-      constraintsContent,
-      notNullFound,
-      constraintId,
-      srcConstraintHtml, pkFlag, keyIconValue, keyColumnObj;
-    let pksSp = [],
-      initialColNameArray = [],
-      notNullFoundFlag = [],
-      pkSeqId = [],
-      initialPkSeqId = [],
-      constraintTabCell = [],
-      primaryTabCell = [],
-      spPlaceholder = [],
-      srcPlaceholder = [],
-      countSp = [],
-      countSrc = [];
-    let sourceTableFlag = "";
-    let conversionRateResp = {};
-    let constraintCount = 0;
-    let srcTableNum = Object.keys(schemaConversionObj.SrcSchema).length;
-    let spTable_num = Object.keys(schemaConversionObj.SpSchema).length;
-    let srcTable,
-      spTable,
-      spTableCols,
-      pkArrayLength,
-      columnsLength,
-      currentColumnSp,
-      currentColumnSrc,
-      pksSpLength,
-      $newConvElement,
-      $convTableContent,
-      $fkTableContent,
-      $indexTableContent;
-
-    for (var x = 0; x < srcTableNum; x++) {
-      initialPkSeqId[x] = [];
-      constraintTabCell[x] = [];
-      primaryTabCell[x] = [];
-      notPrimary[x] = [];
-      notNullFoundFlag[x] = [];
-      pkArray[x] = [];
-      srcPlaceholder[x] = [];
-      spPlaceholder[x] = [];
-      countSp[x] = [];
-      countSrc[x] = [];
-      pksSp[x] = [];
-    }
-
-    conversionRateResp = JSON.parse(localStorage.getItem("tableBorderColor"));
-    for (var i = 0; i < srcTableNum; i++) {
-      debugger
-      srcTable =
-        schemaConversionObj.SrcSchema[
-        Object.keys(schemaConversionObj.ToSpanner)[i]
-        ];
-      srcTableName[i] = Object.keys(schemaConversionObj.ToSpanner)[i];
-      spTable = schemaConversionObj.SpSchema[srcTableName[i]];
-      spTableCols = spTable.ColNames;
-      pkArray[i] =
-        schemaConversionObj.SpSchema[
-          Object.keys(schemaConversionObj.SpSchema)[i]
-        ].Pks;
-      pkSeqId[i] = 1;
-      pkArrayLength = pkArray[i].length;
-      if (pkArrayLength === 1 && pkArray[i][0].Col === "synth_id")
-        pkArrayLength = 0;
-      columnsLength = Object.keys(
-        schemaConversionObj.ToSpanner[spTable.Name].Cols
-      ).length;
-      for (var x = 0; x < pkArrayLength; x++) {
-        if (pkArray[i][x].seqId == undefined) {
-          pkArray[i][x].seqId = pkSeqId[i];
-          pkSeqId[i]++;
-        }
-      }
-      schemaConversionObj.SpSchema[srcTableName[i]].Pks = pkArray[i];
-      sourceTableFlag = localStorage.getItem("sourceDbName");
-      $newConvElement = jQuery("#reportDiv")
-        .find(".reportSection.template")
-        .clone()
-        .removeClass("template");
-      $newConvElement.attr("id", i);
-      $newConvElement
-        .find(".card-header.report-card-header.borderBottom")
-        .addClass(panelBorderClass(conversionRateResp[srcTableName[i]]));
-      $newConvElement
-        .find("a")
-        .attr("href", "#" + Object.keys(schemaConversionObj.SrcSchema)[i]);
-      $newConvElement
-        .find("a > span")
-        .html(Object.keys(schemaConversionObj.SrcSchema)[i]);
-      $newConvElement
-        .find(".right-align.edit-button.hide-content")
-        .attr("id", "editSpanner" + i);
-      $newConvElement
-        .find(".right-align.editInstruction.hide-content")
-        .attr("id", "editInstruction" + i);
-      $newConvElement.find("#editSpanner" + i).click(function () {
-        let index = parseInt(jQuery(this).attr("id").match(/\d+/), 10);
-        schemaConversionObj = JSON.parse(
-          localStorage.getItem("conversionReportContent")
-        );
-        let spTable = schemaConversionObj.SpSchema[srcTableName[index]];
-        initialColNameArray[index] = [];
-        if (jQuery(this).html().trim() === "Edit Spanner Schema") {
-          if (spTable.Fks != null && spTable.Fks.length != 0) {
-            jQuery("#saveInterleave" + index).removeAttr("disabled");
-            jQuery("#add" + index).removeAttr("disabled");
-            jQuery("#interleave" + index).removeAttr("disabled");
-            for (var p = 0; p < spTable.Fks.length; p++) {
-              jQuery("#" + srcTableName[index] + p + "foreignKey").removeAttr(
-                "disabled"
-              );
-            }
-          }
-          if (spTable.Indexes != null && spTable.Indexes.length != 0) {
-            for (var p = 0; p < spTable.Indexes.length; p++) {
-              jQuery("#" + srcTableName[index] + p + "secIndex").removeAttr(
-                "disabled"
-              );
-            }
-          }
-        } else {
-          if (spTable.Fks != null && spTable.Fks.length != 0) {
-            jQuery("#saveInterleave" + index).attr("disabled", "disabled");
-            jQuery("#add" + index).attr("disabled", "disabled");
-            jQuery("#interleave" + index).attr("disabled", "disabled");
-            for (var p = 0; p < spTable.Fks.length; p++) {
-              jQuery("#" + srcTableName[index] + p + "foreignKey").attr(
-                "disabled",
-                "disabled"
-              );
-            }
-          }
-          if (spTable.Indexes != null && spTable.Indexes.length != 0) {
-            for (var p = 0; p < spTable.Indexes.length; p++) {
-              jQuery("#" + srcTableName[index] + p + "secIndex").attr(
-                "disabled",
-                "disabled"
-              );
-            }
-          }
-        }
-        editAndSaveButtonHandler(
-          jQuery(this),
-          spPlaceholder[index],
-          pkArray[index],
-          notNullFoundFlag[index],
-          initialColNameArray[index],
-          notPrimary[index]
-        );
-      });
-      $newConvElement
-        .find(".collapse.reportCollapse")
-        .attr("id", Object.keys(schemaConversionObj.SrcSchema)[i]);
-      $newConvElement
-        .find(".mdc-card.mdc-card-content.table-card-border")
-        .addClass(mdcCardBorder(conversionRateResp[srcTableName[i]]));
-      $newConvElement.find(".acc-table").attr("id", "src-sp-table" + i);
-      $newConvElement.find(".acc-table-th-src").append(sourceTableFlag);
-
-      for (var k = 0; k < columnsLength; k++) {
-        $convTableContent = $newConvElement
-          .find(".reportTableContent.template")
-          .clone()
-          .removeClass("template");
-        currentColumnSrc = Object.keys(
-          schemaConversionObj.ToSpanner[spTable.Name].Cols
-        )[k];
-        currentColumnSp =
-          schemaConversionObj.ToSpanner[spTable.Name].Cols[currentColumnSrc];
-        pksSp[i] = [...spTable.Pks];
-        pksSpLength = pksSp[i].length;
-        $convTableContent
-          .find(".saveColumnName.template")
-          .removeClass("template")
-          .attr("id", "saveColumnName" + i + k);
-        $convTableContent
-          .find(".editColumnName.template")
-          .attr("id", "editColumnName" + i + k);
-        $convTableContent
-          .find(".editDataType.template")
-          .attr("id", "editDataType" + i + k);
-        $convTableContent
-          .find(".saveConstraint.template")
-          .removeClass("template")
-          .attr("id", "saveConstraint" + i + k);
-        $convTableContent
-          .find(".editConstraint.template")
-          .attr("id", "editConstraint" + i + k);
-        if (
-          srcTable.PrimaryKeys === null ||
-          srcTable.PrimaryKeys[0].Column !== currentColumnSrc
-        ) {
-          $convTableContent.find(".srcPk").css("visibility", "hidden");
-        }
-        $convTableContent
-          .find(".column.right.srcColumn")
-          .html(currentColumnSrc);
-        $convTableContent
-          .find(".column.right.srcColumn")
-          .attr("id", "srcColumn" + k);
-
-        $convTableContent
-          .find(".sp-column.acc-table-td.spannerColName")
-          .addClass("spannerTabCell" + i + k);
-        pkFlag = false;
-        for (var x = 0; x < pksSpLength; x++) {
-          if (pksSp[i][x].Col === currentColumnSp) {
-            pkFlag = true;
-            $convTableContent
-              .find(".column.left.spannerPkSpan")
-              .attr("data-toggle", "tooltip");
-            $convTableContent
-              .find(".column.left.spannerPkSpan")
-              .attr("data-placement", "bottom");
-            $convTableContent
-              .find(".column.left.spannerPkSpan")
-              .attr("title", "primary key: " + currentColumnSp);
-            $convTableContent
-              .find(".column.left.spannerPkSpan")
-              .attr("id", "keyIcon" + i + k + k);
-            $convTableContent
-              .find(".column.left.spannerPkSpan")
-              .css("cursor", "pointer");
-            $convTableContent
-              .find(".column.left.spannerPkSpan > sub")
-              .html(pksSp[i][x].seqId);
-
-            $convTableContent
-              .find(".column.right.spannerColNameSpan")
-              .attr("data-toggle", "tooltip");
-            $convTableContent
-              .find(".column.right.spannerColNameSpan")
-              .attr("data-placement", "bottom");
-            $convTableContent
-              .find(".column.right.spannerColNameSpan")
-              .attr("title", "primary key: " + currentColumnSp);
-            $convTableContent
-              .find(".column.right.spannerColNameSpan")
-              .attr("id", "columnNameText" + i + k + k);
-            $convTableContent
-              .find(".column.right.spannerColNameSpan")
-              .css("cursor", "pointer");
-            $convTableContent
-              .find(".column.right.spannerColNameSpan")
-              .html(currentColumnSp);
-            notPrimary[i][k] = false;
-            initialPkSeqId[i][k] = pksSp[i][x].seqId;
-            break;
-          }
-        }
-        if (pkFlag === false) {
-          notPrimary[i][k] = true;
-          $convTableContent
-            .find(".column.left.spannerPkSpan")
-            .attr("id", "keyIcon" + i + k + k);
-          $convTableContent
-            .find($convTableContent.find(".column.left.spannerPkSpan > img"))
-            .css("visibility", "hidden");
-          $convTableContent
-            .find(".column.right.spannerColNameSpan")
-            .attr("id", "columnNameText" + i + k + k);
-          $convTableContent
-            .find(".column.right.spannerColNameSpan")
-            .html(currentColumnSp);
-        }
-        primaryTabCell[i][k] = $convTableContent;
-        keyIconValue = "keyIcon" + i + k + k;
-        keyColumnObj = { keyIconId: keyIconValue, columnName: currentColumnSp };
-
-        $convTableContent
-          .find(".acc-table-td.srcDataType")
-          .attr("id", "srcDataType" + i + k);
-        $convTableContent
-          .find(".acc-table-td.srcDataType")
-          .html(srcTable.ColDefs[currentColumnSrc].Type.Name);
-        $convTableContent
-          .find(".sp-column.acc-table-td.spannerDataType")
-          .attr("id", "dataType" + i + k);
-        $convTableContent
-          .find(".saveDataType.template")
-          .removeClass("template")
-          .attr("id", "saveDataType" + i + k)
-          .html(spTable.ColDefs[currentColumnSp].T.Name);
-        $convTableContent
-          .find(".sp-column.acc-table-td.spannerDataType")
-          .addClass("spannerTabCell" + i + k);
-
-        countSrc[i][k] = 0;
-        srcPlaceholder[i][k] = countSrc[i][k];
-        if (srcTable.ColDefs[currentColumnSrc].NotNull !== undefined) {
-          if (srcTable.ColDefs[currentColumnSrc].NotNull === true) {
-            countSrc[i][k] = countSrc[i][k] + 1;
-            srcPlaceholder[i][k] = countSrc[i][k];
-            $convTableContent.find(".srcNotNullConstraint").addClass("active");
-          }
-        }
-        constraintId = "srcConstraint" + i + k;
-        $convTableContent
-          .find(".form-control.spanner-input.tableSelect.srcConstraint")
-          .attr("id", constraintId);
-
-        countSp[i][k] = 0;
-        spPlaceholder[i][k] = countSp[i][k];
-        $convTableContent
-          .find(".acc-table-td.sp-column.acc-table-td")
-          .addClass("spannerTabCell" + i + k);
-        // checking not null consraint
-        if (spTable.ColDefs[currentColumnSp].NotNull !== undefined) {
-          if (spTable.ColDefs[currentColumnSp].NotNull === true) {
-            countSp[i][k] = countSp[i][k] + 1;
-            spPlaceholder[i][k] = countSp[i][k];
-            $convTableContent
-              .find(".spannerNotNullConstraint")
-              .addClass("active");
-            notNullFoundFlag[i][k] = true;
-            notNullConstraint[parseInt(String(i) + String(k))] = "Not Null";
-          } else {
-            notNullFoundFlag[i][k] = false;
-            notNullConstraint[parseInt(String(i) + String(k))] = "";
-          }
-        }
-        constraintId = "spConstraint" + i + k;
-        $convTableContent
-          .find(".form-control.spanner-input.tableSelect.spannerConstraint")
-          .attr("id", constraintId);
-        constraintTabCell[i][k] = $convTableContent;
-        $convTableContent.appendTo($newConvElement.find(".acc-table-body"));
-      }
-      $newConvElement.find(".acc-table-body").find("tr").eq(0).remove();
-      if (spTable.Fks != null && spTable.Fks.length != 0) {
-        let foreignKeyId, tableNumber;
-        $newConvElement.find(".fkCard").removeClass("template");
-        $newConvElement.find(".fkFont").attr("href", "#foreignKey" + i);
-        $newConvElement.find("fieldset").attr("id", "radioBtnArea" + i);
-        $newConvElement.find(".fkFont").html("Foreign Keys");
-        $newConvElement
-          .find(".collapse.fkCollapse")
-          .attr("id", "foreignKey" + i);
-        $newConvElement.find(".radio.addRadio").attr("id", "add" + i);
-        $newConvElement.find("#add" + i).attr("name", "fks" + i);
-        $newConvElement
-          .find(".radio.interleaveRadio")
-          .attr("id", "interleave" + i);
-        $newConvElement.find("#interleave" + i).attr("name", "fks" + i);
-        // checkInterleaveConversion(i);
-        $newConvElement.find(".fkTableBody").attr("id", "fkTableBody" + i);
-        for (var p = 0; p < spTable.Fks.length; p++) {
-          $fkTableContent = $newConvElement
-            .find(".fkTableTr.template")
-            .clone()
-            .removeClass("template");
-          $fkTableContent
-            .find(".renameFk.template")
-            .attr("id", "renameFk" + i + p);
-          $fkTableContent
-            .find(".saveFk.template")
-            .removeClass("template")
-            .attr("id", "saveFk" + i + p)
-            .html(spTable.Fks[p].Name);
-          $fkTableContent
-            .find(".acc-table-td.fkTableColumns")
-            .html(spTable.Fks[p].Columns);
-          $fkTableContent
-            .find(".acc-table-td.fkTableReferTable")
-            .html(spTable.Fks[p].ReferTable);
-          $fkTableContent
-            .find(".acc-table-td.fkTableReferColumns")
-            .html(spTable.Fks[p].ReferColumns);
-          $fkTableContent
-            .find("button")
-            .attr("id", spTable.Name + p + "foreignKey");
-          $fkTableContent
-            .find("#" + spTable.Name + p + "foreignKey")
-            .click(function () {
-              tableNumber = parseInt(
-                jQuery(this)
-                  .closest(".collapse.fkCollapse")
-                  .attr("id")
-                  .match(/\d+/),
-                10
-              );
-              foreignKeyId = jQuery(this).attr("id");
-              localStorage.setItem("foreignKeyId", foreignKeyId);
-              localStorage.setItem("tableNumber", tableNumber);
-              jQuery("#foreignKeyDeleteWarning").modal();
-            });
-          $fkTableContent.appendTo($newConvElement.find(".fkTableBody"));
-        }
-      }
-      $newConvElement.find(".fkTableBody").find("tr").eq(0).remove();
-
-      $newConvElement.find(".indexesCard").removeClass("template");
-      $newConvElement.find(".indexFont").attr("href", "#indexKey" + i);
-      $newConvElement.find(".indexFont").html("Secondary Indexes");
-      $newConvElement.find(".indexTableBody").attr("id", "indexTableBody" + i);
-      $newConvElement.find(".newIndexButton").attr("id", "indexButton" + i);
-      $newConvElement
-        .find(".collapse.indexCollapse")
-        .attr("id", "indexKey" + i);
-      $newConvElement
-        .find(".index-acc-table.fkTable")
-        .css("visibility", "hidden");
-      $newConvElement
-        .find(".index-acc-table.fkTable")
-        .addClass("importantRule0");
-      $newConvElement
-        .find(".index-acc-table.fkTable")
-        .removeClass("importantRule100");
-      if (spTable.Indexes != null && spTable.Indexes.length != 0) {
-        let indexKeys;
-        $newConvElement
-          .find(".index-acc-table.fkTable")
-          .css("visibility", "visible");
-        $newConvElement
-          .find(".index-acc-table.fkTable")
-          .addClass("importantRule100");
-        $newConvElement
-          .find(".index-acc-table.fkTable")
-          .removeClass("importantRule0");
-        for (var p = 0; p < spTable.Indexes.length; p++) {
-          $indexTableContent = $newConvElement
-            .find(".indexTableTr.template")
-            .clone()
-            .removeClass("template");
-          $indexTableContent
-            .find(".renameSecIndex.template")
-            .attr("id", "renameSecIndex" + i + p);
-          $indexTableContent
-            .find(".saveSecIndex.template")
-            .removeClass("template")
-            .attr("id", "saveSecIndex" + i + p)
-            .html(spTable.Indexes[p].Name);
-          $indexTableContent
-            .find(".acc-table-td.indexesTable")
-            .html(spTable.Indexes[p].Table);
-          $indexTableContent
-            .find(".acc-table-td.indexesUnique")
-            .html(spTable.Indexes[p].Unique.toString());
-          indexKeys = "";
-          for (var k = 0; k < spTable.Indexes[p].Keys.length; k++) {
-            indexKeys += spTable.Indexes[p].Keys[k].Col + ", ";
-          }
-          indexKeys = indexKeys.replace(/,\s*$/, "");
-          $indexTableContent.find(".acc-table-td.indexesKeys").html(indexKeys);
-          $indexTableContent
-            .find("button")
-            .attr("id", spTable.Name + p + "secIndex");
-          $indexTableContent
-            .find("#" + spTable.Name + p + "secIndex")
-            .click(function () {
-              let indexId = jQuery(this).attr("id");
-              let secIndexTableNumber = parseInt(
-                jQuery(this)
-                  .closest(".indexCollapse.collapse")
-                  .attr("id")
-                  .match(/\d+/),
-                10
-              );
-              localStorage.setItem("indexId", indexId);
-              localStorage.setItem("secIndexTableNumber", secIndexTableNumber);
-              jQuery("#secIndexDeleteWarning").modal();
-            });
-          $indexTableContent.appendTo($newConvElement.find(".indexTableBody"));
-        }
-      }
-      $newConvElement.find(".indexTableBody").find("tr").eq(0).remove();
-      $newConvElement.find(".summaryFont").attr("href", "#viewSummary" + i);
-      $newConvElement
-        .find(".collapse.innerSummaryCollapse")
-        .attr("id", "viewSummary" + i);
-      $newConvElement
-        .find(".mdc-card.summary-content")
-        .html(
-          JSON.parse(localStorage.getItem("summaryReportContent"))
-          [srcTableName[i]].split("\n")
-            .join("<br />")
-        );
-      $newConvElement.appendTo("#reportDiv");
-    }
-    // showSnackbar('schema converted successfully !!', ' greenBg');
-    // initSchemaScreenTasks();
-    for (var i = 0; i < srcTableNum; i++) {
-      let tableId = "#src-sp-table" + i;
-      jQuery(tableId).DataTable();
-    }
-    for (var i = 0; i < spTable_num; i++) {
-      let spTable =
-        schemaConversionObj.SpSchema[
-        Object.keys(schemaConversionObj.SpSchema)[i]
-        ];
-      let spTableCols = spTable.ColNames;
-      let spTableColsLength = spTableCols.length;
-      for (var j = 0; j < spTableColsLength; j++) {
-        if (document.getElementById("spConstraint" + i + j) != null) {
-          // if (jQuery('#src-sp-table' + i).find('#spConstraint' + i + j) != null) {
-          new vanillaSelectBox("#spConstraint" + i + j, {
-            placeHolder: spPlaceholder[i][j] + " constraints selected",
-            maxWidth: 500,
-            maxHeight: 300,
-          });
-        }
-        if (document.getElementById("srcConstraint" + i + j) != null) {
-          new vanillaSelectBox("#srcConstraint" + i + j, {
-            placeHolder: srcPlaceholder[i][j] + " constraints selected",
-            maxWidth: 500,
-            maxHeight: 300,
-          });
-        }
-      }
-    }
-    tooltipHandler();
-  };
-
-=======
->>>>>>> 5557b185
   render() {
     if (!this.data) {
       return;
     }
-<<<<<<< HEAD
     const { currentTab } = this.data;
     let schemaConversionObj = JSON.parse(localStorage.getItem("conversionReportContent"));
     let tableNameArray = Object.keys(schemaConversionObj.SpSchema);
-=======
-    let  { currentTab } = this.data;
-    let schemaConversionObj = JSON.parse(localStorage.getItem("conversionReportContent"));
-    let tableNameArray = Object.keys(schemaConversionObj.SpSchema);
-    let conversionRateResp = JSON.parse(localStorage.getItem('tableBorderColor'));
->>>>>>> 5557b185
     this.innerHTML = `<div class="summary-main-content" id='schema-screen-content'>
         <div id="snackbar" style="z-index: 10000 !important; position: fixed;"></div>
        
@@ -702,37 +70,7 @@
         </div>
         <div class="tab-bg" id='tabBg'>
             <div class="tab-content">
-              ${
-                  currentTab === "reportTab"
-                    ? `<div id="report" class="tab-pane fade show active">
-                    <div class="accordion md-accordion" id="accordion" role="tablist" aria-multiselectable="true">
-                        <button class='expand' id='reportExpandButton' onclick='reportExpandHandler(jQuery(this))'>Expand
-                            All</button>
-                        <button class='expand right-align' id='editButton' onclick='globalEditHandler()'>Edit Global Data
-                            Type</button>
-                        <div id='reportDiv'>
-
-            ${tableNameArray.map((tableName, index) => {
-              let borderClass = panelBorderClass(conversionRateResp[tableName]);
-              return `
-            <section class="reportSection">
-              <div class="card">
-                  <div role="tab" class="card-header report-card-header borderBottom ${borderClass}">
-                      <h5 class="mb-0">
-              <hb-table-carousel title="${tableName}" tableClassName="reportCollapse" tableId="${tableName}-report" tableIndex="${index}"></hb-table-carousel>
-              </h5>
-              </div>
-            </div>
-          </section>`;
-            }).join("")} 
-                                
-            </div>
-        </div>
-    </div>`
-        : ""
-      }
-            ${
-<<<<<<< HEAD
+             ${
       currentTab === "reportTab"
         ? `<div id="report" class="tab-pane fade show active">
         <div class="accordion md-accordion" id="accordion" role="tablist" aria-multiselectable="true">
@@ -742,9 +80,9 @@
                 Type</button>
             <div id='reportDiv'>
 
-            ${tableNameArray.map((tableName) => {
+            ${tableNameArray.map((tableName,index) => {
               return `
-              <hb-table-carousel title="${tableName} tabelId="report"></hb-table-carousel>
+              <hb-table-carousel title="${tableName}" tableId="report" tableIndex="${index}"></hb-table-carousel>
               `;
             }).join("")} 
                                 
@@ -754,8 +92,6 @@
         : ""
       }
             ${
-=======
->>>>>>> 5557b185
       currentTab === "ddlTab"
         ? `
         <div id="ddl" class="tab-pane fade show active">
@@ -767,20 +103,8 @@
                     <div id='ddlDiv'>
                     ${tableNameArray.map((tableName) => {
                       return `
-<<<<<<< HEAD
-                              <hb-table-carousel title="${tableName}" tabelId="ddl"></hb-table-carousel>
+                              <hb-table-carousel title="${tableName}" tableId="ddl"></hb-table-carousel>
                                `;
-=======
-                      <section class='ddlSection'>
-                        <div class='card'>
-                              <div class='card-header ddl-card-header ddlBorderBottom' role='tab'>
-                                  <h5 class='mb-0'>
-                                  <hb-table-carousel title="${tableName}" tableClassName="ddlCollapse" tableId="${tableName}-ddl"></hb-table-carousel>
-                                  </h5>
-                              </div>
-                        </div>
-                      </section>`;
->>>>>>> 5557b185
                     }).join("")} 
                                         
                     </div>
@@ -802,36 +126,14 @@
             <div id='summaryDiv'>
             ${tableNameArray.map((tableName) => {
               return `
-<<<<<<< HEAD
-                       <hb-table-carousel title="${tableName}" tabelId="summary"></hb-table-carousel>
+                       <hb-table-carousel title="${tableName}" tableId="summary"></hb-table-carousel>
                       `;
-=======
-              <section class='summarySection'>
-                            <div class='card'>
-                                <div class='card-header ddl-card-header ddlBorderBottom' role='tab'>
-                                  <h5 class='mb-0'>
-                                    <hb-table-carousel title="${tableName}" tableClassName="summaryCollapse" tableId="${tableName}-summary"></hb-table-carousel>
-                                  </h5>
-                                </div>
-                                <div class='collapse summaryCollapse'>
-                                    <div class='mdc-card mdc-card-content ddl-border table-card-border'>
-                                        <div class='mdc-card summary-content'></div>
-                                    </div>
-                                </div>
-                            </div>
-                        </section>`;
->>>>>>> 5557b185
             }).join("")} 
                                 
             </div>
             </div>
-<<<<<<< HEAD
-            </div>
-
+            </div>
         `
-=======
-            </div>`
->>>>>>> 5557b185
         : ""
       }
             </div>
@@ -1038,11 +340,8 @@
         </div>
     </div>`;
     initSchemaScreenTasks();
-<<<<<<< HEAD
       // this.createSourceAndSpannerTables();
 
-=======
->>>>>>> 5557b185
   }
 
   constructor() {

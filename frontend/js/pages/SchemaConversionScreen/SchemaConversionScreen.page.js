import "./../../components/Tab/Tab.component.js";
import "./../../components/TableCarousel/TableCarousel.component.js";
import "./../../components/StatusLegend/StatusLegend.component.js";
import "./../../components/Search/Search.component.js";
import "../../components/SiteButton/SiteButton.component.js";
import "../../components/EditGlobalDataTypeForm/EditGlobalDataTypeForm.componenet.js";
import "./../../components/Modal/Modal.component.js";
import { initSchemaScreenTasks } from "./../../helpers/SchemaConversionHelper.js";

// Services
import Actions from "./../../services/Action.service.js";
import Store from "./../../services/Store.service.js";
import "../../services/Fetch.service.js";

// constants
import { TAB_CONFIG_DATA } from "./../../config/constantData.js";

class SchemaConversionScreen extends HTMLElement {
  connectedCallback() {
<<<<<<< HEAD
    this.stateObserver = setInterval(this.observeState, 100);
=======
    this.stateObserver = setInterval(this.observeState, 50);
>>>>>>> d71ff1a8
    this.render();
  }

  disconnectedCallback() {
    clearInterval(this.stateObserver);
  }

  sendDatatoReportTab(tableNameArray, currentTabContent) {
      for (let i = 0; i < tableNameArray.length; i++) {
        let filterdata = {
          SpSchema: currentTabContent.SpSchema[tableNameArray[i]],
          SrcSchema: currentTabContent.SrcSchema[tableNameArray[i]],
          ToSource: currentTabContent.ToSource[tableNameArray[i]],
          ToSpanner: currentTabContent.ToSpanner[tableNameArray[i]],
          summary : Store.getinstance().tableData["summaryTabContent"][tableNameArray[i]],
        };
        let component = document.querySelector(`#reportTab${i}`);
        component.data = filterdata;
        component.addEventListener('click', ()=>{Store.setCurrentClickedCarousel(i);})
      }
  }

  getChangingValue(currentTab) {
    currentTab = currentTab.substring(0, currentTab.length - 3);
    let currentArray = Actions.carouselStatus(currentTab);
    let flag = "Expand All";
    for (let i = 0; i < currentArray.length; i++) {
      if (currentArray[i] == true) {
        flag = "Collapse All";
      }
    }
    return flag;
  }

  observeState = () => {
    let updatedData = Store.getinstance();
    if (JSON.stringify(updatedData) !== JSON.stringify(this.data)) {
      console.log(this.data);
      this.data = JSON.parse(JSON.stringify(updatedData));
      this.render();
    }
    if (Store.getTableChanges() == "saveMode" && JSON.stringify(updatedData) == JSON.stringify(this.data)) {
      Store.setTableChanges("editMode");
      this.render();
    }
  };

  render() {
    if (!this.data) {
      return;
    }
    const { currentTab, tableData, tableBorderData,searchInputValue } = this.data;
    let currentTabContent = tableData[`${currentTab}Content`];
    const changingText = this.getChangingValue(currentTab);
    let tableNameArray;
    if (currentTab === "reportTab") {
      tableNameArray = Object.keys(currentTabContent.SpSchema)
                            .filter((title)=>title.indexOf(searchInputValue[currentTab]) > -1);
      // delete currentTabContent["Stats"];
    } else {
      tableNameArray = Object.keys(currentTabContent)
                            .filter((title)=>title.indexOf(searchInputValue[currentTab]) > -1);
    }

    this.innerHTML = `
    <div class="summary-main-content" id='schema-screen-content'>
      <div id="snackbar"></div>
      <div>
        <h4 class="report-header">Recommended Schema Conversion Report
            <hb-site-button buttonid="download-schema" classname="download-button" 
                buttonaction="downloadSession" text="Download Session File"></hb-site-button>
        </h4>
      </div>
      <div class="report-tabs">
        <ul class="nav nav-tabs md-tabs" role="tablist">
           ${TAB_CONFIG_DATA.map((tab) => {
             return `<hb-tab open="${
               Store.getinstance().currentTab === `${tab.id}Tab`
             }" tabid="${tab.id}" text="${tab.text}"></hb-tab>`;
           }).join("")} 
        </ul>
      </div>
      <div class="status-icons">
        <hb-search tabid="${currentTab}" searchid="search-input" class="inlineblock" ></hb-search>
        <hb-status-legend></hb-status-legend> 
      </div> 
      <div class="tab-bg" id='tabBg'>
        <div class="tab-content">
          ${currentTab === 'reportTab' ? `<div id="report" class="tab-pane fade show active">
            <div class="accordion md-accordion" id="accordion" role="tablist" aria-multiselectable="true">
            ${tableNameArray.length > 0 ? `<hb-site-button buttonid="reportExpandButton" classname="expand" buttonaction="expandAll" text="${changingText}"></hb-site-button>`:''}
            ${tableNameArray.length > 0 ? `<hb-site-button buttonid="editButton" classname="expand right-align" buttonaction="editGlobalDataType" text="Edit Global Data Type"></hb-site-button>` :''}
              <div id='reportDiv'>
                ${tableNameArray.map((tableName, index) => {
                    return `
                    <hb-table-carousel tableTitle="${tableName}" id="${currentTab}${index}" tabId="report" 
                    tableIndex="${index}" borderData = "${tableBorderData[tableName]}"></hb-table-carousel>`;
                  })
                  .join("")}                    
                </div>
            </div>
            ${tableNameArray.length <=0 ? '<h5 class="no-text" >No Match Found</h5>':''}
          </div>`
              : `<div></div>`
          }

          ${
            currentTab === "ddlTab"
              ? `<div id="ddl" class="tab-pane fade show active">
            <div class="panel-group" id="ddl-accordion">
            ${tableNameArray.length > 0 ? `<hb-site-button buttonid="ddlExpandButton" classname="expand" buttonaction="expandAll" text="${changingText}"></hb-site-button>`:''}
            ${tableNameArray.length > 0 ?`<hb-site-button buttonid="download-ddl" classname="expand right-align" buttonaction="downloadDdl" text="Download DDL Statements"></hb-site-button>`:''}
              <div id='ddlDiv'>
                ${tableNameArray.map((tableName, index) => {
                    return `
                    <hb-table-carousel tableTitle="${tableName}" stringData="${currentTabContent[tableName]}" tabId="ddl" id="${currentTab}${index}" tableIndex=${index} borderData = "${tableBorderData[tableName]}">
                    </hb-table-carousel>`;
                  })
                  .join("")} 
                </div>
            </div>
           ${tableNameArray.length <=0 ? '<h5 class="no-text" >No Match Found</h5>':''}
          </div>`
              : `<div></div>`
          }

          ${
            currentTab === "summaryTab"
              ? `<div id="summary" class="tab-pane fade show active">
            <div class="panel-group" id="summary-accordion">
            ${tableNameArray.length > 0 ?`<hb-site-button buttonid="summaryExpandButton" classname="expand" buttonaction="expandAll" text="${changingText}"></hb-site-button>`:''}
            ${tableNameArray.length > 0 ?`<hb-site-button buttonid="download-report" classname="expand right-align" buttonaction="downloadReport" text="Download Summary Report"></hb-site-button>`:''}
              <div id='summaryDiv'>
                ${tableNameArray.map((tableName, index) => {
                    return `
                    <hb-table-carousel  tableTitle="${tableName}" stringData="${currentTabContent[tableName]}" id="${currentTab}${index}" tabId="summary" 
                    tableIndex=${index} borderData = "${tableBorderData[tableName]}"></hb-table-carousel>`;
                  })
                  .join("")} 
              </div>
            </div>
            ${tableNameArray.length <=0 ? '<h5 class="no-text">No Match Found</h5>':''}
          </div>`
              : `<div></div>`
          }

          </div>
      </div>
    </div>
    <hb-modal modalId="globalDataTypeModal" content="<hb-edit-global-datatype-form></hb-edit-global-datatype-form>" 
      contentIcon="" connectIconClass="" modalBodyClass="edit-global-data-type" title="Global Data Type Mapping"></hb-modal>
    <hb-modal modalId="index-and-key-delete-warning" content="" contentIcon="warning" 
      connectIconClass="warning-icon" modalBodyClass="connection-modal-body" title="Warning"></hb-modal>
    <hb-modal modalId="editTableWarningModal" content="edit table" contentIcon="cancel" 
      connectIconClass="connect-icon-failure" modalBodyClass="connection-modal-body" title="Error Message"></hb-modal>
    <hb-modal modalId="createIndexModal" content="" contentIcon="" 
      connectIconClass="" modalBodyClass="" title="Select keys for new index"></hb-modal>`;

    initSchemaScreenTasks();
    if (currentTab === "reportTab") {
      this.sendDatatoReportTab(tableNameArray
        .filter((title)=>title.indexOf(searchInputValue[currentTab]) > -1), currentTabContent);
      let carouselIndex = Actions.getCurrentClickedCarousel();
      let mybtn = document.getElementById(`editSpanner${carouselIndex}`);
      let hg = mybtn?.getBoundingClientRect().top + document.documentElement.scrollTop
      window.scrollBy(0,hg-100);
      document.getElementById(`index-key-${carouselIndex}`)?.classList.add('show');
      document.getElementById(`foreign-key-${carouselIndex}`)?.classList.add('show');
    }
  }
  constructor() {
    super();
  }
}

window.customElements.define(
  "hb-schema-conversion-screen",
  SchemaConversionScreen
);<|MERGE_RESOLUTION|>--- conflicted
+++ resolved
@@ -17,11 +17,7 @@
 
 class SchemaConversionScreen extends HTMLElement {
   connectedCallback() {
-<<<<<<< HEAD
     this.stateObserver = setInterval(this.observeState, 100);
-=======
-    this.stateObserver = setInterval(this.observeState, 50);
->>>>>>> d71ff1a8
     this.render();
   }
 

export const initSchemaScreenTasks = () => {
    var reportAccCount = 0;
    var summaryAccCount = 0;
    var ddlAccCount = 0;
    jQuery(document).ready(() => {
      setActiveSelectedMenu('schemaScreen');
      
      $(".modal-backdrop").hide();
      jQuery('.collapse.reportCollapse').on('show.bs.collapse', function () {
        if (!jQuery(this).closest('section').hasClass('template')) {
          jQuery(this).closest('.card').find('.rotate-icon').addClass('down');
          jQuery(this).closest('.card').find('.card-header .right-align').toggleClass('show-content hide-content');
          jQuery(this).closest('.card').find('.report-card-header').toggleClass('borderBottom remBorderBottom');
          reportAccCount = reportAccCount + 1;
          document.getElementById('reportExpandButton').innerHTML = 'Collapse All';
        }
      });
      jQuery('.collapse.reportCollapse').on('hide.bs.collapse', function () {
        if (!jQuery(this).closest('section').hasClass('template')) {
          jQuery(this).closest('.card').find('.rotate-icon').removeClass('down');
          jQuery(this).closest('.card').find('.card-header .right-align').toggleClass('show-content hide-content');
          jQuery(this).closest('.card').find('.report-card-header').toggleClass('borderBottom remBorderBottom');
          reportAccCount = reportAccCount - 1;
          if (reportAccCount === 0) {
            document.getElementById('reportExpandButton').innerHTML = 'Expand All';
          }
        }
      });
  
      jQuery('.collapse.innerSummaryCollapse').on('show.bs.collapse', function (e) {
        if (!jQuery(this).closest('section').hasClass('template')) {
          e.stopPropagation();
        }
      });
      jQuery('.collapse.innerSummaryCollapse').on('hide.bs.collapse', function (e) {
        if (!jQuery(this).closest('section').hasClass('template')) {
          e.stopPropagation();
        }
      });
  
      jQuery('.collapse.fkCollapse').on('show.bs.collapse', function (e) {
        if (!jQuery(this).closest('section').hasClass('template')) {
          e.stopPropagation();
        }
      });
      jQuery('.collapse.fkCollapse').on('hide.bs.collapse', function (e) {
        if (!jQuery(this).closest('section').hasClass('template')) {
          e.stopPropagation();
        }
      });
  
      jQuery('.collapse.indexCollapse').on('show.bs.collapse', function (e) {
        if (!jQuery(this).closest('section').hasClass('template')) {
          e.stopPropagation();
        }
      });
      jQuery('.collapse.indexCollapse').on('hide.bs.collapse', function (e) {
        if (!jQuery(this).closest('section').hasClass('template')) {
          e.stopPropagation();
        }
      });
  
      jQuery('.collapse.ddlCollapse').on('show.bs.collapse', function () {
        if (!jQuery(this).closest('section').hasClass('template')) {
          jQuery(this).closest('.card').find('.rotate-icon').addClass('down');
          jQuery(this).closest('.card').find('.ddl-card-header').toggleClass('ddlBorderBottom ddlRemBorderBottom');
          ddlAccCount = ddlAccCount + 1;
          document.getElementById('ddlExpandButton').innerHTML = 'Collapse All';
        }
      })
      jQuery('.collapse.ddlCollapse').on('hide.bs.collapse', function () {
        if (!jQuery(this).closest('section').hasClass('template')) {
          jQuery(this).closest('.card').find('.rotate-icon').removeClass('down');
          jQuery(this).closest('.card').find('.ddl-card-header').toggleClass('ddlBorderBottom ddlRemBorderBottom');
          ddlAccCount = ddlAccCount - 1;
          if (ddlAccCount === 0) {
            document.getElementById('ddlExpandButton').innerHTML = 'Expand All';
          }
        }
      })
  
      jQuery('.collapse.summaryCollapse').on('show.bs.collapse', function () {
        if (!jQuery(this).closest('section').hasClass('template')) {
          jQuery(this).closest('.card').find('.rotate-icon').addClass('down');
          jQuery(this).closest('.card').find('.ddl-card-header').toggleClass('ddlBorderBottom ddlRemBorderBottom');
          summaryAccCount = summaryAccCount + 1;
          document.getElementById('summaryExpandButton').innerHTML = 'Collapse All';
        }
      })
      jQuery('.collapse.summaryCollapse').on('hide.bs.collapse', function () {
        if (!jQuery(this).closest('section').hasClass('template')) {
          jQuery(this).closest('.card').find('.rotate-icon').removeClass('down');
          jQuery(this).closest('.card').find('.ddl-card-header').toggleClass('ddlBorderBottom ddlRemBorderBottom');
          summaryAccCount = summaryAccCount - 1;
          if (summaryAccCount === 0) {
            document.getElementById('summaryExpandButton').innerHTML = 'Expand All';
          }
        }
      });
    });
  }

  export const panelBorderClass = (color) => {
    var borderClass = '';
    switch (color) {
      case 'ORANGE':
        borderClass = ' orangeBorderBottom';
        break;
      case 'GREEN':
        borderClass = ' greenBorderBottom';
        break;
      case 'BLUE':
        borderClass = ' blueBorderBottom';
        break;
      case 'YELLOW':
        borderClass = ' yellowBorderBottom';
        break;
    }
    return borderClass;
  }

  /**
 * Callback function to read file content
 *
 * @param {file}
 * @return {null}
 */
export const readTextFile = (file, callback) => {
  let rawFile = new XMLHttpRequest();
  rawFile.overrideMimeType("application/json");
  rawFile.open("GET", file, true);
  rawFile.onreadystatechange = function () {
    if (rawFile.status == "404") {
      callback(new Error('File does not exist'), null);
    }
    else if (rawFile.readyState == 4 && rawFile.status == "200") {
      callback(null, rawFile.responseText);
    }
  }
  rawFile.send(null);
}

<<<<<<< HEAD



=======
>>>>>>> 6b4788d9
/**
 * Function to create global edit data type table
 *
 * @return {null}
 */
<<<<<<< HEAD
 export const createEditDataTypeTable = () => {
=======
export const createEditDataTypeTable = () => {
>>>>>>> 6b4788d9
  let globalDataTypeList = JSON.parse(localStorage.getItem('globalDataTypeList'));
  let dataTypeListLength = Object.keys(globalDataTypeList).length;
  for (var i = 0; i < dataTypeListLength; i++) {
    if (document.getElementById('dataTypeRow' + (i + 1)) !== null) {
      break
    }
    if (globalDataTypeList[Object.keys(globalDataTypeList)[i]] !== null) {
      let $dataTypeOption;
      let $dataTypeRow = jQuery('#globalDataTypeTable').find('.globalDataTypeRow.template').clone().removeClass('template');
      $dataTypeRow.attr('id', 'dataTypeRow' + (i + 1));
      for (var j = 0; j < 2; j++) {
        if (j === 0) {
          $dataTypeRow.find('.src-td').attr('id', 'dataTypeKey' + (i + 1));
          $dataTypeRow.find('.src-td').html(Object.keys(globalDataTypeList)[i]);
        }
        else if (j === 1) {
          $dataTypeRow.find('#globalDataTypeCell').attr('id', 'dataTypeVal' + (i + 1));
          let optionsLength = globalDataTypeList[Object.keys(globalDataTypeList)[i]].length;
          if (globalDataTypeList[Object.keys(globalDataTypeList)[i]][0].Brief !== "") {
            $dataTypeRow.find('i').attr('data-toggle', 'tooltip');
            $dataTypeRow.find('i').attr('data-placement', 'bottom');
            $dataTypeRow.find('i').attr('title', globalDataTypeList[Object.keys(globalDataTypeList)[i]][0].Brief);
          }
          else {
            $dataTypeRow.find('i').css('visibility', 'hidden');
          }
          $dataTypeRow.find('select').attr('id', 'dataTypeOption' + (i + 1));
          for (var k = 0; k < optionsLength; k++) {
            $dataTypeOption = $dataTypeRow.find('.dataTypeOption.template').clone().removeClass('template');
            $dataTypeOption.attr('value', globalDataTypeList[Object.keys(globalDataTypeList)[i]][k].T);
            $dataTypeOption.html(globalDataTypeList[Object.keys(globalDataTypeList)[i]][k].T);
            $dataTypeOption.appendTo($dataTypeRow.find('select'));
          }
        }
      }
      $dataTypeRow.find('select').find("option").eq(0).remove();
      $dataTypeRow.find('#dataTypeOption' + (i + 1)).unbind('change').bind('change', function () {
        dataTypeUpdate(jQuery(this).attr('id'), globalDataTypeList);
      });
      $dataTypeRow.appendTo(jQuery('#globalDataTypeTable'));
    }
  }
  tooltipHandler();
}<|MERGE_RESOLUTION|>--- conflicted
+++ resolved
@@ -1,3 +1,14 @@
+
+/**
+ * Function to set style for selected menu
+ *
+ * @param {string} selectedMenuId id of selected menu
+ * @return {null}
+ */
+ const setActiveSelectedMenu = (selectedMenuId) => {
+  jQuery("[name='headerMenu']:not('#"+selectedMenuId+"')").addClass('inactive');
+  jQuery('#'+selectedMenuId).removeClass('inactive');
+}
 export const initSchemaScreenTasks = () => {
     var reportAccCount = 0;
     var summaryAccCount = 0;
@@ -140,22 +151,12 @@
   rawFile.send(null);
 }
 
-<<<<<<< HEAD
-
-
-
-=======
->>>>>>> 6b4788d9
 /**
  * Function to create global edit data type table
  *
  * @return {null}
  */
-<<<<<<< HEAD
- export const createEditDataTypeTable = () => {
-=======
 export const createEditDataTypeTable = () => {
->>>>>>> 6b4788d9
   let globalDataTypeList = JSON.parse(localStorage.getItem('globalDataTypeList'));
   let dataTypeListLength = Object.keys(globalDataTypeList).length;
   for (var i = 0; i < dataTypeListLength; i++) {

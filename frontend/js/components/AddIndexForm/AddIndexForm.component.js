import Forms from "../../services/Forms.service.js";
import Actions from "../../services/Action.service.js";

class AddIndexForm extends HTMLElement {

    get tableName(){
        return this.getAttribute('tableName')
    }

     connectedCallback() {
        const {SrcSchema} = JSON.parse(localStorage.getItem('conversionReportContent'));
        this.render();

        document.getElementById("indexName").addEventListener("focusout",()=>{
            Forms.validateInput(document.getElementById("indexName" ),'indexNameError');
        })
        

        SrcSchema[this.tableName].ColNames.map((row,idx )=>{
            
            document.getElementById('checkbox-'+row+"-"+idx).addEventListener('click',()=>{
                Actions.changeCheckBox(row ,idx)
            })
        })


    }

    render() {
        const {SrcSchema} = JSON.parse(localStorage.getItem('conversionReportContent'));
        this.innerHTML = `
        <form id="createIndexForm">
        <div class="form-group sec-index-label">
            <label for="indexName" class="bmd-label-floating" style="color: black; width: 452px;">Enter
                secondary index name</label>
            <input type="text" class="form-control" name="indexName" id="indexName" autocomplete="off"
                style="border: 1px solid black !important;">
            <span class='form-error' id='indexNameError'></span>
        </div>
        
        <div id="newIndexColumnListDiv" style="max-height: 200px; overflow-y: auto; overflow-x: hidden;">
              ${ SrcSchema[this.tableName].ColNames.map((row,idx )=>{
                  return `
                  <div class="newIndexColumnList" id="indexColumnRow${idx}">
<<<<<<< HEAD
                    <span class="order-id">1</span> <span class="columnName">${row}</span>
                    <span class="bmd-form-group is-filled">
                        <div class="checkbox" style="float: right;">
                            <label>
                                <input type="checkbox" value="" >
=======
                    <span class="orderId"style="visibility: hidden;" id="order${row}${idx}">1</span>
                    <span class="columnName">${row}</span>
                    <span class="bmd-form-group is-filled">
                        <div class="checkbox" style="float: right;">
                            <label>
                                <input type="checkbox" value="" id="checkbox-${row}-${idx}">
>>>>>>> 59282539
                                <span class="checkbox-decorator"><span class="check" style="border: 1px solid black;"></span>
                                    <div class="ripple-container"></div>
                                </span>
                            </label>
                        </div>
                    </span>
                </div>
                  `
              }).join("")}  
    </div>
        <div style="display: inline-flex;">
            <span style="margin-top: 18px; margin-right: 10px;">Unique</span>
            <label class="switch">
                <input id="uniqueSwitch" type="checkbox">
                <span class="slider round" id="sliderSpan"></span>
            </label>
        </div>
    </form>
        `;
    }

    constructor() {
        super();
    }
}

window.customElements.define('hb-add-index-form', AddIndexForm);
<|MERGE_RESOLUTION|>--- conflicted
+++ resolved
@@ -42,20 +42,12 @@
               ${ SrcSchema[this.tableName].ColNames.map((row,idx )=>{
                   return `
                   <div class="newIndexColumnList" id="indexColumnRow${idx}">
-<<<<<<< HEAD
-                    <span class="order-id">1</span> <span class="columnName">${row}</span>
-                    <span class="bmd-form-group is-filled">
-                        <div class="checkbox" style="float: right;">
-                            <label>
-                                <input type="checkbox" value="" >
-=======
                     <span class="orderId"style="visibility: hidden;" id="order${row}${idx}">1</span>
                     <span class="columnName">${row}</span>
                     <span class="bmd-form-group is-filled">
                         <div class="checkbox" style="float: right;">
                             <label>
                                 <input type="checkbox" value="" id="checkbox-${row}-${idx}">
->>>>>>> 59282539
                                 <span class="checkbox-decorator"><span class="check" style="border: 1px solid black;"></span>
                                     <div class="ripple-container"></div>
                                 </span>

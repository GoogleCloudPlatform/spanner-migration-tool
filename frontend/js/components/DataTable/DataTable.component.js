--- conflicted
+++ resolved
@@ -21,10 +21,6 @@
         this._dta = value;
         this.render()
     }
-
-    // static get observedAttributes() {
-    //     return ["open"];
-    // }
 
     connectedCallback() {
         if(Store.getinstance().checkInterleave[this.tableName] === undefined)
@@ -164,16 +160,13 @@
     render() {
        
         let { tableName, tableIndex, data } = this;
-<<<<<<< HEAD
-        console.log(data);
-=======
-        // console.log(data);
-        console.log("data in dtatable");
->>>>>>> 2e3f3829
+        console.log("data");
         let countSrc = [], countSp = [], notNullConstraint = [];
         let schemaConversionObj =Store.getinstance().tableData.reportTabContent;
-        let spTable = schemaConversionObj.SpSchema[tableName];
-        let srcTable = schemaConversionObj.SrcSchema[tableName];
+        let spTable = data.SpSchema;
+        console.log();
+        console.log(spTable);
+        let srcTable = data.SrcSchema;
         let tableColumnsArray = schemaConversionObj.SpSchema[tableName].ColNames;
         let pksSp = [...spTable.Pks];
         let pksSpLength = pksSp.length;

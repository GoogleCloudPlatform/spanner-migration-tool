--- conflicted
+++ resolved
@@ -261,12 +261,7 @@
 
     constructor() {
         super();
-<<<<<<< HEAD
         }
-=======
-        // this.addEventListener("click", () => Actions.switchToTab(this.id));
-    }
->>>>>>> 1cecb396
 }
 
 window.customElements.define("hb-data-table", DataTable);
import Actions from "../../services/Action.service.js";
import Store from "../../services/Store.service.js";
import "../DataTable/DataTable.component.js";
import "../ListTable/ListTable.component.js";
import {
  panelBorderClass,
  mdcCardBorder,
} from "./../../helpers/SchemaConversionHelper.js";

class TableCarousel extends HTMLElement {
  
  static get observedAttributes() {
    return ["open"];
  }

  get tableTitle() {
    return this.getAttribute("tableTitle");
  }

  get tableId() {
    return this.getAttribute("tableId");
  }

  get tableIndex() {
    return this.getAttribute("tableIndex");
  }

  get data() {
    return this.getAttribute("data")
  }

  get borderData() {
    return this.getAttribute("borderData");
  }

  static get observedAttributes() {
    return ["data"];
  }

  attributeChangedCallback(attrName, oldVal, newVal ) {
      //  console.log(oldVal,newVal);
    if (attrName === 'data' && newVal !== "{}" && oldVal!==null) {
        this.render();
        // console.log('reRender with new value...');
<<<<<<< HEAD
    }
    if(attrName === 'data' && oldVal === "{}")
    {
      document.getElementById(`id-${this.tableId}-${this.tableIndex}`).addEventListener('click',()=>{
        if(Store.getinstance().openStatus[this.tableId][this.tableIndex])
        {
          Actions.closeCarousel(this.tableId , this.tableIndex)
        }
        else{
          Actions.openCarousel(this.tableId , this.tableIndex)
        }
      })
=======
>>>>>>> c29c78dd
    }
    if (attrName === 'data' && oldVal==="{}") {
      this.render();
      document.getElementById(`id-${this.tableId}-${this.tableIndex}`).addEventListener('click',()=>{
        if(Store.getinstance().openStatus[this.tableId][this.tableIndex])
        {
          Actions.closeCarousel(this.tableId , this.tableIndex)
        }
        else{
          Actions.openCarousel(this.tableId , this.tableIndex)
        }
      })
  }
  }

  connectedCallback() {
    this.render();
<<<<<<< HEAD
    if(this.tableId!="report")
    {
        document.getElementById(`id-${this.tableId}-${this.tableIndex}`).addEventListener('click',()=>{
          if(Store.getinstance().openStatus[this.tableId][this.tableIndex]){
              Actions.closeCarousel(this.tableId , this.tableIndex)
          }
          else{
              Actions.openCarousel(this.tableId , this.tableIndex)
          }
        })
    } 
=======
>>>>>>> c29c78dd
  }

  render() {
   
    let {tableTitle, tableId, tableIndex, data, borderData} = this;
    console.log(typeof data);
    if(tableId == "report" && Object.keys(data).length == 0){
      return ;
    }
<<<<<<< HEAD
    let color = borderData;
=======
    let {tableTitle, tableId, tableIndex, data } = this;
    let color = data.borderData;
>>>>>>> c29c78dd
    let panelColor = panelBorderClass(color);
    let cardColor = mdcCardBorder(color);
    let carouselStatus = Store.getinstance().openStatus[this.tableId][this.tableIndex];

    this.innerHTML = `
    <section class="${tableId}Section" id="${tableIndex}">
      <div class="card">

        <div role="tab" class="card-header ${tableId}-card-header ${panelColor} rem-border-bottom">
          <h5 class="mb-0">
            <a data-toggle="collapse" id="id-${tableId}-${tableIndex}">
              Table: <span>${tableTitle}</span>
              <i class="fas fa-angle-down rotate-icon"></i>
            </a>
            ${ tableId == "report" ? `
                <span class="spanner-text right-align hide-content">Spanner</span>
                <span class="spanner-icon right-align hide-content">
                  <i class="large material-icons iconSize">circle</i>
                </span>
                <span class="source-text right-align hide-content">Source</span>
                <span class="source-icon right-align hide-content">
                  <i class="large material-icons iconSize">circle</i>
                </span>
                <button class="right-align edit-button hide-content" id="editSpanner${tableIndex}">
                  Edit Spanner Schema
                </button>
                <span id="editInstruction${tableIndex}" class="right-align editInstruction hide-content blink">
                  Schema locked for editing. Unlock to change =>
                </span> `
                :
                ` <div></div> `
             }
          </h5>
        </div>
    
        <div class="collapse ${tableId}Collapse ${carouselStatus?"show":""}" id="${tableId}-${tableTitle}">
          <div class="mdc-card mdc-card-content table-card-border ${cardColor}">
            ${ tableId == "report" ? `
            <hb-data-table tableName="${tableTitle}" tableIndex="${tableIndex}"></hb-data-table>` 
            :
            `<hb-list-table tabName="${tableId}" tableName="${tableTitle}" dta="${data}"></hb-list-table>`
           }
          </div>
        </div>

      </div>
    </section> `;


  }

  constructor() {
    super();
  }
}

window.customElements.define("hb-table-carousel", TableCarousel);<|MERGE_RESOLUTION|>--- conflicted
+++ resolved
@@ -42,22 +42,8 @@
     if (attrName === 'data' && newVal !== "{}" && oldVal!==null) {
         this.render();
         // console.log('reRender with new value...');
-<<<<<<< HEAD
     }
-    if(attrName === 'data' && oldVal === "{}")
-    {
-      document.getElementById(`id-${this.tableId}-${this.tableIndex}`).addEventListener('click',()=>{
-        if(Store.getinstance().openStatus[this.tableId][this.tableIndex])
-        {
-          Actions.closeCarousel(this.tableId , this.tableIndex)
-        }
-        else{
-          Actions.openCarousel(this.tableId , this.tableIndex)
-        }
-      })
-=======
->>>>>>> c29c78dd
-    }
+
     if (attrName === 'data' && oldVal==="{}") {
       this.render();
       document.getElementById(`id-${this.tableId}-${this.tableIndex}`).addEventListener('click',()=>{
@@ -74,7 +60,6 @@
 
   connectedCallback() {
     this.render();
-<<<<<<< HEAD
     if(this.tableId!="report")
     {
         document.getElementById(`id-${this.tableId}-${this.tableIndex}`).addEventListener('click',()=>{
@@ -86,8 +71,6 @@
           }
         })
     } 
-=======
->>>>>>> c29c78dd
   }
 
   render() {
@@ -97,12 +80,7 @@
     if(tableId == "report" && Object.keys(data).length == 0){
       return ;
     }
-<<<<<<< HEAD
     let color = borderData;
-=======
-    let {tableTitle, tableId, tableIndex, data } = this;
-    let color = data.borderData;
->>>>>>> c29c78dd
     let panelColor = panelBorderClass(color);
     let cardColor = mdcCardBorder(color);
     let carouselStatus = Store.getinstance().openStatus[this.tableId][this.tableIndex];

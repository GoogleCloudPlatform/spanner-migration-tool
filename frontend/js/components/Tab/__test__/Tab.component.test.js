import "./../Tab.component.js";
import "./../../LoadingSpinner/LoadingSpinner.component.js"
import Store from "./../../../services/Store.service.js"

afterEach(()=>{
    while(document.body.firstChild)
    {
        document.body.removeChild(document.body.firstChild)
    }
})

<<<<<<< HEAD
test('current tab features',()=>{
    document.body.innerHTML = `<hb-tab currentTab="reportTab" ><hb-tab/>`;
    let tab = document.querySelector('#reportTab')
    expect(tab.className).toBe("nav-link active show")
    let otherTab = document.querySelector('#ddlTab')
    expect(otherTab.className).toBe("nav-link ")
})

test('total tabs',()=>{
    document.body.innerHTML = `<div><hb-loading-spinner></hb-loading-spinner> <hb-tab currentTab="reportTab"><hb-tab/></div>`;
    let tabsarray = document.querySelectorAll('li.nav-item');
    expect(tabsarray.length).toBe(3);

})

test('disabled tab features',()=>{
    let currenttab = Store.getinstance().currentTab;
    // console.log(currenttab);
    document.body.innerHTML = `<div><hb-loading-spinner></hb-loading-spinner> <hb-tab currentTab=${currenttab}><hb-tab/></div>`;
    let tab = document.querySelector('#ddlTab')
    // console.log(tab)
    expect(tab.className).toBe("nav-link ")
    tab.click();
    currenttab = Store.getinstance().currentTab
    console.log(currenttab)
    document.body.innerHTML = `<div><hb-loading-spinner></hb-loading-spinner> <hb-tab currentTab=${currenttab}><hb-tab/></div>`;
    tab = document.querySelector('#ddlTab')
    expect(tab.className).toBe("nav-link active show")
})
=======
test('should test world ', () => {
    
})


// test('current tab features',()=>{
//     document.body.innerHTML = `<hb-tab currentTab=${report} ><hb-tab/>`;
//     let tab = document.querySelector('#reportTab')
//     expect(tab.className).toBe("nav-link active show")

// })

// test('disabled tab features',()=>{
//     let currenttab = Store.getinstance().currentTab;
//     document.body.innerHTML = `<div><hb-loading-spinner></hb-loading-spinner> <hb-tab currentTab=${currenttab}><hb-tab/></div>`;
//     let tab = document.querySelector('#ddlTab')
//     expect(tab.className).toBe("nav-link ")
//     let switchtab = document.getElementsByTagName('hb-tab')[0];
//     expect(switchtab.tabId).toBe("ddl")
//     switchtab.click();
//     console.log("something")
//     // expect(tab.className).toBe("nav-link active show")

// })
>>>>>>> e378035b
<|MERGE_RESOLUTION|>--- conflicted
+++ resolved
@@ -9,7 +9,6 @@
     }
 })
 
-<<<<<<< HEAD
 test('current tab features',()=>{
     document.body.innerHTML = `<hb-tab currentTab="reportTab" ><hb-tab/>`;
     let tab = document.querySelector('#reportTab')
@@ -22,15 +21,12 @@
     document.body.innerHTML = `<div><hb-loading-spinner></hb-loading-spinner> <hb-tab currentTab="reportTab"><hb-tab/></div>`;
     let tabsarray = document.querySelectorAll('li.nav-item');
     expect(tabsarray.length).toBe(3);
-
 })
 
-test('disabled tab features',()=>{
+describe('disabled tab features',()=>{
     let currenttab = Store.getinstance().currentTab;
-    // console.log(currenttab);
     document.body.innerHTML = `<div><hb-loading-spinner></hb-loading-spinner> <hb-tab currentTab=${currenttab}><hb-tab/></div>`;
     let tab = document.querySelector('#ddlTab')
-    // console.log(tab)
     expect(tab.className).toBe("nav-link ")
     tab.click();
     currenttab = Store.getinstance().currentTab
@@ -38,30 +34,4 @@
     document.body.innerHTML = `<div><hb-loading-spinner></hb-loading-spinner> <hb-tab currentTab=${currenttab}><hb-tab/></div>`;
     tab = document.querySelector('#ddlTab')
     expect(tab.className).toBe("nav-link active show")
-})
-=======
-test('should test world ', () => {
-    
-})
-
-
-// test('current tab features',()=>{
-//     document.body.innerHTML = `<hb-tab currentTab=${report} ><hb-tab/>`;
-//     let tab = document.querySelector('#reportTab')
-//     expect(tab.className).toBe("nav-link active show")
-
-// })
-
-// test('disabled tab features',()=>{
-//     let currenttab = Store.getinstance().currentTab;
-//     document.body.innerHTML = `<div><hb-loading-spinner></hb-loading-spinner> <hb-tab currentTab=${currenttab}><hb-tab/></div>`;
-//     let tab = document.querySelector('#ddlTab')
-//     expect(tab.className).toBe("nav-link ")
-//     let switchtab = document.getElementsByTagName('hb-tab')[0];
-//     expect(switchtab.tabId).toBe("ddl")
-//     switchtab.click();
-//     console.log("something")
-//     // expect(tab.className).toBe("nav-link active show")
-
-// })
->>>>>>> e378035b
+})
--- conflicted
+++ resolved
@@ -11,13 +11,8 @@
     currentTab:"reportTab",
     openStatus:{
       ddl:new Array(16).fill(false),
-<<<<<<< HEAD
-      report : new Array(16).fill(false),
-      summary: new Array(16).fill(false)
-=======
       report: new Array(16).fill(false),
       summary:new Array(16).fill(false),
->>>>>>> c29c78dd
     },
     tableData:{
       reportTabContent: JSON.parse(localStorage.getItem('conversionReportContent')),
@@ -66,16 +61,10 @@
       instance = { ...instance, tableData, saveSchemaId: Math.random()};
     },
     setInterleave : (tableName , value) => {
-<<<<<<< HEAD
       checkInterLeaveArray[tableName] = value;
       if(Object.keys(checkInterLeaveArray).length==16){
       instance = {...instance, checkInterleave:checkInterLeaveArray}; 
       }
-=======
-      let newCheckInterLeave = instance.checkInterleave;
-      newCheckInterLeave[tableName] = value
-      instance = {...instance, checkInterleave:newCheckInterLeave}; 
->>>>>>> c29c78dd
     },
     swithCurrentTab:(tab)=>{
       console.log(tab);
@@ -83,25 +72,11 @@
     },
     openCarousel:(tableId , tableIndex)=>{
       console.log('open',tableId , tableIndex);
-<<<<<<< HEAD
-      let openStatus = {...instance.openStatus};
-      openStatus[tableId][tableIndex] = true;
-      instance = {...instance ,openStatus,saveSchemaId: Math.random() }
-      console.log(instance);
-    },
-    closeCarousel:(tableId , tableIndex)=>{
-      console.log('close',tableId , tableIndex);
-      let newOpenStatus = {...instance.openStatus};
-      newOpenStatus[tableId][tableIndex] = false;
-      instance = {...instance ,openStatus:newOpenStatus, saveSchemaId: Math.random() }
-      console.log(instance);
-=======
       instance.openStatus[tableId][tableIndex] = true;
     },
     closeCarousel:(tableId , tableIndex)=>{
       console.log('close',tableId , tableIndex);
       instance.openStatus[tableId][tableIndex] = false;
->>>>>>> c29c78dd
     },
     getTableData: (tabName)=>{
       return JSON.parse(instance.tableData[tabName + "Content"]);

const DEFAULT_INSTANCE = {
  currentMainPageModal: null,
};

const Store = (function () {
  var tableChanges = "editMode";
  var currentClickedCarousel = -1;
  var pageYOffset = 0;
  var instance = {
    checkInterleave: {},
    currentTab: "reportTab",
    sourceDbName: '',
    openStatus: {
      ddl: new Array(1).fill(false),
      report: new Array(1).fill(false),
      summary: new Array(1).fill(false),
    },
    tableMode: new Array(1).fill(false),
    searchInputValue: {
      ddlTab: '',
      reportTab: '',
      summaryTab: ''
    },
    tableData: {
      reportTabContent: {},
      ddlTabContent: {},
      summaryTabContent: {}
    },
    tableBorderData: {},
    globalDataTypeList: {},

  };
  let checkInterLeaveArray = {};

  return {

    getinstance: function () {
      return instance;
    },

    getTableChanges: () => {
      return tableChanges;
    },

    setTableChanges: (val) => {
      tableChanges = val;
    },

    setPageYOffset:(value)=>{
      console.log(pageYOffset);
      pageYOffset = value;
    },

    getPageYOffset:()=>{
      console.log(pageYOffset);
      return pageYOffset;
    },

    setCurrentClickedCarousel:(value)=>{
      currentClickedCarousel = value;
    },

    getCurrentClickedCarousel:()=>{
      return currentClickedCarousel;
    },

    addAttrToStore: () => {
      if (!instance) {
        return;
      }
      instance = { ...instance, something: "of value" };
    },
    
    toggleStore: () => {
      if (!instance) {
        return;
      }
      let openVal = instance.open;
      if (instance.open === "no") {
        openVal = "yes";
      } else {
        openVal = "no";
      }
      instance = { ...instance, open: openVal };
    },

    setCurrentModal: (currentModal) => {
      instance = { ...instance, open: openVal };
    },
    setarraySize: (val) => {
      instance.openStatus = {
        ddl: new Array(val).fill(false),
        report: new Array(val).fill(false),
        summary: new Array(val).fill(false),
      }
      instance.tableMode = new Array(val).fill(false)
    },

    setInterleave: (tableName, value) => {
      checkInterLeaveArray[tableName] = value;
      if (Object.keys(checkInterLeaveArray).length == instance.openStatus.report.length) {
        instance = { ...instance, checkInterleave: checkInterLeaveArray };
      }
    },

    switchCurrentTab: (tab) => {
      instance = { ...instance, currentTab: tab }
    },

    openCarousel: (tableId, tableIndex) => {
      instance.openStatus[tableId][tableIndex] = true;
    },

    closeCarousel: (tableId, tableIndex) => {
      instance.openStatus[tableId][tableIndex] = false;
    },

    getTableData: (tabName) => {
      return JSON.parse(instance.tableData[tabName + "Content"]);
    },

    updatePrimaryKeys: (tableData) => {
      let numOfSpannerTables = Object.keys(tableData.SpSchema).length;
      for (let x = 0; x < numOfSpannerTables; x++) {
        let spannerTable = tableData.SpSchema[Object.keys(tableData.SpSchema)[x]];
        let pkSeqId = 1;
        for (let y = 0; y < spannerTable.Pks.length; y++) {
          if (spannerTable.Pks[y].seqId == undefined) {
            spannerTable.Pks[y].seqId = pkSeqId;
            pkSeqId++;
          }
        }
      }
    },

    updateTableData: (key, data) => {
      instance.tableData[key] = data;
    },

    updateTableBorderData: (data) => {
      instance.tableBorderData = data;
    },

    expandAll: (value) => {
      let key = instance.currentTab.substr(0, instance.currentTab.length - 3);
      instance.openStatus[key].fill(value);
    },

    setSourceDbName: (name) => {
      instance.sourceDbName = name;
    },

    getSourceDbName: () => {
      return instance.sourceDbName
    },

    setGlobalDbType: (value) => {
      instance.globalDbType = value;
    },

    getGlobalDbType: () => {
      return instance.globalDbType;
    },

    setGlobalDataTypeList: (value) => {
      instance.globalDataTypeList = value
    },

    getGlobalDataTypeList: () => {
      return instance.globalDataTypeList;
    },

    setSearchInputValue: (key, value) => {
      instance.searchInputValue[key] = value;
    },

    getSearchInputValue: (key) => {
      return instance.searchInputValue[key];
    },
   
    resetStore: () => {
      tableChanges = "editMode";
<<<<<<< HEAD
      currentClickedCarousel = -1;
      checkInterLeaveArray = {};
=======
      checkInterLeaveArray = {};
      currentClickedCarousel = 0;
>>>>>>> 4bd705be
      instance = {
        checkInterleave: {},
        currentTab: "reportTab",
        sourceDbName: '',
        openStatus: {
          ddl: new Array(1).fill(false),
          report: new Array(1).fill(false),
          summary: new Array(1).fill(false),
        },
        tableMode: new Array(1).fill(false),
        searchInputValue: {
          ddlTab: '',
          reportTab: '',
          summaryTab: ''
        },
        tableData: {
          reportTabContent: {},
          ddlTabContent: {},
          summaryTabContent: {}
        },
        tableBorderData: {},
        globalDataTypeList: {},


        
      };
    },

    getCurrentTab:()=>{
      return instance.currentTab;
    },

    getInterleaveConversionForATable:(tableName)=>{
        return instance.checkInterleave[tableName];
    },

    getTableMode: (tableIndex) => {
       return instance.tableMode[tableIndex];
    },

    setTableMode:(tableIndex, val) => {
      instance.tableMode[tableIndex] = val;
    }

  };
})();

export default Store;<|MERGE_RESOLUTION|>--- conflicted
+++ resolved
@@ -4,7 +4,7 @@
 
 const Store = (function () {
   var tableChanges = "editMode";
-  var currentClickedCarousel = -1;
+  // var currentClickedCarousel = -1;
   var pageYOffset = 0;
   var instance = {
     checkInterleave: {},
@@ -56,13 +56,13 @@
       return pageYOffset;
     },
 
-    setCurrentClickedCarousel:(value)=>{
-      currentClickedCarousel = value;
-    },
-
-    getCurrentClickedCarousel:()=>{
-      return currentClickedCarousel;
-    },
+    // setCurrentClickedCarousel:(value)=>{
+    //   currentClickedCarousel = value;
+    // },
+
+    // getCurrentClickedCarousel:()=>{
+    //   return currentClickedCarousel;
+    // },
 
     addAttrToStore: () => {
       if (!instance) {
@@ -180,13 +180,8 @@
    
     resetStore: () => {
       tableChanges = "editMode";
-<<<<<<< HEAD
-      currentClickedCarousel = -1;
+      // currentClickedCarousel = -1;
       checkInterLeaveArray = {};
-=======
-      checkInterLeaveArray = {};
-      currentClickedCarousel = 0;
->>>>>>> 4bd705be
       instance = {
         checkInterleave: {},
         currentTab: "reportTab",

--- conflicted
+++ resolved
@@ -253,6 +253,7 @@
       let value = interleaveApiCallResp.tableInterleaveStatus.Possible;
       Store.setInterleave(tableName, value);
     },
+    
     setGlobalDataType: async () => {
       let globalDataTypeList = Store.getGlobalDataTypeList();
       let dataTypeListLength = Object.keys(globalDataTypeList).length;
@@ -458,169 +459,13 @@
     },
 
     saveColumn: async (schemaConversionObj,tableNumber,tableName,notNullConstraint,tableData) => {
-      debugger
-      
+      let data = { ...schemaConversionObj };
       let tableId = '#src-sp-table' + tableNumber + ' tr';
       let tableColumnNumber = 0;
-<<<<<<< HEAD
-      let fkLength, secIndexLength;
-      if (event.target.innerHTML.trim() === "Edit Spanner Schema") {
-        let uncheckCount = [], $selectAll, $selectEachRow, checkAllTableNumber, checkClassTableNumber, spannerCellsList;
-        let tableCheckboxGroup = '.chck-class-' + tableNumber;
-        uncheckCount[tableNumber] = 0;
-        event.target.innerHTML = "Save Changes";
-        document.getElementById("edit-instruction" + tableNumber).style.visibility = "hidden";
-        if (document.getElementById('add' + tableNumber) && document.getElementById('interleave' + tableNumber)) {
-          document.getElementById('add' + tableNumber).removeAttribute('disabled');
-          document.getElementById('interleave' + tableNumber).removeAttribute('disabled');
-        }
-        jQuery(tableId).each(function (index) {
-          if (index === 1) {
-            $selectAll = jQuery(this).find('.bmd-form-group.is-filled.template').removeClass('template');
-          }
-          checkAllTableNumber = jQuery('#chck-all-' + tableNumber);
-          checkAllTableNumber.prop('checked', true);
-          checkAllTableNumber.click(function () {
-            tableNumber = parseInt(jQuery(this).attr('id').match(/\d+/), 10);
-            checkClassTableNumber = jQuery('.chck-class-' + tableNumber);
-            switch (jQuery(this).is(':checked')) {
-              case true:
-                checkClassTableNumber.prop('checked', true);
-                uncheckCount[tableNumber] = 0;
-                break;
-              case false:
-                checkClassTableNumber.prop('checked', false);
-                uncheckCount[tableNumber] = Object.keys(schemaConversionObj.ToSpanner[schemaConversionObj.SpSchema[tableName].Name].Cols).length;
-                break;
-            }
-          });
-          if (index > 1) {
-            $selectEachRow = jQuery(this).find('.bmd-form-group.is-filled.each-row-chck-box.template').removeClass('template');
-            jQuery(tableCheckboxGroup).prop('checked', true);
-            spannerCellsList = document.getElementsByClassName('spanner-tab-cell-' + tableNumber + tableColumnNumber);
-            if (spannerCellsList) {
-              // edit column name
-              jQuery('#edit-column-name-' + tableNumber + tableColumnNumber).removeClass('template');
-              jQuery('#save-column-name-' + tableNumber + tableColumnNumber).addClass('template');
-              // edit data type
-              jQuery('#edit-data-type-' + tableNumber + tableColumnNumber).removeClass('template');
-              jQuery('#save-data-type-' + tableNumber + tableColumnNumber).addClass('template');
-              let dataTypeArray = null;
-              // let globalDataTypes = JSON.parse(localStorage.getItem('globalDataTypeList'));
-              let globalDataTypes = Store.getGlobalDataTypeList()
-              let globalDataTypesLength = Object.keys(globalDataTypes).length;
-              let srcCellValue = document.getElementById('src-data-type-' + tableNumber + tableColumnNumber).innerHTML;
-              let spannerCellValue = document.getElementById('save-data-type-' + tableNumber + tableColumnNumber).innerHTML;
-              let options = '';
-              for (let a = 0; a < globalDataTypesLength; a++) {
-                if (srcCellValue.trim().toLowerCase() === (Object.keys(globalDataTypes)[a]).toLowerCase()) {
-                  dataTypeArray = globalDataTypes[Object.keys(globalDataTypes)[a]];
-                  break;
-                }
-              }
-              if (dataTypeArray !== null) {
-                let dataTypeArrayLength = dataTypeArray.length;
-                for (let a = 0; a < dataTypeArrayLength; a++) {
-                  if (spannerCellValue.trim() == dataTypeArray[a].T) {
-                    options += '<option class="data-type-option" value=' + dataTypeArray[a].T + ' selected>' + dataTypeArray[a].T + '</option>';
-                  }
-                  else {
-                    options += '<option class="data-type-option" value=' + dataTypeArray[a].T + '>' + dataTypeArray[a].T + '</option>';
-                  }
-                }
-              }
-              else {
-                options += '<option class="data-type-option" value=' + spannerCellValue + '>' + spannerCellValue + '</option>';
-              }
-              document.getElementById("data-type-" + tableNumber + tableColumnNumber + tableColumnNumber).innerHTML = options;
-              // edit constraint
-              let notNullFound = '';
-              let constraintId = 'sp-constraint-' + tableNumber + tableColumnNumber;
-              let columnName = jQuery('#save-column-name-' + tableNumber + tableColumnNumber).find('.column.right.spanner-col-name-span').html();
-              if (schemaConversionObj.SpSchema[tableName].ColDefs[columnName].NotNull === true) {
-                notNullFound = "<option class='active' selected>Not Null</option>";
-              }
-              else if (schemaConversionObj.SpSchema[tableName].ColDefs[columnName].NotNull === false) {
-                notNullFound = "<option>Not Null</option>";
-              }
-              let constraintHtml = "<select id=" + constraintId + " multiple size='0' class='form-control spanner-input report-table-select' >"
-                + notNullFound
-                + "</select>";
-              spannerCellsList[2].innerHTML = constraintHtml;
-              new vanillaSelectBox("#sp-constraint-" + tableNumber + tableColumnNumber, {
-                placeHolder: "Select Constraints",
-                maxWidth: 500,
-                maxHeight: 300
-              });
-              jQuery('#sp-constraint-' + tableNumber + tableColumnNumber).on('change', function () {
-                let idNum = parseInt(jQuery(this).attr('id').match(/\d+/g), 10);
-                let constraints = document.getElementById(constraintId);
-                if (constraints) {
-                  let constraintsLength = constraints.length;
-                  for (let c = 0; c < constraintsLength; c++) {
-                    if (constraints.options[c].selected) {
-                      notNullConstraint[idNum] = 'Not Null';
-                    }
-                    else {
-                      notNullConstraint[idNum] = '';
-                    }
-                  }
-                }
-              });
-            }
-            tableColumnNumber++;
-          }
-        });
-        checkClassTableNumber = jQuery('.chck-class-' + tableNumber);
-        checkClassTableNumber.click(function () {
-          tableNumber = parseInt(jQuery(this).closest("table").attr('id').match(/\d+/), 10);
-          checkAllTableNumber = jQuery('#chck-all-' + tableNumber);
-          if (jQuery(this).is(":checked")) {
-            uncheckCount[tableNumber] = uncheckCount[tableNumber] - 1;
-            if (uncheckCount[tableNumber] === 0) {
-              checkAllTableNumber.prop('checked', true);
-            }
-          }
-          else {
-            uncheckCount[tableNumber] = uncheckCount[tableNumber] + 1;
-            checkAllTableNumber.prop('checked', false);
-          }
-        });
-        if (schemaConversionObj.SpSchema[tableName].Fks != null && schemaConversionObj.SpSchema[tableName].Fks.length != 0) {
-          fkLength = schemaConversionObj.SpSchema[tableName].Fks.length;
-          for (let x = 0; x < fkLength; x++) {
-            jQuery('#rename-fk-' + tableNumber + x).removeClass('template');
-            jQuery('#save-fk-' + tableNumber + x).addClass('template');
-          }
-          if (schemaConversionObj.SpSchema[tableName].Fks != null && schemaConversionObj.SpSchema[tableName].Fks.length != 0) {
-            for (let p = 0; p < schemaConversionObj.SpSchema[tableName].Fks.length; p++) {
-              jQuery("#" + tableName + p + 'foreignKey').removeAttr('disabled');
-            }
-          }
-        }
-        if (schemaConversionObj.SpSchema[tableName].Indexes != null && schemaConversionObj.SpSchema[tableName].Indexes.length != 0) {
-          secIndexLength = schemaConversionObj.SpSchema[tableName].Indexes.length;
-          for (let x = 0; x < secIndexLength; x++) {
-            jQuery('#rename-sec-index-' + tableNumber + x).removeClass('template');
-            jQuery('#save-sec-index-' + tableNumber + x).addClass('template');
-          }
-          if (schemaConversionObj.SpSchema[tableName].Indexes != null && schemaConversionObj.SpSchema[tableName].Indexes.length != 0) {
-            for (let p = 0; p < schemaConversionObj.SpSchema[tableName].Indexes.length; p++) {
-              jQuery("#" + tableName + p + 'secIndex').removeAttr('disabled');
-            }
-          }
-        }
-      }
-      else if (event.target.innerHTML.trim() === "Save Changes") {
-        let data = {};
-        if (reportTableData.SpSchema != undefined) data = { ... reportTableData };
-        else data = { ... schemaConversionObj };
-        let columnNameExists = false, fkUpdate = false, indexUpdate = false;
-=======
-
+
+      let columnNameExists = false;
       let columnStatus = false;
-      let columnNameExists = false;
->>>>>>> d71ff1a8
+    
         let updatedColsData = {
           'UpdateCols': {
           }
@@ -649,12 +494,9 @@
                   jQuery('#editTableWarningModal').find('#modal-content').html("Column : '" + newColumnName + "'" + ' already exists in table : ' + "'" + tableName + "'" + '. Please try with a different column name.');
                   updatedColsData.UpdateCols[originalColumnName]['Rename'] = '';
                   columnNameExists = true;
-<<<<<<< HEAD
-=======
                   // document.getElementById('edit-table-warning').addEventListener('click', () => {
                   //   Store.updateTableData('reportTabContent', Store.getinstance().tableData.reportTabContent);
                   // });
->>>>>>> d71ff1a8
                   break
                 }
               }
@@ -706,21 +548,6 @@
                 if (selectedValue == 'interleave') {
                   let response = await Fetch.getAppData('GET', '/setparent?table=' + tableName + '&update=' + true);
                   response = await response.json();
-<<<<<<< HEAD
-                  tableData = response.sessionState;
-                  reportTableData = tableData;
-                }
-              }
-              fkUpdate = await Actions.saveForeignKeys(data, tableNumber, tableName, reportTableData);
-              indexUpdate = await Actions.saveSecondaryIndexes(data, tableNumber, tableName, reportTableData);
-              if (fkUpdate[0] && indexUpdate[0]) {
-                reportTableData = indexUpdate[1];
-                Store.setTableChanges("saveMode");
-                Store.updatePrimaryKeys(reportTableData);
-                Store.updateTableData("reportTabContent", reportTableData);
-                Actions.ddlSummaryAndConversionApiCall();
-              }
-=======
                   tableData.data = response.sessionState;
                 }
               }
@@ -728,7 +555,6 @@
               // Store.updatePrimaryKeys(tableData);
               // Store.updateTableData("reportTabContent", tableData);
               // Actions.ddlSummaryAndConversionApiCall()
->>>>>>> d71ff1a8
             }
             else {
               let modalData = await fetchedTableData.text();
@@ -740,15 +566,9 @@
         return true;
     },
 
-    saveForeignKeys: async (schemaConversionObj, tableNumber, tableName) => {
+    saveForeignKeys: async (schemaConversionObj, tableNumber, tableName ,tableData) => {
       let fkTableData, renameFkMap = {}, fkLength;
-<<<<<<< HEAD
-      let data = {};
-      if (reportTableData.SpSchema != undefined) data = { ...reportTableData };
-      else data = { ...schemaConversionObj };
-=======
       let data = { ...schemaConversionObj };
->>>>>>> d71ff1a8
       if (data.SpSchema[tableName].Fks != null && data.SpSchema[tableName].Fks.length != 0) {
         fkLength = data.SpSchema[tableName].Fks.length;
         for (let x = 0; x < fkLength; x++) {
@@ -767,12 +587,9 @@
                 jQuery('#editTableWarningModal').modal();
                 jQuery('#editTableWarningModal').find('#modal-content').html("Foreign Key: " + renameFkMap[key] + " already exists in table: " + tableName + ". Please try with a different name.");
                 duplicateFound = true;
-<<<<<<< HEAD
-=======
                 // document.getElementById('edit-table-warning').addEventListener('click', () => {
                 //   Store.updateTableData('reportTabContent', Store.getinstance().tableData.reportTabContent);
                 // });
->>>>>>> d71ff1a8
               }
             }
             if (duplicateCheck.includes(renameFkMap[key])) {
@@ -780,12 +597,9 @@
               jQuery('#editTableWarningModal').modal();
               jQuery('#editTableWarningModal').find('#modal-content').html('Please use a different name for each foreign key');
               duplicateFound = true;
-<<<<<<< HEAD
-=======
               // document.getElementById('edit-table-warning').addEventListener('click', () => {
               //   Store.updateTableData('reportTabContent', Store.getinstance().tableData.reportTabContent);
               // });
->>>>>>> d71ff1a8
             }
             else {
               duplicateCheck.push(renameFkMap[key]);
@@ -803,14 +617,6 @@
                 Store.setTableChanges("editMode");
                 jQuery('#editTableWarningModal').modal();
                 jQuery('#editTableWarningModal').find('#modal-content').html(fkTableData);
-<<<<<<< HEAD
-                return [false, reportTableData];
-              }
-              else {
-                fkTableData = await fkTableData.json();
-                reportTableData = fkTableData;
-                return [true, reportTableData];
-=======
                 // document.getElementById('edit-table-warning').addEventListener('click', () => {
                 //   Store.updateTableData('reportTabContent', Store.getinstance().tableData.reportTabContent);
                 // });
@@ -821,7 +627,6 @@
                 tableData.data = fkTableData;
                 // Store.updatePrimaryKeys(tableData);
                 // Store.updateTableData("reportTabContent", tableData);
->>>>>>> d71ff1a8
               }
           }
         }
@@ -831,13 +636,7 @@
 
     saveSecondaryIndexes: async (schemaConversionObj, tableNumber, tableName, tableData) => {
       let secIndexTableData, renameIndexMap = {}, secIndexLength;
-<<<<<<< HEAD
-      let data = {};
-      if (reportTableData.SpSchema != undefined) data = { ...reportTableData };
-      else data = { ...schemaConversionObj };
-=======
       let data = { ...schemaConversionObj };
->>>>>>> d71ff1a8
       if (data.SpSchema[tableName].Indexes != null && data.SpSchema[tableName].Indexes.length != 0) {
         secIndexLength = data.SpSchema[tableName].Indexes.length;
         for (let x = 0; x < secIndexLength; x++) {
@@ -856,12 +655,9 @@
                 jQuery('#editTableWarningModal').modal();
                 jQuery('#editTableWarningModal').find('#modal-content').html("Index: " + renameIndexMap[key] + " already exists in table: " + tableName + ". Please try with a different name.");
                 duplicateFound = true;
-<<<<<<< HEAD
-=======
                 // document.getElementById('edit-table-warning').addEventListener('click', () => {
                 //   Store.updateTableData('reportTabContent', Store.getinstance().tableData.reportTabContent);
                 // });
->>>>>>> d71ff1a8
               }
             }
             if (duplicateCheck.includes(renameIndexMap[key])) {
@@ -869,12 +665,9 @@
               jQuery('#editTableWarningModal').modal();
               jQuery('#editTableWarningModal').find('#modal-content').html('Please use a different name for each secondary index');
               duplicateFound = true;
-<<<<<<< HEAD
-=======
               // document.getElementById('edit-table-warning').addEventListener('click', () => {
               //   Store.updateTableData('reportTabContent', Store.getinstance().tableData.reportTabContent);
               // });
->>>>>>> d71ff1a8
             }
             else {
               duplicateCheck.push(renameIndexMap[key]);
@@ -883,26 +676,14 @@
           switch (duplicateFound) {
             case true:
               // store previous state
-<<<<<<< HEAD
-              return [false, reportTableData];
-=======
               return false;
               break;
->>>>>>> d71ff1a8
             case false:
               secIndexTableData = await Fetch.getAppData('POST', '/rename/indexes?table=' + tableName, renameIndexMap);
               if (!secIndexTableData.ok) {
                 secIndexTableData = await secIndexTableData.text();
                 jQuery('#editTableWarningModal').modal();
                 jQuery('#editTableWarningModal').find('#modal-content').html(secIndexTableData);
-<<<<<<< HEAD
-                return [false, reportTableData];
-              }
-              else {
-                secIndexTableData = await secIndexTableData.json();
-                reportTableData = secIndexTableData;
-                return [true, reportTableData];
-=======
                 // document.getElementById('edit-table-warning').addEventListener('click', () => {
                 //   Store.updateTableData('reportTabContent', Store.getinstance().tableData.reportTabContent);
                 // });
@@ -914,7 +695,6 @@
                 console.log(tableData);
                 // Store.updatePrimaryKeys(tableData);
                 // Store.updateTableData("reportTabContent", tableData);
->>>>>>> d71ff1a8
               }
           }
         }

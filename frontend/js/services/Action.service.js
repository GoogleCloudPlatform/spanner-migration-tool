import Store from "./Store.service.js";
import Fetch from "./Fetch.service.js";
import { readTextFile, showSnackbar, tabbingHelper, recreateNode } from "./../helpers/SchemaConversionHelper.js";

var keysList = [];
var orderId = 0;
var temp = {};
/**
 * All the manipulations to the store happen via the actions mentioned in this module
 *
 */

const resetIndexModal = () => {
  keysList = [];
  orderId = 0;
  temp = {};
}

const Actions = (() => {
  return {
    trial: () => {
      return "1";
    },
    addAttrToStore: () => {
      Store.addAttrToStore();
    },
    closeStore: () => {
      Store.toggleStore();
    },
    onLoadDatabase: async (dbType, dumpFilePath) => {
      let reportData, sourceTableFlag, reportDataResp, reportDataCopy, jsonReportDataResp, requestCode;
      reportData = await Fetch.getAppData("POST", "/convert/dump", { Driver: dbType, Path: dumpFilePath });
      console.log(reportData);
      reportDataCopy = reportData.clone();
      requestCode = reportData.status;
      reportDataResp = await reportData.text();
      if (requestCode != 200) {
        showSnackbar(reportDataResp, " redBg");
        return false;
      }
      else {
        jsonReportDataResp = await reportDataCopy.json();
        if (Object.keys(jsonReportDataResp.SpSchema).length == 0) {
          showSnackbar("Please select valid file", " redBg");
          return false;
        } else {
          jQuery("#loadDatabaseDumpModal").modal("hide");
          // localStorage.setItem("conversionReportContent", reportDataResp);
          Store.updateTableData("reportTabContent",jsonReportDataResp);
        }
      }
      sourceTableFlag = Store.getSourceDbName()
      return true;
    },
    onconnect: async (dbType, dbHost, dbPort, dbUser, dbName, dbPassword) => {
      let sourceTableFlag = "", response;
      let payload = { Driver: dbType, Database: dbName, Password: dbPassword, User: dbUser, Port: dbPort, Host: dbHost };
      response = await Fetch.getAppData("POST", "/connect", payload);
      if (response.ok) {
        if (dbType === "mysql") sourceTableFlag = "MySQL";
        else if (dbType === "postgres") sourceTableFlag = "Postgres";
        Store.setSourceDbName(sourceTableFlag)
        jQuery("#connectToDbModal").modal("hide");
        jQuery("#connectModalSuccess").modal();
      }
      else {
        jQuery("#connectToDbModal").modal("hide");
        jQuery("#connectModalFailure").modal();
      }
      return response;
    },
    showSchemaAssessment: async () => {
      let reportDataResp, reportData, sourceTableFlag;
      reportData = await Fetch.getAppData("GET", "/convert/infoschema");
      reportDataResp = await reportData.json();
      // localStorage.setItem("conversionReportContent", reportDataResp);
      Store.updateTableData("reportTabContent",reportDataResp);
      jQuery("#connectModalSuccess").modal("hide");
      sourceTableFlag = localStorage.getItem("sourceDbName");
    },
    onLoadSessionFile: async (filePath) => {
      let driver = '', response, payload;
      let srcDb = Store.getSourceDbName()
      if (srcDb === 'MySQL') {
        driver = 'mysqldump';
      }
      else if (srcDb === 'Postgres') {
        driver = 'pg_dump';
      }
      payload = { "Driver": driver, "DBName": '', "FilePath": filePath };
      response = await Fetch.getAppData('POST', '/session/resume', payload);
      if (response.ok) {
        let responseCopy, textResponse, jsonResponse;
        responseCopy = response.clone();
        // textResponse = await response.text();
        jsonResponse = await responseCopy.json();
        if (Object.keys(jsonResponse.SpSchema).length == 0) {
          showSnackbar('Please select valid session file', ' redBg');
          jQuery('#importButton').attr('disabled', 'disabled');
          return false;
        }
        else {
          // localStorage.setItem('conversionReportContent', textResponse);
          Store.updateTableData("reportTabContent",jsonResponse);

          jQuery('#loadSchemaModal').modal('hide');
          return true;
        }
      }
      else {
        showSnackbar('Please select valid session file', ' redBg');
        jQuery('#importButton').attr('disabled', 'disabled');
        return false;
      }
    },
    ddlSummaryAndConversionApiCall: async () => {
      let conversionRate, conversionRateJson, ddlData, ddlDataJson, summaryData, summaryDataJson;
      ddlData = await Fetch.getAppData("GET", "/ddl");
      summaryData = await Fetch.getAppData("GET", "/summary");
      conversionRate = await Fetch.getAppData("GET", "/conversion");
      if (ddlData.ok && summaryData.ok && conversionRate.ok) {
        ddlDataJson = await ddlData.json();
        summaryDataJson = await summaryData.json();
        conversionRateJson = await conversionRate.json();
        // localStorage.setItem("ddlStatementsContent", JSON.stringify(ddlDataJson));
        // localStorage.setItem("summaryReportContent", JSON.stringify(summaryDataJson));
        // localStorage.setItem("tableBorderColor", JSON.stringify(conversionRateJson));
        Store.updateTableData("ddlTabContent",ddlDataJson);
        Store.updateTableData("summaryTabContent",summaryDataJson);
        Store.updateTableBorderData(conversionRateJson);
      }
      else {
        return false;
      }
      return true;
    },
    sessionRetrieval: async (dbType) => {
      let sessionStorageArr, sessionInfo, sessionResp;
      sessionResp = await Fetch.getAppData("GET", "/session");
      sessionInfo = await sessionResp.json();
      sessionStorageArr = JSON.parse(sessionStorage.getItem("sessionStorage"));
      if (sessionStorageArr == undefined) sessionStorageArr = [];
      sessionInfo.sourceDbType = dbType;
      sessionStorageArr.unshift(sessionInfo);
      sessionStorage.setItem("sessionStorage", JSON.stringify(sessionStorageArr));
    },
    resumeSessionHandler: async (index, sessionArray) => {
      let driver, path, dbName, sourceDb, pathArray, fileName, filePath;
      localStorage.setItem("sourceDb", sessionArray[index].sourceDbType);
      driver = sessionArray[index].driver;
      path = sessionArray[index].filePath;
      dbName = sessionArray[index].dbName;
      sourceDb = sessionArray[index].sourceDbType;
      pathArray = path.split("/");
      fileName = pathArray[pathArray.length - 1];
      filePath = "./" + fileName;
      readTextFile(filePath, async (error, text) => {
        if (error) {
          showSnackbar(err, " redBg");
        }
        else {
          let payload = {Driver: driver, DBName: dbName, FilePath: path};
          // localStorage.setItem("conversionReportContent", text);
          Store.updateTableData("reportTabContent",text);

          await Fetch.getAppData("POST", "/session/resume", payload);
        }
      });
    },
    switchToTab: (id) => {
      let others = ["report", "ddl", "summary"];
      others = others.filter((element) => element != id);
      tabbingHelper(id, others);
    },
    SearchTable: (value, tabId) => {
      let tableVal, list, listElem;
      let ShowResultNotFound = true;
        let schemaConversionObj =Store.getinstance().tableData.reportTabContent;
      if (tabId === "report") {
        list = document.getElementById(`accordion`);
      } else {
        list = document.getElementById(`${tabId}-accordion`);
      }
      listElem = list.getElementsByTagName("section");
      let tableListLength = Object.keys(schemaConversionObj.SpSchema).length;
      for (var i = 0; i < tableListLength; i++) {
        tableVal = Object.keys(schemaConversionObj.SpSchema)[i];
        if (tableVal.indexOf(value) > -1) {
          listElem[i].style.display = "";
          ShowResultNotFound = false;
        }
        else {
          listElem[i].style.display = "none";
        }
      }
      if (ShowResultNotFound) {
        list.style.display = "none";
        document.getElementById(`${tabId}notFound`).style.display = "block";
      }
      else {
        list.style.display = "";
        document.getElementById(`${tabId}notFound`).style.display = "none";
      }
    },
    expandAll: (text, buttonId) => {
      if (text === "Expand All") {
        document.getElementById(buttonId).innerHTML = "Collapse All";
        Store.expandAll(true);
      }
      else {
        document.getElementById(buttonId).innerHTML = "Expand All";
        Store.expandAll(false);
      }
<<<<<<< HEAD
    },
    allCarausalsClosed: () => {

    },
=======
     },
>>>>>>> 2e3f3829
    downloadSession: async () => {
      jQuery("<a />", {
        download: "session.json",
        href: "data:application/json;charset=utf-8," + encodeURIComponent(JSON.stringify(Store.getinstance().tableData.reportTabContent), null, 4),
      })
      .appendTo("body")
      .click(function () {
        jQuery(this).remove();
      })[0]
      .click();
    },
    downloadDdl: async () => {
      let ddlreport = await Fetch.getAppData("GET", "/schema");
      if (ddlreport.ok) {
        await ddlreport.text().then(function (result) {
          localStorage.setItem("schemaFilePath", result);
        });
        let schemaFilePath = localStorage.getItem("schemaFilePath");
        if (schemaFilePath) {
          let schemaFileName = schemaFilePath.split("/")[schemaFilePath.split("/").length - 1];
          let filePath = "./" + schemaFileName;
          readTextFile(filePath, function (error, text) {
            jQuery("<a />", {
              download: schemaFileName,
              href: "data:application/json;charset=utf-8," + encodeURIComponent(text),
            })
            .appendTo("body")
            .click(function () {
              jQuery(this).remove();
            })[0]
            .click();
          });
        }
        showSnackbar('try again ', 'red')
      }
    },
    downloadReport: async () => {
      let summaryreport = await Fetch.getAppData("GET", "/report");
      if (summaryreport.ok) {
        await summaryreport.text().then(function (result) {
          localStorage.setItem("reportFilePath", result);
        });
        let reportFilePath = localStorage.getItem("reportFilePath");
        let reportFileName = reportFilePath.split("/")[reportFilePath.split("/").length - 1];
        let filePath = "./" + reportFileName;
        readTextFile(filePath, function (error, text) {
          jQuery("<a />", {
            download: reportFileName,
            href: "data:application/json;charset=utf-8," + encodeURIComponent(text),
          })
          .appendTo("body")
          .click(function () {
            jQuery(this).remove();
          })[0]
          .click();
        });
      }
    },
    editGlobalDataType: () => {
      jQuery("#globalDataTypeModal").modal();
    },
    checkInterleaveConversion: async (tableName) => {
      let interleaveApiCall;
      interleaveApiCall = await Fetch.getAppData("GET", "/setparent?table=" + tableName);
      let interleaveApiCallResp = await interleaveApiCall.json();
      let value = interleaveApiCallResp.tableInterleaveStatus.Possible;
      Store.setInterleave(tableName,value);
    },
    setGlobalDataType: async () => {
      let globalDataTypeList = Store.getGlobalDataTypeList();
      let dataTypeListLength = Object.keys(globalDataTypeList).length;
      let dataTypeJson = {};
      for (var i = 0; i <= dataTypeListLength; i++) {
        var row = document.getElementById("dataTypeRow" + i);
        if (row) {
          var cells = row.getElementsByTagName("td");
          if (document.getElementById("dataTypeOption" + i) != null) {
            for (var j = 0; j < cells.length; j++) {
              if (j === 0) {
                var key = cells[j].innerText;
              }
              else {
                dataTypeJson[key] = document.getElementById(
                  "dataTypeOption" + i
                ).value;
              }
            }
          }
        }
      }
      let res = await Fetch.getAppData("POST", "/typemap/global", dataTypeJson);
      if (res) {
        res = await res.json();
        // localStorage.setItem("conversionReportContent", res);
        Store.updateTableData("reportTabContent",res);

      }
    },
    getGlobalDataTypeList: async () => {
      let res = await Fetch.getAppData("GET", "/typemap");
      await res.json().then(function (result) {
        Store.setGlobalDataTypeList(result)
      });
    },
    dataTypeUpdate: (id, globalDataTypeList) => {
      let selectedValue = document.getElementById(id).value;
      let idNum = parseInt(id.match(/\d+/), 10);
      let dataTypeOptionArray = globalDataTypeList[document.getElementById("dataTypeKey" + idNum).innerHTML];
      for (let i = 0; i < dataTypeOptionArray.length; i++) {
        if (dataTypeOptionArray[i].T === selectedValue) {
          if (dataTypeOptionArray[i].Brief !== "") {
            document.getElementById(`warning${idNum}`).style.display = "";
          }
          else {
            document.getElementById(`warning${idNum}`).style.display = "none";
          }
        }
      }
    },
    fetchIndexFormValues: async function (tableIndex, tableName, name, uniqueness) {
      if (keysList.length === 0) {
        showSnackbar("Please select atleast one key to create a new index", " redBg");
        return;
      }
      let newIndex = {};
      let newIndexPos = 1;
      let jsonObj = Store.getinstance().tableData.reportTabContent;
      let table = jsonObj.SpSchema[tableName];
      newIndex["Name"] = name;
      newIndex["Table"] = table.Name;
      if (uniqueness) {
        newIndex["Unique"] = true;
      }
      else {
        newIndex["Unique"] = false;
      }
      newIndex["Keys"] = keysList;
      if (table.Indexes != null && table.Indexes.length > 0) {
        newIndexPos = table.Indexes.length;
        for (let x = 0; x < table.Indexes.length; x++) {
          if (JSON.stringify(table.Indexes[x].Keys) === JSON.stringify(keysList)) {
            showSnackbar("Index with selected key(s) already exists.\n Please use different key(s)", " redBg");
            return;
          }
          else if (newIndex["Name"] === table.Indexes[x].Name) {
            showSnackbar("Index with name: " + newIndex["Name"] + " already exists.\n Please try with a different name", " redBg");
            return;
          }
        }
      }
      else {
        newIndexPos = 0;
      }
      let res = await Fetch.getAppData("POST", "/add/indexes?table=" + tableName, [newIndex]);
      if (res.ok) {
        jQuery("#createIndexModal").modal("hide");
        // res = await res.text();
        res = await res.json();

        // localStorage.setItem("conversionReportContent", res);
        Store.updateTableData("reportTabContent",res);
        jsonObj = Store.getinstance().tableData.reportTabContent;
        let secIndexArray = jsonObj.SpSchema[tableName].Indexes;
        let tablemap = document.querySelector("#indexKey" + tableIndex).querySelector(".index-acc-table.fkTable");
        let flag = document.querySelector("#editSpanner" + tableIndex).innerHTML === "Save Changes";
        tablemap.innerHTML = ` ${secIndexArray && secIndexArray.length > 0 ? 
        `<thead>
          <tr>
              <th>Name</th>
              <th>Table</th>
              <th>Unique</th>
              <th>Keys</th>
              <th>Action</th>
          </tr>
        </thead>`: 
        `<div></div>`} 
        ${secIndexArray.map((secIndex, index) => {
          return `
            <tr class="indexTableTr ">
                <td class="acc-table-td indexesName">
                    <div class="renameSecIndex ${flag ? '' : 'template'}" id="renameSecIndex${tableIndex}${index}">
                        <input type="text" id="newSecIndexVal${tableIndex}${index}" value="${secIndex.Name}"
                            class="form-control spanner-input" autocomplete="off" />
                    </div>
                    <div class="saveSecIndex ${flag ? 'template' : ''}" id="saveSecIndex${tableIndex}${index}">${secIndex.Name}</div>
                </td>
                <td class="acc-table-td indexesTable">${secIndex.Table}</td>
                <td class="acc-table-td indexesUnique">${secIndex.Unique}</td>
                <td class="acc-table-td indexesKeys">${secIndex.Keys.map((key) => key.Col).join(',')}</td>
                <td class="acc-table-td indexesAction">
                    <button class="dropButton" id="${tableName}${index}secIndex" ${flag ? "" : "disabled"}>
                        <span><i class="large material-icons removeIcon"
                                style="vertical-align: middle">delete</i></span>
                        <span style="vertical-align: middle">Drop</span>
                    </button>
                </td>
            </tr>
          `;
        }).join("")}`;
  
        if (secIndexArray !== null && secIndexArray.length > 0) {
          secIndexArray.map((secIndex, index) => {
            document.getElementById(tableName + index + 'secIndex').addEventListener('click', () => {
              jQuery('#indexAndKeyDeleteWarning').modal();
              jQuery('#indexAndKeyDeleteWarning').find('#modal-content').html(`This will permanently delete the secondary index and the corresponding uniqueness constraints on
                indexed columns (if applicable). Do you want to continue?`);
              recreateNode(document.getElementById('fk-drop-confirm'))
              document.getElementById('fk-drop-confirm').addEventListener('click', () => {
                Actions.dropSecondaryIndexHandler(tableName, tableIndex, index);
              })
            })
          });
        }
        this.closeSecIndexModal();
      }
    },
    createNewSecIndex: (id) => {
      let iIndex = id.indexOf("indexButton");
      let tableIndex = id.substring(0, iIndex)
      let tableName = id.substring(iIndex + 12)
      let jsonObj = Store.getinstance().tableData.reportTabContent;
      if (document.getElementById("editSpanner" + tableIndex).innerHTML.trim() == "Save Changes") {
        let pendingChanges = false;
        let dataTable = jQuery(`#src-sp-table${tableIndex} tr`)
        dataTable.each(function (index) {
          if (index > 1) {
            let newColumnName;
            let srcColumnName = jQuery(this).find('.srcColumn').html().trim();
            let indexNumber = jQuery(this).find('.srcColumn').attr('id').match(/\d+/)[0];
            indexNumber = indexNumber.substring(tableIndex.toString().length);
            let indexNumberlength = indexNumber.length / 2;
            indexNumber = indexNumber.substring(indexNumberlength);
            let newColumnNameEle = document.getElementById('columnNameText' + tableIndex + indexNumber + indexNumber);
            if (newColumnNameEle) {
              newColumnName = newColumnNameEle.value;
            }
            let oldColumnName = jsonObj.ToSpanner[tableName].Cols[srcColumnName];
            if (newColumnName !== oldColumnName || !(jQuery(this).find("input[type=checkbox]").is(":checked"))) {
              let errorModal = document.querySelector("hb-modal[modalId = editTableWarningModal]");
              let content = "There are pending changes to this table, please save the same before creating the index";
              errorModal.setAttribute("content", content);
              jQuery("#editTableWarningModal").modal();
              pendingChanges = true;
            }
          }
        })
        if (pendingChanges) {
          return;
        }
      }
      let generalModal = document.querySelector("hb-modal[modalId = createIndexModal]")
      let content = `<hb-add-index-form tableName=${tableName} tableIndex=${tableIndex}></hb-add-index-form>`;
      generalModal.setAttribute("content", content);
      jQuery("#createIndexModal").modal();
      resetIndexModal();
    },
    closeSecIndexModal: () => {
      resetIndexModal();
      let generalModal = document.querySelector("hb-modal[modalId = createIndexModal]");
      let content = `empty`;
      generalModal.setAttribute("content", content);
    },
    changeCheckBox: (row, id) => {
      let columnName = document.getElementById(`order${row}${id}`);
      let checkboxValue = document.getElementById("checkbox-" + row + "-" + id).checked;
      if (checkboxValue) {
        columnName.style.visibility = "visible";
        columnName.innerHTML = orderId + 1;
        orderId++;
        keysList.push({ Col: row, Desc: false });
        temp[row] = id;
      }
      else {
        columnName.style.visibility = "hidden";
        let oldValue = parseInt(columnName.innerHTML);
        for (let i = 0; i < keysList.length; i++) {
          let currentRow = keysList[i].Col;
          let currentId = temp[currentRow];
          let currentColName = document.getElementById(`order${currentRow}${currentId}`);
          if (parseInt(currentColName.innerHTML) > oldValue) {
            currentColName.innerHTML = parseInt(currentColName.innerHTML) - 1;
          }
        }
        keysList = keysList.filter((cur) => cur.Col !== row);
        temp[row] = -1;
        orderId--;
      }
    },
    editAndSaveButtonHandler: async (event, tableNumber, tableName, notNullConstraint) => {
      debugger
      let schemaConversionObj =Store.getinstance().tableData.reportTabContent
      let tableId = '#src-sp-table' + tableNumber + ' tr';
      let tableColumnNumber = 0, tableData, fkTableData, secIndexTableData;
      let renameFkMap = {}, fkLength, secIndexLength, renameIndexMap = {};
      if (event.target.innerHTML.trim() === "Edit Spanner Schema") {
        let uncheckCount = [], $selectAll, $selectEachRow, checkAllTableNumber, checkClassTableNumber, spannerCellsList;
        let tableCheckboxGroup = '.chckClass_' + tableNumber;
        uncheckCount[tableNumber] = 0;
        event.target.innerHTML = "Save Changes";
        document.getElementById("editInstruction" + tableNumber).style.visibility = "hidden";
        jQuery(tableId).each(function (index) {
          if (index === 1) {
            $selectAll = jQuery(this).find('.bmd-form-group.is-filled.template').removeClass('template');
          }
          checkAllTableNumber = jQuery('#chckAll_' + tableNumber);
          checkAllTableNumber.prop('checked', true);
          checkAllTableNumber.click(function () {
            tableNumber = parseInt(jQuery(this).attr('id').match(/\d+/), 10);
            checkClassTableNumber = jQuery('.chckClass_' + tableNumber);
            switch (jQuery(this).is(':checked')) {
              case true:
                checkClassTableNumber.prop('checked', true);
                uncheckCount[tableNumber] = 0;
                break;
              case false:
                checkClassTableNumber.prop('checked', false);
                uncheckCount[tableNumber] = Object.keys(schemaConversionObj.ToSpanner[schemaConversionObj.SpSchema[tableName].Name].Cols).length;
                break;
            }
          });
          if (index > 1) {
            $selectEachRow = jQuery(this).find('.bmd-form-group.is-filled.eachRowChckBox.template').removeClass('template');
            jQuery(tableCheckboxGroup).prop('checked', true);
            spannerCellsList = document.getElementsByClassName('spannerTabCell' + tableNumber + tableColumnNumber);
            if (spannerCellsList) {
              // edit column name
              jQuery('#editColumnName' + tableNumber + tableColumnNumber).removeClass('template');
              jQuery('#saveColumnName' + tableNumber + tableColumnNumber).addClass('template');
              // edit data type
              jQuery('#editDataType' + tableNumber + tableColumnNumber).removeClass('template');
              jQuery('#saveDataType' + tableNumber + tableColumnNumber).addClass('template');
              let dataTypeArray = null;
              // let globalDataTypes = JSON.parse(localStorage.getItem('globalDataTypeList'));
              let globalDataTypes = Store.getGlobalDataTypeList()
              let globalDataTypesLength = Object.keys(globalDataTypes).length;
              let srcCellValue = document.getElementById('srcDataType' + tableNumber + tableColumnNumber).innerHTML;
              let spannerCellValue = document.getElementById('saveDataType' + tableNumber + tableColumnNumber).innerHTML;
              let options = '';
              for (let a = 0; a < globalDataTypesLength; a++) {
                if (srcCellValue.trim().toLowerCase() === (Object.keys(globalDataTypes)[a]).toLowerCase()) {
                  dataTypeArray = globalDataTypes[Object.keys(globalDataTypes)[a]];
                  break;
                }
              }
              if (dataTypeArray !== null) {
                let dataTypeArrayLength = dataTypeArray.length;
                for (let a = 0; a < dataTypeArrayLength; a++) {
                  if (spannerCellValue.trim() == dataTypeArray[a].T) {
                    options += '<option class="dataTypeOption" value=' + dataTypeArray[a].T + ' selected>' + dataTypeArray[a].T + '</option>';
                  }
                  else {
                    options += '<option class="dataTypeOption" value=' + dataTypeArray[a].T + '>' + dataTypeArray[a].T + '</option>';
                  }
                }
              }
              else {
                options += '<option class="dataTypeOption" value=' + spannerCellValue + '>' + spannerCellValue + '</option>';
              }
              document.getElementById("dataType" + tableNumber + tableColumnNumber + tableColumnNumber).innerHTML = options;
              // edit constraint
              let notNullFound = '';
              let constraintId = 'spConstraint' + tableNumber + tableColumnNumber;
              let columnName = jQuery('#saveColumnName' + tableNumber + tableColumnNumber).find('.column.right.spannerColNameSpan').html();
              if (schemaConversionObj.SpSchema[tableName].ColDefs[columnName].NotNull === true) {
                notNullFound = "<option class='active' selected>Not Null</option>";
              }
              else if (schemaConversionObj.SpSchema[tableName].ColDefs[columnName].NotNull === false) {
                notNullFound = "<option>Not Null</option>";
              }
              let constraintHtml = "<select id=" + constraintId + " multiple size='0' class='form-control spanner-input tableSelect' >"
                + notNullFound
                + "</select>";
              spannerCellsList[2].innerHTML = constraintHtml;
              new vanillaSelectBox("#spConstraint" + tableNumber + tableColumnNumber, {
                placeHolder: "Select Constraints",
                maxWidth: 500,
                maxHeight: 300
              });
              jQuery('#spConstraint' + tableNumber + tableColumnNumber).on('change', function () {
                let idNum = parseInt(jQuery(this).attr('id').match(/\d+/g), 10);
                let constraints = document.getElementById(constraintId);
                if (constraints) {
                  let constraintsLength = constraints.length;
                  for (let c = 0; c < constraintsLength; c++) {
                    if (constraints.options[c].selected) {
                      notNullConstraint[idNum] = 'Not Null';
                    }
                    else {
                      notNullConstraint[idNum] = '';
                    }
                  }
                }
              });
            }
            tableColumnNumber++;
          }
        });
        checkClassTableNumber = jQuery('.chckClass_' + tableNumber);
        checkClassTableNumber.click(function () {
          tableNumber = parseInt(jQuery(this).closest("table").attr('id').match(/\d+/), 10);
          checkAllTableNumber = jQuery('#chckAll_' + tableNumber);
          if (jQuery(this).is(":checked")) {
            uncheckCount[tableNumber] = uncheckCount[tableNumber] - 1;
            if (uncheckCount[tableNumber] === 0) {
              checkAllTableNumber.prop('checked', true);
            }
          }
          else {
            uncheckCount[tableNumber] = uncheckCount[tableNumber] + 1;
            checkAllTableNumber.prop('checked', false);
          }
        });
        if (schemaConversionObj.SpSchema[tableName].Fks != null && schemaConversionObj.SpSchema[tableName].Fks.length != 0) {
          fkLength = schemaConversionObj.SpSchema[tableName].Fks.length;
          for (let x = 0; x < fkLength; x++) {
            jQuery('#renameFk' + tableNumber + x).removeClass('template');
            jQuery('#saveFk' + tableNumber + x).addClass('template');
          }
          if (schemaConversionObj.SpSchema[tableName].Fks != null && schemaConversionObj.SpSchema[tableName].Fks.length != 0) {
            for (let p = 0; p < schemaConversionObj.SpSchema[tableName].Fks.length; p++) {
              jQuery("#" + tableName + p + 'foreignKey').removeAttr('disabled');
            }
          }
        }
        if (schemaConversionObj.SpSchema[tableName].Indexes != null && schemaConversionObj.SpSchema[tableName].Indexes.length != 0) {
          secIndexLength = schemaConversionObj.SpSchema[tableName].Indexes.length;
          for (let x = 0; x < secIndexLength; x++) {
            jQuery('#renameSecIndex' + tableNumber + x).removeClass('template');
            jQuery('#saveSecIndex' + tableNumber + x).addClass('template');
          }
          if (schemaConversionObj.SpSchema[tableName].Indexes != null && schemaConversionObj.SpSchema[tableName].Indexes.length != 0) {
            for (let p = 0; p < schemaConversionObj.SpSchema[tableName].Indexes.length; p++) {
              jQuery("#" + tableName + p + 'secIndex').removeAttr('disabled');
            }
          }
        }
      }
      else if (event.target.innerHTML.trim() === "Save Changes") {
        let columnNameExists = false, changesSuccess = false;
        let updatedColsData = {
          'UpdateCols': {
          }
        }
        jQuery(tableId).each(function (index) {
          if (index > 1) {
            let newColumnName;
            let srcColumnName = document.getElementById('srcColumnName' + tableNumber + tableColumnNumber + tableColumnNumber).innerHTML;
            let newColumnNameEle = document.getElementById('columnNameText' + tableNumber + tableColumnNumber + tableColumnNumber);
            if (newColumnNameEle) {
              newColumnName = newColumnNameEle.value;
            }
            let originalColumnName = schemaConversionObj.ToSpanner[tableName].Cols[srcColumnName];
            updatedColsData.UpdateCols[originalColumnName] = {};
            updatedColsData.UpdateCols[originalColumnName]['Removed'] = false;
            if (newColumnName === originalColumnName) {
              updatedColsData.UpdateCols[originalColumnName]['Rename'] = '';
            }
            else {
              let columnsLength = Object.keys(schemaConversionObj.ToSpanner[tableName].Cols).length;
              columnNameExists = false;
              for (let k = 0; k < columnsLength; k++) {
                if (k != tableColumnNumber && newColumnName == document.getElementById('columnNameText' + tableNumber + k + k).value) {
                  changesSuccess = false;
                  jQuery('#editTableWarningModal').modal();
                  jQuery('#editTableWarningModal').find('#modal-content').html("Column : '" + newColumnName + "'" + ' already exists in table : ' + "'" + tableName + "'" + '. Please try with a different column name.');
                  updatedColsData.UpdateCols[originalColumnName]['Rename'] = '';
                  columnNameExists = true;
                  break
                }
              }
              if (!columnNameExists)
                updatedColsData.UpdateCols[originalColumnName]['Rename'] = newColumnName;
            }
            updatedColsData.UpdateCols[originalColumnName]['NotNull'] = 'ADDED';
            updatedColsData.UpdateCols[originalColumnName]['PK'] = '';
            updatedColsData.UpdateCols[originalColumnName]['ToType'] = document.getElementById('dataType' + tableNumber + tableColumnNumber + tableColumnNumber).value;

            if (notNullConstraint[parseInt(String(tableNumber) + String(tableColumnNumber))] === 'Not Null') {
              updatedColsData.UpdateCols[originalColumnName]['NotNull'] = 'ADDED';
            }
            else if (notNullConstraint[parseInt(String(tableNumber) + String(tableColumnNumber))] === '') {
              updatedColsData.UpdateCols[originalColumnName]['NotNull'] = 'REMOVED';
            }
            if (!(jQuery(this).find("input[type=checkbox]").is(":checked"))) {
              updatedColsData.UpdateCols[originalColumnName]['Removed'] = true;
            }
            tableColumnNumber++;
          }
        });
        switch (columnNameExists) {
          case true:
            // store previous state
            break
          case false:
            tableData = await Fetch.getAppData('POST', '/typemap/table?table=' + tableName, updatedColsData);
            if (tableData.ok) {
              changesSuccess = true;
              tableData = await tableData.json();
              // localStorage.setItem('conversionReportContent', tableData);
              Store.updateTableData("reportTabContent",tableData);

            }
            else {
              changesSuccess = false;
              tableData = await tableData.text();
              jQuery('#editTableWarningModal').modal();
              jQuery('#editTableWarningModal').find('#modal-content').html(tableData);
            }
        }
        // save fk handler
        if (schemaConversionObj.SpSchema[tableName].Fks != null && schemaConversionObj.SpSchema[tableName].Fks.length != 0) {
          fkLength = schemaConversionObj.SpSchema[tableName].Fks.length;
          for (let x = 0; x < fkLength; x++) {
            let newFkVal = document.getElementById('newFkVal' + tableNumber + x).value;
            if (schemaConversionObj.SpSchema[tableName].Fks[x].Name != newFkVal)
              renameFkMap[schemaConversionObj.SpSchema[tableName].Fks[x].Name] = newFkVal;
          }
          if (Object.keys(renameFkMap).length > 0) {
            let duplicateCheck = [];
            let duplicateFound = false;
            let keys = Object.keys(renameFkMap);
            keys.forEach(function (key) {
              for (let x = 0; x < fkLength; x++) {
                if (schemaConversionObj.SpSchema[tableName].Fks[x].Name === renameFkMap[key]) {
                  changesSuccess = false;
                  jQuery('#editTableWarningModal').modal();
                  jQuery('#editTableWarningModal').find('#modal-content').html("Foreign Key: " + renameFkMap[key] + " already exists in table: " + tableName + ". Please try with a different name.");
                  duplicateFound = true;
                }
              }
              if (duplicateCheck.includes(renameFkMap[key])) {
                changesSuccess = false;
                jQuery('#editTableWarningModal').modal();
                jQuery('#editTableWarningModal').find('#modal-content').html('Please use a different name for each foreign key');
                duplicateFound = true;
              }
              else {
                duplicateCheck.push(renameFkMap[key]);
              }
            });
            switch (duplicateFound) {
              case true:
                // store previous state
                break;
              case false:
                fkTableData = await Fetch.getAppData('POST', '/rename/fks?table=' + tableName, renameFkMap);
                if (!fkTableData.ok) {
                  changesSuccess = false;
                  fkTableData = await fkTableData.text();
                  jQuery('#editTableWarningModal').modal();
                  jQuery('#editTableWarningModal').find('#modal-content').html(fkTableData);
                }
                else {
                  changesSuccess = true;
                  fkTableData = await fkTableData.json();
                  // localStorage.setItem('conversionReportContent', fkTableData);
                  Store.updateTableData("reportTabContent",fkTableData);

                }
                break;
            }
          }
        }
        // save Secondary Index handler
        if (schemaConversionObj.SpSchema[tableName].Indexes != null && schemaConversionObj.SpSchema[tableName].Indexes.length != 0) {
          secIndexLength = schemaConversionObj.SpSchema[tableName].Indexes.length;
          for (let x = 0; x < secIndexLength; x++) {
            let newSecIndexVal = document.getElementById('newSecIndexVal' + tableNumber + x).value;
            if (schemaConversionObj.SpSchema[tableName].Indexes[x].Name != newSecIndexVal)
              renameIndexMap[schemaConversionObj.SpSchema[tableName].Indexes[x].Name] = newSecIndexVal;
          }
          if (Object.keys(renameIndexMap).length > 0) {
            let duplicateCheck = [];
            let duplicateFound = false;
            let keys = Object.keys(renameIndexMap);
            keys.forEach(function (key) {
              for (let x = 0; x < secIndexLength; x++) {
                if (schemaConversionObj.SpSchema[tableName].Indexes[x].Name === renameIndexMap[key]) {
                  changesSuccess = false;
                  jQuery('#editTableWarningModal').modal();
                  jQuery('#editTableWarningModal').find('#modal-content').html("Index: " + renameIndexMap[key] + " already exists in table: " + tableName + ". Please try with a different name.");
                  duplicateFound = true;
                }
              }
              if (duplicateCheck.includes(renameIndexMap[key])) {
                changesSuccess = false;
                jQuery('#editTableWarningModal').modal();
                jQuery('#editTableWarningModal').find('#modal-content').html('Please use a different name for each secondary index');
                duplicateFound = true;
              }
              else {
                duplicateCheck.push(renameIndexMap[key]);
              }
            });
            switch (duplicateFound) {
              case true:
                // store previous state
                break;
              case false:
                secIndexTableData = await Fetch.getAppData('POST', '/rename/indexes?table=' + tableName, renameIndexMap);
                if (!secIndexTableData.ok) {
                  changesSuccess = false;
                  secIndexTableData = await secIndexTableData.text();
                  jQuery('#editTableWarningModal').modal();
                  jQuery('#editTableWarningModal').find('#modal-content').html(secIndexTableData);
                }
                else {
                  changesSuccess = true;
                  secIndexTableData = await secIndexTableData.json();
                  // localStorage.setItem('conversionReportContent', secIndexTableData);
                  Store.updateTableData("reportTabContent",secIndexTableData);   
                }
                break;
            }
          }
        }
        if (changesSuccess) {
          let updatedData = Store.getinstance().tableData.reportTabContent
          event.target.innerHTML = "Edit Spanner Schema";
          document.getElementById("editInstruction" + tableNumber).style.visibility = "visible";
          jQuery(tableId).each(function () {
            jQuery(this).find('.src-tab-cell .bmd-form-group').remove();
          });
          if (updatedData.SpSchema[tableName].Fks != null && updatedData.SpSchema[tableName].Fks.length != 0) {
            fkLength = updatedData.SpSchema[tableName].Fks.length;
            for (let x = 0; x < fkLength; x++) {
              jQuery('#renameFk' + tableNumber + x).addClass('template');
            }
          }
          if (updatedData.SpSchema[tableName].Indexes != null && updatedData.SpSchema[tableName].Indexes.length != 0) {
            secIndexLength = updatedData.SpSchema[tableName].Indexes.length;
            for (let x = 0; x < secIndexLength; x++) {
              jQuery('#renameSecIndex' + tableNumber + x).addClass('template');
            }
          }
          // Store.updateSchemaScreen(Store.getinstance().tableData.reportTabContent);
        }
      }
    },
    dropForeignKeyHandler: async (tableName, tableNumber, pos) => {
      let response;
      response = await Fetch.getAppData('GET', '/drop/fk?table=' + tableName + '&pos=' + pos);
      if (response.ok) {
        let responseCopy = response.clone();
        let jsonResponse = await responseCopy.json();
        let textRresponse = await response.text();
        // localStorage.setItem('conversionReportContent', textRresponse);
        Store.updateTableData("reportTabContent",jsonResponse);   
        
        if (jsonResponse.SpSchema[tableName].Fks != null && jsonResponse.SpSchema[tableName].Fks.length != 0) {
          let table = document.getElementById('fkTableBody' + tableNumber);
          let rowCount = table.rows.length;
          let keyFound;
          let z;
          for (let x = 0; x < rowCount; x++) {
            keyFound = false;
            for (let y = 0; y < jsonResponse.SpSchema[tableName].Fks.length; y++) {
              let oldFkVal = jQuery('#saveFk' + tableNumber + x).removeClass('template').html();
              if (jsonResponse.SpSchema[tableName].Fks[y].Name === oldFkVal) {
                jQuery('#saveFk' + tableNumber + x).addClass('template');
                document.getElementById(tableName + x + 'foreignKey').id = tableName + y + 'foreignKey';
                document.getElementById('saveFk' + tableNumber + x).id = 'saveFk' + tableNumber + y;
                document.getElementById('renameFk' + tableNumber + x).id = 'renameFk' + tableNumber + y;
                document.getElementById('newFkVal' + tableNumber + x).id = 'newFkVal' + tableNumber + y;
                keyFound = true;
                break;
              }
            }
            if (keyFound == false) {
              z = x;
            }
          }
          table.deleteRow(z);
        }
        else {
          jQuery('#' + tableNumber).find('.fkCard').addClass('template');
        }
      }
    },
    dropSecondaryIndexHandler: async (tableName, tableNumber, pos) => {
      let response;
      response = await Fetch.getAppData('GET', '/drop/secondaryindex?table=' + tableName + '&pos=' + pos);
      if (response.ok) {
        let responseCopy = response.clone();
        let jsonObj = await responseCopy.json();
        // let textRresponse = await response.tt();
        // localStorage.setItem('conversionReportContent', textRresponse);
        Store.updateTableData("reportTabContent",jsonObj);   

        let secIndexArray = jsonObj.SpSchema[tableName].Indexes;
        let tablemap = document.querySelector("#indexKey" + tableNumber).querySelector(".index-acc-table.fkTable");
        let flag = document.querySelector("#editSpanner" + tableNumber).innerHTML === "Save Changes";

        tablemap.innerHTML = ` ${secIndexArray && secIndexArray.length > 0 ? 
        `<thead>
          <tr>
              <th>Name</th>
              <th>Table</th>
              <th>Unique</th>
              <th>Keys</th>
              <th>Action</th>
          </tr>
        </thead>`
        :
        `<div></div>`} 
        ${secIndexArray.map((secIndex, index) => {
          return `
            <tr class="indexTableTr ">
                <td class="acc-table-td indexesName">
                    <div class="renameSecIndex ${flag ? '' : 'template'}" id="renameSecIndex${tableNumber}${index}">
                        <input type="text" id="newSecIndexVal${tableNumber}${index}" value="${secIndex.Name}"
                            class="form-control spanner-input" autocomplete="off" />
                    </div>
                    <div class="saveSecIndex ${flag ? 'template' : ''}" id="saveSecIndex${tableNumber}${index}">${secIndex.Name}</div>
                    
                </td>
                <td class="acc-table-td indexesTable">${secIndex.Table}</td>
                <td class="acc-table-td indexesUnique">${secIndex.Unique}</td>
                <td class="acc-table-td indexesKeys">${secIndex.Keys.map((key) => key.Col).join(',')}</td>
                <td class="acc-table-td indexesAction">
                    <button class="dropButton" id="${tableName}${index}secIndex" ${flag ? "" : "disabled"}>
                        <span><i class="large material-icons removeIcon"
                                style="vertical-align: middle">delete</i></span>
                        <span style="vertical-align: middle">Drop</span>
                    </button>
                </td>
            </tr>
          `;
        }).join("")}`;
        if (secIndexArray !== null && secIndexArray.length > 0) {
          secIndexArray.map((secIndex, index) => {
            document.getElementById(tableName + index + 'secIndex').addEventListener('click', () => {
              jQuery('#indexAndKeyDeleteWarning').modal();
              jQuery('#indexAndKeyDeleteWarning').find('#modal-content').html(`This will permanently delete the secondary index and the corresponding uniqueness constraints on
                indexed columns (if applicable). Do you want to continue?`);
              recreateNode(document.getElementById('fk-drop-confirm'))
              document.getElementById('fk-drop-confirm').addEventListener('click', () => {
                Actions.dropSecondaryIndexHandler(tableName, tableNumber, index);
              })
            })
          });
        }
      }
    },
    showSpinner : () => {
      let toggle_spinner = document.getElementById("toggle-spinner");
      toggle_spinner.style.display = "block";
    },
    hideSpinner : () => {
     let toggle_spinner = document.getElementById("toggle-spinner");
      toggle_spinner.style.display = "none";
      toggle_spinner.className = toggle_spinner.className.replace("show", "");
    },
    swithCurrentTab:(tab)=>{
      Store.swithCurrentTab(tab)
    },
    openCarousel:(tableId , tableIndex)=>{
     Store.openCarousel(tableId , tableIndex)
    },
    closeCarousel:(tableId , tableIndex)=>{
      Store.closeCarousel(tableId , tableIndex)
    },
    getTableData: (tabName)=>{
      Store.getTableData(tabName);
    },
    setSourceDbName:(name)=>{
     Store.setSourceDbName(name)
    },
    setGlobalDbType:(value)=>{
      Store.setGlobalDbType(value);
    },
    
  };
})();

export default Actions;<|MERGE_RESOLUTION|>--- conflicted
+++ resolved
@@ -161,7 +161,7 @@
         else {
           let payload = {Driver: driver, DBName: dbName, FilePath: path};
           // localStorage.setItem("conversionReportContent", text);
-          Store.updateTableData("reportTabContent",text);
+          Store.updateTableData("reportTabContent",JSON.parse(text));
 
           await Fetch.getAppData("POST", "/session/resume", payload);
         }
@@ -211,14 +211,7 @@
         document.getElementById(buttonId).innerHTML = "Expand All";
         Store.expandAll(false);
       }
-<<<<<<< HEAD
-    },
-    allCarausalsClosed: () => {
-
-    },
-=======
      },
->>>>>>> 2e3f3829
     downloadSession: async () => {
       jQuery("<a />", {
         download: "session.json",
@@ -338,7 +331,7 @@
         }
       }
     },
-    fetchIndexFormValues: async function (tableIndex, tableName, name, uniqueness) {
+    fetchIndexFormValues: async (tableIndex, tableName, name, uniqueness) => {
       if (keysList.length === 0) {
         showSnackbar("Please select atleast one key to create a new index", " redBg");
         return;
@@ -375,64 +368,8 @@
       let res = await Fetch.getAppData("POST", "/add/indexes?table=" + tableName, [newIndex]);
       if (res.ok) {
         jQuery("#createIndexModal").modal("hide");
-        // res = await res.text();
         res = await res.json();
-
-        // localStorage.setItem("conversionReportContent", res);
         Store.updateTableData("reportTabContent",res);
-        jsonObj = Store.getinstance().tableData.reportTabContent;
-        let secIndexArray = jsonObj.SpSchema[tableName].Indexes;
-        let tablemap = document.querySelector("#indexKey" + tableIndex).querySelector(".index-acc-table.fkTable");
-        let flag = document.querySelector("#editSpanner" + tableIndex).innerHTML === "Save Changes";
-        tablemap.innerHTML = ` ${secIndexArray && secIndexArray.length > 0 ? 
-        `<thead>
-          <tr>
-              <th>Name</th>
-              <th>Table</th>
-              <th>Unique</th>
-              <th>Keys</th>
-              <th>Action</th>
-          </tr>
-        </thead>`: 
-        `<div></div>`} 
-        ${secIndexArray.map((secIndex, index) => {
-          return `
-            <tr class="indexTableTr ">
-                <td class="acc-table-td indexesName">
-                    <div class="renameSecIndex ${flag ? '' : 'template'}" id="renameSecIndex${tableIndex}${index}">
-                        <input type="text" id="newSecIndexVal${tableIndex}${index}" value="${secIndex.Name}"
-                            class="form-control spanner-input" autocomplete="off" />
-                    </div>
-                    <div class="saveSecIndex ${flag ? 'template' : ''}" id="saveSecIndex${tableIndex}${index}">${secIndex.Name}</div>
-                </td>
-                <td class="acc-table-td indexesTable">${secIndex.Table}</td>
-                <td class="acc-table-td indexesUnique">${secIndex.Unique}</td>
-                <td class="acc-table-td indexesKeys">${secIndex.Keys.map((key) => key.Col).join(',')}</td>
-                <td class="acc-table-td indexesAction">
-                    <button class="dropButton" id="${tableName}${index}secIndex" ${flag ? "" : "disabled"}>
-                        <span><i class="large material-icons removeIcon"
-                                style="vertical-align: middle">delete</i></span>
-                        <span style="vertical-align: middle">Drop</span>
-                    </button>
-                </td>
-            </tr>
-          `;
-        }).join("")}`;
-  
-        if (secIndexArray !== null && secIndexArray.length > 0) {
-          secIndexArray.map((secIndex, index) => {
-            document.getElementById(tableName + index + 'secIndex').addEventListener('click', () => {
-              jQuery('#indexAndKeyDeleteWarning').modal();
-              jQuery('#indexAndKeyDeleteWarning').find('#modal-content').html(`This will permanently delete the secondary index and the corresponding uniqueness constraints on
-                indexed columns (if applicable). Do you want to continue?`);
-              recreateNode(document.getElementById('fk-drop-confirm'))
-              document.getElementById('fk-drop-confirm').addEventListener('click', () => {
-                Actions.dropSecondaryIndexHandler(tableName, tableIndex, index);
-              })
-            })
-          });
-        }
-        this.closeSecIndexModal();
       }
     },
     createNewSecIndex: (id) => {
@@ -907,60 +844,6 @@
         // let textRresponse = await response.tt();
         // localStorage.setItem('conversionReportContent', textRresponse);
         Store.updateTableData("reportTabContent",jsonObj);   
-
-        let secIndexArray = jsonObj.SpSchema[tableName].Indexes;
-        let tablemap = document.querySelector("#indexKey" + tableNumber).querySelector(".index-acc-table.fkTable");
-        let flag = document.querySelector("#editSpanner" + tableNumber).innerHTML === "Save Changes";
-
-        tablemap.innerHTML = ` ${secIndexArray && secIndexArray.length > 0 ? 
-        `<thead>
-          <tr>
-              <th>Name</th>
-              <th>Table</th>
-              <th>Unique</th>
-              <th>Keys</th>
-              <th>Action</th>
-          </tr>
-        </thead>`
-        :
-        `<div></div>`} 
-        ${secIndexArray.map((secIndex, index) => {
-          return `
-            <tr class="indexTableTr ">
-                <td class="acc-table-td indexesName">
-                    <div class="renameSecIndex ${flag ? '' : 'template'}" id="renameSecIndex${tableNumber}${index}">
-                        <input type="text" id="newSecIndexVal${tableNumber}${index}" value="${secIndex.Name}"
-                            class="form-control spanner-input" autocomplete="off" />
-                    </div>
-                    <div class="saveSecIndex ${flag ? 'template' : ''}" id="saveSecIndex${tableNumber}${index}">${secIndex.Name}</div>
-                    
-                </td>
-                <td class="acc-table-td indexesTable">${secIndex.Table}</td>
-                <td class="acc-table-td indexesUnique">${secIndex.Unique}</td>
-                <td class="acc-table-td indexesKeys">${secIndex.Keys.map((key) => key.Col).join(',')}</td>
-                <td class="acc-table-td indexesAction">
-                    <button class="dropButton" id="${tableName}${index}secIndex" ${flag ? "" : "disabled"}>
-                        <span><i class="large material-icons removeIcon"
-                                style="vertical-align: middle">delete</i></span>
-                        <span style="vertical-align: middle">Drop</span>
-                    </button>
-                </td>
-            </tr>
-          `;
-        }).join("")}`;
-        if (secIndexArray !== null && secIndexArray.length > 0) {
-          secIndexArray.map((secIndex, index) => {
-            document.getElementById(tableName + index + 'secIndex').addEventListener('click', () => {
-              jQuery('#indexAndKeyDeleteWarning').modal();
-              jQuery('#indexAndKeyDeleteWarning').find('#modal-content').html(`This will permanently delete the secondary index and the corresponding uniqueness constraints on
-                indexed columns (if applicable). Do you want to continue?`);
-              recreateNode(document.getElementById('fk-drop-confirm'))
-              document.getElementById('fk-drop-confirm').addEventListener('click', () => {
-                Actions.dropSecondaryIndexHandler(tableName, tableNumber, index);
-              })
-            })
-          });
-        }
       }
     },
     showSpinner : () => {

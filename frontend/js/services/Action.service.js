import Store from "./Store.service.js";

/**
 * All the manipulations to the store happen via the actions mentioned in this module
 * 
 */
const Actions = (() => {

    return {
        trial: () => {
            console.log(' this was the trial in the actions ');
            return '1';
        },
        addAttrToStore: () => {
            Store.addAttrToStore();
        },
        closeStore: () => {
            Store.toggleStore();
        },
<<<<<<< HEAD
        openConnectionModal: () => {
            console.log("connect modal opened");
=======
        closeModal: (id) => {
            Store.setCurrentModal(id);
        },
        openModal1: () => {
            Store.setCurrentModal('modal1');
>>>>>>> 4c334183
        }
    }
})();

export default Actions;<|MERGE_RESOLUTION|>--- conflicted
+++ resolved
@@ -17,16 +17,11 @@
         closeStore: () => {
             Store.toggleStore();
         },
-<<<<<<< HEAD
-        openConnectionModal: () => {
-            console.log("connect modal opened");
-=======
         closeModal: (id) => {
             Store.setCurrentModal(id);
         },
         openModal1: () => {
             Store.setCurrentModal('modal1');
->>>>>>> 4c334183
         }
     }
 })();

--- conflicted
+++ resolved
@@ -157,11 +157,7 @@
       Store.resetStore();
       let driver, path, dbName, sourceDb, pathArray, fileName, filePath;
       // localStorage.setItem("sourceDb", sessionArray[index].sourceDbType);
-<<<<<<< HEAD
-      Store.setSourceDbName = sessionArray[index].sourceDbType;
-=======
       Store.setSourceDbName(sessionArray[index].sourceDbType)
->>>>>>> a9b11ad4
       driver = sessionArray[index].driver;
       path = sessionArray[index].filePath;
       dbName = sessionArray[index].dbName;
@@ -176,17 +172,10 @@
         else {
           let payload = { Driver: driver, DBName: dbName, FilePath: path };
           // localStorage.setItem("conversionReportContent", text);
-<<<<<<< HEAD
           let res = JSON.parse(text);
           Store.updatePrimaryKeys(res);
           Store.updateTableData("reportTabContent", res);
           Store.setarraySize(Object.keys(res.SpSchema).length);
-=======
-          let jsonObj = JSON.parse(text);
-          Store.updatePrimaryKeys(jsonObj);
-          Store.updateTableData("reportTabContent", jsonObj);
-
->>>>>>> a9b11ad4
           await Fetch.getAppData("POST", "/session/resume", payload);
         }
       });
@@ -450,11 +439,7 @@
       }
     },
     editAndSaveButtonHandler: async (event, tableNumber, tableName, notNullConstraint) => {
-<<<<<<< HEAD
       let schemaConversionObj =Store.getinstance().tableData.reportTabContent
-=======
-      let schemaConversionObj = Store.getinstance().tableData.reportTabContent
->>>>>>> ea16e5459cf3acdcdb24a77c54073039a5fa018c
       let tableId = '#src-sp-table' + tableNumber + ' tr';
       let tableColumnNumber = 0, tableData, fkTableData, secIndexTableData;
       let renameFkMap = {}, fkLength, secIndexLength, renameIndexMap = {};

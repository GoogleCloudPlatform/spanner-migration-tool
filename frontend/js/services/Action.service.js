import Store from "./Store.service.js";
import Fetch from "./Fetch.service.js";
import {
  readTextFile,
  createEditDataTypeTable,
} from "./../helpers/SchemaConversionHelper.js";
/**
 * All the manipulations to the store happen via the actions mentioned in this module
 *
 */
const Actions = (() => {
  return {
    trial: () => {
      console.log(" this was the trial in the actions ");
      return "1";
    },
    addAttrToStore: () => {
      Store.addAttrToStore();
    },
    closeStore: () => {
      Store.toggleStore();
    },
    onLoadDatabase: async (dbType, dumpFilePath) => {
      let reportData,
        sourceTableFlag,
        reportDataResp,
        reportDataCopy,
        jsonReportDataResp,
        requestCode;
      reportData = await Fetch.getAppData("POST", "/convert/dump", {
        Driver: dbType,
        Path: dumpFilePath,
      });
      reportDataCopy = reportData.clone();
      requestCode = reportData.status;
      reportDataResp = await reportData.text();
      if (requestCode != 200) {
        Fetch.showSnackbar(reportDataResp, " redBg");
        return false;
      } else {
        jsonReportDataResp = await reportDataCopy.json();
        console.log(jsonReportDataResp);
        if (Object.keys(jsonReportDataResp.SpSchema).length == 0) {
          showSnackbar("Please select valid file", " redBg");
          return false;
        } else {
          // showSpinner();
          jQuery("#loadDatabaseDumpModal").modal("hide");
          localStorage.setItem("conversionReportContent", reportDataResp);
        }
      }
      sourceTableFlag = localStorage.getItem("sourceDbName");
      // sessionRetrieval(sourceTableFlag);
      return true;
    },
    onconnect: async (dbType, dbHost, dbPort, dbUser, dbName, dbPassword) => {
      let sourceTableFlag = "",
        response;
      let payload = {
        Driver: dbType,
        Database: dbName,
        Password: dbPassword,
        User: dbUser,
        Port: dbPort,
        Host: dbHost,
      };
      response = await Fetch.getAppData("POST", "/connect", payload);
      if (response.ok) {
        if (dbType === "mysql") sourceTableFlag = "MySQL";
        else if (dbType === "postgres") sourceTableFlag = "Postgres";
        localStorage.setItem("sourceDbName", sourceTableFlag);
        jQuery("#connectToDbModal").modal("hide");
        jQuery("#connectModalSuccess").modal();
      } else {
        jQuery("#connectToDbModal").modal("hide");
        jQuery("#connectModalFailure").modal();
      }
      return response;
    },
    showSchemaAssessment: async () => {
      let reportDataResp, reportData, sourceTableFlag;
      reportData = await Fetch.getAppData("GET", "/convert/infoschema");
      reportDataResp = await reportData.text();
      localStorage.setItem("conversionReportContent", reportDataResp);
      jQuery("#connectModalSuccess").modal("hide");
      sourceTableFlag = localStorage.getItem("sourceDbName");
    },
    ddlSummaryAndConversionApiCall: async () => {
      let conversionRate,
        conversionRateJson,
        ddlData,
        ddlDataJson,
        summaryData,
        summaryDataJson;
      ddlData = await Fetch.getAppData("GET", "/ddl");
      summaryData = await Fetch.getAppData("GET", "/summary");
      conversionRate = await Fetch.getAppData("GET", "/conversion");
      if (ddlData.ok && summaryData.ok && conversionRate.ok) {
        ddlDataJson = await ddlData.json();
        summaryDataJson = await summaryData.json();
        conversionRateJson = await conversionRate.json();
        localStorage.setItem(
          "ddlStatementsContent",
          JSON.stringify(ddlDataJson)
        );
        localStorage.setItem(
          "summaryReportContent",
          JSON.stringify(summaryDataJson)
        );
        localStorage.setItem(
          "tableBorderColor",
          JSON.stringify(conversionRateJson)
        );
      } else {
        return false;
      }
      return true;
    },

    // addNewSession: (session) => {
    //     Store.addNewSession(session);
    // },
    // resumeSession: (index) => {
    //     let val = Store.getSessionData(index);
    //     console.log(val);
    // },
    // getAllSessions: () => {
    // return Store.getAllSessions();},

    sessionRetrieval: async (dbType) => {
      let sessionStorageArr, sessionInfo, sessionResp;
      sessionResp = await Fetch.getAppData("GET", "/session");
      sessionInfo = await sessionResp.json();
      sessionStorageArr = JSON.parse(sessionStorage.getItem("sessionStorage"));
      if (sessionStorageArr == undefined) sessionStorageArr = [];
      sessionInfo.sourceDbType = dbType;
      sessionStorageArr.unshift(sessionInfo);
      sessionStorage.setItem(
        "sessionStorage",
        JSON.stringify(sessionStorageArr)
      );
    },
    resumeSessionHandler: async (index, sessionArray) => {
      let driver, path, dbName, sourceDb, pathArray, fileName, filePath;
      localStorage.setItem("sourceDb", sessionArray[index].sourceDbType);
      driver = sessionArray[index].driver;
      path = sessionArray[index].filePath;
      dbName = sessionArray[index].dbName;
      sourceDb = sessionArray[index].sourceDbType;
      pathArray = path.split("/");
      fileName = pathArray[pathArray.length - 1];
      filePath = "./" + fileName;
      readTextFile(filePath, async (error, text) => {
        if (error) {
          showSnackbar(err, " redBg");
        } else {
          let payload = {
            Driver: driver,
            DBName: dbName,
            FilePath: path,
          };
          localStorage.setItem("conversionReportContent", text);
          await Fetch.getAppData("POST", "/session/resume", payload);
        }
      });
      // return false;
    },
    switchToTab: (id) => {
      if (id === "report") {
        document.getElementById("reportSearchForm").style.display = "inline-block";
        document.getElementById("ddlSearchForm").style.setProperty("display", "none", "important");
        document.getElementById("summarySearchForm").style.setProperty("display", "none", "important");

        document.getElementById("reportTab").classList.add("active", "show");
        document.getElementById("ddlTab").classList.remove("active", "show");
        document.getElementById("summaryTab").classList.remove("active", "show");
        document.getElementById("report").classList.add("active", "show");
        document.getElementById("ddl").classList.remove("active", "show");
        document.getElementById("summary").classList.remove("active", "show");
      }
      if (id === "ddl") {
        document.getElementById("reportSearchForm").style.setProperty("display", "none", "important");
        document.getElementById("ddlSearchForm").style.display = "inline-block";
        document.getElementById("summarySearchForm").style.setProperty("display", "none", "important");

        document.getElementById("reportTab").classList.remove("active", "show");
        document.getElementById("ddlTab").classList.add("active", "show");
        document
          .getElementById("summaryTab")
          .classList.remove("active", "show");
        document.getElementById("report").classList.remove("active", "show");
        document.getElementById("ddl").classList.add("active", "show");
        document.getElementById("summary").classList.remove("active", "show");
      }
      if (id === "summary") {
        document
          .getElementById("reportSearchForm")
          .style.setProperty("display", "none", "important");
        document
          .getElementById("ddlSearchForm")
          .style.setProperty("display", "none", "important");
        document.getElementById("summarySearchForm").style.display = "inline-block";

        document.getElementById("reportTab").classList.remove("active", "show");
        document.getElementById("ddlTab").classList.remove("active", "show");
        document.getElementById("summaryTab").classList.add("active", "show");
        document.getElementById("report").classList.remove("active", "show");
        document.getElementById("ddl").classList.remove("active", "show");
        document.getElementById("summary").classList.add("active", "show");
      }
    },
    SearchTable: (value, tabId) => {
      console.log(value);
      let tableVal, list, listElem;
      let ShowResultNotFound = true;
      let schemaConversionObj = JSON.parse(
        localStorage.getItem("conversionReportContent")
      );
      if (tabId === "report") {
        list = document.getElementById(`accordion`);
      } else {
        list = document.getElementById(`${tabId}-accordion`);
      }
      listElem = list.getElementsByTagName("section");
      let tableListLength = Object.keys(schemaConversionObj.SpSchema).length;
      for (var i = 0; i < tableListLength; i++) {
        tableVal = Object.keys(schemaConversionObj.SpSchema)[i];
        if (tableVal.indexOf(value) > -1) {
          listElem[i].style.display = "";
          ShowResultNotFound = false;
        } else {
          listElem[i].style.display = "none";
        }
      }
      if (ShowResultNotFound) {
        list.style.display = "none";
        document.getElementById(`${tabId}notFound`).style.display = "block";
      } else {
        list.style.display = "";
        document.getElementById(`${tabId}notFound`).style.display = "none";
      }
    },
    expandAll: (text, buttonId) => {
      console.log(text, buttonId);
      let collapseSection = buttonId.substring(
        0,
        buttonId.indexOf("ExpandButton")
      );
      if (text === "Expand All") {
        document.getElementById(buttonId).innerHTML = "Collapse All";
        jQuery(`.${collapseSection}Collapse`).collapse("show");
      } else {
        document.getElementById(buttonId).innerHTML = "Expand All";
        jQuery(`.${collapseSection}Collapse`).collapse("hide");
      }
    },
    downloadSession: async () => {
      jQuery("<a />", {
        download: "session.json",
        href:
          "data:application/json;charset=utf-8," +
          encodeURIComponent(
            localStorage.getItem("conversionReportContent"),
            null,
            4
          ),
      })
        .appendTo("body")
        .click(function () {
          jQuery(this).remove();
        })[0]
        .click();
    },
    downloadDdl: async () => {
      await fetch("/schema")
        .then(async function (response) {
          if (response.ok) {
            await response.text().then(function (result) {
              localStorage.setItem("schemaFilePath", result);
            });
          } else {
            Promise.reject(response);
          }
        })
        .catch(function (err) {
          showSnackbar(err, " redBg");
        });
      let schemaFilePath = localStorage.getItem("schemaFilePath");
      let schemaFileName = schemaFilePath.split("/")[
        schemaFilePath.split("/").length - 1
      ];
      let filePath = "./" + schemaFileName;
      readTextFile(filePath, function (error, text) {
        jQuery("<a />", {
          download: schemaFileName,
          href:
            "data:application/json;charset=utf-8," + encodeURIComponent(text),
        })
          .appendTo("body")
          .click(function () {
            jQuery(this).remove();
          })[0]
          .click();
      });
    },
    downloadReport: async () => {
      await fetch("/report")
        .then(async function (response) {
          if (response.ok) {
            await response.text().then(function (result) {
              localStorage.setItem("reportFilePath", result);
            });
<<<<<<< HEAD
        },
        downloadReport: async () => {
            await fetch('/report')
                .then(async function (response) {
                    if (response.ok) {
                        await response.text().then(function (result) {
                            localStorage.setItem('reportFilePath', result);
                        });
                    }
                    else {
                        Promise.reject(response);
                    }
                })
                .catch(function (err) {
                    showSnackbar(err, ' redBg');
                });
            let reportFilePath = localStorage.getItem('reportFilePath');
            let reportFileName = reportFilePath.split('/')[reportFilePath.split('/').length - 1];
            let filePath = './' + reportFileName;
            readTextFile(filePath, function (error, text) {
                jQuery("<a />", {
                    "download": reportFileName,
                    "href": "data:application/json;charset=utf-8," + encodeURIComponent(text),
                }).appendTo("body")
                    .click(function () {
                        jQuery(this).remove()
                    })[0].click();
            })
        },
        editGlobalDataType: () => {
            createEditDataTypeTable();
            jQuery('#globalDataTypeModal').modal();
        },
        checkInterleaveConversion: async (tableName) => {
            let interleaveApiCall, interleaveApiCallResp;
            console.log(tableName);
            // interleaveApiCall = await Fetch.getAppData('GET', '/setparent?table=' + tableName);

            interleaveApiCall = await fetch('/setparent?table=' + tableName)
              .then(async function (response) {
                if (response.ok) {
                  return response;
                }
                else {
                  return Promise.reject(response);
                }
              })
              .catch(function (err) {
                showSnackbar(err, ' redBg');
              });
              console.log(interleaveApiCall);
              return interleaveApiCall.json();
            // interleaveApiCallResp = interleaveApiCall.json()
            // console.log(interleaveApiCallResp)
            // return await interleaveApiCallResp;
          }
    };
=======
          } else {
            Promise.reject(response);
          }
        })
        .catch(function (err) {
          showSnackbar(err, " redBg");
        });
      let reportFilePath = localStorage.getItem("reportFilePath");
      let reportFileName = reportFilePath.split("/")[
        reportFilePath.split("/").length - 1
      ];
      let filePath = "./" + reportFileName;
      readTextFile(filePath, function (error, text) {
        jQuery("<a />", {
          download: reportFileName,
          href:
            "data:application/json;charset=utf-8," + encodeURIComponent(text),
        })
          .appendTo("body")
          .click(function () {
            jQuery(this).remove();
          })[0]
          .click();
      });
    },
    editGlobalDataType: () => {
      createEditDataTypeTable();
      jQuery("#globalDataTypeModal").modal();
    },
  };
>>>>>>> 83e883e4
})();

export default Actions;<|MERGE_RESOLUTION|>--- conflicted
+++ resolved
@@ -3,6 +3,7 @@
 import {
   readTextFile,
   createEditDataTypeTable,
+//   showSnackbar
 } from "./../helpers/SchemaConversionHelper.js";
 /**
  * All the manipulations to the store happen via the actions mentioned in this module
@@ -304,15 +305,6 @@
       });
     },
     downloadReport: async () => {
-      await fetch("/report")
-        .then(async function (response) {
-          if (response.ok) {
-            await response.text().then(function (result) {
-              localStorage.setItem("reportFilePath", result);
-            });
-<<<<<<< HEAD
-        },
-        downloadReport: async () => {
             await fetch('/report')
                 .then(async function (response) {
                     if (response.ok) {
@@ -368,38 +360,6 @@
             // return await interleaveApiCallResp;
           }
     };
-=======
-          } else {
-            Promise.reject(response);
-          }
-        })
-        .catch(function (err) {
-          showSnackbar(err, " redBg");
-        });
-      let reportFilePath = localStorage.getItem("reportFilePath");
-      let reportFileName = reportFilePath.split("/")[
-        reportFilePath.split("/").length - 1
-      ];
-      let filePath = "./" + reportFileName;
-      readTextFile(filePath, function (error, text) {
-        jQuery("<a />", {
-          download: reportFileName,
-          href:
-            "data:application/json;charset=utf-8," + encodeURIComponent(text),
-        })
-          .appendTo("body")
-          .click(function () {
-            jQuery(this).remove();
-          })[0]
-          .click();
-      });
-    },
-    editGlobalDataType: () => {
-      createEditDataTypeTable();
-      jQuery("#globalDataTypeModal").modal();
-    },
-  };
->>>>>>> 83e883e4
 })();
 
 export default Actions;
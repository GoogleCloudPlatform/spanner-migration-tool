--- conflicted
+++ resolved
@@ -1,17 +1,11 @@
 import Store from "./Store.service.js";
 import Fetch from "./Fetch.service.js";
-<<<<<<< HEAD
-import { readTextFile } from "../helpers/SchemaConversionHelper.js";
-
-=======
-import {readTextFile,createEditDataTypeTable} from './../helpers/SchemaConversionHelper.js'
->>>>>>> 6d38fc3a
+import { readTextFile, createEditDataTypeTable } from './../helpers/SchemaConversionHelper.js'
 /**
  * All the manipulations to the store happen via the actions mentioned in this module
  *
  */
 const Actions = (() => {
-<<<<<<< HEAD
 
     return {
         trial: () => {
@@ -174,235 +168,88 @@
                 document.getElementById("notFound").style.display = "none";
             }
         },
+        expandAll: (text, buttonId) => {
+            console.log(text, buttonId);
+            let collapseSection = buttonId.substring(0, buttonId.indexOf('ExpandButton'))
+            if (text === 'Expand All') {
+                document.getElementById(buttonId).innerHTML = 'Collapse All';
+                jQuery(`.${collapseSection}Collapse`).collapse('show');
+            }
+            else {
+                document.getElementById(buttonId).innerHTML = 'Expand All';
+                jQuery(`.${collapseSection}Collapse`).collapse('hide');
+            }
+        },
+        downloadSession: async () => {
+            jQuery("<a />", {
+                "download": "session.json",
+                "href": "data:application/json;charset=utf-8," + encodeURIComponent(localStorage.getItem('conversionReportContent'), null, 4),
+            }).appendTo("body")
+                .click(function () {
+                    jQuery(this).remove()
+                })[0].click();
+        },
+        downloadDdl: async () => {
+            await fetch('/schema')
+                .then(async function (response) {
+                    if (response.ok) {
+                        await response.text().then(function (result) {
+                            localStorage.setItem('schemaFilePath', result);
+                        });
+                    }
+                    else {
+                        Promise.reject(response);
+                    }
+                })
+                .catch(function (err) {
+                    showSnackbar(err, ' redBg');
+                });
+            let schemaFilePath = localStorage.getItem('schemaFilePath');
+            let schemaFileName = schemaFilePath.split('/')[schemaFilePath.split('/').length - 1];
+            let filePath = './' + schemaFileName;
+            readTextFile(filePath, function (error, text) {
+                jQuery("<a />", {
+                    "download": schemaFileName,
+                    "href": "data:application/json;charset=utf-8," + encodeURIComponent(text),
+                }).appendTo("body")
+                    .click(function () {
+                        jQuery(this).remove()
+                    })[0].click()
+            });
+        },
+        downloadReport: async () => {
+            await fetch('/report')
+                .then(async function (response) {
+                    if (response.ok) {
+                        await response.text().then(function (result) {
+                            localStorage.setItem('reportFilePath', result);
+                        });
+                    }
+                    else {
+                        Promise.reject(response);
+                    }
+                })
+                .catch(function (err) {
+                    showSnackbar(err, ' redBg');
+                });
+            let reportFilePath = localStorage.getItem('reportFilePath');
+            let reportFileName = reportFilePath.split('/')[reportFilePath.split('/').length - 1];
+            let filePath = './' + reportFileName;
+            readTextFile(filePath, function (error, text) {
+                jQuery("<a />", {
+                    "download": reportFileName,
+                    "href": "data:application/json;charset=utf-8," + encodeURIComponent(text),
+                }).appendTo("body")
+                    .click(function () {
+                        jQuery(this).remove()
+                    })[0].click();
+            })
+        },
+        editGlobalDataType: () => {
+            createEditDataTypeTable();
+            jQuery('#globalDataTypeModal').modal();
+        }
     };
-=======
-  return {
-    trial: () => {
-      console.log(" this was the trial in the actions ");
-      return "1";
-    },
-    addAttrToStore: () => {
-      Store.addAttrToStore();
-    },
-    closeStore: () => {
-      Store.toggleStore();
-    },
-    onLoadDatabase: async (dbType, dumpFilePath) => {
-      let reportData,
-        sourceTableFlag,
-        reportDataResp,
-        reportDataCopy,
-        jsonReportDataResp,
-        requestCode;
-      reportData = await Fetch.getAppData("POST", "/convert/dump", {
-        Driver: dbType,
-        Path: dumpFilePath,
-      });
-      reportDataCopy = reportData.clone();
-      requestCode = reportData.status;
-      reportDataResp = await reportData.text();
-      if (requestCode != 200) {
-        Fetch.showSnackbar(reportDataResp, " redBg");
-        return false;
-      } else {
-        jsonReportDataResp = await reportDataCopy.json();
-        console.log(jsonReportDataResp);
-        if (Object.keys(jsonReportDataResp.SpSchema).length == 0) {
-          showSnackbar("Please select valid file", " redBg");
-          return false;
-        } else {
-          // showSpinner();
-          jQuery("#loadDatabaseDumpModal").modal("hide");
-          localStorage.setItem("conversionReportContent", reportDataResp);
-        }
-      }
-      sourceTableFlag = localStorage.getItem("sourceDbName");
-      // sessionRetrieval(sourceTableFlag);
-      return true;
-    },
-    onconnect: (dbType, dbHost, dbPort, dbUser, dbName, dbPassword) => {
-      let sourceTableFlag = "";
-      let payload = {
-        Driver: dbType,
-        Database: dbName,
-        Password: dbPassword,
-        User: dbUser,
-        Port: dbPort,
-        Host: dbHost,
-      };
-      response = Fetch.getAppData("POST", "/connect", payload);
-      if (response.ok) {
-        if (dbType === "mysql") sourceTableFlag = "MySQL";
-        else if (dbType === "postgres") sourceTableFlag = "Postgres";
-        localStorage.setItem("sourceDbName", sourceTableFlag);
-        jQuery("#connectToDbModal").modal("hide");
-        jQuery("#connectModalSuccess").modal();
-      } else {
-        res.text().then(function () {
-          jQuery("#connectToDbModal").modal("hide");
-          jQuery("#connectModalFailure").modal();
-        });
-      }
-    },
-    ddlSummaryAndConversionApiCall: async () => {
-      let conversionRate,
-        conversionRateJson,
-        ddlData,
-        ddlDataJson,
-        summaryData,
-        summaryDataJson;
-      ddlData = await Fetch.getAppData("GET", "/ddl");
-      summaryData = await Fetch.getAppData("GET", "/summary");
-      conversionRate = await Fetch.getAppData("GET", "/conversion");
-      if (ddlData.ok && summaryData.ok && conversionRate.ok) {
-        ddlDataJson = await ddlData.json();
-        summaryDataJson = await summaryData.json();
-        conversionRateJson = await conversionRate.json();
-        localStorage.setItem(
-          "ddlStatementsContent",
-          JSON.stringify(ddlDataJson)
-        );
-        localStorage.setItem(
-          "summaryReportContent",
-          JSON.stringify(summaryDataJson)
-        );
-        localStorage.setItem(
-          "tableBorderColor",
-          JSON.stringify(conversionRateJson)
-        );
-      } else {
-        return false;
-      }
-      return true;
-    },
-    addNewSession: (session) => {
-      Store.addNewSession(session);
-    },
-    resumeSession: (index) => {
-      let val = Store.getSessionData(index);
-      console.log(val);
-    },
-    getAllSessions: () => {
-      return Store.getAllSessions();
-    },
-    switchToTab: (id) => {
-      Store.changeCurrentTab(id);
-    },
-    SearchTable: (value, tabId) => {
-      console.log(value);
-      let tableVal, list, listElem;
-      let ShowResultNotFound = true;
-      let schemaConversionObj = JSON.parse(
-        localStorage.getItem("conversionReportContent")
-      );
-      if (tabId === "reportTab") {
-        list = document.getElementById("reportDiv");
-      } else if (tabId === "ddlTab") {
-        list = document.getElementById("ddlDiv");
-      } else {
-        list = document.getElementById("summaryDiv");
-      }
-      listElem = list.getElementsByTagName("section");
-      let tableListLength = Object.keys(schemaConversionObj.SpSchema).length;
-      for (var i = 0; i < tableListLength; i++) {
-        tableVal = Object.keys(schemaConversionObj.SpSchema)[i];
-        if (tableVal.indexOf(value) > -1) {
-          listElem[i].style.display = "";
-          ShowResultNotFound = false;
-        } else {
-          listElem[i].style.display = "none";
-        }
-      }
-      if (ShowResultNotFound) {
-        document.getElementById("notFound").style.display = "block";
-      } else {
-        document.getElementById("notFound").style.display = "none";
-      }
-    },
-    expandAll: (text , buttonId)=>{
-      console.log(text,buttonId);
-      let collapseSection = buttonId.substring(0,buttonId.indexOf('ExpandButton'))  
-      if (text === 'Expand All') {
-        document.getElementById(buttonId).innerHTML = 'Collapse All';
-        jQuery(`.${collapseSection}Collapse`).collapse('show');
-      }
-      else {
-        document.getElementById(buttonId).innerHTML= 'Expand All';
-        jQuery(`.${collapseSection}Collapse`).collapse('hide');
-      }
-    },
-    downloadSession: async () => {
-      jQuery("<a />", {
-        "download": "session.json",
-        "href": "data:application/json;charset=utf-8," + encodeURIComponent(localStorage.getItem('conversionReportContent'), null, 4),
-      }).appendTo("body")
-        .click(function () {
-          jQuery(this).remove()
-        })[0].click();
-    },
-    downloadDdl:async () => {
-      await fetch('/schema')
-        .then(async function (response) {
-          if (response.ok) {
-            await response.text().then(function (result) {
-              localStorage.setItem('schemaFilePath', result);
-            });
-          }
-          else {
-            Promise.reject(response);
-          }
-        })
-        .catch(function (err) {
-          showSnackbar(err, ' redBg');
-        });
-      let schemaFilePath = localStorage.getItem('schemaFilePath');
-      let schemaFileName = schemaFilePath.split('/')[schemaFilePath.split('/').length - 1];
-      let filePath = './' + schemaFileName;
-      readTextFile(filePath, function (error, text) {
-        jQuery("<a />", {
-          "download": schemaFileName,
-          "href": "data:application/json;charset=utf-8," + encodeURIComponent(text),
-        }).appendTo("body")
-          .click(function () {
-            jQuery(this).remove()
-          })[0].click()
-      });
-    },
-    downloadReport:async () => {
-      await fetch('/report')
-        .then(async function (response) {
-          if (response.ok) {
-            await response.text().then(function (result) {
-              localStorage.setItem('reportFilePath', result);
-            });
-          }
-          else {
-            Promise.reject(response);
-          }
-        })
-        .catch(function (err) {
-          showSnackbar(err, ' redBg');
-        });
-      let reportFilePath = localStorage.getItem('reportFilePath');
-      let reportFileName = reportFilePath.split('/')[reportFilePath.split('/').length - 1];
-      let filePath = './' + reportFileName;
-      readTextFile(filePath, function (error, text) {
-        jQuery("<a />", {
-          "download": reportFileName,
-          "href": "data:application/json;charset=utf-8," + encodeURIComponent(text),
-        }).appendTo("body")
-          .click(function () {
-            jQuery(this).remove()
-          })[0].click();
-      })
-    },
-    editGlobalDataType:() => {
-      createEditDataTypeTable();
-      jQuery('#globalDataTypeModal').modal();
-    }
-    
-  };
->>>>>>> 6d38fc3a
 })();
 
 export default Actions;
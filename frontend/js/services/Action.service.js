--- conflicted
+++ resolved
@@ -370,20 +370,12 @@
         newIndexPos = table.Indexes.length;
         for (let x = 0; x < table.Indexes.length; x++) {
           if (JSON.stringify(table.Indexes[x].Keys) === JSON.stringify(keysList)) {
-<<<<<<< HEAD
             Actions.hideSpinner()
-=======
-            Actions.hideSpinner();
->>>>>>> 7ee58511
             showSnackbar("Index with selected key(s) already exists.\n Please use different key(s)", " redBg");
             return;
           }
           else if (newIndex["Name"] === table.Indexes[x].Name) {
-<<<<<<< HEAD
             Actions.hideSpinner()
-=======
-            Actions.hideSpinner();
->>>>>>> 7ee58511
             showSnackbar("Index with name: " + newIndex["Name"] + " already exists.\n Please try with a different name", " redBg");
             return;
           }

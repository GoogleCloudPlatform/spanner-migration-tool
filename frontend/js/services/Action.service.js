import Store from "./Store.service.js";
import Fetch from "./Fetch.service.js";
import { readTextFile, showSnackbar} from "./../helpers/SchemaConversionHelper.js";

var keysList = [];
var orderId = 0;
var temp = {};
/**
 * All the manipulations to the store happen via the actions mentioned in this module
 *
 */

const resetIndexModal = () => {
  keysList = [];
  orderId = 0;
  temp = {};
}

const Actions = (() => {
  return {
    trial: () => {
      return "1";
    },
    addAttrToStore: () => {
      Store.addAttrToStore();
    },
    closeStore: () => {
      Store.toggleStore();
    },
    onLoadDatabase: async (dbType, dumpFilePath) => {
      let reportData, sourceTableFlag, reportDataResp, reportDataCopy, jsonReportDataResp, requestCode;
      reportData = await Fetch.getAppData("POST", "/convert/dump", { Driver: dbType, Path: dumpFilePath });
      console.log(reportData);
      reportDataCopy = reportData.clone();
      requestCode = reportData.status;
      reportDataResp = await reportData.text();
      if (requestCode != 200) {
        showSnackbar(reportDataResp, " redBg");
        return false;
      }
      else {
        jsonReportDataResp = await reportDataCopy.json();
        if (Object.keys(jsonReportDataResp.SpSchema).length == 0) {
          showSnackbar("Please select valid file", " redBg");
          return false;
        } else {
          jQuery("#loadDatabaseDumpModal").modal("hide");
          Store.updatePrimaryKeys(jsonReportDataResp);
          Store.updateTableData("reportTabContent", jsonReportDataResp);
        }
      }
      sourceTableFlag = Store.getSourceDbName()
      return true;
    },
    onconnect: async (dbType, dbHost, dbPort, dbUser, dbName, dbPassword) => {
      let sourceTableFlag = "", response;
      let payload = { Driver: dbType, Database: dbName, Password: dbPassword, User: dbUser, Port: dbPort, Host: dbHost };
      response = await Fetch.getAppData("POST", "/connect", payload);
      if (response.ok) {
        if (dbType === "mysql") sourceTableFlag = "MySQL";
        else if (dbType === "postgres") sourceTableFlag = "Postgres";
        Store.setSourceDbName(sourceTableFlag)
        jQuery("#connectToDbModal").modal("hide");
        jQuery("#connectModalSuccess").modal();
      }
      else {
        jQuery("#connectToDbModal").modal("hide");
        jQuery("#connectModalFailure").modal();
      }
      return response;
    },
    showSchemaAssessment: async () => {
      let reportDataResp, reportData, sourceTableFlag;
      reportData = await Fetch.getAppData("GET", "/convert/infoschema");
      reportDataResp = await reportData.json();
      // localStorage.setItem("conversionReportContent", reportDataResp);
      Store.updatePrimaryKeys(reportDataResp);
      Store.updateTableData("reportTabContent", reportDataResp);
      jQuery("#connectModalSuccess").modal("hide");
      sourceTableFlag = localStorage.getItem("sourceDbName");
    },
    onLoadSessionFile: async (filePath) => {
      let driver = '', response, payload;
      let srcDb = Store.getSourceDbName()
      if (srcDb === 'MySQL') {
        driver = 'mysqldump';
      }
      else if (srcDb === 'Postgres') {
        driver = 'pg_dump';
      }
      payload = { "Driver": driver, "DBName": '', "FilePath": filePath };
      response = await Fetch.getAppData('POST', '/session/resume', payload);
      if (response.ok) {
        let responseCopy, textResponse, jsonResponse;
        responseCopy = response.clone();
        // textResponse = await response.text();
        jsonResponse = await responseCopy.json();
        if (Object.keys(jsonResponse.SpSchema).length == 0) {
          showSnackbar('Please select valid session file', ' redBg');
          jQuery('#importButton').attr('disabled', 'disabled');
          return false;
        }
        else {
          // localStorage.setItem('conversionReportContent', textResponse);
          Store.updatePrimaryKeys(jsonResponse);
          Store.updateTableData("reportTabContent", jsonResponse);

          jQuery('#loadSchemaModal').modal('hide');
          return true;
        }
      }
      else {
        showSnackbar('Please select valid session file', ' redBg');
        jQuery('#importButton').attr('disabled', 'disabled');
        return false;
      }
    },
    ddlSummaryAndConversionApiCall: async () => {
      let conversionRate, conversionRateJson, ddlData, ddlDataJson, summaryData, summaryDataJson;
      ddlData = await Fetch.getAppData("GET", "/ddl");
      summaryData = await Fetch.getAppData("GET", "/summary");
      conversionRate = await Fetch.getAppData("GET", "/conversion");
      if (ddlData.ok && summaryData.ok && conversionRate.ok) {
        ddlDataJson = await ddlData.json();
        summaryDataJson = await summaryData.json();
        conversionRateJson = await conversionRate.json();
        // localStorage.setItem("ddlStatementsContent", JSON.stringify(ddlDataJson));
        // localStorage.setItem("summaryReportContent", JSON.stringify(summaryDataJson));
        // localStorage.setItem("tableBorderColor", JSON.stringify(conversionRateJson));
        Store.updateTableData("ddlTabContent", ddlDataJson);
        Store.updateTableData("summaryTabContent", summaryDataJson);
        Store.updateTableBorderData(conversionRateJson);
      }
      else {
        return false;
      }
      return true;
    },
    sessionRetrieval: async (dbType) => {
      let sessionStorageArr, sessionInfo, sessionResp;
      sessionResp = await Fetch.getAppData("GET", "/session");
      sessionInfo = await sessionResp.json();
      sessionStorageArr = JSON.parse(sessionStorage.getItem("sessionStorage"));
      if (sessionStorageArr == undefined) sessionStorageArr = [];
      sessionInfo.sourceDbType = dbType;
      sessionStorageArr.unshift(sessionInfo);
      sessionStorage.setItem("sessionStorage", JSON.stringify(sessionStorageArr));
    },
    resumeSessionHandler: async (index, sessionArray) => {
      let driver, path, dbName, sourceDb, pathArray, fileName, filePath;
      localStorage.setItem("sourceDb", sessionArray[index].sourceDbType);
      driver = sessionArray[index].driver;
      path = sessionArray[index].filePath;
      dbName = sessionArray[index].dbName;
      sourceDb = sessionArray[index].sourceDbType;
      pathArray = path.split("/");
      fileName = pathArray[pathArray.length - 1];
      filePath = "./" + fileName;
      readTextFile(filePath, async (error, text) => {
        if (error) {
          showSnackbar(err, " redBg");
        }
        else {
          let payload = { Driver: driver, DBName: dbName, FilePath: path };
          // localStorage.setItem("conversionReportContent", text);
<<<<<<< HEAD
          Store.updatePrimaryKeys(JSON.parse(text));
          Store.updateTableData("reportTabContent", JSON.parse(text));

=======
          Store.updateTableData("reportTabContent",JSON.parse(text));
>>>>>>> 031ca384
          await Fetch.getAppData("POST", "/session/resume", payload);
        }
      });
    },
    SearchTable: (value, tabId) => {
<<<<<<< HEAD
      let tableVal, list, listElem;
      let ShowResultNotFound = true;
      let schemaConversionObj = Store.getinstance().tableData.reportTabContent;
      if (tabId === "report") {
        list = document.getElementById(`accordion`);
      } else {
        list = document.getElementById(`${tabId}-accordion`);
      }
      listElem = list.getElementsByTagName("section");
      let tableListLength = Object.keys(schemaConversionObj.SpSchema).length;
      for (var i = 0; i < tableListLength; i++) {
        tableVal = Object.keys(schemaConversionObj.SpSchema)[i];
        if (tableVal.indexOf(value) > -1) {
          listElem[i].style.display = "";
          ShowResultNotFound = false;
        }
        else {
          listElem[i].style.display = "none";
        }
      }
      if (ShowResultNotFound) {
        list.style.display = "none";
        document.getElementById(`${tabId}notFound`).style.display = "block";
      }
      else {
        list.style.display = "";
        document.getElementById(`${tabId}notFound`).style.display = "none";
      }
=======
      Store.setSearchInputValue(tabId , value)
      // let tableVal, list, listElem;
      // let ShowResultNotFound = true;
      //   let schemaConversionObj =Store.getinstance().tableData.reportTabContent;
      // if (tabId === "report") {
      //   list = document.getElementById(`accordion`);
      // } else {
      //   list = document.getElementById(`${tabId}-accordion`);
      // }
      // listElem = list.getElementsByTagName("section");
      // let tableListLength = Object.keys(schemaConversionObj.SpSchema).length;
      // for (var i = 0; i < tableListLength; i++) {
      //   tableVal = Object.keys(schemaConversionObj.SpSchema)[i];
      //   if (tableVal.indexOf(value) > -1) {
      //     listElem[i].style.display = "";
      //     ShowResultNotFound = false;
      //   }
      //   else {
      //     listElem[i].style.display = "none";
      //   }
      // }
      // if (ShowResultNotFound) {
      //   list.style.display = "none";
      //   document.getElementById(`${tabId}notFound`).style.display = "block";
      // }
      // else {
      //   list.style.display = "";
      //   document.getElementById(`${tabId}notFound`).style.display = "none";
      // }
>>>>>>> 031ca384
    },
    expandAll: (text, buttonId) => {
      if (text === "Expand All") {
        document.getElementById(buttonId).innerHTML = "Collapse All";
        Store.expandAll(true);
      }
      else {
        document.getElementById(buttonId).innerHTML = "Expand All";
        Store.expandAll(false);
      }
    },
    downloadSession: async () => {
      jQuery("<a />", {
        download: "session.json",
        href: "data:application/json;charset=utf-8," + encodeURIComponent(JSON.stringify(Store.getinstance().tableData.reportTabContent), null, 4),
      })
        .appendTo("body")
        .click(function () {
          jQuery(this).remove();
        })[0]
        .click();
    },
    downloadDdl: async () => {
      let ddlreport = await Fetch.getAppData("GET", "/schema");
      if (ddlreport.ok) {
        await ddlreport.text().then(function (result) {
          localStorage.setItem("schemaFilePath", result);
        });
        let schemaFilePath = localStorage.getItem("schemaFilePath");
        if (schemaFilePath) {
          let schemaFileName = schemaFilePath.split("/")[schemaFilePath.split("/").length - 1];
          let filePath = "./" + schemaFileName;
          readTextFile(filePath, function (error, text) {
            jQuery("<a />", {
              download: schemaFileName,
              href: "data:application/json;charset=utf-8," + encodeURIComponent(text),
            })
              .appendTo("body")
              .click(function () {
                jQuery(this).remove();
              })[0]
              .click();
          });
        }
        showSnackbar('try again ', 'red')
      }
    },
    downloadReport: async () => {
      let summaryreport = await Fetch.getAppData("GET", "/report");
      if (summaryreport.ok) {
        await summaryreport.text().then(function (result) {
          localStorage.setItem("reportFilePath", result);
        });
        let reportFilePath = localStorage.getItem("reportFilePath");
        let reportFileName = reportFilePath.split("/")[reportFilePath.split("/").length - 1];
        let filePath = "./" + reportFileName;
        readTextFile(filePath, function (error, text) {
          jQuery("<a />", {
            download: reportFileName,
            href: "data:application/json;charset=utf-8," + encodeURIComponent(text),
          })
            .appendTo("body")
            .click(function () {
              jQuery(this).remove();
            })[0]
            .click();
        });
      }
    },
    editGlobalDataType: () => {
      jQuery("#globalDataTypeModal").modal();
    },
    checkInterleaveConversion: async (tableName) => {
      let interleaveApiCall;
      interleaveApiCall = await Fetch.getAppData("GET", "/setparent?table=" + tableName);
      let interleaveApiCallResp = await interleaveApiCall.json();
      let value = interleaveApiCallResp.tableInterleaveStatus.Possible;
      Store.setInterleave(tableName,value);
    },
    setGlobalDataType: async () => {
      let globalDataTypeList = Store.getGlobalDataTypeList();
      let dataTypeListLength = Object.keys(globalDataTypeList).length;
      let dataTypeJson = {};
      for (var i = 0; i <= dataTypeListLength; i++) {
        var row = document.getElementById("dataTypeRow" + i);
        if (row) {
          var cells = row.getElementsByTagName("td");
          if (document.getElementById("dataTypeOption" + i) != null) {
            for (var j = 0; j < cells.length; j++) {
              if (j === 0) {
                var key = cells[j].innerText;
              }
              else {
                dataTypeJson[key] = document.getElementById(
                  "dataTypeOption" + i
                ).value;
              }
            }
          }
        }
      }
      let res = await Fetch.getAppData("POST", "/typemap/global", dataTypeJson);
      if (res) {
        res = await res.json();
        // localStorage.setItem("conversionReportContent", res);
        Store.updatePrimaryKeys(res);
        Store.updateTableData("reportTabContent", res);

      }
    },
    getGlobalDataTypeList: async () => {
      let res = await Fetch.getAppData("GET", "/typemap");
      await res.json().then(function (result) {
        Store.setGlobalDataTypeList(result)
      });
    },
    dataTypeUpdate: (id, globalDataTypeList) => {
      let selectedValue = document.getElementById(id).value;
      let idNum = parseInt(id.match(/\d+/), 10);
      let dataTypeOptionArray = globalDataTypeList[document.getElementById("dataTypeKey" + idNum).innerHTML];
      for (let i = 0; i < dataTypeOptionArray.length; i++) {
        if (dataTypeOptionArray[i].T === selectedValue) {
          if (dataTypeOptionArray[i].Brief !== "") {
            document.getElementById(`warning${idNum}`).style.display = "";
          }
          else {
            document.getElementById(`warning${idNum}`).style.display = "none";
          }
        }
      }
    },
    fetchIndexFormValues: async (tableIndex, tableName, name, uniqueness) => {
      if (keysList.length === 0) {
        showSnackbar("Please select atleast one key to create a new index", " redBg");
        return;
      }
      let newIndex = {};
      let newIndexPos = 1;
      let jsonObj = Store.getinstance().tableData.reportTabContent;
      let table = jsonObj.SpSchema[tableName];
      newIndex["Name"] = name;
      newIndex["Table"] = table.Name;
      if (uniqueness) {
        newIndex["Unique"] = true;
      }
      else {
        newIndex["Unique"] = false;
      }
      newIndex["Keys"] = keysList;
      if (table.Indexes != null && table.Indexes.length > 0) {
        newIndexPos = table.Indexes.length;
        for (let x = 0; x < table.Indexes.length; x++) {
          if (JSON.stringify(table.Indexes[x].Keys) === JSON.stringify(keysList)) {
            showSnackbar("Index with selected key(s) already exists.\n Please use different key(s)", " redBg");
            return;
          }
          else if (newIndex["Name"] === table.Indexes[x].Name) {
            showSnackbar("Index with name: " + newIndex["Name"] + " already exists.\n Please try with a different name", " redBg");
            return;
          }
        }
      }
      else {
        newIndexPos = 0;
      }
      let res = await Fetch.getAppData("POST", "/add/indexes?table=" + tableName, [newIndex]);
      if (res.ok) {
        jQuery("#createIndexModal").modal("hide");
        res = await res.json();
        Store.updatePrimaryKeys(res);
        Store.updateTableData("reportTabContent", res);
      }
    },
    createNewSecIndex: (id) => {
      let iIndex = id.indexOf("indexButton");
      let tableIndex = id.substring(0, iIndex)
      let tableName = id.substring(iIndex + 12)
      let jsonObj = Store.getinstance().tableData.reportTabContent;
      if (document.getElementById("editSpanner" + tableIndex).innerHTML.trim() == "Save Changes") {
        let pendingChanges = false;
        let dataTable = jQuery(`#src-sp-table${tableIndex} tr`)
        dataTable.each(function (index) {
          if (index > 1) {
            let newColumnName;
            let srcColumnName = jQuery(this).find('.srcColumn').html().trim();
            let indexNumber = jQuery(this).find('.srcColumn').attr('id').match(/\d+/)[0];
            indexNumber = indexNumber.substring(tableIndex.toString().length);
            let indexNumberlength = indexNumber.length / 2;
            indexNumber = indexNumber.substring(indexNumberlength);
            let newColumnNameEle = document.getElementById('columnNameText' + tableIndex + indexNumber + indexNumber);
            if (newColumnNameEle) {
              newColumnName = newColumnNameEle.value;
            }
            let oldColumnName = jsonObj.ToSpanner[tableName].Cols[srcColumnName];
            if (newColumnName !== oldColumnName || !(jQuery(this).find("input[type=checkbox]").is(":checked"))) {
              let errorModal = document.querySelector("hb-modal[modalId = editTableWarningModal]");
              let content = "There are pending changes to this table, please save the same before creating the index";
              errorModal.setAttribute("content", content);
              jQuery("#editTableWarningModal").modal();
              pendingChanges = true;
            }
          }
        })
        if (pendingChanges) {
          return;
        }
      }
      let generalModal = document.querySelector("hb-modal[modalId = createIndexModal]")
      let content = `<hb-add-index-form tableName=${tableName} tableIndex=${tableIndex}></hb-add-index-form>`;
      generalModal.setAttribute("content", content);
      jQuery("#createIndexModal").modal();
      resetIndexModal();
    },
    closeSecIndexModal: () => {
      resetIndexModal();
      let generalModal = document.querySelector("hb-modal[modalId = createIndexModal]");
      let content = `empty`;
      generalModal.setAttribute("content", content);
    },
    changeCheckBox: (row, id) => {
      let columnName = document.getElementById(`order${row}${id}`);
      let checkboxValue = document.getElementById("checkbox-" + row + "-" + id).checked;
      if (checkboxValue) {
        columnName.style.visibility = "visible";
        columnName.innerHTML = orderId + 1;
        orderId++;
        keysList.push({ Col: row, Desc: false });
        temp[row] = id;
      }
      else {
        columnName.style.visibility = "hidden";
        let oldValue = parseInt(columnName.innerHTML);
        for (let i = 0; i < keysList.length; i++) {
          let currentRow = keysList[i].Col;
          let currentId = temp[currentRow];
          let currentColName = document.getElementById(`order${currentRow}${currentId}`);
          if (parseInt(currentColName.innerHTML) > oldValue) {
            currentColName.innerHTML = parseInt(currentColName.innerHTML) - 1;
          }
        }
        keysList = keysList.filter((cur) => cur.Col !== row);
        temp[row] = -1;
        orderId--;
      }
    },
    editAndSaveButtonHandler: async (event, tableNumber, tableName, notNullConstraint) => {
      let schemaConversionObj = Store.getinstance().tableData.reportTabContent
      let tableId = '#src-sp-table' + tableNumber + ' tr';
      let tableColumnNumber = 0, tableData, fkTableData, secIndexTableData;
      let renameFkMap = {}, fkLength, secIndexLength, renameIndexMap = {};
      if (event.target.innerHTML.trim() === "Edit Spanner Schema") {
        let uncheckCount = [], $selectAll, $selectEachRow, checkAllTableNumber, checkClassTableNumber, spannerCellsList;
        let tableCheckboxGroup = '.chckClass_' + tableNumber;
        uncheckCount[tableNumber] = 0;
        event.target.innerHTML = "Save Changes";
        document.getElementById("editInstruction" + tableNumber).style.visibility = "hidden";
        jQuery(tableId).each(function (index) {
          if (index === 1) {
            $selectAll = jQuery(this).find('.bmd-form-group.is-filled.template').removeClass('template');
          }
          checkAllTableNumber = jQuery('#chckAll_' + tableNumber);
          checkAllTableNumber.prop('checked', true);
          checkAllTableNumber.click(function () {
            tableNumber = parseInt(jQuery(this).attr('id').match(/\d+/), 10);
            checkClassTableNumber = jQuery('.chckClass_' + tableNumber);
            switch (jQuery(this).is(':checked')) {
              case true:
                checkClassTableNumber.prop('checked', true);
                uncheckCount[tableNumber] = 0;
                break;
              case false:
                checkClassTableNumber.prop('checked', false);
                uncheckCount[tableNumber] = Object.keys(schemaConversionObj.ToSpanner[schemaConversionObj.SpSchema[tableName].Name].Cols).length;
                break;
            }
          });
          if (index > 1) {
            $selectEachRow = jQuery(this).find('.bmd-form-group.is-filled.eachRowChckBox.template').removeClass('template');
            jQuery(tableCheckboxGroup).prop('checked', true);
            spannerCellsList = document.getElementsByClassName('spannerTabCell' + tableNumber + tableColumnNumber);
            if (spannerCellsList) {
              // edit column name
              jQuery('#editColumnName' + tableNumber + tableColumnNumber).removeClass('template');
              jQuery('#saveColumnName' + tableNumber + tableColumnNumber).addClass('template');
              // edit data type
              jQuery('#editDataType' + tableNumber + tableColumnNumber).removeClass('template');
              jQuery('#saveDataType' + tableNumber + tableColumnNumber).addClass('template');
              let dataTypeArray = null;
              // let globalDataTypes = JSON.parse(localStorage.getItem('globalDataTypeList'));
              let globalDataTypes = Store.getGlobalDataTypeList()
              let globalDataTypesLength = Object.keys(globalDataTypes).length;
              let srcCellValue = document.getElementById('srcDataType' + tableNumber + tableColumnNumber).innerHTML;
              let spannerCellValue = document.getElementById('saveDataType' + tableNumber + tableColumnNumber).innerHTML;
              let options = '';
              for (let a = 0; a < globalDataTypesLength; a++) {
                if (srcCellValue.trim().toLowerCase() === (Object.keys(globalDataTypes)[a]).toLowerCase()) {
                  dataTypeArray = globalDataTypes[Object.keys(globalDataTypes)[a]];
                  break;
                }
              }
              if (dataTypeArray !== null) {
                let dataTypeArrayLength = dataTypeArray.length;
                for (let a = 0; a < dataTypeArrayLength; a++) {
                  if (spannerCellValue.trim() == dataTypeArray[a].T) {
                    options += '<option class="dataTypeOption" value=' + dataTypeArray[a].T + ' selected>' + dataTypeArray[a].T + '</option>';
                  }
                  else {
                    options += '<option class="dataTypeOption" value=' + dataTypeArray[a].T + '>' + dataTypeArray[a].T + '</option>';
                  }
                }
              }
              else {
                options += '<option class="dataTypeOption" value=' + spannerCellValue + '>' + spannerCellValue + '</option>';
              }
              document.getElementById("dataType" + tableNumber + tableColumnNumber + tableColumnNumber).innerHTML = options;
              // edit constraint
              let notNullFound = '';
              let constraintId = 'spConstraint' + tableNumber + tableColumnNumber;
              let columnName = jQuery('#saveColumnName' + tableNumber + tableColumnNumber).find('.column.right.spannerColNameSpan').html();
              if (schemaConversionObj.SpSchema[tableName].ColDefs[columnName].NotNull === true) {
                notNullFound = "<option class='active' selected>Not Null</option>";
              }
              else if (schemaConversionObj.SpSchema[tableName].ColDefs[columnName].NotNull === false) {
                notNullFound = "<option>Not Null</option>";
              }
              let constraintHtml = "<select id=" + constraintId + " multiple size='0' class='form-control spanner-input tableSelect' >"
                + notNullFound
                + "</select>";
              spannerCellsList[2].innerHTML = constraintHtml;
              new vanillaSelectBox("#spConstraint" + tableNumber + tableColumnNumber, {
                placeHolder: "Select Constraints",
                maxWidth: 500,
                maxHeight: 300
              });
              jQuery('#spConstraint' + tableNumber + tableColumnNumber).on('change', function () {
                let idNum = parseInt(jQuery(this).attr('id').match(/\d+/g), 10);
                let constraints = document.getElementById(constraintId);
                if (constraints) {
                  let constraintsLength = constraints.length;
                  for (let c = 0; c < constraintsLength; c++) {
                    if (constraints.options[c].selected) {
                      notNullConstraint[idNum] = 'Not Null';
                    }
                    else {
                      notNullConstraint[idNum] = '';
                    }
                  }
                }
              });
            }
            tableColumnNumber++;
          }
        });
        checkClassTableNumber = jQuery('.chckClass_' + tableNumber);
        checkClassTableNumber.click(function () {
          tableNumber = parseInt(jQuery(this).closest("table").attr('id').match(/\d+/), 10);
          checkAllTableNumber = jQuery('#chckAll_' + tableNumber);
          if (jQuery(this).is(":checked")) {
            uncheckCount[tableNumber] = uncheckCount[tableNumber] - 1;
            if (uncheckCount[tableNumber] === 0) {
              checkAllTableNumber.prop('checked', true);
            }
          }
          else {
            uncheckCount[tableNumber] = uncheckCount[tableNumber] + 1;
            checkAllTableNumber.prop('checked', false);
          }
        });
        if (schemaConversionObj.SpSchema[tableName].Fks != null && schemaConversionObj.SpSchema[tableName].Fks.length != 0) {
          fkLength = schemaConversionObj.SpSchema[tableName].Fks.length;
          for (let x = 0; x < fkLength; x++) {
            jQuery('#renameFk' + tableNumber + x).removeClass('template');
            jQuery('#saveFk' + tableNumber + x).addClass('template');
          }
          if (schemaConversionObj.SpSchema[tableName].Fks != null && schemaConversionObj.SpSchema[tableName].Fks.length != 0) {
            for (let p = 0; p < schemaConversionObj.SpSchema[tableName].Fks.length; p++) {
              jQuery("#" + tableName + p + 'foreignKey').removeAttr('disabled');
            }
          }
        }
        if (schemaConversionObj.SpSchema[tableName].Indexes != null && schemaConversionObj.SpSchema[tableName].Indexes.length != 0) {
          secIndexLength = schemaConversionObj.SpSchema[tableName].Indexes.length;
          for (let x = 0; x < secIndexLength; x++) {
            jQuery('#renameSecIndex' + tableNumber + x).removeClass('template');
            jQuery('#saveSecIndex' + tableNumber + x).addClass('template');
          }
          if (schemaConversionObj.SpSchema[tableName].Indexes != null && schemaConversionObj.SpSchema[tableName].Indexes.length != 0) {
            for (let p = 0; p < schemaConversionObj.SpSchema[tableName].Indexes.length; p++) {
              jQuery("#" + tableName + p + 'secIndex').removeAttr('disabled');
            }
          }
        }
      }
      else if (event.target.innerHTML.trim() === "Save Changes") {
        let columnNameExists = false, changesSuccess = false;
        let updatedColsData = {
          'UpdateCols': {
          }
        }
        jQuery(tableId).each(function (index) {
          if (index > 1) {
            let newColumnName;
            let srcColumnName = document.getElementById('srcColumnName' + tableNumber + tableColumnNumber + tableColumnNumber).innerHTML;
            let newColumnNameEle = document.getElementById('columnNameText' + tableNumber + tableColumnNumber + tableColumnNumber);
            if (newColumnNameEle) {
              newColumnName = newColumnNameEle.value;
            }
            let originalColumnName = schemaConversionObj.ToSpanner[tableName].Cols[srcColumnName];
            updatedColsData.UpdateCols[originalColumnName] = {};
            updatedColsData.UpdateCols[originalColumnName]['Removed'] = false;
            if (newColumnName === originalColumnName) {
              updatedColsData.UpdateCols[originalColumnName]['Rename'] = '';
            }
            else {
              let columnsLength = Object.keys(schemaConversionObj.ToSpanner[tableName].Cols).length;
              columnNameExists = false;
              for (let k = 0; k < columnsLength; k++) {
                if (k != tableColumnNumber && newColumnName == document.getElementById('columnNameText' + tableNumber + k + k).value) {
                  changesSuccess = false;
                  jQuery('#editTableWarningModal').modal();
                  jQuery('#editTableWarningModal').find('#modal-content').html("Column : '" + newColumnName + "'" + ' already exists in table : ' + "'" + tableName + "'" + '. Please try with a different column name.');
                  updatedColsData.UpdateCols[originalColumnName]['Rename'] = '';
                  columnNameExists = true;
                  break
                }
              }
              if (!columnNameExists)
                updatedColsData.UpdateCols[originalColumnName]['Rename'] = newColumnName;
            }
            updatedColsData.UpdateCols[originalColumnName]['NotNull'] = 'ADDED';
            updatedColsData.UpdateCols[originalColumnName]['PK'] = '';
            updatedColsData.UpdateCols[originalColumnName]['ToType'] = document.getElementById('dataType' + tableNumber + tableColumnNumber + tableColumnNumber).value;

            if (notNullConstraint[parseInt(String(tableNumber) + String(tableColumnNumber))] === 'Not Null') {
              updatedColsData.UpdateCols[originalColumnName]['NotNull'] = 'ADDED';
            }
            else if (notNullConstraint[parseInt(String(tableNumber) + String(tableColumnNumber))] === '') {
              updatedColsData.UpdateCols[originalColumnName]['NotNull'] = 'REMOVED';
            }
            if (!(jQuery(this).find("input[type=checkbox]").is(":checked"))) {
              updatedColsData.UpdateCols[originalColumnName]['Removed'] = true;
            }
            tableColumnNumber++;
          }
        });
        switch (columnNameExists) {
          case true:
            // store previous state
            break
          case false:
            tableData = await Fetch.getAppData('POST', '/typemap/table?table=' + tableName, updatedColsData);
            if (tableData.ok) {
              changesSuccess = true;
              tableData = await tableData.json();
              // localStorage.setItem('conversionReportContent', tableData);
              // Store.updateTableData("reportTabContent",tableData);

            }
            else {
              changesSuccess = false;
              tableData = await tableData.text();
              jQuery('#editTableWarningModal').modal();
              jQuery('#editTableWarningModal').find('#modal-content').html(tableData);
            }
        }
        // save fk handler
        if (schemaConversionObj.SpSchema[tableName].Fks != null && schemaConversionObj.SpSchema[tableName].Fks.length != 0) {
          fkLength = schemaConversionObj.SpSchema[tableName].Fks.length;
          for (let x = 0; x < fkLength; x++) {
            let newFkVal = document.getElementById('newFkVal' + tableNumber + x).value;
            if (schemaConversionObj.SpSchema[tableName].Fks[x].Name != newFkVal)
              renameFkMap[schemaConversionObj.SpSchema[tableName].Fks[x].Name] = newFkVal;
          }
          if (Object.keys(renameFkMap).length > 0) {
            let duplicateCheck = [];
            let duplicateFound = false;
            let keys = Object.keys(renameFkMap);
            keys.forEach(function (key) {
              for (let x = 0; x < fkLength; x++) {
                if (schemaConversionObj.SpSchema[tableName].Fks[x].Name === renameFkMap[key]) {
                  changesSuccess = false;
                  jQuery('#editTableWarningModal').modal();
                  jQuery('#editTableWarningModal').find('#modal-content').html("Foreign Key: " + renameFkMap[key] + " already exists in table: " + tableName + ". Please try with a different name.");
                  duplicateFound = true;
                }
              }
              if (duplicateCheck.includes(renameFkMap[key])) {
                changesSuccess = false;
                jQuery('#editTableWarningModal').modal();
                jQuery('#editTableWarningModal').find('#modal-content').html('Please use a different name for each foreign key');
                duplicateFound = true;
              }
              else {
                duplicateCheck.push(renameFkMap[key]);
              }
            });
            switch (duplicateFound) {
              case true:
                // store previous state
                break;
              case false:
                fkTableData = await Fetch.getAppData('POST', '/rename/fks?table=' + tableName, renameFkMap);
                if (!fkTableData.ok) {
                  changesSuccess = false;
                  fkTableData = await fkTableData.text();
                  jQuery('#editTableWarningModal').modal();
                  jQuery('#editTableWarningModal').find('#modal-content').html(fkTableData);
                }
                else {
                  changesSuccess = true;
                  fkTableData = await fkTableData.json();
                  tableData = fkTableData;
                  // localStorage.setItem('conversionReportContent', fkTableData);
                  // Store.updateTableData("reportTabContent",fkTableData);

                }
                break;
            }
          }
        }
        // save Secondary Index handler
        if (schemaConversionObj.SpSchema[tableName].Indexes != null && schemaConversionObj.SpSchema[tableName].Indexes.length != 0) {
          secIndexLength = schemaConversionObj.SpSchema[tableName].Indexes.length;
          for (let x = 0; x < secIndexLength; x++) {
            let newSecIndexVal = document.getElementById('newSecIndexVal' + tableNumber + x).value;
            if (schemaConversionObj.SpSchema[tableName].Indexes[x].Name != newSecIndexVal)
              renameIndexMap[schemaConversionObj.SpSchema[tableName].Indexes[x].Name] = newSecIndexVal;
          }
          if (Object.keys(renameIndexMap).length > 0) {
            let duplicateCheck = [];
            let duplicateFound = false;
            let keys = Object.keys(renameIndexMap);
            keys.forEach(function (key) {
              for (let x = 0; x < secIndexLength; x++) {
                if (schemaConversionObj.SpSchema[tableName].Indexes[x].Name === renameIndexMap[key]) {
                  changesSuccess = false;
                  jQuery('#editTableWarningModal').modal();
                  jQuery('#editTableWarningModal').find('#modal-content').html("Index: " + renameIndexMap[key] + " already exists in table: " + tableName + ". Please try with a different name.");
                  duplicateFound = true;
                }
              }
              if (duplicateCheck.includes(renameIndexMap[key])) {
                changesSuccess = false;
                jQuery('#editTableWarningModal').modal();
                jQuery('#editTableWarningModal').find('#modal-content').html('Please use a different name for each secondary index');
                duplicateFound = true;
              }
              else {
                duplicateCheck.push(renameIndexMap[key]);
              }
            });
            switch (duplicateFound) {
              case true:
                // store previous state
                break;
              case false:
                secIndexTableData = await Fetch.getAppData('POST', '/rename/indexes?table=' + tableName, renameIndexMap);
                if (!secIndexTableData.ok) {
                  changesSuccess = false;
                  secIndexTableData = await secIndexTableData.text();
                  jQuery('#editTableWarningModal').modal();
                  jQuery('#editTableWarningModal').find('#modal-content').html(secIndexTableData);
                }
                else {
                  changesSuccess = true;
                  secIndexTableData = await secIndexTableData.json();
                  tableData = secIndexTableData;
                  // localStorage.setItem('conversionReportContent', secIndexTableData);
                  // Store.updateTableData("reportTabContent",secIndexTableData);   
                }
                break;
            }
          }
        }
        if (changesSuccess) {
          Store.setTableChanges("saveMode");
          Store.updatePrimaryKeys(tableData);
          Store.updateTableData("reportTabContent", tableData);
          let updatedData = Store.getinstance().tableData.reportTabContent
          event.target.innerHTML = "Edit Spanner Schema";
          document.getElementById("editInstruction" + tableNumber).style.visibility = "visible";
          jQuery(tableId).each(function () {
            jQuery(this).find('.src-tab-cell .bmd-form-group').remove();
          });
          if (updatedData.SpSchema[tableName].Fks != null && updatedData.SpSchema[tableName].Fks.length != 0) {
            fkLength = updatedData.SpSchema[tableName].Fks.length;
            for (let x = 0; x < fkLength; x++) {
              jQuery('#renameFk' + tableNumber + x).addClass('template');
            }
          }
          if (updatedData.SpSchema[tableName].Indexes != null && updatedData.SpSchema[tableName].Indexes.length != 0) {
            secIndexLength = updatedData.SpSchema[tableName].Indexes.length;
            for (let x = 0; x < secIndexLength; x++) {
              jQuery('#renameSecIndex' + tableNumber + x).addClass('template');
            }
          }
          // Store.updateSchemaScreen(Store.getinstance().tableData.reportTabContent);
        }
      }
    },
    dropForeignKeyHandler: async (tableName, tableNumber, pos) => {
      let response;
      response = await Fetch.getAppData('GET', '/drop/fk?table=' + tableName + '&pos=' + pos);
      if (response.ok) {
        let responseCopy = response.clone();
        let jsonResponse = await responseCopy.json();
        let textRresponse = await response.text();
        // localStorage.setItem('conversionReportContent', textRresponse);
        Store.updatePrimaryKeys(jsonResponse);
        Store.updateTableData("reportTabContent", jsonResponse);

        if (jsonResponse.SpSchema[tableName].Fks != null && jsonResponse.SpSchema[tableName].Fks.length != 0) {
          let table = document.getElementById('fkTableBody' + tableNumber);
          let rowCount = table.rows.length;
          let keyFound;
          let z;
          for (let x = 0; x < rowCount; x++) {
            keyFound = false;
            for (let y = 0; y < jsonResponse.SpSchema[tableName].Fks.length; y++) {
              let oldFkVal = jQuery('#saveFk' + tableNumber + x).removeClass('template').html();
              if (jsonResponse.SpSchema[tableName].Fks[y].Name === oldFkVal) {
                jQuery('#saveFk' + tableNumber + x).addClass('template');
                document.getElementById(tableName + x + 'foreignKey').id = tableName + y + 'foreignKey';
                document.getElementById('saveFk' + tableNumber + x).id = 'saveFk' + tableNumber + y;
                document.getElementById('renameFk' + tableNumber + x).id = 'renameFk' + tableNumber + y;
                document.getElementById('newFkVal' + tableNumber + x).id = 'newFkVal' + tableNumber + y;
                keyFound = true;
                break;
              }
            }
            if (keyFound == false) {
              z = x;
            }
          }
          table.deleteRow(z);
        }
        else {
          jQuery('#' + tableNumber).find('.fkCard').addClass('template');
        }
      }
    },
    dropSecondaryIndexHandler: async (tableName, tableNumber, pos) => {
      let response;
      response = await Fetch.getAppData('GET', '/drop/secondaryindex?table=' + tableName + '&pos=' + pos);
      if (response.ok) {
        let responseCopy = response.clone();
        let jsonObj = await responseCopy.json();
        // let textRresponse = await response.tt();
        // localStorage.setItem('conversionReportContent', textRresponse);
        Store.updatePrimaryKeys(jsonObj);
        Store.updateTableData("reportTabContent", jsonObj);
      }
    },
    showSpinner: () => {
      let toggle_spinner = document.getElementById("toggle-spinner");
      toggle_spinner.style.display = "block";
    },
    hideSpinner: () => {
      let toggle_spinner = document.getElementById("toggle-spinner");
      toggle_spinner.style.display = "none";
      toggle_spinner.className = toggle_spinner.className.replace("show", "");
    },
    swithCurrentTab: (tab) => {
      Store.swithCurrentTab(tab)
    },
    openCarousel: (tableId, tableIndex) => {
      Store.openCarousel(tableId, tableIndex)
    },
    closeCarousel: (tableId, tableIndex) => {
      Store.closeCarousel(tableId, tableIndex)
    },
    getTableData: (tabName) => {
      Store.getTableData(tabName);
    },
    setSourceDbName: (name) => {
      Store.setSourceDbName(name)
    },
    setGlobalDbType: (value) => {
      Store.setGlobalDbType(value);
    },
    
  };
})();

export default Actions;<|MERGE_RESOLUTION|>--- conflicted
+++ resolved
@@ -163,48 +163,14 @@
         else {
           let payload = { Driver: driver, DBName: dbName, FilePath: path };
           // localStorage.setItem("conversionReportContent", text);
-<<<<<<< HEAD
           Store.updatePrimaryKeys(JSON.parse(text));
           Store.updateTableData("reportTabContent", JSON.parse(text));
 
-=======
-          Store.updateTableData("reportTabContent",JSON.parse(text));
->>>>>>> 031ca384
           await Fetch.getAppData("POST", "/session/resume", payload);
         }
       });
     },
     SearchTable: (value, tabId) => {
-<<<<<<< HEAD
-      let tableVal, list, listElem;
-      let ShowResultNotFound = true;
-      let schemaConversionObj = Store.getinstance().tableData.reportTabContent;
-      if (tabId === "report") {
-        list = document.getElementById(`accordion`);
-      } else {
-        list = document.getElementById(`${tabId}-accordion`);
-      }
-      listElem = list.getElementsByTagName("section");
-      let tableListLength = Object.keys(schemaConversionObj.SpSchema).length;
-      for (var i = 0; i < tableListLength; i++) {
-        tableVal = Object.keys(schemaConversionObj.SpSchema)[i];
-        if (tableVal.indexOf(value) > -1) {
-          listElem[i].style.display = "";
-          ShowResultNotFound = false;
-        }
-        else {
-          listElem[i].style.display = "none";
-        }
-      }
-      if (ShowResultNotFound) {
-        list.style.display = "none";
-        document.getElementById(`${tabId}notFound`).style.display = "block";
-      }
-      else {
-        list.style.display = "";
-        document.getElementById(`${tabId}notFound`).style.display = "none";
-      }
-=======
       Store.setSearchInputValue(tabId , value)
       // let tableVal, list, listElem;
       // let ShowResultNotFound = true;
@@ -234,7 +200,6 @@
       //   list.style.display = "";
       //   document.getElementById(`${tabId}notFound`).style.display = "none";
       // }
->>>>>>> 031ca384
     },
     expandAll: (text, buttonId) => {
       if (text === "Expand All") {

--- conflicted
+++ resolved
@@ -6,10 +6,6 @@
  */
 const Fetch = (() => {
     let makeFetchCall = (method, url, payload, config, callback, snakbar) => {
-<<<<<<< HEAD
-=======
-        // Actions.showSpinner();
->>>>>>> 9ebf73c5
         return new Promise((resolve, reject) => {
             fetch(url, {
                 method: method,
@@ -28,11 +24,6 @@
                 showSnackbar(err, ' redBg');
             })
             .finally(() => {
-<<<<<<< HEAD
-
-=======
-            //    Actions.hideSpinner()
->>>>>>> 9ebf73c5
             });
         });
     }

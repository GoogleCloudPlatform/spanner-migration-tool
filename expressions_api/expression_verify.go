package expressions_api

import (
	"context"
	"encoding/json"
	"fmt"
	"sync"

	spannerclient "github.com/GoogleCloudPlatform/spanner-migration-tool/accessors/clients/spanner/client"
	spanneraccessor "github.com/GoogleCloudPlatform/spanner-migration-tool/accessors/spanner"
	"github.com/GoogleCloudPlatform/spanner-migration-tool/common/constants"
	"github.com/GoogleCloudPlatform/spanner-migration-tool/common/task"
	"github.com/GoogleCloudPlatform/spanner-migration-tool/internal"
	"github.com/GoogleCloudPlatform/spanner-migration-tool/spanner/ddl"
)

const THREAD_POOL = 500

type ExpressionVerificationAccessor interface {
	//Batch API which parallelizes expression verification calls
	VerifyExpressions(ctx context.Context, verifyExpressionsInput internal.VerifyExpressionsInput) internal.VerifyExpressionsOutput
	RefreshSpannerClient(ctx context.Context, project string, instance string) error
}

type ExpressionVerificationAccessorImpl struct {
	SpannerAccessor *spanneraccessor.SpannerAccessorImpl
}

func NewExpressionVerificationAccessorImpl(ctx context.Context, project string, instance string) (*ExpressionVerificationAccessorImpl, error) {
	var spannerAccessor *spanneraccessor.SpannerAccessorImpl
	var err error
	if project != "" && instance != "" {
<<<<<<< HEAD
		spannerAccessor, err = spanneraccessor.NewSpannerAccessorClientImplWithSpannerClient(ctx, fmt.Sprintf("projects/%s/instances/%s/databases/%s", project, instance, "smt-staging-db"))
=======
		spannerAccessor, err = spanneraccessor.NewSpannerAccessorClientImplWithSpannerClient(ctx, fmt.Sprintf("projects/%s/instances/%s/databases/%s", project, instance, constants.TEMP_DB))
>>>>>>> 1a4e61bd
		if err != nil {
			return nil, err
		}
	} else {
		spannerAccessor, err = spanneraccessor.NewSpannerAccessorClientImpl(ctx)
		if err != nil {
			return nil, err
		}
	}
	return &ExpressionVerificationAccessorImpl{
		SpannerAccessor: spannerAccessor,
	}, nil
}

<<<<<<< HEAD
=======
// APIs to verify and process Spanner DLL features such as Default Values, Check Constraints
>>>>>>> 1a4e61bd
type DDLVerifier interface {
	VerifySpannerDDL(conv *internal.Conv, expressionDetails []internal.ExpressionDetail) (internal.VerifyExpressionsOutput, error)
	GetSourceExpressionDetails(conv *internal.Conv, tableIds []string) []internal.ExpressionDetail
	GetSpannerExpressionDetails(conv *internal.Conv, tableIds []string) []internal.ExpressionDetail
	RefreshSpannerClient(ctx context.Context, project string, instance string) error
}
type DDLVerifierImpl struct {
	Expressions ExpressionVerificationAccessor
}

func NewDDLVerifierImpl(ctx context.Context, project string, instance string) (*DDLVerifierImpl, error) {
	expVerifier, err := NewExpressionVerificationAccessorImpl(ctx, project, instance)
	return &DDLVerifierImpl{
		Expressions: expVerifier,
	}, err
}

func (ev *ExpressionVerificationAccessorImpl) VerifyExpressions(ctx context.Context, verifyExpressionsInput internal.VerifyExpressionsInput) internal.VerifyExpressionsOutput {
	err := ev.validateRequest(verifyExpressionsInput)
	if err != nil {
		return internal.VerifyExpressionsOutput{Err: err}
	}
	dbURI := ev.SpannerAccessor.SpannerClient.DatabaseName()
	dbExists, err := ev.SpannerAccessor.CheckExistingDb(ctx, dbURI)
	if err != nil {
		return internal.VerifyExpressionsOutput{Err: err}
	}
	if dbExists {
		err := ev.SpannerAccessor.DropDatabase(ctx, dbURI)
		if err != nil {
			return internal.VerifyExpressionsOutput{Err: err}
		}
	}
	verifyExpressionsInput.Conv, err = ev.removeExpressions(verifyExpressionsInput.Conv)
	if err != nil {
		return internal.VerifyExpressionsOutput{Err: err}
	}
	err = ev.SpannerAccessor.CreateDatabase(ctx, dbURI, verifyExpressionsInput.Conv, verifyExpressionsInput.Source, constants.DATAFLOW_MIGRATION)
	if err != nil {
		return internal.VerifyExpressionsOutput{Err: err}
	}
	//Drop the staging database after verifications are completed.
	defer ev.SpannerAccessor.DropDatabase(ctx, dbURI)
	//This recreates a spanner client for the staging database before doing operations on it.
	ev.SpannerAccessor.Refresh(ctx, dbURI)
	r := task.RunParallelTasksImpl[internal.ExpressionDetail, internal.ExpressionVerificationOutput]{}
	expressionVerificationOutputList, _ := r.RunParallelTasks(verifyExpressionsInput.ExpressionDetailList, THREAD_POOL, ev.verifyExpressionInternal, true)
	var verifyExpressionsOutput internal.VerifyExpressionsOutput
	var errorCount int16 = 0
	for _, expressionVerificationOutput := range expressionVerificationOutputList {
		verifyExpressionsOutput.ExpressionVerificationOutputList = append(verifyExpressionsOutput.ExpressionVerificationOutputList, expressionVerificationOutput.Result)
		if expressionVerificationOutput.Result.Err != nil {
			errorCount++
		}
	}
	if errorCount != 0 {
		verifyExpressionsOutput.Err = fmt.Errorf("%d expressions either failed verification or did not get verified. Please look at the individual errors returned for each expression", errorCount)

	}
	return verifyExpressionsOutput
}

func (ev *ExpressionVerificationAccessorImpl) RefreshSpannerClient(ctx context.Context, project string, instance string) error {
<<<<<<< HEAD
	spannerClient, err := spannerclient.NewSpannerClientImpl(ctx, fmt.Sprintf("projects/%s/instances/%s/databases/%s", project, instance, "smt-staging-db"))
=======
	spannerClient, err := spannerclient.NewSpannerClientImpl(ctx, fmt.Sprintf("projects/%s/instances/%s/databases/%s", project, instance, constants.TEMP_DB))
>>>>>>> 1a4e61bd
	if err != nil {
		return err
	}
	ev.SpannerAccessor.SpannerClient = spannerClient
	return nil
}

func (ev *ExpressionVerificationAccessorImpl) verifyExpressionInternal(expressionDetail internal.ExpressionDetail, mutex *sync.Mutex) task.TaskResult[internal.ExpressionVerificationOutput] {
	var sqlStatement string
	switch expressionDetail.Type {
	case constants.CHECK_EXPRESSION:
		sqlStatement = fmt.Sprintf("SELECT 1 from %s where %s;", expressionDetail.ReferenceElement.Name, expressionDetail.Expression)
	case constants.DEFAUT_EXPRESSION:
		sqlStatement = fmt.Sprintf("SELECT CAST(%s as %s)", expressionDetail.Expression, expressionDetail.ReferenceElement.Name)
	default:
		return task.TaskResult[internal.ExpressionVerificationOutput]{Result: internal.ExpressionVerificationOutput{Result: false, Err: fmt.Errorf("invalid expression type requested")}, Err: nil}
	}
	result, err := ev.SpannerAccessor.ValidateDML(context.Background(), sqlStatement)
	return task.TaskResult[internal.ExpressionVerificationOutput]{Result: internal.ExpressionVerificationOutput{Result: result, Err: err, ExpressionDetail: expressionDetail}, Err: nil}
}

func (ev *ExpressionVerificationAccessorImpl) validateRequest(verifyExpressionsInput internal.VerifyExpressionsInput) error {
	if verifyExpressionsInput.Conv == nil || verifyExpressionsInput.Source == "" {
		return fmt.Errorf("one of conv or source is empty. These are mandatory fields = %v", verifyExpressionsInput)
	}
	for _, expressionDetail := range verifyExpressionsInput.ExpressionDetailList {
		if expressionDetail.ExpressionId == "" || expressionDetail.Expression == "" || expressionDetail.Type == "" || expressionDetail.ReferenceElement.Name == "" {
			return fmt.Errorf("one of expressionId, expression, type or referenceElement.Name is empty. These are mandatory fields = %v", expressionDetail)
		}
	}
	return nil
}

// We simplify conv to remove any existing expressions that are part of the SpSchema to ensure that the stagingDB creation
// does not fail due to inconsistent, user configured expressions during a schema conversion session.
// The minimal conv object needed for stagingDB is one which contains all table and column definitions only.
func (ev *ExpressionVerificationAccessorImpl) removeExpressions(inputConv *internal.Conv) (*internal.Conv, error) {
	convCopy := &internal.Conv{}
	convJSON, err := json.Marshal(inputConv)
	if err != nil {
		return nil, fmt.Errorf("error marshaling conv: %v", err)
	}
	err = json.Unmarshal(convJSON, convCopy)
	if err != nil {
		return nil, fmt.Errorf("error unmarshaling conv: %v", err)
	}
	//Set sequences as nil
	//TODO: Implement similar checks for DEFAULT and CHECK constraints as well
	convCopy.SpSequences = nil
	for _, table := range convCopy.SpSchema {
		for colName, colDef := range table.ColDefs {
			colDef.AutoGen = ddl.AutoGenCol{}
			colDef.DefaultValue = ddl.DefaultValue{}
			table.ColDefs[colName] = colDef
		}
	}
	return convCopy, nil
}

func (ddlv *DDLVerifierImpl) VerifySpannerDDL(conv *internal.Conv, expressionDetails []internal.ExpressionDetail) (internal.VerifyExpressionsOutput, error) {
	ctx := context.Background()
	verifyExpressionsInput := internal.VerifyExpressionsInput{
		Conv:                 conv,
		Source:               conv.Source,
		ExpressionDetailList: expressionDetails,
	}
	verificationResults := ddlv.Expressions.VerifyExpressions(ctx, verifyExpressionsInput)

	return verificationResults, verificationResults.Err
}

func (ddlv *DDLVerifierImpl) GetSourceExpressionDetails(conv *internal.Conv, tableIds []string) []internal.ExpressionDetail {
	expressionDetails := []internal.ExpressionDetail{}
	// Collect default values for verification
	for _, tableId := range tableIds {
		srcTable := conv.SrcSchema[tableId]
		for _, srcColId := range srcTable.ColIds {
			srcCol := srcTable.ColDefs[srcColId]
			if srcCol.DefaultValue.IsPresent {
				defaultValueExp := internal.ExpressionDetail{
					ReferenceElement: internal.ReferenceElement{
						Name: conv.SpSchema[tableId].ColDefs[srcColId].T.Name,
					},
					ExpressionId: srcCol.DefaultValue.Value.ExpressionId,
<<<<<<< HEAD
					Expression:   srcCol.DefaultValue.Value.Query,
=======
					Expression:   srcCol.DefaultValue.Value.Statement,
>>>>>>> 1a4e61bd
					Type:         "DEFAULT",
					Metadata:     map[string]string{"TableId": tableId, "ColId": srcColId},
				}
				expressionDetails = append(expressionDetails, defaultValueExp)
			}
		}
	}
	return expressionDetails
}

func (ddlv *DDLVerifierImpl) GetSpannerExpressionDetails(conv *internal.Conv, tableIds []string) []internal.ExpressionDetail {
	expressionDetails := []internal.ExpressionDetail{}
	// Collect default values for verification
	for _, tableId := range tableIds {
		spTable := conv.SpSchema[tableId]
		for _, spColId := range spTable.ColIds {
			spCol := spTable.ColDefs[spColId]
			if spCol.DefaultValue.IsPresent {
				defaultValueExp := internal.ExpressionDetail{
					ReferenceElement: internal.ReferenceElement{
						Name: conv.SpSchema[tableId].ColDefs[spColId].T.Name,
					},
					ExpressionId: spCol.DefaultValue.Value.ExpressionId,
<<<<<<< HEAD
					Expression:   spCol.DefaultValue.Value.Query,
=======
					Expression:   spCol.DefaultValue.Value.Statement,
>>>>>>> 1a4e61bd
					Type:         "DEFAULT",
					Metadata:     map[string]string{"TableId": tableId, "ColId": spColId},
				}
				expressionDetails = append(expressionDetails, defaultValueExp)
			}
		}
	}
	return expressionDetails
}

func (ddlv *DDLVerifierImpl) RefreshSpannerClient(ctx context.Context, project string, instance string) error {
	return ddlv.Expressions.RefreshSpannerClient(ctx, project, instance)
}<|MERGE_RESOLUTION|>--- conflicted
+++ resolved
@@ -30,11 +30,7 @@
 	var spannerAccessor *spanneraccessor.SpannerAccessorImpl
 	var err error
 	if project != "" && instance != "" {
-<<<<<<< HEAD
-		spannerAccessor, err = spanneraccessor.NewSpannerAccessorClientImplWithSpannerClient(ctx, fmt.Sprintf("projects/%s/instances/%s/databases/%s", project, instance, "smt-staging-db"))
-=======
 		spannerAccessor, err = spanneraccessor.NewSpannerAccessorClientImplWithSpannerClient(ctx, fmt.Sprintf("projects/%s/instances/%s/databases/%s", project, instance, constants.TEMP_DB))
->>>>>>> 1a4e61bd
 		if err != nil {
 			return nil, err
 		}
@@ -49,10 +45,7 @@
 	}, nil
 }
 
-<<<<<<< HEAD
-=======
 // APIs to verify and process Spanner DLL features such as Default Values, Check Constraints
->>>>>>> 1a4e61bd
 type DDLVerifier interface {
 	VerifySpannerDDL(conv *internal.Conv, expressionDetails []internal.ExpressionDetail) (internal.VerifyExpressionsOutput, error)
 	GetSourceExpressionDetails(conv *internal.Conv, tableIds []string) []internal.ExpressionDetail
@@ -116,11 +109,7 @@
 }
 
 func (ev *ExpressionVerificationAccessorImpl) RefreshSpannerClient(ctx context.Context, project string, instance string) error {
-<<<<<<< HEAD
-	spannerClient, err := spannerclient.NewSpannerClientImpl(ctx, fmt.Sprintf("projects/%s/instances/%s/databases/%s", project, instance, "smt-staging-db"))
-=======
 	spannerClient, err := spannerclient.NewSpannerClientImpl(ctx, fmt.Sprintf("projects/%s/instances/%s/databases/%s", project, instance, constants.TEMP_DB))
->>>>>>> 1a4e61bd
 	if err != nil {
 		return err
 	}
@@ -205,11 +194,7 @@
 						Name: conv.SpSchema[tableId].ColDefs[srcColId].T.Name,
 					},
 					ExpressionId: srcCol.DefaultValue.Value.ExpressionId,
-<<<<<<< HEAD
-					Expression:   srcCol.DefaultValue.Value.Query,
-=======
 					Expression:   srcCol.DefaultValue.Value.Statement,
->>>>>>> 1a4e61bd
 					Type:         "DEFAULT",
 					Metadata:     map[string]string{"TableId": tableId, "ColId": srcColId},
 				}
@@ -233,11 +218,7 @@
 						Name: conv.SpSchema[tableId].ColDefs[spColId].T.Name,
 					},
 					ExpressionId: spCol.DefaultValue.Value.ExpressionId,
-<<<<<<< HEAD
-					Expression:   spCol.DefaultValue.Value.Query,
-=======
 					Expression:   spCol.DefaultValue.Value.Statement,
->>>>>>> 1a4e61bd
 					Type:         "DEFAULT",
 					Metadata:     map[string]string{"TableId": tableId, "ColId": spColId},
 				}

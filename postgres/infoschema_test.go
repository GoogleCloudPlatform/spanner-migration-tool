--- conflicted
+++ resolved
@@ -73,8 +73,7 @@
 			query: "SELECT (.+) FROM pg_index (.+)",
 			args:  []driver.Value{"public", "user"},
 			cols:  []string{"index_name", "column_name", "column_position", "is_unique", "order"},
-		},
-		{
+		}, {
 			query: "SELECT (.+) FROM information_schema.COLUMNS (.+)",
 			args:  []driver.Value{"public", "cart"},
 			cols:  []string{"column_name", "data_type", "data_type", "is_nullable", "column_default", "character_maximum_length", "numeric_precision", "numeric_scale"},
@@ -123,6 +122,10 @@
 			query: "SELECT (.+) FROM PG_CLASS (.+) JOIN PG_NAMESPACE (.+) JOIN PG_CONSTRAINT (.+)",
 			args:  []driver.Value{"public", "product"},
 			cols:  []string{"TABLE_SCHEMA", "TABLE_NAME", "COLUMN_NAME", "REF_COLUMN_NAME", "CONSTRAINT_NAME"},
+		}, {
+			query: "SELECT (.+) FROM pg_index (.+)",
+			args:  []driver.Value{"public", "product"},
+			cols:  []string{"index_name", "column_name", "column_position", "is_unique", "order"},
 		}, {
 			query: "SELECT (.+) FROM information_schema.COLUMNS (.+)",
 			args:  []driver.Value{"public", "test"},
@@ -159,14 +162,11 @@
 			args:  []driver.Value{"public", "test"},
 			cols:  []string{"TABLE_SCHEMA", "TABLE_NAME", "COLUMN_NAME", "REF_COLUMN_NAME", "CONSTRAINT_NAME"},
 			rows: [][]driver.Value{{"public", "test_ref", "id", "ref_id", "fk_test4"},
-<<<<<<< HEAD
-				{"public", "test_ref", "bs", "ref_bs", "fk_test4"}},
+				{"public", "test_ref", "txt", "ref_txt", "fk_test4"}},
 		}, {
 			query: "SELECT (.+) FROM pg_index (.+)",
 			args:  []driver.Value{"public", "test"},
 			cols:  []string{"index_name", "column_name", "column_position", "is_unique", "order"},
-=======
-				{"public", "test_ref", "txt", "ref_txt", "fk_test4"}},
 		}, {
 			query: "SELECT (.+) FROM information_schema.COLUMNS (.+)",
 			args:  []driver.Value{"public", "test_ref"},
@@ -186,7 +186,10 @@
 			query: "SELECT (.+) FROM PG_CLASS (.+) JOIN PG_NAMESPACE (.+) JOIN PG_CONSTRAINT (.+)",
 			args:  []driver.Value{"public", "test_ref"},
 			cols:  []string{"TABLE_SCHEMA", "TABLE_NAME", "COLUMN_NAME", "REF_COLUMN_NAME", "CONSTRAINT_NAME"},
->>>>>>> 8241c815
+		}, {
+			query: "SELECT (.+) FROM pg_index (.+)",
+			args:  []driver.Value{"public", "test_ref"},
+			cols:  []string{"index_name", "column_name", "column_position", "is_unique", "order"},
 		},
 	}
 	db := mkMockDB(t, ms)
@@ -214,14 +217,10 @@
 			},
 			Pks: []ddl.IndexKey{ddl.IndexKey{Col: "productid"}, ddl.IndexKey{Col: "userid"}},
 			Fks: []ddl.Foreignkey{ddl.Foreignkey{Name: "fk_test2", Columns: []string{"productid"}, ReferTable: "product", ReferColumns: []string{"product_id"}},
-<<<<<<< HEAD
 				ddl.Foreignkey{Name: "fk_test3", Columns: []string{"userid"}, ReferTable: "user", ReferColumns: []string{"user_id"}}},
 			Indexes: []ddl.CreateIndex{ddl.CreateIndex{Name: "index1", Table: "cart", Unique: false, Keys: []ddl.IndexKey{ddl.IndexKey{Col: "userid", Desc: false}}},
 				ddl.CreateIndex{Name: "index2", Table: "cart", Unique: true, Keys: []ddl.IndexKey{ddl.IndexKey{Col: "userid", Desc: false}, ddl.IndexKey{Col: "productid", Desc: true}}},
-				ddl.CreateIndex{Name: "index3", Table: "cart", Unique: true, Keys: []ddl.IndexKey{ddl.IndexKey{Col: "productid", Desc: true}, ddl.IndexKey{Col: "userid", Desc: false}}}},
-		},
-=======
-				ddl.Foreignkey{Name: "fk_test3", Columns: []string{"userid"}, ReferTable: "user", ReferColumns: []string{"user_id"}}}},
+				ddl.CreateIndex{Name: "index3", Table: "cart", Unique: true, Keys: []ddl.IndexKey{ddl.IndexKey{Col: "productid", Desc: true}, ddl.IndexKey{Col: "userid", Desc: false}}}}},
 		"product": ddl.CreateTable{
 			Name:     "product",
 			ColNames: []string{"product_id", "product_name"},
@@ -230,7 +229,6 @@
 				"product_name": ddl.ColumnDef{Name: "product_name", T: ddl.Type{Name: ddl.String, Len: ddl.MaxLength}, NotNull: true},
 			},
 			Pks: []ddl.IndexKey{ddl.IndexKey{Col: "product_id"}}},
->>>>>>> 8241c815
 		"test": ddl.CreateTable{
 			Name:     "test",
 			ColNames: []string{"id", "aint", "atext", "b", "bs", "by", "c", "c8", "d", "f8", "f4", "i8", "i4", "i2", "num", "s", "ts", "tz", "txt", "vc", "vc6"},

// Copyright 2020 Google LLC
//
// Licensed under the Apache License, Version 2.0 (the "License");
// you may not use this file except in compliance with the License.
// You may obtain a copy of the License at
//
//      http://www.apache.org/licenses/LICENSE-2.0
//
// Unless required by applicable law or agreed to in writing, software
// distributed under the License is distributed on an "AS IS" BASIS,
// WITHOUT WARRANTIES OR CONDITIONS OF ANY KIND, either express or implied.
// See the License for the specific language governing permissions and
// limitations under the License.

package postgres

import (
	"fmt"
	"strconv"
	"unicode"

	"github.com/cloudspannerecosystem/harbourbridge/internal"
	"github.com/cloudspannerecosystem/harbourbridge/schema"
	"github.com/cloudspannerecosystem/harbourbridge/spanner/ddl"
)

// schemaToDDL performs schema conversion from the source DB schema to
// Spanner. It uses the source schema in conv.SrcSchema, and writes
// the Spanner schema to conv.SpSchema.
func schemaToDDL(conv *internal.Conv) error {
	schemaForeignKeys := make(map[string]bool)
	schemaIndexKeys := make(map[string]bool)

	for _, srcTable := range conv.SrcSchema {
		spTableName, err := internal.GetSpannerTable(conv, srcTable.Name)
		if err != nil {
			conv.Unexpected(fmt.Sprintf("Couldn't map source table %s to Spanner: %s", srcTable.Name, err))
			continue
		}
		var spColNames []string
		spColDef := make(map[string]ddl.ColumnDef)
		conv.Issues[srcTable.Name] = make(map[string][]internal.SchemaIssue)
		// Iterate over columns using ColNames order.
		for _, srcColName := range srcTable.ColNames {
			srcCol := srcTable.ColDefs[srcColName]
			colName, err := internal.GetSpannerCol(conv, srcTable.Name, srcCol.Name, false)
			if err != nil {
				conv.Unexpected(fmt.Sprintf("Couldn't map source column %s of table %s to Spanner: %s", srcTable.Name, srcCol.Name, err))
				continue
			}
			spColNames = append(spColNames, colName)
			ty, issues := toSpannerType(conv, srcCol.Type.Name, srcCol.Type.Mods)
			if len(srcCol.Type.ArrayBounds) > 1 {
				ty = ddl.Type{Name: ddl.String, Len: ddl.MaxLength}
				issues = append(issues, internal.MultiDimensionalArray)
			}
			// TODO: add issues for all elements of srcCol.Ignored.
			if srcCol.Ignored.ForeignKey {
				issues = append(issues, internal.ForeignKey)
			}
			if srcCol.Ignored.Default {
				issues = append(issues, internal.DefaultValue)
			}
			if len(issues) > 0 {
				conv.Issues[srcTable.Name][srcCol.Name] = issues
			}
			ty.IsArray = len(srcCol.Type.ArrayBounds) == 1
			spColDef[colName] = ddl.ColumnDef{
				Name:    colName,
				T:       ty,
				NotNull: srcCol.NotNull,
				Comment: "From: " + quoteIfNeeded(srcCol.Name) + " " + srcCol.Type.Print(),
			}
		}
		comment := "Spanner schema for source table " + quoteIfNeeded(srcTable.Name)
		conv.SpSchema[spTableName] = ddl.CreateTable{
			Name:     spTableName,
			ColNames: spColNames,
			ColDefs:  spColDef,
			Pks:      cvtPrimaryKeys(conv, srcTable.Name, srcTable.PrimaryKeys),
			Fks:      cvtForeignKeys(conv, srcTable.Name, srcTable.ForeignKeys, schemaForeignKeys),
			Indexes:  cvtIndexes(conv, spTableName, srcTable.Name, srcTable.Indexes, schemaIndexKeys),
			Comment:  comment}
	}
	internal.ResolveRefs(conv)
	return nil
}

// toSpannerType maps a scalar source schema type (defined by id and
// mods) into a Spanner type. This is the core source-to-Spanner type
// mapping.  toSpannerType returns the Spanner type and a list of type
// conversion issues encountered.
func toSpannerType(conv *internal.Conv, id string, mods []int64) (ddl.Type, []internal.SchemaIssue) {
	// TODO: Remove use of maxExpectedMods. It was added as a sanity check for the
	// initial version of HarbourBridge. It has now out-lived its usefulness: it isn't
	// uncovering issues (and it's unlikely to) and it's cluttering code.
	maxExpectedMods := func(n int) {
		if len(mods) > n {
			conv.Unexpected(fmt.Sprintf("Found %d mods while processing type id=%s", len(mods), id))
		}
	}
	switch id {
	case "bool", "boolean":
		maxExpectedMods(0)
		return ddl.Type{Name: ddl.Bool}, nil
	case "bigserial":
		maxExpectedMods(0)
		return ddl.Type{Name: ddl.Int64}, []internal.SchemaIssue{internal.Serial}
	case "bpchar", "character": // Note: Postgres internal name for char is bpchar (aka blank padded char).
		maxExpectedMods(1)
		if len(mods) > 0 {
			return ddl.Type{Name: ddl.String, Len: mods[0]}, nil
		}
		// Note: bpchar without length specifier is equivalent to bpchar(1)
		return ddl.Type{Name: ddl.String, Len: 1}, nil
	case "bytea":
		maxExpectedMods(0)
		return ddl.Type{Name: ddl.Bytes, Len: ddl.MaxLength}, nil
	case "date":
		maxExpectedMods(0)
		return ddl.Type{Name: ddl.Date}, nil
	case "float8", "double precision":
		maxExpectedMods(0)
		return ddl.Type{Name: ddl.Float64}, nil
	case "float4", "real":
		maxExpectedMods(0)
		return ddl.Type{Name: ddl.Float64}, []internal.SchemaIssue{internal.Widened}
	case "int8", "bigint":
		maxExpectedMods(0)
		return ddl.Type{Name: ddl.Int64}, nil
	case "int4", "integer":
		maxExpectedMods(0)
		return ddl.Type{Name: ddl.Int64}, []internal.SchemaIssue{internal.Widened}
	case "int2", "smallint":
		maxExpectedMods(0)
		return ddl.Type{Name: ddl.Int64}, []internal.SchemaIssue{internal.Widened}
	case "numeric":
		maxExpectedMods(2)
		// PostgreSQL's NUMERIC type can have a specified precision of up to 1000
		// digits (and scale can be anything from 0 up to the value of 'precision').
		// If precision and scale are not specified, then values of any precision
		// or scale can be stored, up to the implementation's limits (can be up to
		// 131072 digits before the decimal point and up to 16383 digits after
		// the decimal point).
		// Spanner's NUMERIC type can store up to 29 digits before the
		// decimal point and up to 9 after the decimal point -- it is
		// equivalent to PostgreSQL's NUMERIC(38,9) type.
		//
		// TODO: Generate appropriate SchemaIssue to warn of different precision
		// capabilities between PostgreSQL and Spanner NUMERIC.
		return ddl.Type{Name: ddl.Numeric}, nil
	case "serial":
		maxExpectedMods(0)
		return ddl.Type{Name: ddl.Int64}, []internal.SchemaIssue{internal.Serial}
	case "text":
		maxExpectedMods(0)
		return ddl.Type{Name: ddl.String, Len: ddl.MaxLength}, nil
	case "timestamptz", "timestamp with time zone":
		maxExpectedMods(1)
		return ddl.Type{Name: ddl.Timestamp}, nil
	case "timestamp", "timestamp without time zone":
		maxExpectedMods(1)
		// Map timestamp without timezone to Spanner timestamp.
		return ddl.Type{Name: ddl.Timestamp}, []internal.SchemaIssue{internal.Timestamp}
	case "varchar", "character varying":
		maxExpectedMods(1)
		if len(mods) > 0 {
			return ddl.Type{Name: ddl.String, Len: mods[0]}, nil
		}
		return ddl.Type{Name: ddl.String, Len: ddl.MaxLength}, nil
	}
	return ddl.Type{Name: ddl.String, Len: ddl.MaxLength}, []internal.SchemaIssue{internal.NoGoodType}
}

func quoteIfNeeded(s string) string {
	for _, r := range s {
		if unicode.IsLetter(r) || unicode.IsDigit(r) || unicode.IsPunct(r) {
			continue
		}
		return strconv.Quote(s)
	}
	return s
}

func cvtPrimaryKeys(conv *internal.Conv, srcTable string, srcKeys []schema.Key) []ddl.IndexKey {
	var spKeys []ddl.IndexKey
	for _, k := range srcKeys {
		spCol, err := internal.GetSpannerCol(conv, srcTable, k.Column, true)
		if err != nil {
			conv.Unexpected(fmt.Sprintf("Can't map key for table %s", srcTable))
			continue
		}
		spKeys = append(spKeys, ddl.IndexKey{Col: spCol, Desc: k.Desc})
	}
	return spKeys
}

func cvtForeignKeys(conv *internal.Conv, srcTable string, srcKeys []schema.ForeignKey, schemaForeignKeys map[string]bool) []ddl.Foreignkey {
	var spKeys []ddl.Foreignkey
	for _, key := range srcKeys {
		if len(key.Columns) != len(key.ReferColumns) {
			conv.Unexpected(fmt.Sprintf("ConvertForeignKeys: columns and referColumns don't have the same lengths: len(columns)=%d, len(referColumns)=%d for source table: %s, referenced table: %s", len(key.Columns), len(key.ReferColumns), srcTable, key.ReferTable))
			continue
		}
		spReferTable, err := internal.GetSpannerTable(conv, key.ReferTable)
		if err != nil {
			conv.Unexpected(fmt.Sprintf("Can't map foreign key for source table: %s, referenced table: %s", srcTable, key.ReferTable))
			continue
		}
		var spCols, spReferCols []string
		for i, col := range key.Columns {
			spCol, err1 := internal.GetSpannerCol(conv, srcTable, col, false)
			spReferCol, err2 := internal.GetSpannerCol(conv, key.ReferTable, key.ReferColumns[i], false)
			if err1 != nil || err2 != nil {
				conv.Unexpected(fmt.Sprintf("Can't map foreign key for table: %s, referenced table: %s, column: %s", srcTable, key.ReferTable, col))
				continue
			}
			spCols = append(spCols, spCol)
			spReferCols = append(spReferCols, spReferCol)
		}
<<<<<<< HEAD
		spKeyName := internal.ToSpannerForeignKey(key.Name, schemaForeignKeys)

=======
		spKeyName := internal.GetSpannerKeyName(key.Name, schemaForeignKeys)
>>>>>>> 8241c815
		spKey := ddl.Foreignkey{
			Name:         spKeyName,
			Columns:      spCols,
			ReferTable:   spReferTable,
			ReferColumns: spReferCols}
		spKeys = append(spKeys, spKey)
	}
	return spKeys
}

func cvtIndexes(conv *internal.Conv, spTableName string, srcTable string, srcIndexes []schema.Index, schemaIndexKeys map[string]bool) []ddl.CreateIndex {
	var spIndexes []ddl.CreateIndex
	for _, srcIndex := range srcIndexes {
		var spKeys []ddl.IndexKey
		for _, k := range srcIndex.Keys {
			spCol, err := internal.GetSpannerCol(conv, srcTable, k.Column, true)
			if err != nil {
				conv.Unexpected(fmt.Sprintf("Can't map index key column name for table %s", srcTable))
				continue
			}
			spKeys = append(spKeys, ddl.IndexKey{Col: spCol, Desc: k.Desc})
		}
		if srcIndex.Name == "" {
			// Generate a name if index name is empty in Postgres.
			// Collision of index name will be handled by ToSpannerIndexKey.
			srcIndex.Name = fmt.Sprintf("Index_%s", srcTable)
		}
		spKeyName := internal.ToSpannerIndexKey(srcIndex.Name, schemaIndexKeys)
		spIndex := ddl.CreateIndex{
			Name:   spKeyName,
			Table:  spTableName,
			Unique: srcIndex.Unique,
			Keys:   spKeys,
		}
		spIndexes = append(spIndexes, spIndex)
	}
	return spIndexes
}<|MERGE_RESOLUTION|>--- conflicted
+++ resolved
@@ -218,12 +218,7 @@
 			spCols = append(spCols, spCol)
 			spReferCols = append(spReferCols, spReferCol)
 		}
-<<<<<<< HEAD
 		spKeyName := internal.ToSpannerForeignKey(key.Name, schemaForeignKeys)
-
-=======
-		spKeyName := internal.GetSpannerKeyName(key.Name, schemaForeignKeys)
->>>>>>> 8241c815
 		spKey := ddl.Foreignkey{
 			Name:         spKeyName,
 			Columns:      spCols,

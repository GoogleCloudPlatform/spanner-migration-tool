import IConv from "src/app/model/conv";

const mockIConv: IConv = {
    SpSchema: {
        "t1": {
            Name: "table1",
            Id: "t1",
            ColIds: ["c1"],
            ColDefs: {
                "c1": {
                    Id: "c1",
                    Name: "column1",
                    NotNull: false,
                    Comment: "",
                    T: {
                        Name: "STRING",
                        Len: 50,
                        IsArray: false
                    },
                    AutoGen: {
                        Name: "",
                        GenerationType: ""
                    }
                }
            },
            ShardIdColumn: "",
            PrimaryKeys: [],
            ForeignKeys: [],
            Indexes: [
                {
                    Name: "index1",
                    Id: "ind1",
                    Unique: false,
                    TableId: "t1",
                    Keys: [
                        {
                            ColId: "c1",
                            Desc: false,
                            Order: 1
                        },
                    ]
                },
            ],
            ParentId: "",
            Comment: ""
        }
    },
    SyntheticPKeys: {},
    SrcSchema: {
        "t1": {
            Name: "table1",
            Id: "t1",
            ColIds: ["c1"],
            ColDefs: {
                "c1": {
                    Id: "c1",
                    Name: "column1",
                    NotNull: false,
                    Type: {
                        Name: "STRING",
                        Mods: [],
                        ArrayBounds: []
                    },
                    Ignored: {
                        Check: false,
                        Identity: false,
                        Default: false,
                        Exclusion: false,
                        ForeignKey: false,
                        AutoIncrement: false
                    },
                    AutoGen: {
                        Name: "",
                        GenerationType: ""
                    },
                }
            },
            PrimaryKeys: [],
            ForeignKeys: [],
            Indexes: [
                {
                    Name: "index1",
                    Id: "ind1",
                    Unique: false,
                    Keys: [
                        {
                            ColId: "c1",
                            Desc: false,
                            Order: 1
                        },
                    ]
                },
            ],
            Schema: ""
        }
    },
    SchemaIssues: [],
    Rules: [],
    ToSpanner: {},
    ToSource: {},
    UsedNames: {},
    TimezoneOffset: 'UTC',
    Stats: {
        Rows: {},
        GoodRows: {},
        BadRows: {},
        Unexpected: {},
        Reparsed: 0,
    },
    UniquePKey: {},
    SessionName: 'SampleSession',
    DatabaseName: "testdb",
    DatabaseType: 'mysql',
    EditorName: 'SampleEditorName',
    SpDialect: 'googlestandardsql',
    IsSharded: false,
<<<<<<< HEAD
    SpSequences: {},
=======
    SpSequences: {
        "s1": {
            Id: "s1",
            Name: "Sequence1",
            SequenceKind: "BIT REVERSED POSITIVE"
        },
    },
>>>>>>> 8c5e085b
    SrcSequences: {}
};

export const mockIConv2: IConv = {
    SpSchema: {
        "t1": {
            Name: "table1",
            Id: "t1",
            ColIds: [],
            ColDefs: {},
            ShardIdColumn: "",
            PrimaryKeys: [],
            ForeignKeys: [],
            Indexes: [
                {
                    Name: "index1",
                    Id: "ind1",
                    Unique: false,
                    TableId: "t1",
                    Keys: [
                        {
                            ColId: "c1",
                            Desc: false,
                            Order: 1
                        },
                    ]
                },
                {
                    Name: "index2",
                    Id: "ind2",
                    Unique: false,
                    TableId: "t1",
                    Keys: [
                        {
                            ColId: "c2",
                            Desc: false,
                            Order: 1
                        },
                    ]
                },
            ],
            ParentId: "",
            Comment: ""
        },
        "t2": {
            Name: "table2",
            Id: "t2",
            ColIds: [],
            ColDefs: {},
            ShardIdColumn: "",
            PrimaryKeys: [],
            ForeignKeys: [],
            Indexes: [],
            ParentId: "",
            Comment: ""
        }
    },
    SyntheticPKeys: {},
    SrcSchema: {
        "t1": {
            Name: "table1",
            Id: "t1",
            ColIds: ["c1"],
            ColDefs: {
                "c1": {
                    Id: "c1",
                    Name: "column1",
                    NotNull: false,
                    Type: {
                        Name: "STRING",
                        Mods: [],
                        ArrayBounds: []
                    },
                    Ignored: {
                        Check: false,
                        Identity: false,
                        Default: false,
                        Exclusion: false,
                        ForeignKey: false,
                        AutoIncrement: false
                    },
                    AutoGen: {
                        Name: "",
                        GenerationType: ""
                    },
                }
            },
            PrimaryKeys: [],
            ForeignKeys: [],
            Indexes: [
                {
                    Name: "index1",
                    Id: "ind1",
                    Unique: false,
                    Keys: [
                        {
                            ColId: "c1",
                            Desc: false,
                            Order: 1
                        },
                    ]
                },
            ],
            Schema: ""
        }
    },
    SchemaIssues: [],
    Rules: [],
    ToSpanner: {},
    ToSource: {},
    UsedNames: {},
    TimezoneOffset: 'UTC',
    Stats: {
        Rows: {},
        GoodRows: {},
        BadRows: {},
        Unexpected: {},
        Reparsed: 0,
    },
    UniquePKey: {},
    SessionName: 'SampleSession',
    DatabaseName: "testdb",
    DatabaseType: 'mysql',
    EditorName: 'SampleEditorName',
    SpDialect: 'googlestandardsql',
    IsSharded: false,
    SpSequences: {},
    SrcSequences: {}
};

export default mockIConv;<|MERGE_RESOLUTION|>--- conflicted
+++ resolved
@@ -114,9 +114,6 @@
     EditorName: 'SampleEditorName',
     SpDialect: 'googlestandardsql',
     IsSharded: false,
-<<<<<<< HEAD
-    SpSequences: {},
-=======
     SpSequences: {
         "s1": {
             Id: "s1",
@@ -124,7 +121,6 @@
             SequenceKind: "BIT REVERSED POSITIVE"
         },
     },
->>>>>>> 8c5e085b
     SrcSequences: {}
 };
 

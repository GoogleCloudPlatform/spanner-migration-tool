.padding-20 {
<<<<<<< HEAD
  padding: 20px;
=======
  padding: 10px 20px;
}

.progress-bar-wrapper {
  // 4px is progress bar height
  // To keep the page judder free
  background-color: #cbd0e9;
  height: 2px;

  .mat-progress-bar {
    height: 2px;
  }
>>>>>>> b26c5dda
}<|MERGE_RESOLUTION|>--- conflicted
+++ resolved
@@ -1,7 +1,4 @@
 .padding-20 {
-<<<<<<< HEAD
-  padding: 20px;
-=======
   padding: 10px 20px;
 }
 
@@ -14,5 +11,4 @@
   .mat-progress-bar {
     height: 2px;
   }
->>>>>>> b26c5dda
 }
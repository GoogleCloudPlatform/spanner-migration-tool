--- conflicted
+++ resolved
@@ -268,11 +268,7 @@
     return this.http.get<ISpannerConfig>(`${this.url}/GetConfig`)
   }
 
-<<<<<<< HEAD
-  fetchIsConfigSet() {
-=======
   getIsConfigSet() {
->>>>>>> 1a4e61bd
     return this.http.get<boolean>(`${this.url}/IsConfigSet`);
   }  
 

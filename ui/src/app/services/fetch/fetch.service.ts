--- conflicted
+++ resolved
@@ -2,11 +2,7 @@
 import { Injectable } from '@angular/core'
 import IDbConfig from 'src/app/model/db-config'
 import ISession, { ISaveSessionPayload } from '../../model/session'
-<<<<<<< HEAD
-import IUpdateTable from '../../model/update-table'
-=======
 import IUpdateTable, { IReviewUpdateTable } from '../../model/update-table'
->>>>>>> abac5250
 import IConv, {
   ICreateIndex,
   IInterleaveStatus,
@@ -66,7 +62,7 @@
       Database: dbName,
       User: userName,
       Password: password,
-    },)
+    })
   }
 
   getSchemaConversionFromSessionFile(payload: ISessionConfig) {
@@ -77,18 +73,10 @@
     return this.http.get<Record<string, string>>(`${this.url}/conversion`)
   }
 
-<<<<<<< HEAD
-  getConnectionProfiles(region: string, isSource: boolean) {
+  getConnectionProfiles(isSource: boolean) {
     return this.http.get<IConnectionProfile[]>(
-      `${this.url}/GetConnectionProfiles?region=${region}&source=${isSource}`
-    )
-  }
-
-  getStaticIps(region: string) {
-    return this.http.get<string[]>(`${this.url}/GetStaticIps?region=${region}`)
-=======
-  getConnectionProfiles(isSource: boolean) {
-    return this.http.get<IConnectionProfile[]>(`${this.url}/GetConnectionProfiles?source=${isSource}`)
+      `${this.url}/GetConnectionProfiles?source=${isSource}`
+    )
   }
 
   getGeneratedResources() {
@@ -97,7 +85,6 @@
 
   getStaticIps() {
     return this.http.get<string[]>(`${this.url}/GetStaticIps`)
->>>>>>> abac5250
   }
 
   createConnectionProfile(payload: ICreateConnectionProfile) {
@@ -229,13 +216,10 @@
   getProgress() {
     return this.http.get<IProgress>(`${this.url}/GetProgress`)
   }
-<<<<<<< HEAD
   uploadFile(payload: FormData) {
     return this.http.post(`${this.url}/uploadFile`, payload)
-=======
-
+  }
   cleanUpStreamingJobs() {
     return this.http.post(`${this.url}/CleanUpStreamingJobs`, {})
->>>>>>> abac5250
   }
 }
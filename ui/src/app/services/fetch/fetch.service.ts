import { HttpClient, HttpResponse } from '@angular/common/http'
import { Injectable } from '@angular/core'
import IDbConfig from 'src/app/model/db-config'
import ISession, { ISaveSessionPayload } from '../../model/session'
import IUpdateTable, { IReviewUpdateTable } from '../../model/update-table'
import IConv, {
  ICreateIndex,
  IForeignKey,
  IInterleaveStatus,
  IPrimaryKey,
  ISessionSummary,
} from '../../model/conv'
import IDumpConfig from '../../model/dump-config'
import ISessionConfig from '../../model/session-config'
import ISpannerConfig from '../../model/spanner-config'
import IMigrationDetails, { IGeneratedResources, IProgress } from 'src/app/model/migrate'
import IConnectionProfile, { ICreateConnectionProfile } from 'src/app/model/profile'
import IRule from 'src/app/model/rule'

@Injectable({
  providedIn: 'root',
})
export class FetchService {
  private url: string = 'http://localhost:8080'
  constructor(private http: HttpClient) {}

  connectTodb(payload: IDbConfig) {
    const { dbEngine, hostName, port, dbName, userName, password } = payload
    return this.http.post<HttpResponse<null>>(
      `${this.url}/connect`,
      {
        Driver: dbEngine,
        Host: hostName,
        Port: port,
        Database: dbName,
        User: userName,
        Password: password,
      },
      { observe: 'response' }
    )
  }

  getLastSessionDetails() {
    return this.http.get<IConv>(`${this.url}/GetLatestSessionDetails`)
  }
  getSchemaConversionFromDirectConnect() {
    return this.http.get<IConv>(`${this.url}/convert/infoschema`)
  }

  getSchemaConversionFromDump(payload: IDumpConfig) {
    return this.http.post<IConv>(`${this.url}/convert/dump`, payload)
  }

  setSourceDBDetailsForDump(payload: IDumpConfig) {
    return this.http.post(`${this.url}/SetSourceDBDetailsForDump`, payload)
  }

  setSourceDBDetailsForDirectConnect(payload: IDbConfig) {
    const { dbEngine, hostName, port, dbName, userName, password } = payload
    return this.http.post(`${this.url}/SetSourceDBDetailsForDirectConnect`, {
      Driver: dbEngine,
      Host: hostName,
      Port: port,
      Database: dbName,
      User: userName,
      Password: password,
    })
  }

  getSchemaConversionFromSessionFile(payload: ISessionConfig) {
    return this.http.post<IConv>(`${this.url}/convert/session`, payload)
  }

  getConversionRate() {
    return this.http.get<Record<string, string>>(`${this.url}/conversion`)
  }

  getConnectionProfiles(isSource: boolean) {
    return this.http.get<IConnectionProfile[]>(
      `${this.url}/GetConnectionProfiles?source=${isSource}`
    )
  }

  getGeneratedResources() {
    return this.http.get<IGeneratedResources>(`${this.url}/GetGeneratedResources`)
  }

  getStaticIps() {
    return this.http.get<string[]>(`${this.url}/GetStaticIps`)
  }

  createConnectionProfile(payload: ICreateConnectionProfile) {
    return this.http.post(`${this.url}/CreateConnectionProfile`, payload)
  }

  getSummary() {
    return this.http.get(`${this.url}/summary`)
  }

  getDdl() {
    return this.http.get(`${this.url}/ddl`)
  }

  getTypeMap() {
    return this.http.get(`${this.url}/typemap`)
  }

  reviewTableUpdate(tableName: string, data: IUpdateTable): any {
    return this.http.post<HttpResponse<IReviewUpdateTable>>(
      `${this.url}/typemap/reviewTableSchema?table=${tableName}`,
      data
    )
  }

  updateTable(tableName: string, data: IUpdateTable): any {
    return this.http.post<HttpResponse<IConv>>(`${this.url}/typemap/table?table=${tableName}`, data)
  }

  removeInterleave(tableId: string) {
    return this.http.post<HttpResponse<IConv>>(`${this.url}/removeParent?tableId=${tableId}`, {})
  }

  restoreTable(tableId: string) {
    return this.http.post<HttpResponse<IConv>>(`${this.url}/restore/table?table=${tableId}`, {})
  }
  dropTable(tableId: string) {
    return this.http.post<HttpResponse<IConv>>(`${this.url}/drop/table?table=${tableId}`, {})
  }

  updatePk(pkObj: IPrimaryKey) {
    return this.http.post<HttpResponse<IConv>>(`${this.url}/primaryKey`, pkObj)
  }

  updateFk(tableId: string, payload: IForeignKey[]): any {
    return this.http.post<HttpResponse<IConv>>(`${this.url}/update/fks?table=${tableId}`, payload)
  }

  removeFk(tableId: string, fkId: string): any {
    return this.http.post<HttpResponse<IConv>>(`${this.url}/drop/fk?table=${tableId}`, {
      Id: fkId,
    })
  }

  getSessions() {
    return this.http.get<ISession[]>(`${this.url}/GetSessions`)
  }

  getConvForAsession(versionId: string) {
    return this.http.get(`${this.url}/GetSession/${versionId}`, {
      responseType: 'blob',
    })
  }

  resumeSession(versionId: string) {
    return this.http.post<IConv>(`${this.url}/ResumeSession/${versionId}`, {})
  }

  saveSession(session: ISaveSessionPayload) {
    return this.http.post(`${this.url}/SaveRemoteSession`, session)
  }

  getSpannerConfig() {
    return this.http.get<ISpannerConfig>(`${this.url}/GetConfig`)
  }

  setSpannerConfig(payload: ISpannerConfig) {
    return this.http.post<ISpannerConfig>(`${this.url}/SetSpannerConfig`, payload)
  }

  InitiateSession() {
    return this.http.post<ISession>(`${this.url}/InitiateSession`, {})
  }

  getIsOffline() {
    return this.http.get<boolean>(`${this.url}/IsOffline`)
  }

<<<<<<< HEAD
  addIndex(tableId: string, payload: ICreateIndex[]) {
    return this.http.post<IConv>(`${this.url}/add/indexes?table=${tableId}`, payload)
  }

  updateIndex(tableId: string, payload: ICreateIndex[]) {
    return this.http.post<IConv>(`${this.url}/update/indexes?table=${tableId}`, payload)
=======
  updateIndex(tableName: string, payload: ICreateIndex[]) {
    return this.http.post<IConv>(`${this.url}/update/indexes?table=${tableName}`, payload)
>>>>>>> e434ed7e
  }

  dropIndex(tableId: string, indexName: string) {
    return this.http.post<IConv>(`${this.url}/drop/secondaryindex?table=${tableId}`, {
      Id: indexName,
    })
  }

  restoreIndex(tableId: string, indexId: string) {
    return this.http.post<HttpResponse<IConv>>(
      `${this.url}/restore/secondaryIndex?tableId=${tableId}&indexId=${indexId}`,
      {}
    )
  }

  getInterleaveStatus(tableId: string) {
    return this.http.get<IInterleaveStatus>(`${this.url}/setparent?table=${tableId}&update=false`)
  }

  setInterleave(tableId: string) {
    return this.http.get(`${this.url}/setparent?table=${tableId}&update=true`)
  }

  getSourceDestinationSummary() {
    return this.http.get<ISessionSummary>(`${this.url}/GetSourceDestinationSummary`)
  }

  migrate(payload: IMigrationDetails) {
    return this.http.post(`${this.url}/Migrate`, payload)
  }
  getProgress() {
    return this.http.get<IProgress>(`${this.url}/GetProgress`)
  }
  uploadFile(payload: FormData) {
    return this.http.post(`${this.url}/uploadFile`, payload)
  }
  cleanUpStreamingJobs() {
    return this.http.post(`${this.url}/CleanUpStreamingJobs`, {})
  }

  applyRule(payload: IRule) {
    return this.http.post(`${this.url}/applyrule`, payload)
  }

  dropRule(ruleId: string) {
    return this.http.post(`${this.url}/dropRule?id=${ruleId}`, {})
  }
}<|MERGE_RESOLUTION|>--- conflicted
+++ resolved
@@ -175,17 +175,8 @@
     return this.http.get<boolean>(`${this.url}/IsOffline`)
   }
 
-<<<<<<< HEAD
-  addIndex(tableId: string, payload: ICreateIndex[]) {
-    return this.http.post<IConv>(`${this.url}/add/indexes?table=${tableId}`, payload)
-  }
-
   updateIndex(tableId: string, payload: ICreateIndex[]) {
     return this.http.post<IConv>(`${this.url}/update/indexes?table=${tableId}`, payload)
-=======
-  updateIndex(tableName: string, payload: ICreateIndex[]) {
-    return this.http.post<IConv>(`${this.url}/update/indexes?table=${tableName}`, payload)
->>>>>>> e434ed7e
   }
 
   dropIndex(tableId: string, indexName: string) {

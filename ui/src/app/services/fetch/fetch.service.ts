<<<<<<< HEAD
import { PortalHostDirective } from '@angular/cdk/portal'
import { HttpClient, HttpParams, HttpResponse } from '@angular/common/http'
=======
import { HttpClient, HttpResponse } from '@angular/common/http'
>>>>>>> c7869947
import { Injectable } from '@angular/core'
import IDbConfig from 'src/app/model/DbConfig'
import ISession, { ISaveSessionPayload } from 'src/app/model/Session'
import IUpdateTable from 'src/app/model/updateTable'
<<<<<<< HEAD
import IConv, { ICreateIndex, IGlobalType, IInterleaveStatus } from '../../model/Conv'
=======
import IConv, { ICreateIndex } from '../../model/Conv'
>>>>>>> c7869947
import IDumpConfig from '../../model/DumpConfig'
import ISessionConfig from '../../model/SessionConfig'
import ISpannerConfig from '../../model/SpannerConfig'

@Injectable({
  providedIn: 'root',
})
export class FetchService {
  private url: string = 'http://localhost:8080'
  constructor(private http: HttpClient) {}

  connectTodb(payload: IDbConfig) {
    const { dbEngine, hostName, port, dbName, userName, password } = payload
    return this.http.post<HttpResponse<null>>(
      `${this.url}/connect`,
      {
        Driver: dbEngine,
        Host: hostName,
        Port: port,
        Database: dbName,
        User: userName,
        Password: password,
      },
      { observe: 'response' }
    )
  }

  getSchemaConversionFromDirectConnect() {
    return this.http.get<IConv>(`${this.url}/convert/infoschema`)
  }

  getSchemaConversionFromDump(payload: IDumpConfig) {
    return this.http.post<IConv>(`${this.url}/convert/dump`, payload)
  }

  getSchemaConversionFromSessionFile(payload: ISessionConfig) {
    return this.http.post<IConv>(`${this.url}/convert/session`, payload)
  }

  getConversionRate() {
    return this.http.get<Record<string, string>>(`${this.url}/conversion`)
  }

  getSummary() {
    return this.http.get(`${this.url}/summary`)
  }

  getDdl() {
    return this.http.get(`${this.url}/ddl`)
  }

  getTypeMap() {
    return this.http.get(`${this.url}/typemap`)
  }

  updateTable(tableName: string, data: IUpdateTable): any {
    return this.http.post<HttpResponse<IConv>>(`${this.url}/typemap/table?table=${tableName}`, data)
  }

  updateFk(tableName: string, payload: Record<string, string>): any {
    return this.http.post<HttpResponse<IConv>>(`${this.url}/rename/fks?table=${tableName}`, payload)
  }

  removeFk(tableName: string, pos: number): any {
    return this.http.get<HttpResponse<IConv>>(`${this.url}/drop/fk?table=${tableName}&pos=${pos}`)
  }

  getSessions() {
    return this.http.get<ISession[]>(`${this.url}/GetSessions`)
  }

  getConvForAsession(versionId: string) {
    return this.http.get(`${this.url}/GetSession/${versionId}`, {
      responseType: 'blob',
    })
  }

  resumeSession(versionId: string) {
    return this.http.post<IConv>(`${this.url}/ResumeSession/${versionId}`, {})
  }

  saveSession(session: ISaveSessionPayload) {
    return this.http.post(`${this.url}/SaveRemoteSession`, session)
  }

  getSpannerConfig() {
    return this.http.get<ISpannerConfig>(`${this.url}/GetConfig`)
  }

  setSpannerConfig(payload: ISpannerConfig) {
    return this.http.post<ISpannerConfig>(`${this.url}/SetSpannerConfig`, payload)
  }

  InitiateSession() {
    return this.http.post<ISession>(`${this.url}/InitiateSession`, {})
  }

  updateGlobalType(types: Record<string, string>): any {
    return this.http.post<HttpResponse<IConv>>(`${this.url}/typemap/global`, types)
  }

  getIsOffline() {
    return this.http.get<boolean>(`${this.url}/IsOffline`)
  }

  addIndex(tableName: string, payload: ICreateIndex[]) {
    return this.http.post<IConv>(`${this.url}/add/indexes?table=${tableName}`, payload)
  }

  dropIndex(tableName: string, idx: number) {
    return this.http.get<IConv>(`${this.url}/drop/secondaryindex?table=${tableName}&pos=${idx}`)
  }

  getInterleaveStatus(tableName: string) {
    return this.http.get<IInterleaveStatus>(`${this.url}/setparent?table=${tableName}`)
  }

  setInterleave(tableName: string) {
    return this.http.get(`${this.url}/setparent?table=${tableName}&update=true`)
  }
}<|MERGE_RESOLUTION|>--- conflicted
+++ resolved
@@ -1,18 +1,9 @@
-<<<<<<< HEAD
-import { PortalHostDirective } from '@angular/cdk/portal'
-import { HttpClient, HttpParams, HttpResponse } from '@angular/common/http'
-=======
 import { HttpClient, HttpResponse } from '@angular/common/http'
->>>>>>> c7869947
 import { Injectable } from '@angular/core'
 import IDbConfig from 'src/app/model/DbConfig'
 import ISession, { ISaveSessionPayload } from 'src/app/model/Session'
 import IUpdateTable from 'src/app/model/updateTable'
-<<<<<<< HEAD
-import IConv, { ICreateIndex, IGlobalType, IInterleaveStatus } from '../../model/Conv'
-=======
-import IConv, { ICreateIndex } from '../../model/Conv'
->>>>>>> c7869947
+import IConv, { ICreateIndex, IInterleaveStatus } from '../../model/Conv'
 import IDumpConfig from '../../model/DumpConfig'
 import ISessionConfig from '../../model/SessionConfig'
 import ISpannerConfig from '../../model/SpannerConfig'

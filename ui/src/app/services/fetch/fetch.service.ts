import { HttpClient, HttpResponse } from '@angular/common/http'
import { Injectable } from '@angular/core'
import IDbConfig, { IDbConfigs } from 'src/app/model/db-config'
import ISession, { ISaveSessionPayload } from '../../model/session'
import IUpdateTable, { IAddColumn, IReviewUpdateTable } from '../../model/update-table'
import IConv, {
  ICreateIndex,
  IForeignKey,
  IInterleaveStatus,
  IPrimaryKey,
  ISessionSummary,
  ITableIdAndName,
} from '../../model/conv'
import IDumpConfig, { IConvertFromDumpRequest } from '../../model/dump-config'
import ISessionConfig from '../../model/session-config'
import ISpannerConfig from '../../model/spanner-config'
import IMigrationDetails, { IGeneratedResources, IProgress, ITables } from 'src/app/model/migrate'
import IConnectionProfile, { ICreateConnectionProfileV2, IDataflowConfig, IDatastreamConfig, IGcsConfig, IMigrationProfile } from 'src/app/model/profile'
import IRule from 'src/app/model/rule'
import IStructuredReport from 'src/app/model/structured-report'
import ICreateSequence from 'src/app/model/auto-gen'

@Injectable({
  providedIn: 'root',
})
export class FetchService {
  private url: string = window.location.origin
  constructor(private http: HttpClient) {}

  connectTodb(payload: IDbConfig, dialect: string) {
    const { dbEngine, isSharded, hostName, port, dbName, userName, password } = payload
    return this.http.post<HttpResponse<null>>(
      `${this.url}/connect`,
      {
        Driver: dbEngine,
        IsSharded: isSharded,
        Host: hostName,
        Port: port,
        Database: dbName,
        User: userName,
        Password: password,
        Dialect: dialect,
      },
      { observe: 'response' }
    )
  }

  getLastSessionDetails() {
    return this.http.get<IConv>(`${this.url}/GetLatestSessionDetails`)
  }
  getSchemaConversionFromDirectConnect() {
    return this.http.get<IConv>(`${this.url}/convert/infoschema`)
  }

  getSchemaConversionFromDump(payload: IConvertFromDumpRequest) {
    return this.http.post<IConv>(`${this.url}/convert/dump`, payload)
  }

  setSourceDBDetailsForDump(payload: IDumpConfig) {
    return this.http.post(`${this.url}/SetSourceDBDetailsForDump`, payload)
  }

  setSourceDBDetailsForDirectConnect(payload: IDbConfig) {
    const { dbEngine, hostName, port, dbName, userName, password } = payload
    return this.http.post(`${this.url}/SetSourceDBDetailsForDirectConnect`, {
      Driver: dbEngine,
      Host: hostName,
      Port: port,
      Database: dbName,
      User: userName,
      Password: password,
    })
  }

  setShardsSourceDBDetailsForBulk(payload: IDbConfigs) {
    const { dbConfigs, isRestoredSession } = payload
    let mappedDBConfig: Array<any> = []
    dbConfigs.forEach( (dbConfig) => {
      mappedDBConfig.push( {
        Driver: dbConfig.dbEngine,
        Host: dbConfig.hostName,
        Port: dbConfig.port,
        Database: dbConfig.dbName,
        User: dbConfig.userName,
        Password: dbConfig.password,
        DataShardId: dbConfig.shardId,
      })
    })
    return this.http.post(`${this.url}/SetShardsSourceDBDetailsForBulk`, {
      DbConfigs: mappedDBConfig,
      IsRestoredSession: isRestoredSession
    })
  }

  setShardsSourceDBDetailsForDataflow(payload: IMigrationProfile) {
    return this.http.post(`${this.url}/SetShardsSourceDBDetailsForDataflow`, {
      MigrationProfile: payload
    })
  }

  setDatastreamDetailsForShardedMigrations(payload: IDatastreamConfig) {
    return this.http.post(`${this.url}/SetDatastreamDetailsForShardedMigrations`, payload)
  }

  setGcsDetailsForShardedMigrations(payload: IGcsConfig) {
    return this.http.post(`${this.url}/SetGcsDetailsForShardedMigrations`, payload)
  }

  setDataflowDetailsForShardedMigrations(payload: IDataflowConfig) {
    return this.http.post(`${this.url}/SetDataflowDetailsForShardedMigrations`, payload)
  }

  getSourceProfile() {
    return this.http.get<IMigrationProfile>(`${this.url}/GetSourceProfileConfig`)
  }

  getSchemaConversionFromSessionFile(payload: ISessionConfig) {
    return this.http.post<IConv>(`${this.url}/convert/session`, payload)
  }

  getDStructuredReport(){
    return this.http.get<IStructuredReport>(`${this.url}/downloadStructuredReport`)
  }

  getDTextReport(){
    return this.http.get<string>(`${this.url}/downloadTextReport`)
  }

  getDSpannerDDL(){
    return this.http.get<string>(`${this.url}/downloadDDL`)
  }

  getIssueDescription(){
    return this.http.get<{[key: string]: string}>(`${this.url}/issueDescription`)
  }

  getConversionRate() {
    return this.http.get<Record<string, string>>(`${this.url}/conversion`)
  }

  getConnectionProfiles(isSource: boolean) {
    return this.http.get<IConnectionProfile[]>(
      `${this.url}/GetConnectionProfiles?source=${isSource}`
    )
  }

  getGeneratedResources() {
    return this.http.get<IGeneratedResources>(`${this.url}/GetGeneratedResources`)
  }

  getStaticIps() {
    return this.http.get<string[]>(`${this.url}/GetStaticIps`)
  }

  createConnectionProfile(payload: ICreateConnectionProfileV2) {
    return this.http.post(`${this.url}/CreateConnectionProfile`, payload)
  }

  verifyJsonConfiguration(payload : IMigrationProfile):any {
    return this.http.post(`${this.url}/VerifyJsonConfiguration`, {
      MigrationProfile: payload
    })
  }

  getSummary() {
    return this.http.get(`${this.url}/summary`)
  }

  getDdl() {
    return this.http.get(`${this.url}/ddl`)
  }

  getSequenceDdl() {
    return this.http.get(`${this.url}/seqDdl`)
  }

  getTypeMap() {
    return this.http.get(`${this.url}/typemap`)
  }

  getAutoGenMap() {
    return this.http.get(`${this.url}/autoGenMap`)
  }

  getSequenceKind() {
    return this.http.get(`${this.url}/getSequenceKind`)
  }

  getSpannerDefaultTypeMap() {
    return this.http.get(`${this.url}/spannerDefaultTypeMap`)
  }

  reviewTableUpdate(tableName: string, data: IUpdateTable): any {
    return this.http.post<HttpResponse<IReviewUpdateTable>>(
      `${this.url}/typemap/reviewTableSchema?table=${tableName}`,
      data
    )
  }

  updateTable(tableName: string, data: IUpdateTable): any {
    return this.http.post<HttpResponse<IConv>>(`${this.url}/typemap/table?table=${tableName}`, data)
  }

  removeInterleave(tableId: string) {
    return this.http.post<HttpResponse<IConv>>(`${this.url}/removeParent?tableId=${tableId}`, {})
  }

  restoreTables(payload: ITables) {
    return this.http.post(`${this.url}/restore/tables`, payload)
  }

  restoreTable(tableId: string) {
    return this.http.post<HttpResponse<IConv>>(`${this.url}/restore/table?table=${tableId}`, {})
  }
  dropTable(tableId: string) {
    return this.http.post<HttpResponse<IConv>>(`${this.url}/drop/table?table=${tableId}`, {})
  }
  
  dropTables(payload: ITables) {
    return this.http.post(`${this.url}/drop/tables`, payload)
  }

  updatePk(pkObj: IPrimaryKey) {
    return this.http.post<HttpResponse<IConv>>(`${this.url}/primaryKey`, pkObj)
  }

  updateFk(tableId: string, payload: IForeignKey[]): any {
    return this.http.post<HttpResponse<IConv>>(`${this.url}/update/fks?table=${tableId}`, payload)
  }

  addColumn(tableId: string,payload: IAddColumn) {
    return this.http.post(`${this.url}/AddColumn?table=${tableId}`, payload)
  }

  addSequence(payload: ICreateSequence) {
    return this.http.post(`${this.url}/AddSequence`, payload)
  }

  removeFk(tableId: string, fkId: string): any {
    return this.http.post<HttpResponse<IConv>>(`${this.url}/drop/fk?table=${tableId}`, {
      Id: fkId,
    })
  }

  getTableWithErrors() {
    return this.http.get<ITableIdAndName[]>(`${this.url}/GetTableWithErrors`)
  }

  getSessions() {
    return this.http.get<ISession[]>(`${this.url}/GetSessions`)
  }

  getConvForSession(versionId: string) {
    return this.http.get(`${this.url}/GetSession/${versionId}`, {
      responseType: 'blob',
    })
  }

  resumeSession(versionId: string) {
    return this.http.post<IConv>(`${this.url}/ResumeSession/${versionId}`, {})
  }

  saveSession(session: ISaveSessionPayload) {
    return this.http.post(`${this.url}/SaveRemoteSession`, session)
  }

  getSpannerConfig() {
    return this.http.get<ISpannerConfig>(`${this.url}/GetConfig`)
  }

  setSpannerConfig(payload: ISpannerConfig) {
    return this.http.post<ISpannerConfig>(`${this.url}/SetSpannerConfig`, payload)
  }

  getIsOffline() {
    return this.http.get<boolean>(`${this.url}/IsOffline`)
  }

  updateIndex(tableId: string, payload: ICreateIndex[]) {
    return this.http.post<IConv>(`${this.url}/update/indexes?table=${tableId}`, payload)
  }

  updateSequence(payload: ICreateSequence) {
    return this.http.post<IConv>(`${this.url}/UpdateSequence`, payload)
  }

  dropIndex(tableId: string, indexName: string) {
    return this.http.post<IConv>(`${this.url}/drop/secondaryindex?table=${tableId}`, {
      Id: indexName,
    })
  }

<<<<<<< HEAD
  dropSequence(sequenceName: string) {
    return this.http.post<IConv>(`${this.url}/drop/sequence?sequence=${sequenceName}`, {})
=======
  dropSequence(sequenceId: string) {
    return this.http.post<IConv>(`${this.url}/drop/sequence?sequence=${sequenceId}`, {})
>>>>>>> 8c5e085b
  }

  restoreIndex(tableId: string, indexId: string) {
    return this.http.post<HttpResponse<IConv>>(
      `${this.url}/restore/secondaryIndex?tableId=${tableId}&indexId=${indexId}`,
      {}
    )
  }

  getInterleaveStatus(tableId: string) {
    return this.http.get<IInterleaveStatus>(`${this.url}/setparent?table=${tableId}&update=false`)
  }

  setInterleave(tableId: string) {
    return this.http.get(`${this.url}/setparent?table=${tableId}&update=true`)
  }

  getSourceDestinationSummary() {
    return this.http.get<ISessionSummary>(`${this.url}/GetSourceDestinationSummary`)
  }

  migrate(payload: IMigrationDetails) {
    return this.http.post(`${this.url}/Migrate`, payload)
  }
  getProgress() {
    return this.http.get<IProgress>(`${this.url}/GetProgress`)
  }
  uploadFile(payload: FormData) {
    return this.http.post(`${this.url}/uploadFile`, payload)
  }
  cleanUpStreamingJobs() {
    return this.http.post(`${this.url}/CleanUpStreamingJobs`, {})
  }

  applyRule(payload: IRule) {
    return this.http.post(`${this.url}/applyrule`, payload)
  }

  dropRule(ruleId: string) {
    return this.http.post(`${this.url}/dropRule?id=${ruleId}`, {})
  }

  getStandardTypeToPGSQLTypemap() {
    return this.http.get<Map<string,string>>(`${this.url}/typemap/GetStandardTypeToPGSQLTypemap`)
  }
  getPGSQLToStandardTypeTypemap() {
    return this.http.get<Map<string,string>>(`${this.url}/typemap/GetPGSQLToStandardTypeTypemap`)
  }
  checkBackendHealth() {
    return this.http.get(`${this.url}/ping`)
  }
}<|MERGE_RESOLUTION|>--- conflicted
+++ resolved
@@ -290,13 +290,8 @@
     })
   }
 
-<<<<<<< HEAD
-  dropSequence(sequenceName: string) {
-    return this.http.post<IConv>(`${this.url}/drop/sequence?sequence=${sequenceName}`, {})
-=======
   dropSequence(sequenceId: string) {
     return this.http.post<IConv>(`${this.url}/drop/sequence?sequence=${sequenceId}`, {})
->>>>>>> 8c5e085b
   }
 
   restoreIndex(tableId: string, indexId: string) {

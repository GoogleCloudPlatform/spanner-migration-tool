--- conflicted
+++ resolved
@@ -217,13 +217,8 @@
     )
   }
 
-<<<<<<< HEAD
-  restoreTable(tableName: string): Observable<string> {
-    return this.fetch.restoreTable(tableName).pipe(
-=======
   restoreTable(tableId: string): Observable<string> {
     return this.fetch.restoreTable(tableId).pipe(
->>>>>>> a2307a20
       catchError((e: any) => {
         return of({ error: e.error })
       }),
@@ -241,13 +236,8 @@
     )
   }
 
-<<<<<<< HEAD
-  dropTable(tableName: string): Observable<string> {
-    return this.fetch.dropTable(tableName).pipe(
-=======
   dropTable(tableId: string): Observable<string> {
     return this.fetch.dropTable(tableId).pipe(
->>>>>>> a2307a20
       catchError((e: any) => {
         return of({ error: e.error })
       }),

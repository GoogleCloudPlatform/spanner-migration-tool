--- conflicted
+++ resolved
@@ -106,13 +106,8 @@
     })
   }
 
-<<<<<<< HEAD
-  getSchemaConversionFromDump(payload: IDumpConfig) {
+  getSchemaConversionFromDump(payload: IConvertFromDumpRequest) {
     return this.fetch.getSchemaConversionFromDump(payload).subscribe({
-=======
-  getSchemaConversionFromDump(payload: IConvertFromDumpRequest) {
-    this.fetch.getSchemaConversionFromDump(payload).subscribe({
->>>>>>> ecf8f257
       next: (res: IConv) => {
         this.convSubject.next(res)
         this.ruleMapSub.next(res?.Rules)

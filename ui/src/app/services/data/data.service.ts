--- conflicted
+++ resolved
@@ -547,13 +547,8 @@
     )
   }
 
-<<<<<<< HEAD
-  dropSequence(seqName: string): Observable<string> {
-    return this.fetch.dropSequence(seqName).pipe(
-=======
   dropSequence(sequenceId: string): Observable<string> {
     return this.fetch.dropSequence(sequenceId).pipe(
->>>>>>> 8c5e085b
       catchError((e: any) => {
         return of({ error: e.error })
       }),

import { Injectable } from '@angular/core'
import { FetchService } from '../fetch/fetch.service'
import IConv, { ICreateIndex, IForeignKey, IInterleaveStatus, IPrimaryKey } from '../../model/conv'
import IRule from 'src/app/model/rule'
import { BehaviorSubject, forkJoin, Observable, of, Subject } from 'rxjs'
import { catchError, filter, map, tap } from 'rxjs/operators'
import IUpdateTable, { IAddColumn, IReviewInterleaveTableChanges, ITableColumnChanges } from 'src/app/model/update-table'
import IDumpConfig, { IConvertFromDumpRequest } from 'src/app/model/dump-config'
import ISessionConfig from '../../model/session-config'
import ISession from 'src/app/model/session'
import ISpannerConfig from '../../model/spanner-config'
import { SnackbarService } from '../snackbar/snackbar.service'
import ISummary from 'src/app/model/summary'
import { ClickEventService } from '../click-event/click-event.service'
import { TableUpdatePubSubService } from '../table-update-pub-sub/table-update-pub-sub.service'
import { ConversionService } from '../conversion/conversion.service'
import { ColLength, Dialect } from 'src/app/app.constants'
import { ITables } from 'src/app/model/migrate'
import ICreateSequence from 'src/app/model/auto-gen'

@Injectable({
  providedIn: 'root',
})
export class DataService {
  private convSubject = new BehaviorSubject<IConv>({} as IConv)
  private conversionRateSub = new BehaviorSubject({})
  private typeMapSub = new BehaviorSubject({})
  private defaultTypeMapSub = new BehaviorSubject({})
  private autoGenMapSub = new BehaviorSubject({})
  private summarySub = new BehaviorSubject(new Map<string, ISummary>())
  private ddlSub = new BehaviorSubject({})
  private seqDdlSub = new BehaviorSubject({})
  private tableInterleaveStatusSub = new BehaviorSubject({} as IInterleaveStatus)
  private sessionsSub = new BehaviorSubject({} as ISession[])
  private configSub = new BehaviorSubject({} as ISpannerConfig)
  // currentSessionSub not using any where
  private currentSessionSub = new BehaviorSubject({} as ISession)
  private isOfflineSub = new BehaviorSubject<boolean>(false)
  private isConfigSetSub = new BehaviorSubject<boolean>(false)
  private ruleMapSub = new BehaviorSubject<IRule[]>([])
  private treeUpdatedSub = new Subject<void>();

  rule = this.ruleMapSub.asObservable()
  conv = this.convSubject.asObservable().pipe(filter((res) => Object.keys(res).length !== 0))
  conversionRate = this.conversionRateSub
    .asObservable()
    .pipe(filter((res) => Object.keys(res).length !== 0))
  typeMap = this.typeMapSub.asObservable().pipe(filter((res) => Object.keys(res).length !== 0))
  defaultTypeMap = this.defaultTypeMapSub.asObservable().pipe(filter((res) => Object.keys(res).length !== 0))
  autoGenMap = this.autoGenMapSub.asObservable().pipe(filter((res) => Object.keys(res).length !== 0))
  treeUpdate = this.treeUpdatedSub.asObservable();
  summary = this.summarySub.asObservable()
  ddl = this.ddlSub.asObservable().pipe(filter((res) => Object.keys(res).length !== 0))
  seqDdl = this.seqDdlSub.asObservable().pipe(filter((res) => Object.keys(res).length !== 0))
  tableInterleaveStatus = this.tableInterleaveStatusSub.asObservable()
  sessions = this.sessionsSub.asObservable()
  config = this.configSub.asObservable().pipe(filter((res) => Object.keys(res).length !== 0))
  isOffline = this.isOfflineSub.asObservable()
  isConfigSet = this.isConfigSetSub.asObservable()
  currentSession = this.currentSessionSub
    .asObservable()
    .pipe(filter((res) => Object.keys(res).length !== 0))
  constructor(
    private fetch: FetchService,
    private snackbar: SnackbarService,
    private clickEvent: ClickEventService,
    private tableUpdatePubSub: TableUpdatePubSubService,
    private conversion: ConversionService
  ) {
    this.getLastSessionDetails()
    this.getConfig()
    this.updateIsOffline()
  }

  resetStore() {
    this.convSubject.next({} as IConv)
    this.conversionRateSub.next({})
    this.typeMapSub.next({})
    this.defaultTypeMapSub.next({})
    this.autoGenMapSub.next({})
    this.summarySub.next(new Map<string, ISummary>())
    this.ddlSub.next({})
    this.tableInterleaveStatusSub.next({} as IInterleaveStatus)
  }

  getDdl() {
    this.fetch.getDdl().subscribe((res) => {
      this.ddlSub.next(res)
    })
  }

  getSequenceDdl() {
    this.fetch.getSequenceDdl().subscribe((res) => {
      this.seqDdlSub.next(res)
    })
  }

  getAutoGenMap() {
    this.fetch.getAutoGenMap().subscribe((res) => {
      this.autoGenMapSub.next(res)
    })
  }

  notifyTreeUpdate() {
    this.treeUpdatedSub.next();
  }

  getSchemaConversionFromDb() {
    this.fetch.getSchemaConversionFromDirectConnect().subscribe({
      next: (res: IConv) => {
        this.convSubject.next(res)
        this.ruleMapSub.next(res?.Rules)
      },
      error: (err: any) => {
        this.clickEvent.closeDatabaseLoader()
        this.snackbar.openSnackBar(err.error, 'Close')
      },
    })
  }

  //To do : remove snackbar call from dataservice
  getAllSessions() {
    this.fetch.getSessions().subscribe({
      next: (sessions: ISession[]) => {
        this.sessionsSub.next(sessions)
      },
      error: (err: any) => {
        this.snackbar.openSnackBar('Unable to fetch sessions.', 'Close')
      },
    })
  }

  getLastSessionDetails() {
    this.fetch.getLastSessionDetails().subscribe({
      next: (res: IConv) => {
        this.convSubject.next(res)
        this.ruleMapSub.next(res?.Rules)
      },
      error: (err: any) => {
        this.snackbar.openSnackBar(err.error, 'Close')
      },
    })
  }

  getSchemaConversionFromDump(payload: IConvertFromDumpRequest) {
    return this.fetch.getSchemaConversionFromDump(payload).subscribe({
      next: (res: IConv) => {
        this.convSubject.next(res)
        this.ruleMapSub.next(res?.Rules)
      },
      error: (err: any) => {
        this.clickEvent.closeDatabaseLoader()
        this.snackbar.openSnackBar(err.error, 'Close')
      },
    })
  }

  getSchemaConversionFromSession(payload: ISessionConfig) {
    return this.fetch.getSchemaConversionFromSessionFile(payload).subscribe({
      next: (res: IConv) => {
        this.convSubject.next(res)
        this.ruleMapSub.next(res?.Rules)
      },
      error: (err: any) => {
        this.snackbar.openSnackBar(err.error, 'Close')
        this.clickEvent.closeDatabaseLoader()
      },
    })
  }

  getSchemaConversionFromResumeSession(versionId: string) {
    this.fetch.resumeSession(versionId).subscribe({
      next: (res: IConv) => {
        this.convSubject.next(res)
        this.ruleMapSub.next(res?.Rules)
      },
      error: (err: any) => {
        this.snackbar.openSnackBar(err.error, 'Close')
      },
    })
  }

  getConversionRate() {
    this.fetch.getConversionRate().subscribe((res) => {
      this.conversionRateSub.next(res)
    })
  }

  getRateTypemapAndSummary() {
    return forkJoin({
      rates: this.fetch.getConversionRate(),
      typeMap: this.fetch.getTypeMap(),
      defaultTypeMap: this.fetch.getSpannerDefaultTypeMap(),
      summary: this.fetch.getSummary(),
      ddl: this.fetch.getDdl(),
      seqDdl: this.fetch.getSequenceDdl(),
      autoGenMap: this.fetch.getAutoGenMap()
    })
      .pipe(
        catchError((err: any) => {
          return of(err)
        })
      )
      .subscribe(({ rates, typeMap,defaultTypeMap, summary, ddl ,seqDdl, autoGenMap}: any) => {
        this.conversionRateSub.next(rates)
        this.typeMapSub.next(typeMap)
        this.defaultTypeMapSub.next(defaultTypeMap)
        this.summarySub.next(new Map<string, ISummary>(Object.entries(summary)))
        this.ddlSub.next(ddl)
        this.seqDdlSub.next(seqDdl)
        this.autoGenMapSub.next(autoGenMap)
      })
  }
  getSummary() {
    return this.fetch.getSummary().subscribe({
      next: (summary: any) => {
        this.summarySub.next(new Map<string, ISummary>(Object.entries(summary)))
      },
    })
  }

  reviewTableUpdate(tableId: string, data: IUpdateTable): Observable<string> {
    return this.fetch.reviewTableUpdate(tableId, data).pipe(
      catchError((e: any) => {
        return of({ error: e.error })
      }),
      tap(console.log),
      map((data: any) => {
        if (data.error) {
          return data.error
        } else {
          let standardDatatypeToPGSQLTypemap: Map<String, String>;
          this.conversion.standardTypeToPGSQLTypeMap.subscribe((typemap) => {
            standardDatatypeToPGSQLTypemap = typemap
          })
          this.conv.subscribe((convData: IConv) => {

            data.Changes.forEach((table: IReviewInterleaveTableChanges) => {
              table.InterleaveColumnChanges.forEach((column: ITableColumnChanges) => {
                if (convData.SpDialect === Dialect.PostgreSQLDialect) {
                  let pgSQLType = standardDatatypeToPGSQLTypemap.get(column.Type)
                  let pgSQLUpdateType = standardDatatypeToPGSQLTypemap.get(column.UpdateType)
                  column.Type = pgSQLType === undefined ? column.Type : pgSQLType
                  column.UpdateType = pgSQLUpdateType === undefined ? column.UpdateType : pgSQLUpdateType
                }
                if (ColLength.DataTypes.indexOf(column.Type.toString())>-1) {
                  column.Type += this.updateColumnSize(column.Size)
                }
                if (ColLength.DataTypes.indexOf(column.UpdateType.toString())>-1) {
                  column.UpdateType += this.updateColumnSize(column.UpdateSize)
                }
              })
            })
          })
          this.tableUpdatePubSub.setTableReviewChanges(data)
          return ''
        }
      })
    )
  }

  updateColumnSize(size: Number): string {
    if (size === ColLength.StorageMaxLength) {
      return '(MAX)'
    } else {
      return '(' + size + ')'
    }
  }

  updateTable(tableId: string, data: IUpdateTable): Observable<string> {
    return this.fetch.updateTable(tableId, data).pipe(
      catchError((e: any) => {
        return of({ error: e.error })
      }),
      tap(console.log),
      map((data: any) => {
        if (data.error) {
          return data.error
        } else {
          this.convSubject.next(data)
          this.getDdl()
          return ''
        }
      })
    )
  }

  removeInterleave(tableId: string): Observable<string> {
    return this.fetch.removeInterleave(tableId).pipe(
      catchError((e: any) => {
        return of({ error: e.error })
      }),
      tap(console.log),
      map((data) => {
        this.getDdl()
        if (data.error) {
          this.snackbar.openSnackBar(data.error, 'Close')
          return data.error
        } else {
          this.convSubject.next(data)
          return ''
        }
      })
    )
  }

  restoreTables(tables: ITables): Observable<string> {
    return this.fetch.restoreTables(tables).pipe(
      catchError((e: any) => {
        return of({ error: e.error })
      }),
      tap(console.log),
      map((data) => {
        if (data.error) {
          this.snackbar.openSnackBar(data.error, 'Close')
          return data.error
        } else {
          this.convSubject.next(data)
          this.snackbar.openSnackBar('Selected tables restored successfully', 'Close', 5)
          return ''
        }
      })
    )
  }

  restoreTable(tableId: string): Observable<string> {
    return this.fetch.restoreTable(tableId).pipe(
      catchError((e: any) => {
        return of({ error: e.error })
      }),
      tap(console.log),
      map((data) => {
        if (data.error) {
          this.snackbar.openSnackBar(data.error, 'Close')
          return data.error
        } else {
          this.convSubject.next(data)
          this.snackbar.openSnackBar('Table restored successfully', 'Close', 5)
          return ''
        }
      })
    )
  }

  dropTable(tableId: string): Observable<string> {
    return this.fetch.dropTable(tableId).pipe(
      catchError((e: any) => {
        return of({ error: e.error })
      }),
      tap(console.log),
      map((data) => {
        if (data.error) {
          this.snackbar.openSnackBar(data.error, 'Close')
          return data.error
        } else {
          this.convSubject.next(data)
          this.snackbar.openSnackBar('Table skipped successfully', 'Close', 5)
          return ''
        }
      })
    )
  }

  dropTables(tables: ITables): Observable<string> {
    return this.fetch.dropTables(tables).pipe(
      catchError((e: any) => {
        return of({ error: e.error })
      }),
      tap(console.log),
      map((data) => {
        if (data.error) {
          this.snackbar.openSnackBar(data.error, 'Close')
          return data.error
        } else {
          this.convSubject.next(data)
          this.snackbar.openSnackBar('Selected tables skipped successfully', 'Close', 5)
          return ''
        }
      })
    )
  }

  updatePk(pkObj: IPrimaryKey) {
    return this.fetch.updatePk(pkObj).pipe(
      catchError((e: any) => {
        return of({ error: e.error })
      }),
      tap(console.log),
      map((data: any) => {
        if (data.error) {
          return data.error
        } else {
          this.convSubject.next(data)
          this.getDdl()
          return ''
        }
      })
    )
  }

  updateFkNames(tableId: string, updatedFk: IForeignKey[]): Observable<string> {
    return this.fetch.updateFk(tableId, updatedFk).pipe(
      catchError((e: any) => {
        return of({ error: e.error })
      }),
      tap(console.log),
      map((data: any) => {
        if (data.error) {
          return data.error
        } else {
          this.convSubject.next(data)
          this.getDdl()
          return ''
        }
      })
    )
  }

  dropFk(tableId: string, fkId: string) {
    return this.fetch.removeFk(tableId, fkId).pipe(
      catchError((e: any) => {
        return of({ error: e.error })
      }),
      tap(console.log),
      map((data: any) => {
        if (data.error) {
          return data.error
        } else {
          this.convSubject.next(data)
          this.getDdl()
          return ''
        }
      })
    )
  }

  getConfig() {
    this.fetch.getSpannerConfig().subscribe((res: ISpannerConfig) => {
      this.configSub.next(res)
    })
  }

  updateConfig(config: ISpannerConfig) {
    this.configSub.next(config)
  }

  updateIsOffline() {
    this.fetch.getIsOffline().subscribe((res: boolean) => {
      this.isOfflineSub.next(res)
    })
  }

  updateIsConfigSet() {
<<<<<<< HEAD
    this.fetch.fetchIsConfigSet().subscribe((res: boolean) => {
      this.isConfigSetSub.next(res)
    })
  }
  
=======
    this.fetch.getIsConfigSet().subscribe((res: boolean) => {
      this.isConfigSetSub.next(res)
    })
  }
>>>>>>> 1a4e61bd

  addColumn(tableId: string,payload: IAddColumn) {
    this.fetch.addColumn(tableId,payload).subscribe({
      next: (res: any) => {
        this.convSubject.next(res)
        this.getDdl()
        this.snackbar.openSnackBar('Added new column.', 'Close', 5)
      },
      error: (err: any) => {
        this.snackbar.openSnackBar(err.error, 'Close')
      },
    })
  }

  addSequence(payload: ICreateSequence) {
    this.fetch.addSequence(payload).subscribe({
      next: (res: any) => {
        this.convSubject.next(res)
        this.getSequenceDdl()
        this.getAutoGenMap()
        this.notifyTreeUpdate();
        this.snackbar.openSnackBar('Added new sequence.', 'Close', 5)
      },
      error: (err: any) => {
        this.snackbar.openSnackBar(err.error, 'Close')
      },
    })
  }

  applyRule(payload: IRule) {
    this.fetch.applyRule(payload).subscribe({
      next: (res: any) => {
        this.convSubject.next(res)
        this.ruleMapSub.next(res?.Rules)
        this.getDdl()
        this.snackbar.openSnackBar('Added new rule.', 'Close', 5)
      },
      error: (err: any) => {
        this.snackbar.openSnackBar(err.error, 'Close')
      },
    })
  }
  updateIndex(tableId: string, payload: ICreateIndex[]) {
    return this.fetch.updateIndex(tableId, payload).pipe(
      catchError((e: any) => {
        return of({ error: e.error })
      }),
      tap(console.log),
      map((data: any) => {
        if (data.error) {
          return data.error
        } else {
          this.convSubject.next(data)
          this.getDdl()
          return ''
        }
      })
    )
  }

  updateSequence(payload: ICreateSequence) {
    return this.fetch.updateSequence(payload).pipe(
      catchError((e: any) => {
        return of({ error: e.error })
      }),
      tap(console.log),
      map((data: any) => {
        if (data.error) {
          return data.error
        } else {
          this.convSubject.next(data)
          this.getSequenceDdl()
          this.notifyTreeUpdate();
          return ''
        }
      })
    )
  }

  dropIndex(tableId: string, indexId: string): Observable<string> {
    return this.fetch.dropIndex(tableId, indexId).pipe(
      catchError((e: any) => {
        return of({ error: e.error })
      }),
      tap(console.log),
      map((data) => {
        if (data.error) {
          this.snackbar.openSnackBar(data.error, 'Close')
          return data.error
        } else {
          this.convSubject.next(data)
          this.getDdl()
          this.ruleMapSub.next(data?.Rules)
          this.snackbar.openSnackBar('Index skipped successfully', 'Close', 5)
          return ''
        }
      })
    )
  }

  dropSequence(sequenceId: string): Observable<string> {
    return this.fetch.dropSequence(sequenceId).pipe(
      catchError((e: any) => {
        return of({ error: e.error })
      }),
      tap(console.log),
      map((data) => {
        if (data.error) {
          this.snackbar.openSnackBar(data.error, 'Close')
          return data.error
        } else {
          this.convSubject.next(data)
          this.getDdl()
          this.getAutoGenMap()
          this.notifyTreeUpdate();
          this.snackbar.openSnackBar('Sequence Deleted successfully', 'Close', 5)
          return ''
        }
      })
    )
  }

  restoreIndex(tableId: string, indexId: string): Observable<string> {
    return this.fetch.restoreIndex(tableId, indexId).pipe(
      catchError((e: any) => {
        return of({ error: e.error })
      }),
      tap(console.log),
      map((data) => {
        if (data.error) {
          this.snackbar.openSnackBar(data.error, 'Close')
          return data.error
        } else {
          this.convSubject.next(data)
          this.snackbar.openSnackBar('Index restored successfully', 'Close', 5)
          return ''
        }
      })
    )
  }

  getInterleaveConversionForATable(tableId: string) {
    this.fetch.getInterleaveStatus(tableId).subscribe((res: IInterleaveStatus) => {
      this.tableInterleaveStatusSub.next(res)
    })
  }

  setInterleave(tableId: string) {
    this.fetch.setInterleave(tableId).subscribe((res: any) => {
      this.convSubject.next(res.sessionState)
      this.getDdl()
      if (res.sessionState) {
        this.convSubject.next(res.sessionState as IConv)
      }
    })
  }

  uploadFile(file: FormData): Observable<string> {
    return this.fetch.uploadFile(file).pipe(
      catchError((e: any) => {
        return of({ error: e.error })
      }),
      tap(console.log),
      map((data) => {
        if (data.error) {
          this.snackbar.openSnackBar('File upload failed', 'Close')
          return data.error
        } else {
          this.snackbar.openSnackBar('File uploaded successfully', 'Close', 5)
          return ''
        }
      })
    )
  }

  dropRule(ruleId: string) {
    return this.fetch.dropRule(ruleId).subscribe({
      next: (res: any) => {
        this.convSubject.next(res)
        this.ruleMapSub.next(res?.Rules)
        this.getDdl()
        this.snackbar.openSnackBar('Rule deleted successfully', 'Close', 5)
      },
      error: (err: any) => {
        this.snackbar.openSnackBar(err.error, 'Close')
      },
    })
  }
}<|MERGE_RESOLUTION|>--- conflicted
+++ resolved
@@ -451,18 +451,10 @@
   }
 
   updateIsConfigSet() {
-<<<<<<< HEAD
-    this.fetch.fetchIsConfigSet().subscribe((res: boolean) => {
-      this.isConfigSetSub.next(res)
-    })
-  }
-  
-=======
     this.fetch.getIsConfigSet().subscribe((res: boolean) => {
       this.isConfigSetSub.next(res)
     })
   }
->>>>>>> 1a4e61bd
 
   addColumn(tableId: string,payload: IAddColumn) {
     this.fetch.addColumn(tableId,payload).subscribe({

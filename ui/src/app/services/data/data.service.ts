--- conflicted
+++ resolved
@@ -1,12 +1,7 @@
 import { Injectable } from '@angular/core'
 import { FetchService } from '../fetch/fetch.service'
-<<<<<<< HEAD
-import IConv, { ICreateIndex, IInterleaveStatus, IPrimaryKey } from '../../model/conv'
+import IConv, { ICreateIndex, IForeignKey, IInterleaveStatus, IPrimaryKey } from '../../model/conv'
 import IRuleContent, { IRule } from 'src/app/model/rule'
-=======
-import IConv, { ICreateIndex, IForeignKey, IInterleaveStatus, IPrimaryKey } from '../../model/conv'
-import IRuleContent from 'src/app/model/rule'
->>>>>>> de02fba7
 import { BehaviorSubject, forkJoin, Observable, of } from 'rxjs'
 import { catchError, filter, map, tap } from 'rxjs/operators'
 import IUpdateTable from 'src/app/model/update-table'

--- conflicted
+++ resolved
@@ -168,29 +168,6 @@
   }
 
   getColumnMapping(tableName: string, data: IConv): IColumnTabData[] {
-<<<<<<< HEAD
-    //Todo : Need to differentiate between src and spanner table name in argument
-    // let srcTableName = data.ToSource[tableName]?.Name
-    let srcTableName = tableName
-
-    return data.SrcSchema[srcTableName].ColNames.map((name: string, i: number) => {
-      let spColName = data.ToSpanner[srcTableName]?.Cols[name]
-      let srcPks = data.SrcSchema[srcTableName].PrimaryKeys
-      let spannerColDef = data.SpSchema[tableName]?.ColDefs[spColName]
-      return {
-        spOrder: spannerColDef ? i + 1 : '',
-        srcOrder: i + 1,
-        spColName: spannerColDef ? spColName : '',
-        spDataType: spannerColDef ? spannerColDef.T.Name : '',
-        srcColName: name,
-        srcDataType: data.SrcSchema[srcTableName].ColDefs[name].Type.Name,
-        spIsPk: spannerColDef
-          ? data.SpSchema[tableName].Pks.map((p) => p.Col).indexOf(spColName) !== -1
-          : false,
-        srcIsPk: srcPks ? srcPks.map((p) => p.Column).indexOf(name) !== -1 : false,
-        spIsNotNull: spannerColDef ? data.SpSchema[tableName].ColDefs[spColName].NotNull : false,
-        srcIsNotNull: data.SrcSchema[srcTableName].ColDefs[name].NotNull,
-=======
     let srcTableName = data.ToSource[tableName].Name
     const res: IColumnTabData[] = data.SrcSchema[srcTableName].ColNames.map(
       (name: string, i: number) => {
@@ -230,7 +207,6 @@
           spIsNotNull: spannerColDef ? data.SpSchema[tableName].ColDefs[name].NotNull : false,
           srcIsNotNull: false,
         })
->>>>>>> 18189213
       }
     })
     return res

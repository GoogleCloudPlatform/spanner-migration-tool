--- conflicted
+++ resolved
@@ -200,17 +200,15 @@
       (name: string, i: number) => {
         let spColName = data.ToSpanner[srcTableName]?.Cols[name]
         let srcPks = data.SrcSchema[srcTableName].PrimaryKeys
-<<<<<<< HEAD
-        let spannerColDef = data.SpSchema[tableName].ColDefs[spColName]
         let spPkOrder
-        data.SpSchema[tableName].Pks.forEach((col: IIndexKey) => {
-          if (col.Col == name) {
-            spPkOrder = col.Order
-          }
-        })
-=======
+        if (spTableName) {
+          data.SpSchema[spTableName].Pks.forEach((col: IIndexKey) => {
+            if (col.Col == name) {
+              spPkOrder = col.Order
+            }
+          })
+        }
         let spannerColDef = spTableName ? data.SpSchema[spTableName]?.ColDefs[spColName] : null
->>>>>>> b5eb5edd
         return {
           spOrder: spPkOrder ? Number(spPkOrder) : i + 1,
           srcOrder: i + 1,

import { Injectable } from '@angular/core'
import ISchemaObjectNode from 'src/app/model/SchemaObjectNode'
import IConv from '../../model/Conv'
import IColumnTabData from '../../model/ColumnTabData'

@Injectable({
  providedIn: 'root',
})
export class ConversionService {
  constructor() {}

  getTableNamesForSidebar(
    data: IConv,
    conversionRate: Record<string, string>
  ): ISchemaObjectNode[] {
    let parentNode: ISchemaObjectNode = {
      name: 'Tables',
      children: Object.keys(data.SpSchema).map((name: string) => {
        console.log(name)

        return { name: name, helth: conversionRate[name] }
      }),
    }
    return [parentNode]
  }

  createTreeNode(
    tableNames: string[],
    conversionRates: Record<string, string>
  ): ISchemaObjectNode[] {
    let parentNode: ISchemaObjectNode = {
      name: 'Tables',
      children: tableNames.map((name: string) => {
        return { name: name, helth: conversionRates[name] }
      }),
    }
    return [{ name: 'Database Name', children: [parentNode] }]
  }

<<<<<<< HEAD
  getColMap(tableName: string, data: IConv): IColMap[] {
    if (tableName === ""){
      return [{
        spColName: "",
        spDataType: "",
        srcColName: "",
        srcDataType: "",
      }]
    }
=======
  getColMap(tableName: string, data: IConv): IColumnTabData[] {
>>>>>>> b26c5dda
    let srcTableName = data.ToSource[tableName].Name
    return data.SrcSchema[srcTableName].ColNames.map((name: string, i: number) => {
      let spColName = data.SpSchema[tableName].ColNames[i]
      return {
        spOrder: i + 1,
        srcOrder: i + 1,
        spColName: spColName,
        spDataType: data.SpSchema[tableName].ColDefs[spColName].T.Name,
        srcColName: name,
        srcDataType: data.SrcSchema[srcTableName].ColDefs[name].Type.Name,
        spIsPk: data.SpSchema[tableName].Pks.map((p) => p.Col).indexOf(spColName) != -1,
        srcIsPk: data.SrcSchema[srcTableName].PrimaryKeys.map((p) => p.Column).indexOf(name) != -1,
        spIsNotNull: data.SpSchema[tableName].ColDefs[spColName].NotNull,
        srcIsNotNull: data.SrcSchema[srcTableName].ColDefs[name].NotNull,
      }
    })
  }
}<|MERGE_RESOLUTION|>--- conflicted
+++ resolved
@@ -37,19 +37,23 @@
     return [{ name: 'Database Name', children: [parentNode] }]
   }
 
-<<<<<<< HEAD
-  getColMap(tableName: string, data: IConv): IColMap[] {
+  getColMap(tableName: string, data: IConv): IColumnTabData[] {
     if (tableName === ""){
-      return [{
-        spColName: "",
-        spDataType: "",
-        srcColName: "",
-        srcDataType: "",
-      }]
+      return [
+        {
+          spOrder: 0,
+          srcOrder: 0,
+          spColName: '',
+          spDataType: '',
+          srcColName: '',
+          srcDataType: '',
+          spIsPk: false,
+          srcIsPk: false,
+          spIsNotNull: false,
+          srcIsNotNull: false,
+        },
+      ]
     }
-=======
-  getColMap(tableName: string, data: IConv): IColumnTabData[] {
->>>>>>> b26c5dda
     let srcTableName = data.ToSource[tableName].Name
     return data.SrcSchema[srcTableName].ColNames.map((name: string, i: number) => {
       let spColName = data.SpSchema[tableName].ColNames[i]

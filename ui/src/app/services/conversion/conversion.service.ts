import { Injectable } from '@angular/core'
import ISchemaObjectNode from 'src/app/model/schema-object-node'
import IConv, {
  ICreateIndex,
  IIndexKey,
  IIndex,
  ISpannerForeignKey,
  IColumnDef,
} from '../../model/conv'
import IColumnTabData, { IIndexData } from '../../model/edit-table'
import IFkTabData from 'src/app/model/fk-tab-data'
import { ObjectExplorerNodeType } from 'src/app/app.constants'

@Injectable({
  providedIn: 'root',
})
export class ConversionService {
  constructor() {}

  createTreeNode(
    conv: IConv,
    conversionRates: Record<string, string>,
    searchText: string = '',
    sortOrder: string = ''
  ): ISchemaObjectNode[] {
    let spannerTableNames = Object.keys(conv.SpSchema).filter((name: string) =>
      name.toLocaleLowerCase().includes(searchText.toLocaleLowerCase())
    )
<<<<<<< HEAD
    let srcTableNames = Object.keys(conv.SrcSchema).filter((name: string) =>
      name.toLocaleLowerCase().replace('.', '_').includes(searchText.toLocaleLowerCase())
    )

    let deletedTableNames = srcTableNames.filter((srcTableName: string) => {
      if (spannerTableNames.indexOf(srcTableName) > -1) {
=======
    let spannerTableIds = spannerTableNames.map((name: string) => conv.SpSchema[name].Id)
    let srcTableNames = Object.keys(conv.SrcSchema)

    let deletedTableNames = srcTableNames.filter((srcTableName: string) => {
      if (spannerTableIds.indexOf(conv.SrcSchema[srcTableName].Id) > -1) {
>>>>>>> a2307a20
        return false
      }
      return true
    })
    let parentNode: ISchemaObjectNode = {
      name: `Tables (${srcTableNames.length})`,
      type: ObjectExplorerNodeType.Tables,
      parent: '',
      pos: -1,
      isSpannerNode: true,
      id: '',
      parentId: '',
      children: spannerTableNames.map((name: string) => {
        let spannerTable = conv.SpSchema[name]
        return {
          name: name,
          status: conversionRates[name],
          type: ObjectExplorerNodeType.Table,
          parent: '',
          pos: -1,
          isSpannerNode: true,
          id: spannerTable.Id,
          parentId: '',
          children: [
            {
              name: `Indexes (${spannerTable.Indexes ? spannerTable.Indexes.length : 0})`,
              status: '',
              type: ObjectExplorerNodeType.Indexes,
              parent: name,
              pos: -1,
              isSpannerNode: true,
              id: '',
              parentId: spannerTable.Id,
              children: spannerTable.Indexes
                ? spannerTable.Indexes.map((index: ICreateIndex, i: number) => {
                    return {
                      name: index.Name,
                      type: ObjectExplorerNodeType.Index,
                      parent: name,
                      pos: i,
                      isSpannerNode: true,
                      id: index.Id,
                      parentId: spannerTable.Id,
                    }
                  })
                : [],
            },
          ],
        }
      }),
    }
    deletedTableNames.forEach((tableName: string) => {
      parentNode.children?.push({
        name: tableName,
        status: 'DARK',
        type: ObjectExplorerNodeType.Table,
        parent: '',
        pos: -1,
        isSpannerNode: true,
        children: [],
        isDeleted: true,
      })
    })
    if (sortOrder === 'asc') {
      parentNode.children?.sort((a, b) => (a.name > b.name ? 1 : b.name > a.name ? -1 : 0))
    } else if (sortOrder === 'desc') {
      parentNode.children?.sort((a, b) => (b.name > a.name ? 1 : a.name > b.name ? -1 : 0))
    }

    deletedTableNames.forEach((tableName: string) => {
      parentNode.children?.push({
        name: tableName.replace(/[^A-Za-z0-9_]/g, '_'),
        status: 'DARK',
        type: ObjectExplorerNodeType.Table,
        parent: '',
        pos: -1,
        isSpannerNode: true,
        children: [],
        isDeleted: true,
        id: conv.SrcSchema[tableName].Id,
        parentId: '',
      })
    })
    return [
      {
        name: conv.DatabaseName,
        children: [parentNode],
        type: ObjectExplorerNodeType.DbName,
        parent: '',
        pos: -1,
        isSpannerNode: true,
        id: '',
        parentId: '',
      },
    ]
  }

  createTreeNodeForSource(
    conv: IConv,
    conversionRates: Record<string, string>,
    searchText: string = '',
    sortOrder: string = ''
  ): ISchemaObjectNode[] {
    let srcTableNames = Object.keys(conv.SrcSchema).filter((name: string) =>
      name.toLocaleLowerCase().includes(searchText.toLocaleLowerCase())
    )

    let parentNode: ISchemaObjectNode = {
      name: `Tables (${srcTableNames.length})`,
      type: ObjectExplorerNodeType.Tables,
      parent: '',
      pos: -1,
      isSpannerNode: false,
      id: '',
      parentId: '',
      children: srcTableNames.map((name: string) => {
        let srcTable = conv.SrcSchema[name]
        let spname = conv.ToSpanner[name] ? conv.ToSpanner[name].Name : ''
        return {
          name: name,
          status: conversionRates[spname] ? conversionRates[spname] : 'NONE',
          type: ObjectExplorerNodeType.Table,
          parent: '',
          pos: -1,
          isSpannerNode: false,
          id: srcTable.Id,
          parentId: '',
          children: [
            {
              name: `Indexes (${srcTable.Indexes?.length || '0'})`,
              status: '',
              type: ObjectExplorerNodeType.Indexes,
              parent: name,
              pos: -1,
              isSpannerNode: false,
              id: '',
              parentId: srcTable.Id,
              children: srcTable.Indexes
                ? srcTable.Indexes.map((index: IIndex, i: number) => {
                    return {
                      name: index.Name,
                      type: ObjectExplorerNodeType.Index,
                      parent: name,
                      isSpannerNode: false,
                      pos: i,
                      id: index.Id,
                      parentId: srcTable.Id,
                    }
                  })
                : [],
            },
          ],
        }
      }),
    }
    if (sortOrder === 'asc') {
      parentNode.children?.sort((a, b) => (a.name > b.name ? 1 : b.name > a.name ? -1 : 0))
    } else if (sortOrder === 'desc') {
      parentNode.children?.sort((a, b) => (b.name > a.name ? 1 : a.name > b.name ? -1 : 0))
    }

    return [
      {
        name: conv.DatabaseName,
        children: [parentNode],
        type: ObjectExplorerNodeType.DbName,
        parent: '',
        isSpannerNode: false,
        pos: -1,
        id: '',
        parentId: '',
      },
    ]
  }

<<<<<<< HEAD
  getColumnMapping(tableName: string, data: IConv): IColumnTabData[] {
    let srcTableName = tableName

    return data.SrcSchema[srcTableName].ColNames.map((name: string, i: number) => {
      let colId = data.SrcSchema[srcTableName].ColDefs[name].Id
      let srcPks = data.SrcSchema[srcTableName].PrimaryKeys
      let spannerColDef = this.getSpannerColDefFromId(tableName, colId, data)
      let spColName = spannerColDef ? spannerColDef.Name : ''
      return {
        spOrder: spannerColDef ? i + 1 : '',
        srcOrder: i + 1,
        spColName: spannerColDef ? spColName : '',
        spDataType: spannerColDef ? spannerColDef.T.Name : '',
        srcColName: name,
        srcDataType: data.SrcSchema[srcTableName].ColDefs[name].Type.Name,
        spIsPk: spannerColDef
          ? data.SpSchema[tableName].Pks.map((p) => p.Col).indexOf(spColName) !== -1
          : false,
        srcIsPk: srcPks ? srcPks.map((p) => p.Column).indexOf(name) !== -1 : false,
        spIsNotNull: spannerColDef ? data.SpSchema[tableName].ColDefs[spColName].NotNull : false,
        srcIsNotNull: data.SrcSchema[srcTableName].ColDefs[name].NotNull,
      }
    })
=======
  getColumnMapping(id: string, data: IConv): IColumnTabData[] {
    let srcTableName = this.getSourceTableNameFromId(id, data)
    let spTableName = this.getSpannerTableNameFromId(id, data)

    let srcTableIds = Object.keys(data.SrcSchema[srcTableName].ColDefs).map(
      (name: string) => data.SrcSchema[srcTableName].ColDefs[name].Id
    )

    const res: IColumnTabData[] = data.SrcSchema[srcTableName].ColNames.map(
      (name: string, i: number) => {
        let spColName = data.ToSpanner[srcTableName]?.Cols[name]
        let srcPks = data.SrcSchema[srcTableName].PrimaryKeys
        let spannerColDef = spTableName ? data.SpSchema[spTableName]?.ColDefs[spColName] : null
        return {
          spOrder: spannerColDef ? i + 1 : '',
          srcOrder: i + 1,
          spColName: spannerColDef ? spColName : '',
          spDataType: spannerColDef ? spannerColDef.T.Name : '',
          srcColName: name,
          srcDataType: data.SrcSchema[srcTableName].ColDefs[name].Type.Name,
          spIsPk:
            spannerColDef && spTableName
              ? data.SpSchema[spTableName].Pks?.map((p) => p.Col).indexOf(spColName) !== -1
              : false,
          srcIsPk: srcPks ? srcPks.map((p) => p.Column).indexOf(name) !== -1 : false,
          spIsNotNull:
            spannerColDef && spTableName
              ? data.SpSchema[spTableName].ColDefs[spColName].NotNull
              : false,
          srcIsNotNull: data.SrcSchema[srcTableName].ColDefs[name].NotNull,
        }
      }
    )
    if (spTableName) {
      data.SpSchema[spTableName]?.ColNames.forEach((name: string, i: number) => {
        if (spTableName && srcTableIds.indexOf(data.SpSchema[spTableName].ColDefs[name].Id) < 0) {
          let spannerColDef = spTableName ? data.SpSchema[spTableName].ColDefs[name] : null
          res.push({
            spOrder: i + 1,
            srcOrder: '',
            spColName: name,
            spDataType: spannerColDef ? spannerColDef.T.Name : '',
            srcColName: '',
            srcDataType: '',
            spIsPk:
              spannerColDef && spTableName
                ? data.SpSchema[spTableName].Pks.map((p) => p.Col).indexOf(name) !== -1
                : false,
            srcIsPk: false,
            spIsNotNull:
              spannerColDef && spTableName
                ? data.SpSchema[spTableName].ColDefs[name].NotNull
                : false,
            srcIsNotNull: false,
          })
        }
      })
    }

    return res
>>>>>>> a2307a20
  }

  getPkMapping(tableData: IColumnTabData[]): IColumnTabData[] {
    let pkColumns = tableData.filter((column: IColumnTabData) => {
      return column.spIsPk || column.srcIsPk
    })
    return JSON.parse(JSON.stringify(pkColumns))
  }

<<<<<<< HEAD
  getFkMapping(tableName: string, data: IConv): IFkTabData[] {
    //Todo : Need to differentiate between src and spanner table name in argument
    // let srcTableName: string = data.ToSource[tableName].Name
    let srcTableName = tableName
    let spFks =
      data.SpSchema[tableName] && data.SpSchema[tableName].Fks ? data.SpSchema[tableName].Fks : []
=======
  getFkMapping(id: string, data: IConv): IFkTabData[] {
    let srcTableName = this.getSourceTableNameFromId(id, data)
    let spTableName = this.getSpannerTableNameFromId(id, data)

    let spFks =
      spTableName && data.SpSchema[spTableName] && data.SpSchema[spTableName].Fks
        ? data.SpSchema[spTableName].Fks
        : []
>>>>>>> a2307a20
    let srcFks = data.SrcSchema[srcTableName]?.ForeignKeys

    if (!srcFks) {
      return []
    }
    let spFklength: number = spFks.length
    return data.SrcSchema[srcTableName].ForeignKeys.map((item: ISpannerForeignKey, i: number) => {
      spFklength = spFklength - 1
      if (
<<<<<<< HEAD
        data.SpSchema[tableName] &&
        data.SpSchema[tableName].Fks?.length != data.SrcSchema[srcTableName].ForeignKeys.length &&
=======
        spTableName &&
        data.SpSchema[spTableName] &&
        data.SpSchema[spTableName].Fks?.length != data.SrcSchema[srcTableName].ForeignKeys.length &&
>>>>>>> a2307a20
        spFklength < 0
      ) {
        return {
          spName: '',
          srcName: data.SrcSchema[srcTableName].ForeignKeys[i].Name,
          spColumns: [],
          srcColumns: data.SrcSchema[srcTableName].ForeignKeys[i].Columns,
          spReferTable: '',
          srcReferTable: data.SrcSchema[srcTableName].ForeignKeys[i].ReferTable,
          spReferColumns: [],
          srcReferColumns: data.SrcSchema[srcTableName].ForeignKeys[i].ReferColumns,
        }
      } else {
        return {
<<<<<<< HEAD
          spName: data.SpSchema[tableName] ? data.SpSchema[tableName].Fks[i].Name : '',
          srcName: data.SrcSchema[srcTableName].ForeignKeys[i].Name,
          spColumns: data.SpSchema[tableName] ? data.SpSchema[tableName].Fks[i].Columns : [],
          srcColumns: data.SrcSchema[srcTableName].ForeignKeys[i].Columns,
          spReferTable: data.SpSchema[tableName] ? data.SpSchema[tableName].Fks[i].ReferTable : '',
          srcReferTable: data.SrcSchema[srcTableName].ForeignKeys[i].ReferTable,
          spReferColumns: data.SpSchema[tableName]
            ? data.SpSchema[tableName].Fks[i].ReferColumns
            : [],
=======
          spName:
            spTableName && data.SpSchema[spTableName] ? data.SpSchema[spTableName].Fks[i].Name : '',
          srcName: data.SrcSchema[srcTableName].ForeignKeys[i].Name,
          spColumns:
            spTableName && data.SpSchema[spTableName]
              ? data.SpSchema[spTableName].Fks[i].Columns
              : [],
          srcColumns: data.SrcSchema[srcTableName].ForeignKeys[i].Columns,
          spReferTable:
            spTableName && data.SpSchema[spTableName]
              ? data.SpSchema[spTableName].Fks[i].ReferTable
              : '',
          srcReferTable: data.SrcSchema[srcTableName].ForeignKeys[i].ReferTable,
          spReferColumns:
            spTableName && data.SpSchema[spTableName]
              ? data.SpSchema[spTableName].Fks[i].ReferColumns
              : [],
>>>>>>> a2307a20
          srcReferColumns: data.SrcSchema[srcTableName].ForeignKeys[i].ReferColumns,
        }
      }
    })
  }

<<<<<<< HEAD
  getIndexMapping(tableName: string, data: IConv, indexName: string): IIndexData[] {
    // let srcTableName = data.ToSource[tableName].Name
    let srcTableName = tableName
    let spIndex = data.SpSchema[tableName]?.Indexes.filter((idx) => idx.Name === indexName)[0]
    let srcIndexs = data.SrcSchema[srcTableName].Indexes?.filter((idx) => idx.Name === indexName)
=======
  getIndexMapping(tableId: string, data: IConv, indexId: string): IIndexData[] {
    let srcTableName = this.getSourceTableNameFromId(tableId, data)
    let spTableName = this.getSpannerTableNameFromId(tableId, data)
    let spIndex = spTableName
      ? data.SpSchema[spTableName]?.Indexes.filter((idx) => idx.Id === indexId)[0]
      : null
    let srcIndexs = data.SrcSchema[srcTableName].Indexes?.filter((idx) => idx.Id === indexId)
>>>>>>> a2307a20

    let res: IIndexData[] = spIndex
      ? spIndex.Keys.map((idx: IIndexKey, i: number) => {
          return {
            srcColName:
              srcIndexs && srcIndexs.length > 0 && srcIndexs[0].Keys.length > i
                ? srcIndexs[0].Keys[i].Column
                : '',
            srcOrder:
              srcIndexs && srcIndexs.length > 0 && srcIndexs[0].Keys.length > i ? i + 1 : '',
            srcDesc:
              srcIndexs && srcIndexs.length > 0 && srcIndexs[0].Keys.length > i
                ? srcIndexs[0].Keys[i].Desc
                : undefined,
            spColName: idx.Col,
            spOrder: i + 1,
            spDesc: idx.Desc,
          }
        })
      : []
    let spKeyLength = spIndex ? spIndex.Keys.length : 0
    if (srcIndexs && srcIndexs[0] && spKeyLength < srcIndexs[0].Keys.length) {
      srcIndexs[0].Keys.forEach((idx, index) => {
        if (index >= spKeyLength) {
          res.push({
            srcColName: idx.Column,
            srcOrder: index + 1,
            srcDesc: idx.Desc,
            spColName: undefined,
            spOrder: undefined,
            spDesc: undefined,
          })
        }
      })
    }
    return res
  }
<<<<<<< HEAD
  getSpannerColDefFromId(tableName: string, id: string, data: IConv): IColumnDef | null {
    let res: IColumnDef | null = null
    Object.keys(data.SpSchema[tableName].ColDefs).forEach((colName) => {
      if (data.SpSchema[tableName].ColDefs[colName].Id == id) {
        res = data.SpSchema[tableName].ColDefs[colName]
      }
    })
    return res
=======

  getSourceTableNameFromId(id: string, conv: IConv): string {
    let srcName: string = ''
    Object.keys(conv.SrcSchema).forEach((key: string) => {
      if (conv.SrcSchema[key].Id === id) {
        srcName = conv.SrcSchema[key].Name
      }
    })
    return srcName
  }
  getSpannerTableNameFromId(id: string, conv: IConv): string | null {
    let spName: string | null = null
    Object.keys(conv.SpSchema).forEach((key: string) => {
      if (conv.SpSchema[key].Id === id) {
        spName = conv.SpSchema[key].Name
      }
    })
    return spName
>>>>>>> a2307a20
  }
}<|MERGE_RESOLUTION|>--- conflicted
+++ resolved
@@ -26,20 +26,11 @@
     let spannerTableNames = Object.keys(conv.SpSchema).filter((name: string) =>
       name.toLocaleLowerCase().includes(searchText.toLocaleLowerCase())
     )
-<<<<<<< HEAD
-    let srcTableNames = Object.keys(conv.SrcSchema).filter((name: string) =>
-      name.toLocaleLowerCase().replace('.', '_').includes(searchText.toLocaleLowerCase())
-    )
-
-    let deletedTableNames = srcTableNames.filter((srcTableName: string) => {
-      if (spannerTableNames.indexOf(srcTableName) > -1) {
-=======
     let spannerTableIds = spannerTableNames.map((name: string) => conv.SpSchema[name].Id)
     let srcTableNames = Object.keys(conv.SrcSchema)
 
     let deletedTableNames = srcTableNames.filter((srcTableName: string) => {
       if (spannerTableIds.indexOf(conv.SrcSchema[srcTableName].Id) > -1) {
->>>>>>> a2307a20
         return false
       }
       return true
@@ -91,18 +82,6 @@
         }
       }),
     }
-    deletedTableNames.forEach((tableName: string) => {
-      parentNode.children?.push({
-        name: tableName,
-        status: 'DARK',
-        type: ObjectExplorerNodeType.Table,
-        parent: '',
-        pos: -1,
-        isSpannerNode: true,
-        children: [],
-        isDeleted: true,
-      })
-    })
     if (sortOrder === 'asc') {
       parentNode.children?.sort((a, b) => (a.name > b.name ? 1 : b.name > a.name ? -1 : 0))
     } else if (sortOrder === 'desc') {
@@ -215,31 +194,6 @@
     ]
   }
 
-<<<<<<< HEAD
-  getColumnMapping(tableName: string, data: IConv): IColumnTabData[] {
-    let srcTableName = tableName
-
-    return data.SrcSchema[srcTableName].ColNames.map((name: string, i: number) => {
-      let colId = data.SrcSchema[srcTableName].ColDefs[name].Id
-      let srcPks = data.SrcSchema[srcTableName].PrimaryKeys
-      let spannerColDef = this.getSpannerColDefFromId(tableName, colId, data)
-      let spColName = spannerColDef ? spannerColDef.Name : ''
-      return {
-        spOrder: spannerColDef ? i + 1 : '',
-        srcOrder: i + 1,
-        spColName: spannerColDef ? spColName : '',
-        spDataType: spannerColDef ? spannerColDef.T.Name : '',
-        srcColName: name,
-        srcDataType: data.SrcSchema[srcTableName].ColDefs[name].Type.Name,
-        spIsPk: spannerColDef
-          ? data.SpSchema[tableName].Pks.map((p) => p.Col).indexOf(spColName) !== -1
-          : false,
-        srcIsPk: srcPks ? srcPks.map((p) => p.Column).indexOf(name) !== -1 : false,
-        spIsNotNull: spannerColDef ? data.SpSchema[tableName].ColDefs[spColName].NotNull : false,
-        srcIsNotNull: data.SrcSchema[srcTableName].ColDefs[name].NotNull,
-      }
-    })
-=======
   getColumnMapping(id: string, data: IConv): IColumnTabData[] {
     let srcTableName = this.getSourceTableNameFromId(id, data)
     let spTableName = this.getSpannerTableNameFromId(id, data)
@@ -300,7 +254,6 @@
     }
 
     return res
->>>>>>> a2307a20
   }
 
   getPkMapping(tableData: IColumnTabData[]): IColumnTabData[] {
@@ -310,14 +263,6 @@
     return JSON.parse(JSON.stringify(pkColumns))
   }
 
-<<<<<<< HEAD
-  getFkMapping(tableName: string, data: IConv): IFkTabData[] {
-    //Todo : Need to differentiate between src and spanner table name in argument
-    // let srcTableName: string = data.ToSource[tableName].Name
-    let srcTableName = tableName
-    let spFks =
-      data.SpSchema[tableName] && data.SpSchema[tableName].Fks ? data.SpSchema[tableName].Fks : []
-=======
   getFkMapping(id: string, data: IConv): IFkTabData[] {
     let srcTableName = this.getSourceTableNameFromId(id, data)
     let spTableName = this.getSpannerTableNameFromId(id, data)
@@ -326,7 +271,6 @@
       spTableName && data.SpSchema[spTableName] && data.SpSchema[spTableName].Fks
         ? data.SpSchema[spTableName].Fks
         : []
->>>>>>> a2307a20
     let srcFks = data.SrcSchema[srcTableName]?.ForeignKeys
 
     if (!srcFks) {
@@ -336,14 +280,9 @@
     return data.SrcSchema[srcTableName].ForeignKeys.map((item: ISpannerForeignKey, i: number) => {
       spFklength = spFklength - 1
       if (
-<<<<<<< HEAD
-        data.SpSchema[tableName] &&
-        data.SpSchema[tableName].Fks?.length != data.SrcSchema[srcTableName].ForeignKeys.length &&
-=======
         spTableName &&
         data.SpSchema[spTableName] &&
         data.SpSchema[spTableName].Fks?.length != data.SrcSchema[srcTableName].ForeignKeys.length &&
->>>>>>> a2307a20
         spFklength < 0
       ) {
         return {
@@ -358,17 +297,6 @@
         }
       } else {
         return {
-<<<<<<< HEAD
-          spName: data.SpSchema[tableName] ? data.SpSchema[tableName].Fks[i].Name : '',
-          srcName: data.SrcSchema[srcTableName].ForeignKeys[i].Name,
-          spColumns: data.SpSchema[tableName] ? data.SpSchema[tableName].Fks[i].Columns : [],
-          srcColumns: data.SrcSchema[srcTableName].ForeignKeys[i].Columns,
-          spReferTable: data.SpSchema[tableName] ? data.SpSchema[tableName].Fks[i].ReferTable : '',
-          srcReferTable: data.SrcSchema[srcTableName].ForeignKeys[i].ReferTable,
-          spReferColumns: data.SpSchema[tableName]
-            ? data.SpSchema[tableName].Fks[i].ReferColumns
-            : [],
-=======
           spName:
             spTableName && data.SpSchema[spTableName] ? data.SpSchema[spTableName].Fks[i].Name : '',
           srcName: data.SrcSchema[srcTableName].ForeignKeys[i].Name,
@@ -386,20 +314,12 @@
             spTableName && data.SpSchema[spTableName]
               ? data.SpSchema[spTableName].Fks[i].ReferColumns
               : [],
->>>>>>> a2307a20
           srcReferColumns: data.SrcSchema[srcTableName].ForeignKeys[i].ReferColumns,
         }
       }
     })
   }
 
-<<<<<<< HEAD
-  getIndexMapping(tableName: string, data: IConv, indexName: string): IIndexData[] {
-    // let srcTableName = data.ToSource[tableName].Name
-    let srcTableName = tableName
-    let spIndex = data.SpSchema[tableName]?.Indexes.filter((idx) => idx.Name === indexName)[0]
-    let srcIndexs = data.SrcSchema[srcTableName].Indexes?.filter((idx) => idx.Name === indexName)
-=======
   getIndexMapping(tableId: string, data: IConv, indexId: string): IIndexData[] {
     let srcTableName = this.getSourceTableNameFromId(tableId, data)
     let spTableName = this.getSpannerTableNameFromId(tableId, data)
@@ -407,7 +327,6 @@
       ? data.SpSchema[spTableName]?.Indexes.filter((idx) => idx.Id === indexId)[0]
       : null
     let srcIndexs = data.SrcSchema[srcTableName].Indexes?.filter((idx) => idx.Id === indexId)
->>>>>>> a2307a20
 
     let res: IIndexData[] = spIndex
       ? spIndex.Keys.map((idx: IIndexKey, i: number) => {
@@ -445,7 +364,6 @@
     }
     return res
   }
-<<<<<<< HEAD
   getSpannerColDefFromId(tableName: string, id: string, data: IConv): IColumnDef | null {
     let res: IColumnDef | null = null
     Object.keys(data.SpSchema[tableName].ColDefs).forEach((colName) => {
@@ -454,7 +372,7 @@
       }
     })
     return res
-=======
+  }
 
   getSourceTableNameFromId(id: string, conv: IConv): string {
     let srcName: string = ''
@@ -473,6 +391,5 @@
       }
     })
     return spName
->>>>>>> a2307a20
   }
 }
import { Injectable } from '@angular/core'
import ISchemaObjectNode from 'src/app/model/schema-object-node'
import IConv, {
  ICreateIndex,
  IIndexKey,
  IIndex,
  ISpannerForeignKey,
  IForeignKey,
  ISrcIndexKey,
  IColumnDef,
} from '../../model/conv'
import IColumnTabData, { IIndexData } from '../../model/edit-table'
import IFkTabData from 'src/app/model/fk-tab-data'
import { ObjectExplorerNodeType } from 'src/app/app.constants'

@Injectable({
  providedIn: 'root',
})
export class ConversionService {
  constructor() {}

  createTreeNode(
    conv: IConv,
    conversionRates: Record<string, string>,
    searchText: string = '',
    sortOrder: string = ''
  ): ISchemaObjectNode[] {
    let spannerTableIds = Object.keys(conv.SpSchema).filter((tableId: string) =>
      conv.SpSchema[tableId].Name.toLocaleLowerCase().includes(searchText.toLocaleLowerCase())
    )

    let deletedTableIds = Object.keys(conv.SrcSchema).filter((tableId: string) => {
      return (
        spannerTableIds.indexOf(tableId) == -1 &&
        conv.SrcSchema[tableId].Name.replace(/[^A-Za-z0-9_]/g, '_').includes(
          searchText.toLocaleLowerCase()
        )
      )
    })
    let deletedIndexes = this.getDeletedIndexes(conv)

    let parentNode: ISchemaObjectNode = {
      name: `Tables (${spannerTableIds.length})`,
      type: ObjectExplorerNodeType.Tables,
      parent: '',
      pos: -1,
      isSpannerNode: true,
      id: '',
      parentId: '',
      children: spannerTableIds.map((tableId: string) => {
        let spannerTable = conv.SpSchema[tableId]
        return {
          name: spannerTable.Name,
          status: conversionRates[tableId],
          type: ObjectExplorerNodeType.Table,
          parent: spannerTable.ParentId != '' ? conv.SpSchema[spannerTable.ParentId]?.Name : '',
          pos: -1,
          isSpannerNode: true,
          id: tableId,
          parentId: spannerTable.ParentId,
          children: [
            {
              name: `Indexes (${spannerTable.Indexes ? spannerTable.Indexes.length : 0})`,
              status: '',
              type: ObjectExplorerNodeType.Indexes,
              parent: conv.SpSchema[tableId].Name,
              pos: -1,
              isSpannerNode: true,
              id: '',
              parentId: tableId,
              children: spannerTable.Indexes
                ? spannerTable.Indexes.map((index: ICreateIndex, i: number) => {
                    return {
                      name: index.Name,
                      type: ObjectExplorerNodeType.Index,
                      parent: conv.SpSchema[tableId].Name,
                      pos: i,
                      isSpannerNode: true,
                      id: index.Id,
                      parentId: tableId,
                    }
                  })
                : [],
            },
          ],
        }
      }),
    }
    if (sortOrder === 'asc' || sortOrder === '') {
      parentNode.children?.sort((a, b) => (a.name > b.name ? 1 : b.name > a.name ? -1 : 0))
    } else if (sortOrder === 'desc') {
      parentNode.children?.sort((a, b) => (b.name > a.name ? 1 : a.name > b.name ? -1 : 0))
    }

    deletedTableIds.forEach((tableId: string) => {
      parentNode.children?.push({
        name: conv.SrcSchema[tableId].Name.replace(/[^A-Za-z0-9_]/g, '_'),
        status: 'DARK',
        type: ObjectExplorerNodeType.Table,
        pos: -1,
        isSpannerNode: true,
        children: [],
        isDeleted: true,
        id: tableId,
        parent: '',
        parentId: '',
      })
    })

    // add deleted indexes
    parentNode.children?.forEach((tableNode: ISchemaObjectNode, i: number) => {
      if (deletedIndexes[tableNode.id]) {
        deletedIndexes[tableNode.id].forEach((index: IIndex) => {
          parentNode.children![i].children![0].children?.push({
            name: index.Name.replace(/[^A-Za-z0-9_]/g, '_'),
            type: ObjectExplorerNodeType.Index,
            parent: conv.SpSchema[tableNode.name]?.Name,
            pos: i,
            isSpannerNode: true,
            isDeleted: true,
            id: index.Id,
            parentId: tableNode.id,
          })
        })
      }
    })
    return [
      {
        name: conv.DatabaseName,
        children: [parentNode],
        type: ObjectExplorerNodeType.DbName,
        parent: '',
        pos: -1,
        isSpannerNode: true,
        id: '',
        parentId: '',
      },
    ]
  }

  createTreeNodeForSource(
    conv: IConv,
    conversionRates: Record<string, string>,
    searchText: string = '',
    sortOrder: string = ''
  ): ISchemaObjectNode[] {
    let srcTableIds = Object.keys(conv.SrcSchema).filter((tableId: string) =>
      conv.SrcSchema[tableId].Name.toLocaleLowerCase().includes(searchText.toLocaleLowerCase())
    )

    let parentNode: ISchemaObjectNode = {
      name: `Tables (${srcTableIds.length})`,
      type: ObjectExplorerNodeType.Tables,
      pos: -1,
      isSpannerNode: false,
      id: '',
      parent: '',
      parentId: '',
      children: srcTableIds.map((tableId: string) => {
        let srcTable = conv.SrcSchema[tableId]
        return {
          name: srcTable.Name,
          status: conversionRates[tableId] ? conversionRates[tableId] : 'NONE',
          type: ObjectExplorerNodeType.Table,
          parent: '',
          pos: -1,
          isSpannerNode: false,
          id: tableId,
          parentId: '',
          children: [
            {
              name: `Indexes (${srcTable.Indexes?.length || '0'})`,
              status: '',
              type: ObjectExplorerNodeType.Indexes,
              parent: '',
              pos: -1,
              isSpannerNode: false,
              id: '',
              parentId: '',
              children: srcTable.Indexes
                ? srcTable.Indexes.map((index: IIndex, i: number) => {
                    return {
                      name: index.Name,
                      type: ObjectExplorerNodeType.Index,
                      parent: conv.SrcSchema[tableId].Name,
                      isSpannerNode: false,
                      pos: i,
                      id: index.Id,
                      parentId: tableId,
                    }
                  })
                : [],
            },
          ],
        }
      }),
    }
    if (sortOrder === 'asc' || sortOrder === '') {
      parentNode.children?.sort((a, b) => (a.name > b.name ? 1 : b.name > a.name ? -1 : 0))
    } else if (sortOrder === 'desc') {
      parentNode.children?.sort((a, b) => (b.name > a.name ? 1 : a.name > b.name ? -1 : 0))
    }

    return [
      {
        name: conv.DatabaseName,
        children: [parentNode],
        type: ObjectExplorerNodeType.DbName,
        isSpannerNode: false,
        parent: '',
        pos: -1,
        id: '',
        parentId: '',
      },
    ]
  }

  getColumnMapping(tableId: string, data: IConv): IColumnTabData[] {
    let spTableName = this.getSpannerTableNameFromId(tableId, data)
    let srcColIds = data.SrcSchema[tableId].ColIds
    let spColIds = data.SpSchema[tableId] ? data.SpSchema[tableId].ColIds : null
    let srcPks = data.SrcSchema[tableId].PrimaryKeys
    let spPks = spColIds ? data.SpSchema[tableId].PrimaryKeys : null

    const res: IColumnTabData[] = data.SrcSchema[tableId].ColIds.map((colId: string, i: number) => {
      let spPkOrder
      if (spTableName) {
        data.SpSchema[tableId].PrimaryKeys.forEach((pk: IIndexKey) => {
          if (pk.ColId == colId) {
            spPkOrder = pk.Order
          }
        })
      }
      let spannerColDef = spTableName ? data.SpSchema[tableId]?.ColDefs[colId] : null
      return {
        spOrder: spannerColDef ? i + 1 : '',
        srcOrder: i + 1,
        spColName: spannerColDef ? spannerColDef.Name : '',
        spDataType: spannerColDef ? spannerColDef.T.Name : '',
        srcColName: data.SrcSchema[tableId].ColDefs[colId].Name,
        srcDataType: data.SrcSchema[tableId].ColDefs[colId].Type.Name,
        spIsPk:
          spannerColDef && spTableName
            ? data.SpSchema[tableId].PrimaryKeys?.map((pk) => pk.ColId).indexOf(colId) !== -1
            : false,
        srcIsPk: srcPks ? srcPks.map((pk) => pk.ColId).indexOf(colId) !== -1 : false,
        spIsNotNull: spannerColDef && spTableName ? spannerColDef.NotNull : false,
        srcIsNotNull: data.SrcSchema[tableId].ColDefs[colId].NotNull,
        srcId: colId,
        spId: spannerColDef ? colId : '',
      }
    })
    if (spColIds) {
      spColIds.forEach((colId: string, i: number) => {
        if (srcColIds.indexOf(colId) < 0) {
          let spColumn = data.SpSchema[tableId].ColDefs[colId]
          res.push({
            spOrder: i + 1,
            srcOrder: '',
            spColName: spColumn.Name,
            spDataType: spColumn.T.Name,
            srcColName: '',
            srcDataType: '',
            spIsPk: spPks ? spPks.map((p) => p.ColId).indexOf(colId) !== -1 : false,
            srcIsPk: false,
            spIsNotNull: spColumn.NotNull,
            srcIsNotNull: false,
            srcId: '',
            spId: colId,
          })
        }
      })
    }

    return res
  }

  getPkMapping(tableData: IColumnTabData[]): IColumnTabData[] {
    let pkColumns = tableData.filter((column: IColumnTabData) => {
      return column.spIsPk || column.srcIsPk
    })
    return JSON.parse(JSON.stringify(pkColumns))
  }

  getFkMapping(id: string, data: IConv): IFkTabData[] {
    let srcFks = data.SrcSchema[id]?.ForeignKeys
    if (!srcFks) {
      return []
    }
<<<<<<< HEAD
    return srcFks.map((srcFk: ISpannerForeignKey) => {
      let spFk = this.getSpannerFkFromId(data, id, srcFk.Id)
      let spColumns = spFk
        ? spFk.ColIds.map((columnId: string) => {
            return data.SpSchema[id].ColDefs[columnId].Name
          })
        : []
      let srcColumns = srcFk.ColIds.map((columnId: string) => {
        return data.SrcSchema[id].ColDefs[columnId].Name
      })
      let spReferColumns = spFk
        ? spFk.ReferColumnIds.map((referColId: string) => {
            return data.SpSchema[srcFk.ReferTableId].ColDefs[referColId].Name
          })
        : []
      let srcReferColumns = srcFk.ReferColumnIds.map((referColId: string) => {
        return data.SrcSchema[srcFk.ReferTableId].ColDefs[referColId].Name
      })

      return {
        srcFkId: srcFk.Id,
        spFkId: spFk?.Id,
        spName: spFk ? spFk.Name : '',
        srcName: srcFk.Name,
        spColumns: spColumns,
        srcColumns: srcColumns,
        spReferTable: spFk ? data.SpSchema[spFk.ReferTableId].Name : '',
        srcReferTable: data.SrcSchema[srcFk.ReferTableId].Name,
        spReferColumns: spReferColumns,
        srcReferColumns: srcReferColumns,
=======
    let spFklength: number = spFks.length
    return data.SrcSchema[srcTableName].ForeignKeys.map((item: ISpannerForeignKey, i: number) => {
      spFklength = spFklength - 1
      if (
        spTableName &&
        data.SpSchema[spTableName] &&
        data.SpSchema[spTableName].Fks?.length != data.SrcSchema[srcTableName].ForeignKeys.length &&
        spFklength < 0
      ) {
        return {
          spName: '',
          srcName: data.SrcSchema[srcTableName].ForeignKeys[i].Name,
          spColumns: [],
          srcColumns: data.SrcSchema[srcTableName].ForeignKeys[i].Columns,
          spReferTable: '',
          srcReferTable: data.SrcSchema[srcTableName].ForeignKeys[i].ReferTable,
          spReferColumns: [],
          srcReferColumns: data.SrcSchema[srcTableName].ForeignKeys[i].ReferColumns,
          Id: data.SrcSchema[srcTableName].ForeignKeys[i].Id,
        }
      } else {
        return {
          spName:
            spTableName && data.SpSchema[spTableName] ? data.SpSchema[spTableName].Fks[i].Name : '',
          srcName: data.SrcSchema[srcTableName].ForeignKeys[i].Name,
          spColumns:
            spTableName && data.SpSchema[spTableName]
              ? data.SpSchema[spTableName].Fks[i].Columns
              : [],
          srcColumns: data.SrcSchema[srcTableName].ForeignKeys[i].Columns,
          spReferTable:
            spTableName && data.SpSchema[spTableName]
              ? data.SpSchema[spTableName].Fks[i].ReferTable
              : '',
          srcReferTable: data.SrcSchema[srcTableName].ForeignKeys[i].ReferTable,
          spReferColumns:
            spTableName && data.SpSchema[spTableName]
              ? data.SpSchema[spTableName].Fks[i].ReferColumns
              : [],
          srcReferColumns: data.SrcSchema[srcTableName].ForeignKeys[i].ReferColumns,
          Id: data.SrcSchema[srcTableName].ForeignKeys[i].Id,
        }
>>>>>>> de02fba7
      }
    })
  }

  getIndexMapping(tableId: string, data: IConv, indexId: string): IIndexData[] {
    let srcIndex = this.getSourceIndexFromId(data, tableId, indexId)
    let spIndex = this.getSpannerIndexFromId(data, tableId, indexId)

    let srcIndexKeyColIds: string[] = srcIndex
      ? srcIndex.Keys.map((indexKey: ISrcIndexKey) => indexKey.ColId)
      : []
    let spIndexKeyColIds: string[] = spIndex
      ? spIndex.Keys.map((indexKey: IIndexKey) => indexKey.ColId)
      : []
    let indexData: Array<IIndexData> = srcIndex
      ? srcIndex.Keys.map((srcIndexKey: ISrcIndexKey) => {
          let spIndexKey: IIndexKey | null = this.getSpannerIndexKeyFromColId(
            data,
            tableId,
            indexId,
            srcIndexKey.ColId
          )
          return {
            srcColId: srcIndexKey.ColId,
            spColId: spIndexKey ? spIndexKey.ColId : undefined,
            srcColName: data.SrcSchema[tableId].ColDefs[srcIndexKey.ColId].Name,
            srcOrder: srcIndexKey.Order,
            srcDesc: srcIndexKey.Desc,
            spColName: spIndexKey ? data.SpSchema[tableId].ColDefs[spIndexKey.ColId].Name : '',
            spOrder: spIndexKey ? spIndexKey.Order : undefined,
            spDesc: spIndexKey ? spIndexKey.Desc : undefined,
          }
        })
      : []

    spIndexKeyColIds.forEach((spColId: string) => {
      if (srcIndexKeyColIds.indexOf(spColId) == -1) {
        let spIndexKey = this.getSpannerIndexKeyFromColId(data, tableId, indexId, spColId)
        indexData.push({
          srcColName: '',
          srcOrder: '',
          srcColId: undefined,
          srcDesc: undefined,
          spColName: data.SpSchema[tableId].ColDefs[spColId].Name,
          spOrder: spIndexKey ? spIndexKey.Order : undefined,
          spDesc: spIndexKey ? spIndexKey.Desc : undefined,
          spColId: spIndexKey ? spIndexKey.ColId : undefined,
        })
      }
    })
    return indexData
  }

<<<<<<< HEAD
  getSpannerFkFromId(conv: IConv, tableId: string, srcFkId: string): IForeignKey | null {
    let spFk: IForeignKey | null = null
    conv.SpSchema[tableId]?.ForeignKeys?.forEach((fk: IForeignKey) => {
      if (fk.Id == srcFkId) {
        spFk = fk
=======
  getDeletedIndexes(conv: IConv): Record<string, IIndex[]> {
    let deletedIndexes: Record<string, IIndex[]> = {}
    Object.keys(conv.SpSchema).map((spTableName: string) => {
      let spTable = conv.SpSchema[spTableName]
      let srcTableName = this.getSourceTableNameFromId(spTable.Id, conv)
      let srcTable = conv.SrcSchema[srcTableName]
      let spIndexIds = spTable.Indexes?.map((index: ICreateIndex) => {
        return index.Id
      })
      let tableDeletedIndexes = srcTable.Indexes?.filter((index: IIndex) => {
        if (!spIndexIds.includes(index?.Id)) {
          return true
        }
        return false
      })
      if (tableDeletedIndexes && tableDeletedIndexes.length > 0) {
        deletedIndexes[spTable.Id] = tableDeletedIndexes
>>>>>>> de02fba7
      }
    })
    return spFk
  }

  getSourceIndexFromId(conv: IConv, tableId: string, indexId: string): IIndex | null {
    let srcIndex: IIndex | null = null
    conv.SrcSchema[tableId]?.Indexes?.forEach((index: IIndex) => {
      if (index.Id == indexId) {
        srcIndex = index
      }
    })
    return srcIndex
  }

  getSpannerIndexFromId(conv: IConv, tableId: string, indexId: string): ICreateIndex | null {
    let spIndex: ICreateIndex | null = null
    conv.SpSchema[tableId]?.Indexes?.forEach((index: ICreateIndex) => {
      if (index.Id == indexId) {
        spIndex = index
      }
    })
    return spIndex
  }

  getSpannerIndexKeyFromColId(
    conv: IConv,
    tableId: string,
    indexId: string,
    colId: string
  ): IIndexKey | null {
    let indexKey: IIndexKey | null = null

    let indexes = conv.SpSchema[tableId]?.Indexes
      ? conv.SpSchema[tableId].Indexes.filter((index: IIndex) => {
          return index.Id == indexId
        })
      : null

    if (indexes && indexes.length > 0) {
      let indexKeys = indexes[0].Keys.filter((key: IIndexKey) => {
        return key.ColId == colId
      })
      indexKey = indexKeys.length > 0 ? indexKeys[0] : null
    }
    return indexKey
  }

  getSourceIndexKeyFromColId(
    conv: IConv,
    tableId: string,
    indexId: string,
    colId: string
  ): ISrcIndexKey | null {
    let indexKey: ISrcIndexKey | null = null

    let indexes = conv.SrcSchema[tableId]?.Indexes
      ? conv.SrcSchema[tableId].Indexes.filter((index: IIndex) => {
          return index.Id == indexId
        })
      : null

    if (indexes && indexes.length > 0) {
      let indexKeys = indexes[0].Keys.filter((key: IIndexKey) => {
        return key.ColId == colId
      })
      indexKey = indexKeys.length > 0 ? indexKeys[0] : null
    }
    return indexKey
  }

  getSpannerColDefFromId(tableName: string, id: string, data: IConv): IColumnDef | null {
    let res: IColumnDef | null = null
    Object.keys(data.SpSchema[tableName].ColDefs).forEach((colName) => {
      if (data.SpSchema[tableName].ColDefs[colName].Id == id) {
        res = data.SpSchema[tableName].ColDefs[colName]
      }
    })
    return res
  }

  getSourceTableNameFromId(id: string, conv: IConv): string {
    let srcName: string = ''
    Object.keys(conv.SrcSchema).forEach((key: string) => {
      if (conv.SrcSchema[key].Id === id) {
        srcName = conv.SrcSchema[key].Name
      }
    })
    return srcName
  }
  getSpannerTableNameFromId(id: string, conv: IConv): string | null {
    let spName: string | null = null
    Object.keys(conv.SpSchema).forEach((key: string) => {
      if (conv.SpSchema[key].Id === id) {
        spName = conv.SpSchema[key].Name
      }
    })
    return spName
  }
  getTableIdFromSpName(name: string, conv: IConv): string {
    let tableId: string = ''
    Object.keys(conv.SpSchema).forEach((key: string) => {
      if (conv.SpSchema[key].Name === name) {
        tableId = conv.SpSchema[key].Id
      }
    })
    return tableId
  }
  getColIdFromSpannerColName(name: string, tableId: string, conv: IConv): string {
    let colId: string = ''
    Object.keys(conv.SpSchema[tableId].ColDefs).forEach((key: string) => {
      if (conv.SpSchema[tableId].ColDefs[key].Name === name) {
        colId = conv.SpSchema[tableId].ColDefs[key].Id
      }
    })
    return colId
  }

  getDeletedIndexes(conv: IConv): Record<string, IIndex[]> {
    let deletedIndexes: Record<string, IIndex[]> = {}
    Object.keys(conv.SpSchema).forEach((tableId: string) => {
      let spTable = conv.SpSchema[tableId]
      let srcTable = conv.SrcSchema[tableId]
      let spIndexIds: string[] =
        spTable && spTable.Indexes
          ? spTable.Indexes.map((index: ICreateIndex) => {
              return index.Id
            })
          : []

      let tableDeletedIndexes =
        srcTable && srcTable.Indexes
          ? srcTable.Indexes?.filter((index: IIndex) => {
              if (!spIndexIds.includes(index.Id)) {
                return true
              }
              return false
            })
          : null
      if (spTable && srcTable && tableDeletedIndexes && tableDeletedIndexes.length > 0) {
        deletedIndexes[tableId] = tableDeletedIndexes
      }
    })

    return deletedIndexes
  }
}<|MERGE_RESOLUTION|>--- conflicted
+++ resolved
@@ -287,7 +287,6 @@
     if (!srcFks) {
       return []
     }
-<<<<<<< HEAD
     return srcFks.map((srcFk: ISpannerForeignKey) => {
       let spFk = this.getSpannerFkFromId(data, id, srcFk.Id)
       let spColumns = spFk
@@ -295,6 +294,7 @@
             return data.SpSchema[id].ColDefs[columnId].Name
           })
         : []
+      let spColIds = spFk ? spFk.ColIds : []
       let srcColumns = srcFk.ColIds.map((columnId: string) => {
         return data.SrcSchema[id].ColDefs[columnId].Name
       })
@@ -303,6 +303,7 @@
             return data.SpSchema[srcFk.ReferTableId].ColDefs[referColId].Name
           })
         : []
+      let spReferColumnIds = spFk ? spFk.ReferColumnIds : []
       let srcReferColumns = srcFk.ReferColumnIds.map((referColId: string) => {
         return data.SrcSchema[srcFk.ReferTableId].ColDefs[referColId].Name
       })
@@ -318,50 +319,9 @@
         srcReferTable: data.SrcSchema[srcFk.ReferTableId].Name,
         spReferColumns: spReferColumns,
         srcReferColumns: srcReferColumns,
-=======
-    let spFklength: number = spFks.length
-    return data.SrcSchema[srcTableName].ForeignKeys.map((item: ISpannerForeignKey, i: number) => {
-      spFklength = spFklength - 1
-      if (
-        spTableName &&
-        data.SpSchema[spTableName] &&
-        data.SpSchema[spTableName].Fks?.length != data.SrcSchema[srcTableName].ForeignKeys.length &&
-        spFklength < 0
-      ) {
-        return {
-          spName: '',
-          srcName: data.SrcSchema[srcTableName].ForeignKeys[i].Name,
-          spColumns: [],
-          srcColumns: data.SrcSchema[srcTableName].ForeignKeys[i].Columns,
-          spReferTable: '',
-          srcReferTable: data.SrcSchema[srcTableName].ForeignKeys[i].ReferTable,
-          spReferColumns: [],
-          srcReferColumns: data.SrcSchema[srcTableName].ForeignKeys[i].ReferColumns,
-          Id: data.SrcSchema[srcTableName].ForeignKeys[i].Id,
-        }
-      } else {
-        return {
-          spName:
-            spTableName && data.SpSchema[spTableName] ? data.SpSchema[spTableName].Fks[i].Name : '',
-          srcName: data.SrcSchema[srcTableName].ForeignKeys[i].Name,
-          spColumns:
-            spTableName && data.SpSchema[spTableName]
-              ? data.SpSchema[spTableName].Fks[i].Columns
-              : [],
-          srcColumns: data.SrcSchema[srcTableName].ForeignKeys[i].Columns,
-          spReferTable:
-            spTableName && data.SpSchema[spTableName]
-              ? data.SpSchema[spTableName].Fks[i].ReferTable
-              : '',
-          srcReferTable: data.SrcSchema[srcTableName].ForeignKeys[i].ReferTable,
-          spReferColumns:
-            spTableName && data.SpSchema[spTableName]
-              ? data.SpSchema[spTableName].Fks[i].ReferColumns
-              : [],
-          srcReferColumns: data.SrcSchema[srcTableName].ForeignKeys[i].ReferColumns,
-          Id: data.SrcSchema[srcTableName].ForeignKeys[i].Id,
-        }
->>>>>>> de02fba7
+        spColIds: spColIds,
+        spReferColumnIds: spReferColumnIds,
+        spReferTableId: spFk ? spFk.ReferTableId : '',
       }
     })
   }
@@ -415,31 +375,11 @@
     return indexData
   }
 
-<<<<<<< HEAD
   getSpannerFkFromId(conv: IConv, tableId: string, srcFkId: string): IForeignKey | null {
     let spFk: IForeignKey | null = null
     conv.SpSchema[tableId]?.ForeignKeys?.forEach((fk: IForeignKey) => {
       if (fk.Id == srcFkId) {
         spFk = fk
-=======
-  getDeletedIndexes(conv: IConv): Record<string, IIndex[]> {
-    let deletedIndexes: Record<string, IIndex[]> = {}
-    Object.keys(conv.SpSchema).map((spTableName: string) => {
-      let spTable = conv.SpSchema[spTableName]
-      let srcTableName = this.getSourceTableNameFromId(spTable.Id, conv)
-      let srcTable = conv.SrcSchema[srcTableName]
-      let spIndexIds = spTable.Indexes?.map((index: ICreateIndex) => {
-        return index.Id
-      })
-      let tableDeletedIndexes = srcTable.Indexes?.filter((index: IIndex) => {
-        if (!spIndexIds.includes(index?.Id)) {
-          return true
-        }
-        return false
-      })
-      if (tableDeletedIndexes && tableDeletedIndexes.length > 0) {
-        deletedIndexes[spTable.Id] = tableDeletedIndexes
->>>>>>> de02fba7
       }
     })
     return spFk

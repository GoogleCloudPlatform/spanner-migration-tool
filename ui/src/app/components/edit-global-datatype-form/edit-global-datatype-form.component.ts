import { Component, Input, OnInit, Output, EventEmitter } from '@angular/core'
import { FormBuilder, FormGroup, Validators } from '@angular/forms'
<<<<<<< HEAD
import IRule from 'src/app/model/rule'
=======
import { IRule } from 'src/app/model/rule'
import { ConversionService } from 'src/app/services/conversion/conversion.service'
>>>>>>> ecf8f257
import { DataService } from 'src/app/services/data/data.service'
import { FetchService } from 'src/app/services/fetch/fetch.service'
import { SidenavService } from 'src/app/services/sidenav/sidenav.service'

interface IConvSourceType {
  T: string
  Brief: string
  DisplayT: string
}

@Component({
  selector: 'app-edit-global-datatype-form',
  templateUrl: './edit-global-datatype-form.component.html',
  styleUrls: ['./edit-global-datatype-form.component.scss'],
})
export class EditGlobalDatatypeFormComponent implements OnInit {
  @Input() ruleNameValid: boolean = false
  @Input() ruleType: string = ''
  @Input() ruleName: string = ''
  @Output() resetRuleType: EventEmitter<any> = new EventEmitter<any>()
  addGlobalDataTypeForm: FormGroup
  conversionType: Record<string, IConvSourceType[]> = {}
  sourceType: string[] = []
  destinationType: string[] = []
  viewRuleData: any = []
  viewRuleFlag: boolean = false
<<<<<<< HEAD
  ruleId: any = ''
  constructor(private fb: FormBuilder, private data: DataService, private sidenav: SidenavService) {
=======
  ruleId: string = ''
  pgSQLToGoogleSQLTypemap: Map<String, String> = new Map()
  constructor(private fb: FormBuilder, private data: DataService, private sidenav: SidenavService, private conversion: ConversionService, private fetch: FetchService) {
>>>>>>> ecf8f257
    this.addGlobalDataTypeForm = this.fb.group({
      objectType: ['column', Validators.required],
      table: ['allTable', Validators.required],
      column: ['allColumn', Validators.required],
      sourceType: ['', Validators.required],
      destinationType: ['', Validators.required],
    })
  }

  ngOnInit(): void {
    this.data.typeMap.subscribe({
      next: (res) => {
        this.conversionType = res
        this.sourceType = Object.keys(this.conversionType)
      },
    })

    this.sidenav.displayRuleFlag.subscribe((flag: boolean) => {
      this.viewRuleFlag = flag
      if (this.viewRuleFlag) {
        this.sidenav.ruleData.subscribe((data: IRule) => {
          this.viewRuleData = data
          if (this.viewRuleData) {
            this.setViewRuleData(this.viewRuleData)
          }
        })
      }
    })
    this.conversion.pgSQLToGoogleSQLTypeMap.subscribe((typemap) => {
      this.pgSQLToGoogleSQLTypemap = typemap
    })

  }

  setViewRuleData(data: IRule) {
    this.ruleId = data?.Id
    this.addGlobalDataTypeForm.controls['sourceType'].setValue(Object.keys(data?.Data)[0])
    this.updateDestinationType(Object.keys(data?.Data)[0])
    this.addGlobalDataTypeForm.controls['destinationType'].setValue(Object.values(data?.Data)[0])
    this.addGlobalDataTypeForm.disable()
  }

  formSubmit(): void {
    const ruleValue = this.addGlobalDataTypeForm.value
    const source = ruleValue.sourceType
    const payload: Record<string, string> = {}
    
    let googleSQLDestinationType = this.pgSQLToGoogleSQLTypemap.get(ruleValue.destinationType)
    payload[source] = googleSQLDestinationType === undefined ? ruleValue.destinationType : googleSQLDestinationType
    this.applyRule(payload)
    this.resetRuleType.emit('')
    this.sidenav.closeSidenav()
  }

  // To dynamically change destination datatype.
  updateDestinationType(key: string): void {
    const desTypeDetail = this.conversionType[key]
    const desType: string[] = []
<<<<<<< HEAD
    desTypeDetail?.forEach((item: IConvSourceType) => {
      desType.push(item.T)
=======
    desTypeDetail.forEach((item: IConvSourceType) => {
      desType.push(item.DisplayT)
>>>>>>> ecf8f257
    })
    this.destinationType = desType
  }

  applyRule(data: Record<string, string>) {
    let payload: IRule = {
      Name: this.ruleName,
      Type: 'global_datatype_change',
      ObjectType: 'Column',
      AssociatedObjects: 'All Columns',
      Enabled: true,
      Data: data,
      Id: '',
    }

    this.data.applyRule(payload)
  }

  deleteRule() {
    this.data.dropRule(this.ruleId)
    this.resetRuleType.emit('')
    this.sidenav.closeSidenav()
  }
}<|MERGE_RESOLUTION|>--- conflicted
+++ resolved
@@ -1,11 +1,7 @@
 import { Component, Input, OnInit, Output, EventEmitter } from '@angular/core'
 import { FormBuilder, FormGroup, Validators } from '@angular/forms'
-<<<<<<< HEAD
-import IRule from 'src/app/model/rule'
-=======
 import { IRule } from 'src/app/model/rule'
 import { ConversionService } from 'src/app/services/conversion/conversion.service'
->>>>>>> ecf8f257
 import { DataService } from 'src/app/services/data/data.service'
 import { FetchService } from 'src/app/services/fetch/fetch.service'
 import { SidenavService } from 'src/app/services/sidenav/sidenav.service'
@@ -32,14 +28,9 @@
   destinationType: string[] = []
   viewRuleData: any = []
   viewRuleFlag: boolean = false
-<<<<<<< HEAD
-  ruleId: any = ''
-  constructor(private fb: FormBuilder, private data: DataService, private sidenav: SidenavService) {
-=======
   ruleId: string = ''
   pgSQLToGoogleSQLTypemap: Map<String, String> = new Map()
   constructor(private fb: FormBuilder, private data: DataService, private sidenav: SidenavService, private conversion: ConversionService, private fetch: FetchService) {
->>>>>>> ecf8f257
     this.addGlobalDataTypeForm = this.fb.group({
       objectType: ['column', Validators.required],
       table: ['allTable', Validators.required],
@@ -98,13 +89,8 @@
   updateDestinationType(key: string): void {
     const desTypeDetail = this.conversionType[key]
     const desType: string[] = []
-<<<<<<< HEAD
     desTypeDetail?.forEach((item: IConvSourceType) => {
-      desType.push(item.T)
-=======
-    desTypeDetail.forEach((item: IConvSourceType) => {
       desType.push(item.DisplayT)
->>>>>>> ecf8f257
     })
     this.destinationType = desType
   }

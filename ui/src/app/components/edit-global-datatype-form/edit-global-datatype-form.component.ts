--- conflicted
+++ resolved
@@ -28,14 +28,9 @@
   destinationType: string[] = []
   viewRuleData: any = []
   viewRuleFlag: boolean = false
-<<<<<<< HEAD
   ruleId: any
-  pgSQLToGoogleSQLTypemap: Map<String, String> = new Map()
-=======
-  ruleId: string = ''
   pgSQLToStandardTypeTypemap: Map<String, String> = new Map()
   standardTypeToPGSQLTypemap: Map<String, String> = new Map()
->>>>>>> 2a7a44db
   constructor(private fb: FormBuilder, private data: DataService, private sidenav: SidenavService, private conversion: ConversionService, private fetch: FetchService) {
     this.addGlobalDataTypeForm = this.fb.group({
       objectType: ['column', Validators.required],
@@ -54,40 +49,22 @@
       },
     })
 
-<<<<<<< HEAD
-    this.sidenav.displayRuleFlag.subscribe((flag: boolean) => {
-=======
     this.conversion.pgSQLToStandardTypeTypeMap.subscribe((typemap) => {
       this.pgSQLToStandardTypeTypemap = typemap
     })
     this.conversion.standardTypeToPGSQLTypeMap.subscribe((typemap) => {
       this.standardTypeToPGSQLTypemap = typemap
     })
-    this.sidenav.passRules.subscribe(([data, flag]: any) => {
-      this.viewRuleData = data
->>>>>>> 2a7a44db
+
+    this.sidenav.displayRuleFlag.subscribe((flag: boolean) => {
       this.viewRuleFlag = flag
       if (this.viewRuleFlag) {
-<<<<<<< HEAD
         this.sidenav.ruleData.subscribe((data: IRule) => {
           this.viewRuleData = data
           if (this.viewRuleData) {
             this.setViewRuleData(this.viewRuleData)
           }
         })
-=======
-        this.ruleId = this.viewRuleData?.Id
-        this.addGlobalDataTypeForm.controls['sourceType'].setValue(
-          Object.keys(this.viewRuleData?.Data)[0]
-        )
-        this.updateDestinationType(Object.keys(this.viewRuleData?.Data)[0])
-        let pgSQLType = this.standardTypeToPGSQLTypemap.get(Object.values(this.viewRuleData?.Data)[0] as string)
-        
-        this.addGlobalDataTypeForm.controls['destinationType'].setValue(
-          pgSQLType === undefined ? Object.values(this.viewRuleData?.Data)[0] : pgSQLType
-        )
-        this.addGlobalDataTypeForm.disable()
->>>>>>> 2a7a44db
       }
     })
   }
@@ -96,7 +73,11 @@
     this.ruleId = data?.Id
     this.addGlobalDataTypeForm.controls['sourceType'].setValue(Object.keys(data?.Data)[0])
     this.updateDestinationType(Object.keys(data?.Data)[0])
-    this.addGlobalDataTypeForm.controls['destinationType'].setValue(Object.values(data?.Data)[0])
+    let pgSQLType = this.standardTypeToPGSQLTypemap.get(Object.values(this.viewRuleData?.Data)[0] as string)
+
+    this.addGlobalDataTypeForm.controls['destinationType'].setValue(
+      pgSQLType === undefined ? Object.values(this.viewRuleData?.Data)[0] : pgSQLType
+    )
     this.addGlobalDataTypeForm.disable()
   }
 
@@ -104,7 +85,7 @@
     const ruleValue = this.addGlobalDataTypeForm.value
     const source = ruleValue.sourceType
     const payload: Record<string, string> = {}
-    
+
     let destinationType = this.pgSQLToStandardTypeTypemap.get(ruleValue.destinationType)
     payload[source] = destinationType === undefined ? ruleValue.destinationType : destinationType
     this.applyRule(payload)

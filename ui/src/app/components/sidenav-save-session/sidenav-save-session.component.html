<div class="container">
  <div class="header">
    <span class="mat-h3 header-title">Save Session</span>
    <button class="close-button" mat-icon-button color="primary" (click)="closeSidenav()">
      <mat-icon class="close-icon">close</mat-icon>
    </button>
  </div>
  <div class="form-container">
    <h3>Session Details</h3>
    <form [formGroup]="saveSessionForm" class="save-session-form">
      <mat-form-field
        hintLabel="Max. 60 characters, and starts with a letter."
        appearance="outline"
      >
        <mat-label>Session Name</mat-label>
        <input matInput placeholder="mysession" type="text" formControlName="SessionName" />
        <mat-hint align="end">{{ saveSessionForm.value.SessionName?.length || 0 }}/60</mat-hint>
      </mat-form-field>
      <br />
      <mat-form-field
        hintLabel="Max. 60 characters, and starts with a letter."
        class="full-width"
        appearance="outline"
      >
        <mat-label>Editor Name</mat-label>
        <input matInput placeholder="editor name" type="text" formControlName="EditorName" />
        <mat-hint align="end">{{ saveSessionForm.value.EditorName?.length || 0 }}/60</mat-hint>
      </mat-form-field>

      <br />
      <mat-form-field
        hintLabel="Max. 60 characters, and starts with a letter."
        class="full-width"
        appearance="outline"
      >
        <mat-label>Database Name</mat-label>
<<<<<<< HEAD
        <input matInput type="text" formControlName="DatabaseName" />
        <mat-hint>Max. 60 characters, and starts with a letter.</mat-hint>
=======
        <input matInput placeholder="Bikestore" type="text" formControlName="DatabaseName" />
        <mat-hint align="end">{{ saveSessionForm.value.DatabaseName?.length || 0 }}/60</mat-hint>
>>>>>>> 31805cf4
      </mat-form-field>
      <br />
      <mat-form-field class="full-width" appearance="outline">
        <mat-label>Notes</mat-label>
        <textarea
          rows="7"
          matInput
          placeholder="added new index"
          type="text"
          formControlName="Notes"
        ></textarea>
      </mat-form-field>
      <br />
    </form>
  </div>

  <div class="save-button-container">
    <button
      mat-raised-button
      (click)="saveSession()"
      type="submit"
      color="primary"
      [disabled]="!saveSessionForm.valid"
    >
      Save Session
    </button>
  </div>
</div><|MERGE_RESOLUTION|>--- conflicted
+++ resolved
@@ -34,13 +34,8 @@
         appearance="outline"
       >
         <mat-label>Database Name</mat-label>
-<<<<<<< HEAD
         <input matInput type="text" formControlName="DatabaseName" />
-        <mat-hint>Max. 60 characters, and starts with a letter.</mat-hint>
-=======
-        <input matInput placeholder="Bikestore" type="text" formControlName="DatabaseName" />
         <mat-hint align="end">{{ saveSessionForm.value.DatabaseName?.length || 0 }}/60</mat-hint>
->>>>>>> 31805cf4
       </mat-form-field>
       <br />
       <mat-form-field class="full-width" appearance="outline">

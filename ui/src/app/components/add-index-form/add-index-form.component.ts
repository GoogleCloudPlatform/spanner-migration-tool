--- conflicted
+++ resolved
@@ -24,17 +24,13 @@
   viewRuleData: any = []
   viewRuleFlag: boolean = false
   conv: IConv = {} as IConv
-<<<<<<< HEAD
+  ruleId: string = ''
   constructor(
     private fb: FormBuilder,
     private data: DataService,
     private sidenav: SidenavService,
     private conversion: ConversionService
   ) {
-=======
-  ruleId: string = ''
-  constructor(private fb: FormBuilder, private data: DataService, private sidenav: SidenavService) {
->>>>>>> e434ed7e
     this.addIndexForm = this.fb.group({
       tableName: ['', Validators.required],
       indexName: ['', [Validators.required, Validators.pattern('^[a-zA-Z].{0,59}$')]],
@@ -164,9 +160,6 @@
       }),
       Id: '',
     })
-<<<<<<< HEAD
-    this.data.addIndex(tableId, payload)
-=======
 
     this.applyRule(payload[0])
     this.resetRuleType.emit('')
@@ -189,7 +182,6 @@
 
   deleteRule() {
     this.data.dropRule(this.ruleId)
->>>>>>> e434ed7e
     this.resetRuleType.emit('')
     this.sidenav.setSidenavAddIndexTable('')
     this.sidenav.closeSidenav()

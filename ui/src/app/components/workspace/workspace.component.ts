--- conflicted
+++ resolved
@@ -74,10 +74,6 @@
         this.reRenderObjectExplorerSpanner()
         this.reRenderObjectExplorerSrc()
       }
-<<<<<<< HEAD
-
-=======
->>>>>>> a2307a20
       this.conv = data
       if (indexAddedOrRemoved && this.conversionRates) this.reRenderObjectExplorerSpanner()
       if (!this.objectExplorerInitiallyRender && this.conversionRates) {

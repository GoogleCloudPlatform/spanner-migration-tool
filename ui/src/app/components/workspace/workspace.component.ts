--- conflicted
+++ resolved
@@ -61,8 +61,7 @@
     })
 
     this.convObj = this.data.conv.subscribe((data: IConv) => {
-<<<<<<< HEAD
-      const indexAdded = this.isIndexAdded(data)
+      const indexAddedOrRemoved = this.isIndexAddedOrRemoved(data)
       if (
         data &&
         this.conv &&
@@ -72,9 +71,7 @@
         this.reRenderObjectExplorerSpanner()
         this.reRenderObjectExplorerSrc()
       }
-=======
-      const indexAddedOrRemoved = this.isIndexAddedOrRemoved(data)
->>>>>>> b1fdb145
+
       this.conv = data
       if (indexAddedOrRemoved && this.conversionRates) this.reRenderObjectExplorerSpanner()
       if (!this.objectExplorerInitiallyRender && this.conversionRates) {
@@ -241,11 +238,7 @@
       Object.entries(data.SpSchema).forEach((item) => {
         curIndexCount += item[1].Indexes ? item[1].Indexes.length : 0
       })
-<<<<<<< HEAD
-      if (prevIndexCount != curIndexCount) return true
-=======
       if (prevIndexCount !== curIndexCount) return true
->>>>>>> b1fdb145
       else return false
     }
     return false

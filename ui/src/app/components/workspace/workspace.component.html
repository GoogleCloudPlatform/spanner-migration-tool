--- conflicted
+++ resolved
@@ -17,10 +17,7 @@
     </div>
   </div>
   <div class="container">
-<<<<<<< HEAD
-=======
     <h2 class="vertical-center">Configure schema</h2>
->>>>>>> 72bc737a
     <div class="summary">
       Estimation for {{ srcDbName.toUpperCase() }} to Spanner conversion:
       {{ conversionRatePercentages.good }}% of tables can be converted automatically,

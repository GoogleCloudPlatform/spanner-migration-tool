--- conflicted
+++ resolved
@@ -5,25 +5,8 @@
 import { SnackbarService } from 'src/app/services/snackbar/snackbar.service'
 import ITargetDetails from 'src/app/model/target-details'
 import { ISessionSummary, ISpannerDetails } from 'src/app/model/conv'
-<<<<<<< HEAD
-import IMigrationDetails, {
-  IGeneratedResources,
-  IProgress,
-  ISourceAndTargetDetails,
-} from 'src/app/model/migrate'
-import {
-  InputType,
-  MigrationDetails,
-  MigrationModes,
-  MigrationTypes,
-  ProgressStatus,
-  SourceDbNames,
-  TargetDetails,
-} from 'src/app/app.constants'
-=======
 import IMigrationDetails, { IGeneratedResources, IProgress, ISourceAndTargetDetails } from 'src/app/model/migrate'
 import { Dataflow, InputType, MigrationDetails, MigrationModes, MigrationTypes, ProgressStatus, SourceDbNames, TargetDetails } from 'src/app/app.constants'
->>>>>>> 2a7a44db
 import { interval, Subscription } from 'rxjs'
 import { DataService } from 'src/app/services/data/data.service'
 import { ConnectionProfileFormComponent } from '../connection-profile-form/connection-profile-form.component'

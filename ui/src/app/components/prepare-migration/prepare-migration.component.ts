--- conflicted
+++ resolved
@@ -466,17 +466,12 @@
     })
     dialogRef.afterClosed().subscribe(() => {
       this.isSourceDetailsSet = localStorage.getItem(MigrationDetails.IsSourceDetailsSet) as string === 'true'
-<<<<<<< HEAD
-      this.numberOfShards = localStorage.getItem(MigrationDetails.NumberOfShards) as string
-      this.numberOfInstances = localStorage.getItem(MigrationDetails.NumberOfShards) as string
-=======
       if (localStorage.getItem(MigrationDetails.NumberOfShards) != null) {
         this.numberOfShards = localStorage.getItem(MigrationDetails.NumberOfShards) as string
       }
       if (localStorage.getItem(MigrationDetails.NumberOfInstances) != null) {
         this.numberOfInstances = localStorage.getItem(MigrationDetails.NumberOfInstances) as string
       }
->>>>>>> de39c964
     })
   }
 

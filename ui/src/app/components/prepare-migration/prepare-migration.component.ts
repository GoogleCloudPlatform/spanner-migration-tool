import { Component, OnInit } from '@angular/core'
import { MatDialog } from '@angular/material/dialog'
import { TargetDetailsFormComponent } from '../target-details-form/target-details-form.component'
import { FetchService } from 'src/app/services/fetch/fetch.service'
import { SnackbarService } from 'src/app/services/snackbar/snackbar.service'
import ITargetDetails from 'src/app/model/target-details'
import { ISessionSummary, ISpannerDetails } from 'src/app/model/conv'
import IMigrationDetails, {
  IGeneratedResources,
  IProgress,
  ISourceAndTargetDetails,
} from 'src/app/model/migrate'
import {
  InputType,
  MigrationDetails,
  MigrationModes,
  MigrationTypes,
  ProgressStatus,
  SourceDbNames,
  TargetDetails,
} from 'src/app/app.constants'
import { interval, Subscription } from 'rxjs'
import { DataService } from 'src/app/services/data/data.service'
import { ConnectionProfileFormComponent } from '../connection-profile-form/connection-profile-form.component'
import { SourceDetailsFormComponent } from '../source-details-form/source-details-form.component'
import { EndMigrationComponent } from '../end-migration/end-migration.component'
import { ISetUpConnectionProfile } from 'src/app/model/profile'
@Component({
  selector: 'app-prepare-migration',
  templateUrl: './prepare-migration.component.html',
  styleUrls: ['./prepare-migration.component.scss'],
})
export class PrepareMigrationComponent implements OnInit {
  displayedColumns = ['Title', 'Source', 'Destination']
  dataSource: any = []
  migrationModes: any = []
  migrationTypes: any = []
  subscription!: Subscription
  constructor(
    private dialog: MatDialog,
    private fetch: FetchService,
    private snack: SnackbarService,
    private data: DataService
  ) {}

  isSourceConnectionProfileSet: boolean = false
  isTargetConnectionProfileSet: boolean = false
  isSourceDetailsSet: boolean = false
  isTargetDetailSet: boolean = false
  isMigrationDetailSet: boolean = false
  isStreamingSupported: boolean = false
  hasDataMigrationStarted: boolean = false
  hasSchemaMigrationStarted: boolean = false
  hasForeignKeyUpdateStarted: boolean = false
  selectedMigrationMode: string = MigrationModes.schemaAndData
  connectionType: string = InputType.DirectConnect
  selectedMigrationType: string = MigrationTypes.lowDowntimeMigration
  isMigrationInProgress: boolean = false
  isLowDtMigrationRunning: boolean = false
  isResourceGenerated: boolean = false
  generatingResources: boolean = false
  errorMessage: string = ''
  schemaProgressMessage: string = 'Schema migration in progress...'
  dataProgressMessage: string = 'Data migration in progress...'
  foreignKeyProgressMessage: string = 'Foreign key update in progress...'
  dataMigrationProgress: number = 0
  schemaMigrationProgress: number = 0
  foreignKeyUpdateProgress: number = 0
  sourceDatabaseName: string = ''
  sourceDatabaseType: string = ''
  resourcesGenerated: IGeneratedResources = {
    DatabaseName: '',
    DatabaseUrl: '',
    BucketName: '',
    BucketUrl: '',
    DataStreamJobName: '',
    DataStreamJobUrl: '',
    DataflowJobName: '',
    DataflowJobUrl: '',
  }
  region: string = ''
  instance: string = ''
  dialect: string = ''
  nodeCount: number = 0
  processingUnits: number = 0

  targetDetails: ITargetDetails = {
    TargetDB: localStorage.getItem(TargetDetails.TargetDB) as string,
    SourceConnProfile: localStorage.getItem(TargetDetails.SourceConnProfile) as string,
    TargetConnProfile: localStorage.getItem(TargetDetails.TargetConnProfile) as string,
    ReplicationSlot: localStorage.getItem(TargetDetails.ReplicationSlot) as string,
    Publication: localStorage.getItem(TargetDetails.Publication) as string,
  }

  refreshMigrationMode() {
    if (
      !(this.selectedMigrationMode === MigrationModes.schemaOnly) &&
      this.isStreamingSupported &&
      !(this.connectionType === InputType.DumpFile)
    ) {
      this.migrationTypes = [
        {
          name: 'Bulk Migration',
          value: MigrationTypes.bulkMigration,
        },
        {
          name: 'Minimal downtime Migration',
          value: MigrationTypes.lowDowntimeMigration,
        },
      ]
    } else {
      this.selectedMigrationType = MigrationTypes.bulkMigration
      this.migrationTypes = [
        {
          name: 'Bulk Migration',
          value: MigrationTypes.bulkMigration,
        },
      ]
    }
  }

  refreshPrerequisites() {
    this.isSourceConnectionProfileSet = false
    this.isTargetConnectionProfileSet = false
    this.isTargetDetailSet = false
    this.refreshMigrationMode()
  }

  ngOnInit(): void {
    this.initializeFromLocalStorage()
    this.fetch.getSourceDestinationSummary().subscribe({
      next: (res: ISessionSummary) => {
        this.connectionType = res.ConnectionType
        this.dataSource = [
          { title: 'Database Type', source: res.DatabaseType, target: 'Spanner' },
          {
            title: 'Number of tables',
            source: res.SourceTableCount,
            target: res.SpannerTableCount,
          },
          {
            title: 'Number of indexes',
            source: res.SourceIndexCount,
            target: res.SpannerIndexCount,
          },
        ]
        this.sourceDatabaseType = res.DatabaseType
        this.region = res.Region
        this.instance = res.Instance
        this.dialect = res.Dialect
        this.processingUnits = res.ProcessingUnits
        this.nodeCount = res.NodeCount
        this.migrationTypes = [
          {
            name: 'Bulk Migration',
            value: MigrationTypes.bulkMigration,
          },
          {
            name: 'Minimal downtime Migration',
            value: MigrationTypes.lowDowntimeMigration,
          },
        ]
        if (this.connectionType == InputType.DumpFile) {
          this.selectedMigrationType = MigrationTypes.bulkMigration
          this.migrationTypes = [
            {
              name: 'Bulk Migration',
              value: MigrationTypes.bulkMigration,
            },
          ]
        }
        this.sourceDatabaseName = res.SourceDatabaseName
        this.migrationModes = [
          MigrationModes.schemaOnly,
          MigrationModes.dataOnly,
          MigrationModes.schemaAndData,
        ]
        if (
          res.DatabaseType == SourceDbNames.MySQL.toLowerCase() ||
          res.DatabaseType == SourceDbNames.Oracle.toLowerCase() ||
          res.DatabaseType == SourceDbNames.Postgres.toLowerCase()
        ) {
          this.isStreamingSupported = true
        }
      },
      error: (err: any) => {
        this.snack.openSnackBar(err.error, 'Close')
      },
    })
  }

  initializeFromLocalStorage() {
    if (localStorage.getItem(MigrationDetails.MigrationMode) != null) {
      this.selectedMigrationMode = localStorage.getItem(MigrationDetails.MigrationMode) as string
    }
    if (localStorage.getItem(MigrationDetails.MigrationType) != null) {
      this.selectedMigrationType = localStorage.getItem(MigrationDetails.MigrationType) as string
    }
    if (localStorage.getItem(MigrationDetails.IsMigrationInProgress) != null) {
      this.isMigrationInProgress =
        (localStorage.getItem(MigrationDetails.IsMigrationInProgress) as string) === 'true'
      this.subscribeMigrationProgress()
    }
    if (localStorage.getItem(MigrationDetails.IsTargetDetailSet) != null) {
      this.isTargetDetailSet =
        (localStorage.getItem(MigrationDetails.IsTargetDetailSet) as string) === 'true'
    }
    if (localStorage.getItem(MigrationDetails.IsSourceConnectionProfileSet) != null) {
      this.isSourceConnectionProfileSet =
        (localStorage.getItem(MigrationDetails.IsSourceConnectionProfileSet) as string) === 'true'
    }
    if (localStorage.getItem(MigrationDetails.IsTargetConnectionProfileSet) != null) {
      this.isTargetConnectionProfileSet =
        (localStorage.getItem(MigrationDetails.IsTargetConnectionProfileSet) as string) === 'true'
    }
    if (localStorage.getItem(MigrationDetails.IsSourceDetailsSet) != null) {
      this.isSourceDetailsSet =
        (localStorage.getItem(MigrationDetails.IsSourceDetailsSet) as string) === 'true'
    }
    if (localStorage.getItem(MigrationDetails.IsMigrationDetailSet) != null) {
      this.isMigrationDetailSet =
        (localStorage.getItem(MigrationDetails.IsMigrationDetailSet) as string) === 'true'
    }
    if (localStorage.getItem(MigrationDetails.HasSchemaMigrationStarted) != null) {
      this.hasSchemaMigrationStarted =
        (localStorage.getItem(MigrationDetails.HasSchemaMigrationStarted) as string) === 'true'
    }
    if (localStorage.getItem(MigrationDetails.HasDataMigrationStarted) != null) {
      this.hasDataMigrationStarted =
        (localStorage.getItem(MigrationDetails.HasDataMigrationStarted) as string) === 'true'
    }
    if (localStorage.getItem(MigrationDetails.DataMigrationProgress) != null) {
      this.dataMigrationProgress = parseInt(
        localStorage.getItem(MigrationDetails.DataMigrationProgress) as string
      )
    }
    if (localStorage.getItem(MigrationDetails.SchemaMigrationProgress) != null) {
      this.schemaMigrationProgress = parseInt(
        localStorage.getItem(MigrationDetails.SchemaMigrationProgress) as string
      )
    }
    if (localStorage.getItem(MigrationDetails.DataProgressMessage) != null) {
      this.dataProgressMessage = localStorage.getItem(
        MigrationDetails.DataProgressMessage
      ) as string
    }
    if (localStorage.getItem(MigrationDetails.SchemaProgressMessage) != null) {
      this.schemaProgressMessage = localStorage.getItem(
        MigrationDetails.SchemaProgressMessage
      ) as string
    }
    if (localStorage.getItem(MigrationDetails.ForeignKeyProgressMessage) != null) {
      this.foreignKeyProgressMessage = localStorage.getItem(
        MigrationDetails.ForeignKeyProgressMessage
      ) as string
    }
    if (localStorage.getItem(MigrationDetails.ForeignKeyUpdateProgress) != null) {
      this.foreignKeyUpdateProgress = parseInt(
        localStorage.getItem(MigrationDetails.ForeignKeyUpdateProgress) as string
      )
    }
    if (localStorage.getItem(MigrationDetails.HasForeignKeyUpdateStarted) != null) {
      this.hasForeignKeyUpdateStarted =
        (localStorage.getItem(MigrationDetails.HasForeignKeyUpdateStarted) as string) === 'true'
    }
    if (localStorage.getItem(MigrationDetails.GeneratingResources) != null) {
      this.generatingResources =
        (localStorage.getItem(MigrationDetails.GeneratingResources) as string) === 'true'
    }
  }

  clearLocalStorage() {
    localStorage.removeItem(MigrationDetails.MigrationMode)
    localStorage.removeItem(MigrationDetails.MigrationType)
    localStorage.removeItem(MigrationDetails.IsTargetDetailSet)
    localStorage.removeItem(MigrationDetails.IsSourceConnectionProfileSet)
    localStorage.removeItem(MigrationDetails.IsTargetConnectionProfileSet)
    localStorage.removeItem(MigrationDetails.IsSourceDetailsSet)
    localStorage.removeItem(MigrationDetails.IsMigrationInProgress)
    localStorage.removeItem(MigrationDetails.HasSchemaMigrationStarted)
    localStorage.removeItem(MigrationDetails.HasDataMigrationStarted)
    localStorage.removeItem(MigrationDetails.DataMigrationProgress)
    localStorage.removeItem(MigrationDetails.SchemaMigrationProgress)
    localStorage.removeItem(MigrationDetails.DataProgressMessage)
    localStorage.removeItem(MigrationDetails.SchemaProgressMessage)
    localStorage.removeItem(MigrationDetails.ForeignKeyProgressMessage)
    localStorage.removeItem(MigrationDetails.ForeignKeyUpdateProgress)
    localStorage.removeItem(MigrationDetails.HasForeignKeyUpdateStarted)
    localStorage.removeItem(MigrationDetails.GeneratingResources)
  }
  openConnectionProfileForm(isSource: boolean) {
    let payload: ISetUpConnectionProfile = {
      IsSource: isSource,
      SourceDatabaseType: this.sourceDatabaseType,
    }
    let dialogRef = this.dialog.open(ConnectionProfileFormComponent, {
      width: '30vw',
      minWidth: '400px',
      maxWidth: '500px',
      data: payload,
    })
    dialogRef.afterClosed().subscribe(() => {
      this.targetDetails = {
        TargetDB: localStorage.getItem(TargetDetails.TargetDB) as string,
        SourceConnProfile: localStorage.getItem(TargetDetails.SourceConnProfile) as string,
        TargetConnProfile: localStorage.getItem(TargetDetails.TargetConnProfile) as string,
        ReplicationSlot: localStorage.getItem(TargetDetails.ReplicationSlot) as string,
        Publication: localStorage.getItem(TargetDetails.Publication) as string,
      }
      this.isSourceConnectionProfileSet =
        (localStorage.getItem(MigrationDetails.IsSourceConnectionProfileSet) as string) === 'true'
      this.isTargetConnectionProfileSet =
        (localStorage.getItem(MigrationDetails.IsTargetConnectionProfileSet) as string) === 'true'
      if (
        this.isTargetDetailSet &&
        this.isSourceConnectionProfileSet &&
        this.isTargetConnectionProfileSet
      ) {
        localStorage.setItem(MigrationDetails.IsMigrationDetailSet, 'true')
        this.isMigrationDetailSet = true
      }
    })
  }

  endMigration() {
    let payload: ISourceAndTargetDetails = {
      SpannerDatabaseName: this.resourcesGenerated.DatabaseName,
      SpannerDatabaseUrl: this.resourcesGenerated.DatabaseUrl,
      SourceDatabaseType: this.sourceDatabaseType,
      SourceDatabaseName: this.sourceDatabaseName,
    }
    let dialogRef = this.dialog.open(EndMigrationComponent, {
      width: '30vw',
      minWidth: '400px',
      maxWidth: '500px',
      data: payload,
    })
    dialogRef.afterClosed().subscribe()
  }

  openSourceDetailsForm() {
    let dialogRef = this.dialog.open(SourceDetailsFormComponent, {
      width: '30vw',
      minWidth: '400px',
      maxWidth: '500px',
      data: this.sourceDatabaseType,
    })
    dialogRef.afterClosed().subscribe(() => {
      this.isSourceDetailsSet =
        (localStorage.getItem(MigrationDetails.IsSourceDetailsSet) as string) === 'true'
    })
  }

  openTargetDetailsForm() {
    let spannerDetails: ISpannerDetails = {
      Region: this.region,
      Instance: this.instance,
<<<<<<< HEAD
=======
      Dialect: this.dialect,
>>>>>>> ecf8f257
    }
    let dialogRef = this.dialog.open(TargetDetailsFormComponent, {
      width: '30vw',
      minWidth: '400px',
      maxWidth: '500px',
      data: spannerDetails,
    })
    dialogRef.afterClosed().subscribe(() => {
      this.targetDetails = {
        TargetDB: localStorage.getItem(TargetDetails.TargetDB) as string,
        SourceConnProfile: localStorage.getItem(TargetDetails.SourceConnProfile) as string,
        TargetConnProfile: localStorage.getItem(TargetDetails.TargetConnProfile) as string,
        ReplicationSlot: localStorage.getItem(TargetDetails.ReplicationSlot) as string,
        Publication: localStorage.getItem(TargetDetails.Publication) as string,
      }
      this.isTargetDetailSet =
        (localStorage.getItem(MigrationDetails.IsTargetDetailSet) as string) === 'true'
      if (
        this.isSourceDetailsSet &&
        this.isTargetDetailSet &&
        this.connectionType === InputType.SessionFile &&
        this.selectedMigrationMode !== MigrationModes.schemaOnly
      ) {
        localStorage.setItem(MigrationDetails.IsMigrationDetailSet, 'true')
        this.isMigrationDetailSet = true
      } else if (
        this.isTargetDetailSet &&
        this.selectedMigrationType == MigrationTypes.bulkMigration &&
        this.connectionType !== InputType.SessionFile
      ) {
        localStorage.setItem(MigrationDetails.IsMigrationDetailSet, 'true')
        this.isMigrationDetailSet = true
      } else if (
        this.isTargetDetailSet &&
        this.selectedMigrationType == MigrationTypes.bulkMigration &&
        this.connectionType === InputType.SessionFile &&
        this.selectedMigrationMode === MigrationModes.schemaOnly
      ) {
        localStorage.setItem(MigrationDetails.IsMigrationDetailSet, 'true')
        this.isMigrationDetailSet = true
      }
    })
  }

  migrate() {
    this.resetValues()
    let payload: IMigrationDetails = {
      TargetDetails: this.targetDetails,
      MigrationType: this.selectedMigrationType,
      MigrationMode: this.selectedMigrationMode,
    }
    this.fetch.migrate(payload).subscribe({
      next: () => {
        if (this.selectedMigrationMode == MigrationModes.dataOnly) {
          if (this.selectedMigrationType == MigrationTypes.bulkMigration) {
            this.hasDataMigrationStarted = true
            localStorage.setItem(
              MigrationDetails.HasDataMigrationStarted,
              this.hasDataMigrationStarted.toString()
            )
          } else {
            this.generatingResources = true
            localStorage.setItem(
              MigrationDetails.GeneratingResources,
              this.generatingResources.toString()
            )
            this.snack.openSnackBar('Setting up dataflow and datastream jobs', 'Close')
          }
        } else {
          this.hasSchemaMigrationStarted = true
          localStorage.setItem(
            MigrationDetails.HasSchemaMigrationStarted,
            this.hasSchemaMigrationStarted.toString()
          )
        }
        this.snack.openSnackBar('Migration started successfully', 'Close', 5)
        this.subscribeMigrationProgress()
      },
      error: (err: any) => {
        this.snack.openSnackBar(err.error, 'Close')
        this.isMigrationInProgress = !this.isMigrationInProgress
        this.hasDataMigrationStarted = false
        this.hasSchemaMigrationStarted = false
        this.clearLocalStorage()
      },
    })
  }

  subscribeMigrationProgress() {
    var displayStreamingMsg = false
    this.subscription = interval(5000).subscribe((x) => {
      this.fetch.getProgress().subscribe({
        next: (res: IProgress) => {
          if (res.ErrorMessage == '') {
            // Checking for completion of schema migration
            if (res.ProgressStatus == ProgressStatus.SchemaMigrationComplete) {
              localStorage.setItem(MigrationDetails.SchemaMigrationProgress, '100')
              this.schemaMigrationProgress = parseInt(
                localStorage.getItem(MigrationDetails.SchemaMigrationProgress) as string
              )
              if (this.selectedMigrationMode == MigrationModes.schemaOnly) {
                this.markMigrationComplete()
              } else if (this.selectedMigrationType == MigrationTypes.lowDowntimeMigration) {
                this.markSchemaMigrationComplete()
                this.generatingResources = true
                localStorage.setItem(
                  MigrationDetails.GeneratingResources,
                  this.generatingResources.toString()
                )
                if (!displayStreamingMsg) {
                  this.snack.openSnackBar('Setting up dataflow and datastream jobs', 'Close')
                  displayStreamingMsg = true
                }
              } else {
                this.markSchemaMigrationComplete()
                this.hasDataMigrationStarted = true
                localStorage.setItem(
                  MigrationDetails.HasDataMigrationStarted,
                  this.hasDataMigrationStarted.toString()
                )
              }
            } else if (res.ProgressStatus == ProgressStatus.DataMigrationComplete) {
              if (this.selectedMigrationType != MigrationTypes.lowDowntimeMigration) {
                this.hasDataMigrationStarted = true
                localStorage.setItem(
                  MigrationDetails.HasDataMigrationStarted,
                  this.hasDataMigrationStarted.toString()
                )
              }
              this.generatingResources = false
              localStorage.setItem(
                MigrationDetails.GeneratingResources,
                this.generatingResources.toString()
              )
              this.markMigrationComplete()
            }
            // Checking for data migration in progress
            else if (res.ProgressStatus == ProgressStatus.DataWriteInProgress) {
              this.markSchemaMigrationComplete()
              this.hasDataMigrationStarted = true
              localStorage.setItem(
                MigrationDetails.HasDataMigrationStarted,
                this.hasDataMigrationStarted.toString()
              )
              localStorage.setItem(MigrationDetails.DataMigrationProgress, res.Progress.toString())
              this.dataMigrationProgress = parseInt(
                localStorage.getItem(MigrationDetails.DataMigrationProgress) as string
              )
            } else if (res.ProgressStatus == ProgressStatus.ForeignKeyUpdateComplete) {
              this.markMigrationComplete()
            }
            // Checking for foreign key update in progress
            else if (res.ProgressStatus == ProgressStatus.ForeignKeyUpdateInProgress) {
              this.markSchemaMigrationComplete()
              if (this.selectedMigrationType == MigrationTypes.bulkMigration) {
                this.hasDataMigrationStarted = true
                localStorage.setItem(
                  MigrationDetails.HasDataMigrationStarted,
                  this.hasDataMigrationStarted.toString()
                )
              }
              this.markForeignKeyUpdateInitiation()
              this.dataMigrationProgress = 100
              localStorage.setItem(
                MigrationDetails.DataMigrationProgress,
                this.dataMigrationProgress.toString()
              )
              localStorage.setItem(
                MigrationDetails.ForeignKeyUpdateProgress,
                res.Progress.toString()
              )
              this.foreignKeyUpdateProgress = parseInt(
                localStorage.getItem(MigrationDetails.ForeignKeyUpdateProgress) as string
              )
              this.generatingResources = false
              localStorage.setItem(
                MigrationDetails.GeneratingResources,
                this.generatingResources.toString()
              )
              this.fetchGeneratedResources()
            }
          } else {
            this.errorMessage = res.ErrorMessage
            this.subscription.unsubscribe()
            this.isMigrationInProgress = !this.isMigrationInProgress
            this.snack.openSnackBarWithoutTimeout(this.errorMessage, 'Close')
            this.schemaProgressMessage = 'Schema migration cancelled!'
            this.dataProgressMessage = 'Data migration cancelled!'
            this.foreignKeyProgressMessage = 'Foreign key update cancelled!'
            this.generatingResources = false
            this.isLowDtMigrationRunning = false
            this.clearLocalStorage()
          }
        },
        error: (err: any) => {
          this.snack.openSnackBar(err.error, 'Close')
          this.isMigrationInProgress = !this.isMigrationInProgress
          this.clearLocalStorage()
        },
      })
    })
  }

  markForeignKeyUpdateInitiation() {
    this.dataMigrationProgress = 100
    this.dataProgressMessage = 'Data migration completed successfully!'
    localStorage.setItem(
      MigrationDetails.DataMigrationProgress,
      this.dataMigrationProgress.toString()
    )
    localStorage.setItem(
      MigrationDetails.DataMigrationProgress,
      this.dataMigrationProgress.toString()
    )
    this.hasForeignKeyUpdateStarted = true
    this.foreignKeyUpdateProgress = parseInt(
      localStorage.getItem(MigrationDetails.ForeignKeyUpdateProgress) as string
    )
  }
  markSchemaMigrationComplete() {
    this.schemaMigrationProgress = 100
    this.schemaProgressMessage = 'Schema migration completed successfully!'
    localStorage.setItem(
      MigrationDetails.SchemaMigrationProgress,
      this.schemaMigrationProgress.toString()
    )
    localStorage.setItem(MigrationDetails.SchemaProgressMessage, this.schemaProgressMessage)
  }

  fetchGeneratedResources() {
    this.fetch.getGeneratedResources().subscribe({
      next: (res: IGeneratedResources) => {
        this.isResourceGenerated = true
        this.resourcesGenerated = res
      },
      error: (err: any) => {
        this.snack.openSnackBar(err.error, 'Close')
      },
    })
    if (this.selectedMigrationType === MigrationTypes.lowDowntimeMigration) {
      this.isLowDtMigrationRunning = true
    }
  }

  markMigrationComplete() {
    this.subscription.unsubscribe()
    this.isMigrationInProgress = !this.isMigrationInProgress
    this.dataProgressMessage = 'Data migration completed successfully!'
    this.schemaProgressMessage = 'Schema migration completed successfully!'
    this.schemaMigrationProgress = 100
    this.dataMigrationProgress = 100
    this.foreignKeyUpdateProgress = 100
    this.foreignKeyProgressMessage = 'Foreign key updated successfully!'
    this.fetchGeneratedResources()
    this.clearLocalStorage()
    this.refreshPrerequisites()
  }
  resetValues() {
    this.isMigrationInProgress = !this.isMigrationInProgress
    this.hasSchemaMigrationStarted = false
    this.hasDataMigrationStarted = false
    this.generatingResources = false
    this.dataMigrationProgress = 0
    this.schemaMigrationProgress = 0
    this.schemaProgressMessage = 'Schema migration in progress...'
    this.dataProgressMessage = 'Data migration in progress...'
    this.isResourceGenerated = false
    this.hasForeignKeyUpdateStarted = false
    this.foreignKeyUpdateProgress = 100
    this.foreignKeyProgressMessage = 'Foreign key update in progress...'
    this.resourcesGenerated = {
      DatabaseName: '',
      DatabaseUrl: '',
      BucketName: '',
      BucketUrl: '',
      DataStreamJobName: '',
      DataStreamJobUrl: '',
      DataflowJobName: '',
      DataflowJobUrl: '',
    }
    this.initializeLocalStorage()
  }
  initializeLocalStorage() {
    localStorage.setItem(MigrationDetails.MigrationMode, this.selectedMigrationMode)
    localStorage.setItem(MigrationDetails.MigrationType, this.selectedMigrationType)
    localStorage.setItem(
      MigrationDetails.IsMigrationInProgress,
      this.isMigrationInProgress.toString()
    )
    localStorage.setItem(
      MigrationDetails.HasSchemaMigrationStarted,
      this.hasSchemaMigrationStarted.toString()
    )
    localStorage.setItem(
      MigrationDetails.HasDataMigrationStarted,
      this.hasDataMigrationStarted.toString()
    )
    localStorage.setItem(
      MigrationDetails.HasForeignKeyUpdateStarted,
      this.hasForeignKeyUpdateStarted.toString()
    )
    localStorage.setItem(
      MigrationDetails.DataMigrationProgress,
      this.dataMigrationProgress.toString()
    )
    localStorage.setItem(
      MigrationDetails.SchemaMigrationProgress,
      this.schemaMigrationProgress.toString()
    )
    localStorage.setItem(
      MigrationDetails.ForeignKeyUpdateProgress,
      this.foreignKeyUpdateProgress.toString()
    )
    localStorage.setItem(MigrationDetails.SchemaProgressMessage, this.schemaProgressMessage)
    localStorage.setItem(MigrationDetails.DataProgressMessage, this.dataProgressMessage)
    localStorage.setItem(MigrationDetails.ForeignKeyProgressMessage, this.foreignKeyProgressMessage)
    localStorage.setItem(MigrationDetails.IsTargetDetailSet, this.isTargetDetailSet.toString())
    localStorage.setItem(MigrationDetails.GeneratingResources, this.generatingResources.toString())
  }
  ngOnDestroy() {}
}<|MERGE_RESOLUTION|>--- conflicted
+++ resolved
@@ -355,10 +355,7 @@
     let spannerDetails: ISpannerDetails = {
       Region: this.region,
       Instance: this.instance,
-<<<<<<< HEAD
-=======
       Dialect: this.dialect,
->>>>>>> ecf8f257
     }
     let dialogRef = this.dialog.open(TargetDetailsFormComponent, {
       width: '30vw',

import { Component, OnInit } from '@angular/core'
import { MatDialog } from '@angular/material/dialog'
import { TargetDetailsFormComponent } from '../target-details-form/target-details-form.component'
import { FetchService } from 'src/app/services/fetch/fetch.service'
import { SnackbarService } from 'src/app/services/snackbar/snackbar.service'
import ITargetDetails from 'src/app/model/target-details'
import { ISessionSummary, ISpannerDetails } from 'src/app/model/conv'
import IMigrationDetails, {
  IGeneratedResources,
  IProgress,
  ISourceAndTargetDetails,
} from 'src/app/model/migrate'
import {
  InputType,
  MigrationDetails,
  MigrationModes,
  MigrationTypes,
  ProgressStatus,
  SourceDbNames,
  TargetDetails,
} from 'src/app/app.constants'
import { interval, Subscription } from 'rxjs'
import { DataService } from 'src/app/services/data/data.service'
import { ConnectionProfileFormComponent } from '../connection-profile-form/connection-profile-form.component'
import { SourceDetailsFormComponent } from '../source-details-form/source-details-form.component'
import { EndMigrationComponent } from '../end-migration/end-migration.component'
@Component({
  selector: 'app-prepare-migration',
  templateUrl: './prepare-migration.component.html',
  styleUrls: ['./prepare-migration.component.scss'],
})
export class PrepareMigrationComponent implements OnInit {
  displayedColumns = ['Title', 'Source', 'Destination']
  dataSource: any = []
  migrationModes: any = []
  migrationTypes: any = []
  subscription!: Subscription
  constructor(
    private dialog: MatDialog,
    private fetch: FetchService,
    private snack: SnackbarService,
    private data: DataService
  ) {}

  isSourceConnectionProfileSet: boolean = false
  isTargetConnectionProfileSet: boolean = false
  isSourceDetailsSet: boolean = false
  isTargetDetailSet: boolean = false
  isMigrationDetailSet: boolean = false
  isStreamingSupported: boolean = false
  hasDataMigrationStarted: boolean = false
  hasSchemaMigrationStarted: boolean = false
  hasForeignKeyUpdateStarted: boolean = false
  selectedMigrationMode: string = MigrationModes.schemaAndData
  connectionType: string = InputType.DirectConnect
  selectedMigrationType: string = MigrationTypes.lowDowntimeMigration
  isMigrationInProgress: boolean = false
  isLowDtMigrationRunning: boolean = false
  isResourceGenerated: boolean = false
  generatingResources: boolean = false
  errorMessage: string = ''
  schemaProgressMessage: string = 'Schema migration in progress...'
  dataProgressMessage: string = 'Data migration in progress...'
  foreignKeyProgressMessage: string = 'Foreign key update in progress...'
  dataMigrationProgress: number = 0
  schemaMigrationProgress: number = 0
  foreignKeyUpdateProgress: number = 0
  sourceDatabaseName: string = ''
  sourceDatabaseType: string = ''
  resourcesGenerated: IGeneratedResources = {
    DatabaseName: '',
    DatabaseUrl: '',
    BucketName: '',
    BucketUrl: '',
    DataStreamJobName: '',
    DataStreamJobUrl: '',
    DataflowJobName: '',
    DataflowJobUrl: '',
  }
  region: string = ''
  instance: string = ''
  nodeCount: number = 0
  processingUnits: number = 0

  targetDetails: ITargetDetails = {
    TargetDB: localStorage.getItem(TargetDetails.TargetDB) as string,
    Dialect: localStorage.getItem(TargetDetails.Dialect) as string,
    SourceConnProfile: localStorage.getItem(TargetDetails.SourceConnProfile) as string,
    TargetConnProfile: localStorage.getItem(TargetDetails.TargetConnProfile) as string,
  }

  refreshMigrationMode() {
    if (
      !(this.selectedMigrationMode === MigrationModes.schemaOnly) &&
      this.isStreamingSupported &&
      !(this.connectionType === InputType.DumpFile)
    ) {
      this.migrationTypes = [
        {
          name: 'Bulk Migration',
          value: MigrationTypes.bulkMigration,
        },
        {
<<<<<<< HEAD
          name: 'Low downtime Migration',
          value: MigrationTypes.lowDowntimeMigration,
=======
          name: 'Minimal downtime Migration',
          value: MigrationTypes.lowDowntimeMigration
>>>>>>> abac5250
        },
      ]
    } else {
      this.selectedMigrationType = MigrationTypes.bulkMigration
      this.migrationTypes = [
        {
          name: 'Bulk Migration',
          value: MigrationTypes.bulkMigration,
        },
      ]
    }
  }

  refreshPrerequisites() {
    this.isSourceConnectionProfileSet = false
    this.isTargetConnectionProfileSet = false
    this.isTargetDetailSet = false
    this.refreshMigrationMode()
  }

  ngOnInit(): void {
    this.initializeFromLocalStorage()
    this.fetch.getSourceDestinationSummary().subscribe({
      next: (res: ISessionSummary) => {
        this.connectionType = res.ConnectionType
        this.dataSource = [
          { title: 'Database Type', source: res.DatabaseType, target: 'Spanner' },
          {
            title: 'Number of tables',
            source: res.SourceTableCount,
            target: res.SpannerTableCount,
          },
          {
            title: 'Number of indexes',
            source: res.SourceIndexCount,
            target: res.SpannerIndexCount,
          },
        ]
        this.sourceDatabaseType = res.DatabaseType
        this.region = res.Region
        this.instance = res.Instance
        this.processingUnits = res.ProcessingUnits
        this.nodeCount = res.NodeCount
        this.migrationTypes = [
          {
            name: 'Bulk Migration',
            value: MigrationTypes.bulkMigration,
          },
          {
<<<<<<< HEAD
            name: 'Low downtime Migration',
            value: MigrationTypes.lowDowntimeMigration,
=======
            name: 'Minimal downtime Migration',
            value: MigrationTypes.lowDowntimeMigration
>>>>>>> abac5250
          },
        ]
        if (this.connectionType == InputType.DumpFile) {
          this.selectedMigrationType = MigrationTypes.bulkMigration
          this.migrationTypes = [
            {
              name: 'Bulk Migration',
              value: MigrationTypes.bulkMigration,
            },
          ]
        }
        this.sourceDatabaseType = res.DatabaseType
        this.sourceDatabaseName = res.SourceDatabaseName
        this.migrationModes = [
          MigrationModes.schemaOnly,
          MigrationModes.dataOnly,
          MigrationModes.schemaAndData,
        ]
        if (
          res.DatabaseType == SourceDbNames.MySQL.toLowerCase() ||
          res.DatabaseType == SourceDbNames.Oracle.toLowerCase()
        ) {
          this.isStreamingSupported = true
        }
      },
      error: (err: any) => {
        this.snack.openSnackBar(err.error, 'Close')
      },
    })
  }

  initializeFromLocalStorage() {
    if (localStorage.getItem(MigrationDetails.MigrationMode) != null) {
      this.selectedMigrationMode = localStorage.getItem(MigrationDetails.MigrationMode) as string
    }
    if (localStorage.getItem(MigrationDetails.MigrationType) != null) {
      this.selectedMigrationType = localStorage.getItem(MigrationDetails.MigrationType) as string
    }
    if (localStorage.getItem(MigrationDetails.IsMigrationInProgress) != null) {
      this.isMigrationInProgress =
        (localStorage.getItem(MigrationDetails.IsMigrationInProgress) as string) === 'true'
      this.subscribeMigrationProgress()
    }
    if (localStorage.getItem(MigrationDetails.IsTargetDetailSet) != null) {
      this.isTargetDetailSet =
        (localStorage.getItem(MigrationDetails.IsTargetDetailSet) as string) === 'true'
    }
    if (localStorage.getItem(MigrationDetails.IsSourceConnectionProfileSet) != null) {
      this.isSourceConnectionProfileSet =
        (localStorage.getItem(MigrationDetails.IsSourceConnectionProfileSet) as string) === 'true'
    }
    if (localStorage.getItem(MigrationDetails.IsTargetConnectionProfileSet) != null) {
      this.isTargetConnectionProfileSet =
        (localStorage.getItem(MigrationDetails.IsTargetConnectionProfileSet) as string) === 'true'
    }
    if (localStorage.getItem(MigrationDetails.IsSourceDetailsSet) != null) {
      this.isSourceDetailsSet =
        (localStorage.getItem(MigrationDetails.IsSourceDetailsSet) as string) === 'true'
    }
    if (localStorage.getItem(MigrationDetails.IsMigrationDetailSet) != null) {
      this.isMigrationDetailSet =
        (localStorage.getItem(MigrationDetails.IsMigrationDetailSet) as string) === 'true'
    }
    if (localStorage.getItem(MigrationDetails.HasSchemaMigrationStarted) != null) {
      this.hasSchemaMigrationStarted =
        (localStorage.getItem(MigrationDetails.HasSchemaMigrationStarted) as string) === 'true'
    }
    if (localStorage.getItem(MigrationDetails.HasDataMigrationStarted) != null) {
      this.hasDataMigrationStarted =
        (localStorage.getItem(MigrationDetails.HasDataMigrationStarted) as string) === 'true'
    }
    if (localStorage.getItem(MigrationDetails.DataMigrationProgress) != null) {
      this.dataMigrationProgress = parseInt(
        localStorage.getItem(MigrationDetails.DataMigrationProgress) as string
      )
    }
    if (localStorage.getItem(MigrationDetails.SchemaMigrationProgress) != null) {
      this.schemaMigrationProgress = parseInt(
        localStorage.getItem(MigrationDetails.SchemaMigrationProgress) as string
      )
    }
    if (localStorage.getItem(MigrationDetails.DataProgressMessage) != null) {
      this.dataProgressMessage = localStorage.getItem(
        MigrationDetails.DataProgressMessage
      ) as string
    }
    if (localStorage.getItem(MigrationDetails.SchemaProgressMessage) != null) {
      this.schemaProgressMessage = localStorage.getItem(
        MigrationDetails.SchemaProgressMessage
      ) as string
    }
    if (localStorage.getItem(MigrationDetails.ForeignKeyProgressMessage) != null) {
      this.foreignKeyProgressMessage = localStorage.getItem(
        MigrationDetails.ForeignKeyProgressMessage
      ) as string
    }
    if (localStorage.getItem(MigrationDetails.ForeignKeyUpdateProgress) != null) {
      this.foreignKeyUpdateProgress = parseInt(
        localStorage.getItem(MigrationDetails.ForeignKeyUpdateProgress) as string
      )
    }
    if (localStorage.getItem(MigrationDetails.HasForeignKeyUpdateStarted) != null) {
      this.hasForeignKeyUpdateStarted =
        (localStorage.getItem(MigrationDetails.HasForeignKeyUpdateStarted) as string) === 'true'
    }
    if (localStorage.getItem(MigrationDetails.GeneratingResources) != null) {
      this.generatingResources =
        (localStorage.getItem(MigrationDetails.GeneratingResources) as string) === 'true'
    }
  }

  clearLocalStorage() {
    localStorage.removeItem(MigrationDetails.MigrationMode)
    localStorage.removeItem(MigrationDetails.MigrationType)
    localStorage.removeItem(MigrationDetails.IsTargetDetailSet)
    localStorage.removeItem(MigrationDetails.IsSourceConnectionProfileSet)
    localStorage.removeItem(MigrationDetails.IsTargetConnectionProfileSet)
    localStorage.removeItem(MigrationDetails.IsSourceDetailsSet)
    localStorage.removeItem(MigrationDetails.IsMigrationInProgress)
    localStorage.removeItem(MigrationDetails.HasSchemaMigrationStarted)
    localStorage.removeItem(MigrationDetails.HasDataMigrationStarted)
    localStorage.removeItem(MigrationDetails.DataMigrationProgress)
    localStorage.removeItem(MigrationDetails.SchemaMigrationProgress)
    localStorage.removeItem(MigrationDetails.DataProgressMessage)
    localStorage.removeItem(MigrationDetails.SchemaProgressMessage)
    localStorage.removeItem(MigrationDetails.ForeignKeyProgressMessage)
    localStorage.removeItem(MigrationDetails.ForeignKeyUpdateProgress)
    localStorage.removeItem(MigrationDetails.HasForeignKeyUpdateStarted)
    localStorage.removeItem(MigrationDetails.GeneratingResources)
  }
  openConnectionProfileForm(isSource: boolean) {
    let dialogRef = this.dialog.open(ConnectionProfileFormComponent, {
      width: '30vw',
      minWidth: '400px',
      maxWidth: '500px',
      data: isSource,
    })
    dialogRef.afterClosed().subscribe(() => {
      this.targetDetails = {
        TargetDB: localStorage.getItem(TargetDetails.TargetDB) as string,
        Dialect: localStorage.getItem(TargetDetails.Dialect) as string,
        SourceConnProfile: localStorage.getItem(TargetDetails.SourceConnProfile) as string,
        TargetConnProfile: localStorage.getItem(TargetDetails.TargetConnProfile) as string,
      }
      this.isSourceConnectionProfileSet =
        (localStorage.getItem(MigrationDetails.IsSourceConnectionProfileSet) as string) === 'true'
      this.isTargetConnectionProfileSet =
        (localStorage.getItem(MigrationDetails.IsTargetConnectionProfileSet) as string) === 'true'
      if (
        this.isTargetDetailSet &&
        this.isSourceConnectionProfileSet &&
        this.isTargetConnectionProfileSet
      ) {
        localStorage.setItem(MigrationDetails.IsMigrationDetailSet, 'true')
        this.isMigrationDetailSet = true
      }
    })
  }

  endMigration() {
    let payload: ISourceAndTargetDetails = {
      SpannerDatabaseName: this.resourcesGenerated.DatabaseName,
      SpannerDatabaseUrl: this.resourcesGenerated.DatabaseUrl,
      SourceDatabaseType: this.sourceDatabaseType,
      SourceDatabaseName: this.sourceDatabaseName,
    }
    let dialogRef = this.dialog.open(EndMigrationComponent, {
      width: '30vw',
      minWidth: '400px',
      maxWidth: '500px',
      data: payload,
    })
    dialogRef.afterClosed().subscribe()
  }

  openSourceDetailsForm() {
    let dialogRef = this.dialog.open(SourceDetailsFormComponent, {
      width: '30vw',
      minWidth: '400px',
      maxWidth: '500px',
      data: this.sourceDatabaseType,
    })
    dialogRef.afterClosed().subscribe(() => {
      this.isSourceDetailsSet =
        (localStorage.getItem(MigrationDetails.IsSourceDetailsSet) as string) === 'true'
    })
  }

  openTargetDetailsForm() {
    let spannerDetails: ISpannerDetails = {
      Region: this.region,
      Instance: this.instance,
    }
    let dialogRef = this.dialog.open(TargetDetailsFormComponent, {
      width: '30vw',
      minWidth: '400px',
      maxWidth: '500px',
      data: spannerDetails,
    })
    dialogRef.afterClosed().subscribe(() => {
      this.targetDetails = {
        TargetDB: localStorage.getItem(TargetDetails.TargetDB) as string,
        Dialect: localStorage.getItem(TargetDetails.Dialect) as string,
        SourceConnProfile: localStorage.getItem(TargetDetails.SourceConnProfile) as string,
        TargetConnProfile: localStorage.getItem(TargetDetails.TargetConnProfile) as string,
      }
      this.isTargetDetailSet =
        (localStorage.getItem(MigrationDetails.IsTargetDetailSet) as string) === 'true'
      if (
        this.isSourceDetailsSet &&
        this.isTargetDetailSet &&
        this.connectionType === InputType.SessionFile &&
        this.selectedMigrationMode !== MigrationModes.schemaOnly
      ) {
        localStorage.setItem(MigrationDetails.IsMigrationDetailSet, 'true')
        this.isMigrationDetailSet = true
      } else if (
        this.isTargetDetailSet &&
        this.selectedMigrationType == MigrationTypes.bulkMigration &&
        this.connectionType !== InputType.SessionFile
      ) {
        localStorage.setItem(MigrationDetails.IsMigrationDetailSet, 'true')
        this.isMigrationDetailSet = true
      } else if (
        this.isTargetDetailSet &&
        this.selectedMigrationType == MigrationTypes.bulkMigration &&
        this.connectionType === InputType.SessionFile &&
        this.selectedMigrationMode === MigrationModes.schemaOnly
      ) {
        localStorage.setItem(MigrationDetails.IsMigrationDetailSet, 'true')
        this.isMigrationDetailSet = true
      }
    })
  }

  migrate() {
    this.resetValues()
    let payload: IMigrationDetails = {
      TargetDetails: this.targetDetails,
      MigrationType: this.selectedMigrationType,
      MigrationMode: this.selectedMigrationMode,
    }
    this.fetch.migrate(payload).subscribe({
      next: () => {
        if (this.selectedMigrationMode == MigrationModes.dataOnly) {
          if (this.selectedMigrationType == MigrationTypes.bulkMigration) {
            this.hasDataMigrationStarted = true
            localStorage.setItem(
              MigrationDetails.HasDataMigrationStarted,
              this.hasDataMigrationStarted.toString()
            )
          } else {
            this.generatingResources = true
            localStorage.setItem(
              MigrationDetails.GeneratingResources,
              this.generatingResources.toString()
            )
            this.snack.openSnackBar('Setting up dataflow and datastream jobs', 'Close')
          }
        } else {
          this.hasSchemaMigrationStarted = true
          localStorage.setItem(
            MigrationDetails.HasSchemaMigrationStarted,
            this.hasSchemaMigrationStarted.toString()
          )
        }
        this.snack.openSnackBar('Migration started successfully', 'Close', 5)
        this.subscribeMigrationProgress()
      },
      error: (err: any) => {
        this.snack.openSnackBar(err.error, 'Close')
        this.isMigrationInProgress = !this.isMigrationInProgress
        this.hasDataMigrationStarted = false
        this.hasSchemaMigrationStarted = false
        this.clearLocalStorage()
      },
    })
  }

  subscribeMigrationProgress() {
    var displayStreamingMsg = false
    this.subscription = interval(5000).subscribe((x) => {
      this.fetch.getProgress().subscribe({
        next: (res: IProgress) => {
          if (res.ErrorMessage == '') {
            // Checking for completion of schema migration
            if (res.ProgressStatus == ProgressStatus.SchemaMigrationComplete) {
              localStorage.setItem(MigrationDetails.SchemaMigrationProgress, '100')
              this.schemaMigrationProgress = parseInt(
                localStorage.getItem(MigrationDetails.SchemaMigrationProgress) as string
              )
              if (this.selectedMigrationMode == MigrationModes.schemaOnly) {
                this.markMigrationComplete()
              } else if (this.selectedMigrationType == MigrationTypes.lowDowntimeMigration) {
                this.markSchemaMigrationComplete()
                this.generatingResources = true
                localStorage.setItem(
                  MigrationDetails.GeneratingResources,
                  this.generatingResources.toString()
                )
                if (!displayStreamingMsg) {
                  this.snack.openSnackBar('Setting up dataflow and datastream jobs', 'Close')
                  displayStreamingMsg = true
                }
              } else {
                this.markSchemaMigrationComplete()
                this.hasDataMigrationStarted = true
                localStorage.setItem(
                  MigrationDetails.HasDataMigrationStarted,
                  this.hasDataMigrationStarted.toString()
                )
              }
            } else if (res.ProgressStatus == ProgressStatus.DataMigrationComplete) {
              if (this.selectedMigrationType != MigrationTypes.lowDowntimeMigration) {
                this.hasDataMigrationStarted = true
                localStorage.setItem(
                  MigrationDetails.HasDataMigrationStarted,
                  this.hasDataMigrationStarted.toString()
                )
              }
              this.generatingResources = false
              localStorage.setItem(
                MigrationDetails.GeneratingResources,
                this.generatingResources.toString()
              )
              this.markMigrationComplete()
            }
            // Checking for data migration in progress
            else if (res.ProgressStatus == ProgressStatus.DataWriteInProgress) {
              this.markSchemaMigrationComplete()
              this.hasDataMigrationStarted = true
              localStorage.setItem(
                MigrationDetails.HasDataMigrationStarted,
                this.hasDataMigrationStarted.toString()
              )
              localStorage.setItem(MigrationDetails.DataMigrationProgress, res.Progress.toString())
              this.dataMigrationProgress = parseInt(
                localStorage.getItem(MigrationDetails.DataMigrationProgress) as string
              )
            } else if (res.ProgressStatus == ProgressStatus.ForeignKeyUpdateComplete) {
              this.markMigrationComplete()
            }
            // Checking for foreign key update in progress
            else if (res.ProgressStatus == ProgressStatus.ForeignKeyUpdateInProgress) {
              this.markSchemaMigrationComplete()
              if (this.selectedMigrationType == MigrationTypes.bulkMigration) {
                this.hasDataMigrationStarted = true
                localStorage.setItem(
                  MigrationDetails.HasDataMigrationStarted,
                  this.hasDataMigrationStarted.toString()
                )
              }
              this.markForeignKeyUpdateInitiation()
              this.dataMigrationProgress = 100
              localStorage.setItem(
                MigrationDetails.DataMigrationProgress,
                this.dataMigrationProgress.toString()
              )
              localStorage.setItem(
                MigrationDetails.ForeignKeyUpdateProgress,
                res.Progress.toString()
              )
              this.foreignKeyUpdateProgress = parseInt(
                localStorage.getItem(MigrationDetails.ForeignKeyUpdateProgress) as string
              )
              this.generatingResources = false
              localStorage.setItem(
                MigrationDetails.GeneratingResources,
                this.generatingResources.toString()
              )
              this.fetchGeneratedResources()
            }
          } else {
            this.errorMessage = res.ErrorMessage
            this.subscription.unsubscribe()
            this.isMigrationInProgress = !this.isMigrationInProgress
            this.snack.openSnackBarWithoutTimeout(this.errorMessage, 'Close')
            this.schemaProgressMessage = 'Schema migration cancelled!'
            this.dataProgressMessage = 'Data migration cancelled!'
            this.foreignKeyProgressMessage = 'Foreign key update cancelled!'
            this.generatingResources = false
            this.isLowDtMigrationRunning = false
            this.clearLocalStorage()
          }
        },
        error: (err: any) => {
          this.snack.openSnackBar(err.error, 'Close')
          this.isMigrationInProgress = !this.isMigrationInProgress
          this.clearLocalStorage()
        },
      })
    })
  }

  markForeignKeyUpdateInitiation() {
    this.dataMigrationProgress = 100
    this.dataProgressMessage = 'Data migration completed successfully!'
    localStorage.setItem(
      MigrationDetails.DataMigrationProgress,
      this.dataMigrationProgress.toString()
    )
    localStorage.setItem(
      MigrationDetails.DataMigrationProgress,
      this.dataMigrationProgress.toString()
    )
    this.hasForeignKeyUpdateStarted = true
    this.foreignKeyUpdateProgress = parseInt(
      localStorage.getItem(MigrationDetails.ForeignKeyUpdateProgress) as string
    )
  }
  markSchemaMigrationComplete() {
    this.schemaMigrationProgress = 100
    this.schemaProgressMessage = 'Schema migration completed successfully!'
    localStorage.setItem(
      MigrationDetails.SchemaMigrationProgress,
      this.schemaMigrationProgress.toString()
    )
    localStorage.setItem(MigrationDetails.SchemaProgressMessage, this.schemaProgressMessage)
  }

  fetchGeneratedResources() {
    this.fetch.getGeneratedResources().subscribe({
      next: (res: IGeneratedResources) => {
        this.isResourceGenerated = true
        this.resourcesGenerated = res
      },
      error: (err: any) => {
        this.snack.openSnackBar(err.error, 'Close')
      },
    })
    if (this.selectedMigrationType === MigrationTypes.lowDowntimeMigration) {
      this.isLowDtMigrationRunning = true
    }
  }

  markMigrationComplete() {
    this.subscription.unsubscribe()
    this.isMigrationInProgress = !this.isMigrationInProgress
    this.dataProgressMessage = 'Data migration completed successfully!'
    this.schemaProgressMessage = 'Schema migration completed successfully!'
    this.schemaMigrationProgress = 100
    this.dataMigrationProgress = 100
    this.foreignKeyUpdateProgress = 100
    this.foreignKeyProgressMessage = 'Foreign key updated successfully!'
    this.fetchGeneratedResources()
    this.clearLocalStorage()
    this.refreshPrerequisites()
  }
  resetValues() {
    this.isMigrationInProgress = !this.isMigrationInProgress
    this.hasSchemaMigrationStarted = false
    this.hasDataMigrationStarted = false
    this.generatingResources = false
    this.dataMigrationProgress = 0
    this.schemaMigrationProgress = 0
    this.schemaProgressMessage = 'Schema migration in progress...'
    this.dataProgressMessage = 'Data migration in progress...'
    this.isResourceGenerated = false
    this.hasForeignKeyUpdateStarted = false
    this.foreignKeyUpdateProgress = 100
    this.foreignKeyProgressMessage = 'Foreign key update in progress...'
    this.resourcesGenerated = {
      DatabaseName: '',
      DatabaseUrl: '',
      BucketName: '',
      BucketUrl: '',
      DataStreamJobName: '',
      DataStreamJobUrl: '',
      DataflowJobName: '',
      DataflowJobUrl: '',
    }
    this.initializeLocalStorage()
  }
  initializeLocalStorage() {
    localStorage.setItem(MigrationDetails.MigrationMode, this.selectedMigrationMode)
    localStorage.setItem(MigrationDetails.MigrationType, this.selectedMigrationType)
    localStorage.setItem(
      MigrationDetails.IsMigrationInProgress,
      this.isMigrationInProgress.toString()
    )
    localStorage.setItem(
      MigrationDetails.HasSchemaMigrationStarted,
      this.hasSchemaMigrationStarted.toString()
    )
    localStorage.setItem(
      MigrationDetails.HasDataMigrationStarted,
      this.hasDataMigrationStarted.toString()
    )
    localStorage.setItem(
      MigrationDetails.HasForeignKeyUpdateStarted,
      this.hasForeignKeyUpdateStarted.toString()
    )
    localStorage.setItem(
      MigrationDetails.DataMigrationProgress,
      this.dataMigrationProgress.toString()
    )
    localStorage.setItem(
      MigrationDetails.SchemaMigrationProgress,
      this.schemaMigrationProgress.toString()
    )
    localStorage.setItem(
      MigrationDetails.ForeignKeyUpdateProgress,
      this.foreignKeyUpdateProgress.toString()
    )
    localStorage.setItem(MigrationDetails.SchemaProgressMessage, this.schemaProgressMessage)
    localStorage.setItem(MigrationDetails.DataProgressMessage, this.dataProgressMessage)
    localStorage.setItem(MigrationDetails.ForeignKeyProgressMessage, this.foreignKeyProgressMessage)
    localStorage.setItem(MigrationDetails.IsTargetDetailSet, this.isTargetDetailSet.toString())
    localStorage.setItem(MigrationDetails.GeneratingResources, this.generatingResources.toString())
  }
  ngOnDestroy() {}
}<|MERGE_RESOLUTION|>--- conflicted
+++ resolved
@@ -101,13 +101,8 @@
           value: MigrationTypes.bulkMigration,
         },
         {
-<<<<<<< HEAD
-          name: 'Low downtime Migration',
+          name: 'Minimal downtime Migration',
           value: MigrationTypes.lowDowntimeMigration,
-=======
-          name: 'Minimal downtime Migration',
-          value: MigrationTypes.lowDowntimeMigration
->>>>>>> abac5250
         },
       ]
     } else {
@@ -157,13 +152,8 @@
             value: MigrationTypes.bulkMigration,
           },
           {
-<<<<<<< HEAD
-            name: 'Low downtime Migration',
+            name: 'Minimal downtime Migration',
             value: MigrationTypes.lowDowntimeMigration,
-=======
-            name: 'Minimal downtime Migration',
-            value: MigrationTypes.lowDowntimeMigration
->>>>>>> abac5250
           },
         ]
         if (this.connectionType == InputType.DumpFile) {

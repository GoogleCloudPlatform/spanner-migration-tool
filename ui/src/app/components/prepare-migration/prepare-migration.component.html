--- conflicted
+++ resolved
@@ -356,12 +356,10 @@
                     </button></span>
             </li>
         </span>
-<<<<<<< HEAD
         <span *ngIf="(selectedMigrationType ==='lowdt') && isSharded">
             <li *ngFor="let dashboard of resourcesGenerated.ShardToMonitoringDashboardMap | keyvalue">
                 Dashboard for shardId: {{ dashboard.key }} - <a [href]="dashboard.value.JobUrl"
                     target="_blank">{{dashboard.value.JobName}}</a></li>
-=======
         <span *ngIf="resourcesGenerated.PubsubTopicName!=='' && (selectedMigrationType ==='lowdt') && isSharded">
             <li *ngFor="let topic of resourcesGenerated.ShardToPubsubTopicMap | keyvalue">
                 Pubsub topic for shardId: {{ topic.key }} - <a [href]="topic.value.JobUrl"
@@ -372,7 +370,6 @@
                 Pubsub subscription for shardId: {{ subscription.key }} - <a [href]="subscription.value.JobUrl"
                     target="_blank">{{subscription.value.JobName}}</a>
             </li>
->>>>>>> 0ec87837
         </span>
         <br><br>
         <span *ngIf="(selectedMigrationType ==='lowdt')">

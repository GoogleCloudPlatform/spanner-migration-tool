--- conflicted
+++ resolved
@@ -62,14 +62,9 @@
             </mat-option>
         </mat-select>
     </mat-form-field>
-<<<<<<< HEAD
-    <br/>
-    <div class="prerequisites">
-=======
-    <mat-icon class="configure" [matTooltip]="migrationTypesHelpText.get(selectedMigrationType)!">info</mat-icon>
+<mat-icon class="configure" [matTooltip]="migrationTypesHelpText.get(selectedMigrationType)!">info</mat-icon>
     <br/>
     <div class="mat-card-class">
->>>>>>> c65bee1a
         <mat-card>
             <mat-card-title>Prerequisites</mat-card-title>
             <mat-card-subtitle>Before we begin, please ensure you have done the following:</mat-card-subtitle>

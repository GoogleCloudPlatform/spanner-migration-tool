--- conflicted
+++ resolved
@@ -1,11 +1,7 @@
 import { Component, OnInit } from '@angular/core'
-<<<<<<< HEAD
-import { LoaderService } from 'src/app/services/loader/loader.service'
-=======
 import { FetchService } from 'src/app/services/fetch/fetch.service'
 import ISession from '../../model/Session'
 import { DataService } from 'src/app/services/data/data.service'
->>>>>>> b26c5dda
 
 @Component({
   selector: 'app-home',

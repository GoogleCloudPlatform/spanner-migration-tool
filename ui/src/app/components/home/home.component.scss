--- conflicted
+++ resolved
@@ -27,11 +27,4 @@
       border-left: 1px solid #fafafa;
     }
   }
-<<<<<<< HEAD
-
-  .sessions-wrapper {
-    margin-top: 20px;
-  }
-=======
->>>>>>> b26c5dda
 }
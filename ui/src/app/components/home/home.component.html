--- conflicted
+++ resolved
@@ -22,14 +22,5 @@
       <button mat-menu-item [routerLink]="'/source/load-session'">Load session file</button>
     </mat-menu>
   </div>
-<<<<<<< HEAD
-  <hr />
-  <h3 class="conv-history">Conversion history</h3>
-  <div class="summary">Lorem ipsum dolor sit amet, consectetur adipiscing elit.</div>
-  <div class="sessions-wrapper">
-    <app-session-listing></app-session-listing>
-  </div>
-=======
   <app-session-listing></app-session-listing>
->>>>>>> b26c5dda
 </div>
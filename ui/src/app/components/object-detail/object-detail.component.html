<div class="no-table-selected" *ngIf="!currentObject">
  <div class="title_container">
    <h3 class="title">OBJECT VIEWER</h3>
  </div>
  <mat-divider></mat-divider>
  <div class="select-table-message">
    <div class="image">
      <svg
        width="40"
        height="40"
        viewBox="0 0 19 18"
        fill="none"
        xmlns="http://www.w3.org/2000/svg"
      >
        <path
          fill-rule="evenodd"
          clip-rule="evenodd"
          d="M2.90723 0C1.80266 0 0.907227 0.89543 0.907227 2V16C0.907227 17.1046 1.80266 18 2.90723 18H16.9072C18.0118 18 18.9072 17.1046 18.9072 16V2C18.9072 0.895431 18.0118 0 16.9072 0H2.90723ZM5.90723 3H3.90723V5H5.90723V3ZM6.90723 3H8.90723V5H6.90723V3ZM5.90723 8H3.90723V10H5.90723V8ZM6.90723 8H8.90723V10H6.90723V8ZM5.90723 13H3.90723V15H5.90723V13ZM6.90723 13H8.90723V15H6.90723V13ZM15.9072 3H9.90723V5H15.9072V3ZM9.90723 8H15.9072V10H9.90723V8ZM15.9072 13H9.90723V15H15.9072V13Z"
          fill="#3367D6"
        />
      </svg>
    </div>
    <div class="inner-text">
      <span *ngIf="currentDatabase == 'spanner'">
        To view and modify an object details, click on the object name on the Spanner draft panel.
      </span>
      <span *ngIf="currentDatabase == 'source'">
        To view an object details, click on the object name on the {{ srcDbName }} panel.
      </span>
    </div>
  </div>
</div>

<div class="table" *ngIf="currentObject">
  <div class="title_container">
    <h3 class="title">
      <mat-icon
        class="icon material-icons-outlined"
        *ngIf="currentObject!.type === ObjectExplorerNodeType.Table"
        >table_chart</mat-icon
      >
      <svg
        *ngIf="currentObject!.type === ObjectExplorerNodeType.Index"
        class="icon"
        width="18"
        height="20"
        viewBox="0 0 12 14"
        fill="none"
        xmlns="http://www.w3.org/2000/svg"
      >
        <path
          fill-rule="evenodd"
          clip-rule="evenodd"
          d="M11.005 14C11.555 14 12 13.554 12 13.002V5L10 3V12H2V14H11.005ZM0 0.996C0 0.446 0.438 0 1.003 0H7L9 2.004V10.004C9 10.554 8.554 11 8.002 11H0.998C0.867035 11.0003 0.737304 10.9747 0.616233 10.9248C0.495162 10.8748 0.385128 10.8015 0.292428 10.709C0.199729 10.6165 0.126186 10.5066 0.0760069 10.3856C0.0258282 10.2646 -2.64036e-07 10.135 0 10.004V0.996ZM6 1L5 5.5H2L6 1ZM3 10L4 5.5H7L3 10Z"
          fill="black"
          fill-opacity="0.54"
        />
      </svg>
      <span class="mr10">{{ ' ' + currentObject!.name + ' ' }}</span>
      <span *ngIf="currentObject!.parent != ''"
        >( TABLE: {{ currentObject!.parent | uppercase }} )
      </span>

      <!-- If come from source tree then hide edit button then this centeral panel should be view only  -->
      <button
        mat-button
        color="primary"
        class="icon drop"
        (click)="dropIndex()"
        *ngIf="currentObject!.isSpannerNode && currentObject!.type === 'indexName'"
      >
        <mat-icon>delete</mat-icon>
        <span>DROP INDEX</span>
      </button>
      <button
        mat-button
        color="primary"
        class="icon drop"
        (click)="dropTable()"
        *ngIf="
          currentObject!.isSpannerNode &&
          currentObject!.type !== 'indexName' &&
          !currentObject!.isDeleted
        "
      >
        <mat-icon>delete</mat-icon>
        <span>DROP TABLE</span>
      </button>
      <button
        mat-button
        color="primary"
        class="icon drop"
        (click)="restoreSpannerTable()"
        *ngIf="currentObject!.isSpannerNode && currentObject!.isDeleted"
      >
        <mat-icon>undo</mat-icon>
        <span> RESTORE TABLE</span>
      </button>
    </h3>
    <div class="interleaved-title" *ngIf="interleaveParentName && currentObject.isSpannerNode">
      Interleaved:
      <div class="interleave-parent-name">
        {{ interleaveParentName }}
      </div>
    </div>
  </div>

  <mat-tab-group
    [ngClass]="{ 'height-on-edit': isEditMode || isPkEditMode || isFkEditMode }"
    *ngIf="currentObject!.type === 'tableName'"
    (selectedTabChange)="tabChanged($event)"
  >
    <mat-tab label="COLUMNS">
      <div class="column-tab-container">
        <table mat-table [dataSource]="dataSource">
          <ng-container matColumnDef="srcDatabase">
            <th mat-header-cell class="db_name" *matHeaderCellDef colspan="5">{{ srcDbName }}</th>
          </ng-container>

          <ng-container matColumnDef="spDatabase">
            <th mat-header-cell *matHeaderCellDef class="db_name" colspan="6">
              <div class="spanner_edit-button">
                <span>Spanner</span>
                <div *ngIf="!isEditMode && !currentObject.isDeleted">
                  <button
                    mat-stroked-button
                    color="primary"
                    (click)="toggleEdit()"
                    *ngIf="currentObject!.isSpannerNode"
                  >
                    <mat-icon class="edit-icon">edit</mat-icon>
                    EDIT
                  </button>
                </div>
              </div>
            </th>
          </ng-container>

          <ng-container matColumnDef="srcOrder">
            <th class="table_header" mat-header-cell *matHeaderCellDef>Order</th>
            <td mat-cell *matCellDef="let element">
              {{ element.get('srcOrder').value }}
            </td>
          </ng-container>

          <ng-container matColumnDef="srcColName">
            <th class="table_header" mat-header-cell *matHeaderCellDef>Name</th>
            <td mat-cell *matCellDef="let element">
              {{ element.get('srcColName').value }}
            </td>
          </ng-container>

          <ng-container matColumnDef="srcDataType">
            <th mat-header-cell class="table_header" *matHeaderCellDef>Type</th>
            <td mat-cell *matCellDef="let element">
              {{ element.get('srcDataType').value }}
            </td>
          </ng-container>

          <ng-container matColumnDef="srcIsPk">
            <th class="table_header" mat-header-cell *matHeaderCellDef>Pk</th>
            <td mat-cell *matCellDef="let element">
              <div *ngIf="element.get('srcIsPk').value">
                <svg
                  width="14"
                  height="8"
                  viewBox="0 0 14 8"
                  fill="none"
                  xmlns="http://www.w3.org/2000/svg"
                >
                  <path
                    fill-rule="evenodd"
                    clip-rule="evenodd"
                    d="M4 8C5.86384 8 7.42994 6.72523 7.87398 5H10V7H13V5H14V3H7.87398C7.42994 1.27477 5.86384 0 4 0C1.79086 0 0 1.79086 0 4C0 6.20914 1.79086 8 4 8ZM6 4C6 5.10457 5.10457 6 4 6C2.89543 6 2 5.10457 2 4C2 2.89543 2.89543 2 4 2C5.10457 2 6 2.89543 6 4Z"
                    fill="black"
                  />
                </svg>
              </div>
            </td>
          </ng-container>

          <ng-container matColumnDef="srcIsNotNull">
            <th mat-header-cell class="table_header" *matHeaderCellDef>Nullable</th>
            <td mat-cell *matCellDef="let element">
              {{ element.get('srcIsNotNull').value ? 'Not Null' : '' }}
            </td>
          </ng-container>

          <ng-container matColumnDef="spColName">
            <th mat-header-cell class="table_header" *matHeaderCellDef>Name</th>
            <td mat-cell *matCellDef="let element">
                <div *ngIf="isEditMode && element.get('spOrder').value !== ''">
                  <input
                    matInput
                    class="name_input"
                    type="text"
                    [formControl]="element.get('spColName')"
                    matTooltip="Must follow the required pattern [a-zA-Z0-9/_]" 
                    [matTooltipDisabled]="!element.get('spColName')?.hasError('pattern')"
                  />
                </div>
              <p *ngIf="!isEditMode">{{ element.get('spColName').value }}</p>
            </td>
          </ng-container>

          <ng-container matColumnDef="spDataType">
            <th mat-header-cell class="table_header" *matHeaderCellDef>Type</th>
            <td mat-cell *matCellDef="let element; let i = index">
              <div class="sp-datatype-data-cells">
                <span
                  *ngIf="isSpTableSuggesstionDisplay[i] && element.get('spOrder').value !== ''"
<<<<<<< HEAD
                  class="material-icons summary-type warning sp-datatype-suggestion-icon"
=======
                  class="material-icons summary-type danger sp-datatype-suggestion-icon"
>>>>>>> 3ce4ecde
                  [matTooltip]="spTableSuggestion[i]"
                  matTooltipPosition="above"
                  >warning</span
                >

                <mat-form-field
                  appearance="legacy"
                  class="w-100"
                  *ngIf="isEditMode && element.get('spOrder').value !== ''"
                >
                  <mat-select
                    #matSelectspDataType
                    [formControl]="element.get('spDataType')"
                    selected="element.get('spDataType').value"
                    (selectionChange)="spTableEditSuggestionHandler(i, matSelectspDataType.value)"
                  >
                    <mat-option
                      *ngFor="let t of typeMap[element.get('srcDataType').value]"
                      [value]="t.T"
                    >
                      {{ t.T }}
                    </mat-option>
                  </mat-select>
                </mat-form-field>
                <p *ngIf="!isEditMode">{{ element.get('spDataType').value }}</p>
              </div>
            </td>
          </ng-container>

          <ng-container matColumnDef="spIsPk">
            <th class="table_header" mat-header-cell *matHeaderCellDef>Pk</th>
            <td mat-cell *matCellDef="let element">
              <div *ngIf="element.get('spIsPk').value">
                <svg
                  width="14"
                  height="8"
                  viewBox="0 0 14 8"
                  fill="none"
                  xmlns="http://www.w3.org/2000/svg"
                >
                  <path
                    fill-rule="evenodd"
                    clip-rule="evenodd"
                    d="M4 8C5.86384 8 7.42994 6.72523 7.87398 5H10V7H13V5H14V3H7.87398C7.42994 1.27477 5.86384 0 4 0C1.79086 0 0 1.79086 0 4C0 6.20914 1.79086 8 4 8ZM6 4C6 5.10457 5.10457 6 4 6C2.89543 6 2 5.10457 2 4C2 2.89543 2.89543 2 4 2C5.10457 2 6 2.89543 6 4Z"
                    fill="black"
                  />
                </svg>
              </div>
            </td>
          </ng-container>

          <ng-container matColumnDef="spIsNotNull">
            <th mat-header-cell class="table_header" *matHeaderCellDef>
              <span *ngIf="isEditMode">Not Null</span><span *ngIf="!isEditMode">Nullable</span>
            </th>
            <td mat-cell *matCellDef="let element">
              <div class="notNullContent">
                <div *ngIf="isEditMode && element.get('spOrder').value !== ''">
                  <mat-checkbox
                    color="primary"
                    [formControl]="element.get('spIsNotNull')"
                  ></mat-checkbox>
                </div>
                <p *ngIf="!isEditMode">
                  {{ element.get('spIsNotNull').value ? 'Not Null' : '' }}
                </p>
              </div>
            </td>
          </ng-container>

          <ng-container matColumnDef="dropButton">
            <th mat-header-cell class="table_header" *matHeaderCellDef></th>
            <td
              mat-cell
              *matCellDef="let element"
              [ngClass]="{ 'drop-button-left-border': isEditMode }"
            >
              <div
                class="actions"
                *ngIf="
                  isEditMode &&
                  currentObject!.isSpannerNode &&
                  !(element.get('spOrder').value === '')
                "
              >
                <mat-icon [matMenuTriggerFor]="menu">more_vert</mat-icon>
                <mat-menu #menu="matMenu" xPosition="before">
                  <button mat-menu-item (click)="dropColumn(element)">
                    <span>Drop Column</span>
                  </button>
                </mat-menu>
              </div>
            </td>
          </ng-container>

          <tr mat-header-row *matHeaderRowDef="['srcDatabase', 'spDatabase']"></tr>
          <tr mat-header-row *matHeaderRowDef="displayedColumns"></tr>
          <tr mat-row *matRowDef="let row; columns: displayedColumns"></tr>
        </table>
      </div>
    </mat-tab>

    <mat-tab label="PRIMARY KEY">
      <div class="pk-tab-container">
        <table mat-table [dataSource]="pkDataSource">
          <ng-container matColumnDef="srcDatabase">
            <th mat-header-cell class="db_name" *matHeaderCellDef colspan="5">{{ srcDbName }}</th>
          </ng-container>

          <ng-container matColumnDef="spDatabase">
            <th mat-header-cell *matHeaderCellDef class="db_name" colspan="6">
              <div class="spanner_edit-button">
                <span>Spanner</span>
                <div
                  *ngIf="
                    !isPkEditMode &&
                    pkDataSource.length > 0 &&
                    currentObject!.isSpannerNode &&
                    !currentObject.isDeleted
                  "
                >
                  <button mat-stroked-button color="primary" (click)="togglePkEdit()">
                    <mat-icon class="edit-icon">edit</mat-icon>
                    EDIT
                  </button>
                </div>
              </div>
            </th>
          </ng-container>

          <ng-container matColumnDef="srcOrder">
            <th class="table_header" mat-header-cell *matHeaderCellDef>Order</th>
            <td mat-cell *matCellDef="let element">
              {{ element.get('srcOrder').value }}
            </td>
          </ng-container>

          <ng-container matColumnDef="srcColName">
            <th class="table_header" mat-header-cell *matHeaderCellDef>Name</th>
            <td mat-cell *matCellDef="let element">
              {{ element.get('srcColName').value }}
            </td>
          </ng-container>

          <ng-container matColumnDef="srcDataType">
            <th mat-header-cell class="table_header" *matHeaderCellDef>Type</th>
            <td mat-cell *matCellDef="let element">
              {{ element.get('srcDataType').value }}
            </td>
          </ng-container>

          <ng-container matColumnDef="srcIsPk">
            <th class="table_header" mat-header-cell *matHeaderCellDef>PK</th>
            <td mat-cell *matCellDef="let element">
              <div *ngIf="element.get('srcIsPk').value">
                <svg
                  width="14"
                  height="8"
                  viewBox="0 0 14 8"
                  fill="none"
                  xmlns="http://www.w3.org/2000/svg"
                >
                  <path
                    fill-rule="evenodd"
                    clip-rule="evenodd"
                    d="M4 8C5.86384 8 7.42994 6.72523 7.87398 5H10V7H13V5H14V3H7.87398C7.42994 1.27477 5.86384 0 4 0C1.79086 0 0 1.79086 0 4C0 6.20914 1.79086 8 4 8ZM6 4C6 5.10457 5.10457 6 4 6C2.89543 6 2 5.10457 2 4C2 2.89543 2.89543 2 4 2C5.10457 2 6 2.89543 6 4Z"
                    fill="black"
                  />
                </svg>
              </div>
            </td>
          </ng-container>

          <ng-container matColumnDef="srcIsNotNull">
            <th mat-header-cell class="table_header" *matHeaderCellDef>Nullable</th>
            <td mat-cell *matCellDef="let element">
              {{ element.get('srcIsNotNull').value ? 'Not Null' : '' }}
            </td>
          </ng-container>

          <ng-container matColumnDef="spOrder">
            <th class="table_header" mat-header-cell *matHeaderCellDef>Order</th>
            <td mat-cell *matCellDef="let element">
              <div *ngIf="isPkEditMode && element.get('spColName').value !== ''">
                <input
                  matInput
                  class="order_input"
                  type="text"
                  [formControl]="element.get('spOrder')"
                  matTooltip="Must follow the required pattern [0-9]" 
                  [matTooltipDisabled]="!element.get('spOrder')?.hasError('pattern')"
                />
              </div>
              <p *ngIf="!isPkEditMode">{{ element.get('spOrder').value }}</p>
            </td>
          </ng-container>

          <ng-container matColumnDef="spColName">
            <th mat-header-cell class="table_header" *matHeaderCellDef>Name</th>
            <td mat-cell *matCellDef="let element">
              <p>{{ element.get('spColName').value }}</p>
            </td>
          </ng-container>

          <ng-container matColumnDef="spDataType">
            <th mat-header-cell class="table_header" *matHeaderCellDef>Type</th>
            <td mat-cell *matCellDef="let element; let i = index">
              <div class="sp-datatype-data-cells">
                <span
                  *ngIf="isSpTableSuggesstionDisplay[i] && element.get('spColName').value !== ''"
<<<<<<< HEAD
                  class="material-icons summary-type warning sp-datatype-suggestion-icon"
=======
                  class="material-icons summary-type danger sp-datatype-suggestion-icon"
>>>>>>> 3ce4ecde
                  [matTooltip]="spTableSuggestion[i]"
                  matTooltipPosition="above"
                  >warning</span
                >
                <p>{{ element.get('spDataType').value }}</p>
              </div>
            </td>
          </ng-container>

          <ng-container matColumnDef="spIsPk">
            <th class="table_header" mat-header-cell *matHeaderCellDef>Pk</th>
            <td mat-cell *matCellDef="let element">
              <div *ngIf="element.get('spIsPk').value">
                <svg
                  width="14"
                  height="8"
                  viewBox="0 0 14 8"
                  fill="none"
                  xmlns="http://www.w3.org/2000/svg"
                >
                  <path
                    fill-rule="evenodd"
                    clip-rule="evenodd"
                    d="M4 8C5.86384 8 7.42994 6.72523 7.87398 5H10V7H13V5H14V3H7.87398C7.42994 1.27477 5.86384 0 4 0C1.79086 0 0 1.79086 0 4C0 6.20914 1.79086 8 4 8ZM6 4C6 5.10457 5.10457 6 4 6C2.89543 6 2 5.10457 2 4C2 2.89543 2.89543 2 4 2C5.10457 2 6 2.89543 6 4Z"
                    fill="black"
                  />
                </svg>
              </div>
            </td>
          </ng-container>

          <ng-container matColumnDef="spIsNotNull">
            <th mat-header-cell class="table_header" *matHeaderCellDef>Nullable</th>
            <td mat-cell *matCellDef="let element">
              <div class="notNullContent">
                <p>
                  {{ element.get('spIsNotNull').value ? 'Not Null' : '' }}
                </p>
              </div>
            </td>
          </ng-container>

          <ng-container matColumnDef="dropButton">
            <th mat-header-cell class="table_header" *matHeaderCellDef></th>
            <td
              mat-cell
              *matCellDef="let element"
              [ngClass]="{ 'drop-button-left-border': isPkEditMode }"
            >
              <div
                class="actions"
                *ngIf="
                  isPkEditMode &&
                  currentObject!.isSpannerNode &&
                  !(element.get('spColName').value === '')
                "
              >
                <mat-icon [matMenuTriggerFor]="menu">more_vert</mat-icon>
                <mat-menu #menu="matMenu" xPosition="before">
                  <button [disabled]="!isPkEditMode" mat-menu-item (click)="dropPk(element)">
                    <span>Remove primary key</span>
                  </button>
                </mat-menu>
              </div>
            </td>
          </ng-container>

          <tr mat-header-row *matHeaderRowDef="['srcDatabase', 'spDatabase']"></tr>
          <tr mat-header-row *matHeaderRowDef="displayedPkColumns"></tr>
          <tr mat-row *matRowDef="let row; columns: displayedPkColumns"></tr>
        </table>

        <div [formGroup]="addPkColumnForm" *ngIf="isPkEditMode" class="add-pk-column">
          <mat-form-field appearance="outline" class="column-list">
            <mat-label>Column Name</mat-label>
            <mat-select
              matSelect
              class="input-field"
              (selectionChange)="setPkColumn($event.value)"
              formControlName="columnName"
              required="true"
            >
              <mat-option *ngFor="let column of pkColumnNames" [value]="column">{{
                column
              }}</mat-option>
            </mat-select>
          </mat-form-field>

          <button
            mat-button
            color="primary"
            class="add-column-btn"
            type="button"
            (click)="addPkColumn()"
          >
            <mat-icon>add</mat-icon>
            ADD COLUMN
          </button>
        </div>
      </div>
    </mat-tab>

    <mat-tab label="FOREIGN KEY">
      <div class="fk-tab-container">
        <table mat-table [dataSource]="fkDataSource">
          <ng-container matColumnDef="srcDatabase">
            <th mat-header-cell class="db_name" *matHeaderCellDef colspan="4">{{ srcDbName }}</th>
          </ng-container>

          <ng-container matColumnDef="spDatabase">
            <th mat-header-cell *matHeaderCellDef class="db_name" colspan="5">
              <div class="spanner_edit-button">
                <span>Spanner</span>
                <div
                  *ngIf="
                    !isFkEditMode &&
                    fkDataSource.length > 0 &&
                    !interleaveParentName &&
                    currentObject!.isSpannerNode &&
                    !currentObject.isDeleted
                  "
                >
                  <button mat-stroked-button color="primary" (click)="toggleFkEdit()">
                    <mat-icon class="edit-icon">edit</mat-icon>
                    EDIT
                  </button>
                </div>
              </div>
            </th>
          </ng-container>

          <ng-container matColumnDef="srcName">
            <th class="table_header" mat-header-cell *matHeaderCellDef>Name</th>
            <td mat-cell *matCellDef="let element">
              {{ element.get('srcName').value }}
            </td>
          </ng-container>

          <ng-container matColumnDef="srcColumns">
            <th class="table_header" mat-header-cell *matHeaderCellDef>Columns</th>
            <td mat-cell *matCellDef="let element">
              {{ element.get('srcColumns').value }}
            </td>
          </ng-container>

          <ng-container matColumnDef="srcReferTable">
            <th class="table_header" mat-header-cell *matHeaderCellDef>Refer Table</th>
            <td mat-cell *matCellDef="let element">
              {{ element.get('srcReferTable').value }}
            </td>
          </ng-container>

          <ng-container matColumnDef="srcReferColumns">
            <th class="table_header" mat-header-cell *matHeaderCellDef>Refer Columns</th>
            <td mat-cell *matCellDef="let element">
              {{ element.get('srcReferColumns').value }}
            </td>
          </ng-container>

          <ng-container matColumnDef="spName">
            <th mat-header-cell class="table_header" *matHeaderCellDef>Name</th>
            <td mat-cell *matCellDef="let element">
              <div *ngIf="isFkEditMode && !(element.get('spReferTable').value === '')">
                <input
                  matInput
                  class="name_input"
                  type="text"
                  [formControl]="element.get('spName')"
                  matTooltip="Must follow the required pattern [a-zA-Z0-9/_]" 
                  [matTooltipDisabled]="!element.get('spName')?.hasError('pattern')"
                />
              </div>

              <p *ngIf="!isFkEditMode">{{ element.get('spName').value }}</p>
            </td>
          </ng-container>

          <ng-container matColumnDef="spColumns">
            <th class="table_header" mat-header-cell *matHeaderCellDef>Columns</th>
            <td mat-cell *matCellDef="let element">
              {{ element.get('spColumns').value }}
            </td>
          </ng-container>

          <ng-container matColumnDef="spReferTable">
            <th class="table_header" mat-header-cell *matHeaderCellDef>Refer Table</th>
            <td mat-cell *matCellDef="let element">
              {{ element.get('spReferTable').value }}
            </td>
          </ng-container>

          <ng-container matColumnDef="spReferColumns">
            <th class="table_header" mat-header-cell *matHeaderCellDef>Refer Columns</th>
            <td mat-cell *matCellDef="let element">
              <div class="sprefcol-content">
                {{ element.get('spReferColumns').value }}
              </div>
            </td>
          </ng-container>

          <ng-container matColumnDef="dropButton" stickyEnd>
            <th mat-header-cell class="table_header" *matHeaderCellDef></th>
            <td
              mat-cell
              *matCellDef="let element"
              [ngClass]="{ 'drop-button-left-border': isFkEditMode }"
            >
              <div
                class="actions"
                *ngIf="
                  isFkEditMode &&
                  currentObject!.isSpannerNode &&
                  !(element.get('spReferTable').value === '')
                "
              >
                <mat-icon [matMenuTriggerFor]="menu">more_vert</mat-icon>
                <mat-menu #menu="matMenu" xPosition="before">
                  <button
                    *ngIf="
                      interleaveStatus.tableInterleaveStatus &&
                      interleaveStatus.tableInterleaveStatus.Possible
                    "
                    [disabled]="element.get('spName').value === ''"
                    mat-menu-item
                    (click)="dropFk(element)"
                  >
                    <span>Drop Foreign Key</span>
                  </button>
                  <button
                    *ngIf="
                      interleaveStatus.tableInterleaveStatus &&
                      interleaveStatus.tableInterleaveStatus.Possible
                    "
                    [disabled]="element.get('spName').value === ''"
                    mat-menu-item
                    (click)="setInterleave()"
                  >
                    <span>Convert to interleave</span>
                  </button>
                  <button
                    *ngIf="
                      interleaveStatus.tableInterleaveStatus &&
                      !interleaveStatus.tableInterleaveStatus.Possible
                    "
                    [disabled]="element.get('spName').value === ''"
                    mat-menu-item
                    (click)="convertToFk()"
                  >
                    <span>Convert to Foreign Key</span>
                  </button>
                </mat-menu>
              </div>
            </td>
          </ng-container>

          <tr mat-header-row *matHeaderRowDef="['srcDatabase', 'spDatabase']"></tr>
          <tr mat-header-row *matHeaderRowDef="displayedFkColumns"></tr>
          <tr mat-row *matRowDef="let row; columns: displayedFkColumns"></tr>
        </table>
      </div>
    </mat-tab>

    <mat-tab
      label="INTERLEAVE"
      *ngIf="
        ((interleaveStatus.tableInterleaveStatus &&
          interleaveStatus.tableInterleaveStatus.Possible) ||
          this.interleaveParentName !== null) &&
        currentObject.isSpannerNode
      "
    >
      <div class="interleave-tab-container">
        <button
          *ngIf="
            interleaveStatus.tableInterleaveStatus &&
            interleaveStatus.tableInterleaveStatus.Possible &&
            this.interleaveParentName === null
          "
          mat-raised-button
          color="primary"
          (click)="setInterleave()"
        >
          Convert to Interleave
        </button>
        <button
          *ngIf="
            (interleaveStatus.tableInterleaveStatus &&
              !interleaveStatus.tableInterleaveStatus.Possible) ||
            this.interleaveParentName !== null
          "
          mat-raised-button
          color="primary"
          (click)="convertToFk()"
        >
          Convert Back to Foreign Key
        </button>
      </div>
    </mat-tab>

    <mat-tab label="SQL" *ngIf="currentObject!.isSpannerNode && !currentObject!.isDeleted">
      <div class="ddl_container">
        <pre><code>{{ddlStmts[currentObject!.name]}}</code></pre>
      </div>
    </mat-tab>
  </mat-tab-group>

  <div *ngIf="currentObject!.type === 'indexName'" class="index-tab-container">
    <table mat-table [dataSource]="dataSource">
      <ng-container matColumnDef="srcDatabase">
        <th mat-header-cell class="db_name" *matHeaderCellDef colspan="3">{{ srcDbName }}</th>
      </ng-container>

      <ng-container matColumnDef="spDatabase">
        <th mat-header-cell *matHeaderCellDef class="db_name" colspan="4">
          <div class="spanner_edit-button">
            <span>Spanner</span>

            <div *ngIf="!isIndexEditMode && currentObject!.isSpannerNode">
              <button mat-stroked-button color="primary" (click)="toggleIndexEdit()">
                <mat-icon class="edit-icon">edit</mat-icon>
                EDIT
              </button>
            </div>
          </div>
        </th>
      </ng-container>

      <ng-container matColumnDef="srcIndexColName">
        <th class="table_header" mat-header-cell *matHeaderCellDef>Column</th>
        <td mat-cell *matCellDef="let element">
          {{ element.get('srcColName').value }}
        </td>
      </ng-container>
      <ng-container matColumnDef="srcSortBy">
        <th mat-header-cell class="table_header" *matHeaderCellDef>Sort By</th>
        <td mat-cell *matCellDef="let element">
          <p *ngIf="element.get('srcDesc').value">Desc</p>
          <p *ngIf="element.get('srcDesc').value === false">Asc</p>
        </td>
      </ng-container>
      <ng-container matColumnDef="srcIndexOrder">
        <th class="table_header" mat-header-cell *matHeaderCellDef>Column Order</th>
        <td mat-cell *matCellDef="let element">
          {{ element.get('srcOrder').value }}
        </td>
      </ng-container>

      <ng-container matColumnDef="spIndexColName">
        <th mat-header-cell class="table_header" *matHeaderCellDef>Column</th>
        <td mat-cell *matCellDef="let element">
          <p *ngIf="element.get('spColName').value">{{ element.get('spColName').value }}</p>
        </td>
      </ng-container>
      <ng-container matColumnDef="spSortBy">
        <th mat-header-cell class="table_header" *matHeaderCellDef>Sort By</th>
        <td mat-cell *matCellDef="let element">
          <p *ngIf="element.get('spDesc').value">Desc</p>
          <p *ngIf="element.get('spDesc').value === false">Asc</p>
        </td>
      </ng-container>
      <ng-container matColumnDef="spIndexOrder">
        <th class="table_header" mat-header-cell *matHeaderCellDef>Column Order</th>
        <td mat-cell *matCellDef="let element">
          <div *ngIf="isIndexEditMode && element.get('spColName').value">
            <input
              matInput
              class="order_input"
              type="number"
              [formControl]="element.get('spOrder')"
            />
          </div>
          <p *ngIf="!isIndexEditMode">{{ element.get('spOrder').value }}</p>
        </td>
      </ng-container>
      <ng-container matColumnDef="dropButton">
        <th mat-header-cell class="table_header" *matHeaderCellDef></th>
        <td
          mat-cell
          *matCellDef="let element; let i = index"
          [ngClass]="{ 'drop-button-left-border': isIndexEditMode }"
        >
          <div *ngIf="isIndexEditMode && element.get('spColName').value">
            <mat-icon [matMenuTriggerFor]="menu">more_vert</mat-icon>
            <mat-menu #menu="matMenu" xPosition="before">
              <button mat-menu-item (click)="dropIndexKey(i)">
                <span>Drop Index Key</span>
              </button>
            </mat-menu>
          </div>
        </td>
      </ng-container>

      <tr mat-header-row *matHeaderRowDef="['srcDatabase', 'spDatabase']"></tr>
      <tr mat-header-row *matHeaderRowDef="indexDisplayedColumns"></tr>
      <tr mat-row class="index-data-row" *matRowDef="let row; columns: indexDisplayedColumns"></tr>
    </table>
    <div
      [formGroup]="addIndexKeyForm"
      *ngIf="isIndexEditMode && indexColumnNames.length > 0"
      class="add-index-column-container"
    >
      <mat-form-field appearance="outline" class="index-column-list">
        <mat-label>Column Name</mat-label>
        <mat-select matSelect class="input-field" formControlName="columnName">
          <mat-option *ngFor="let column of indexColumnNames" [value]="column">{{
            column
          }}</mat-option>
        </mat-select>
      </mat-form-field>
      <mat-form-field appearance="outline" class="index-column-order">
        <mat-label>Sort By</mat-label>
        <mat-select matSelect class="input-field" formControlName="ascOrDesc">
          <mat-option value="asc">Ascending</mat-option>
          <mat-option value="desc">Descending</mat-option>
        </mat-select>
      </mat-form-field>
      <button
        mat-raised-button
        color="primary"
        type="submit"
        [disabled]="!addIndexKeyForm.valid"
        (click)="addIndexKey()"
      >
        <mat-icon>add</mat-icon>
        <span> ADD COLUMN</span>
      </button>
    </div>
  </div>

  <div class="save-edits">
    <mat-divider *ngIf="isEditMode || isPkEditMode || isFkEditMode"></mat-divider>

    <div class="save-button" *ngIf="isEditMode && currentTabIndex === 0">
<<<<<<< HEAD
      <button mat-raised-button color="primary" (click)="toggleEdit()" [disabled]="!rowArray.valid">SAVE & CONVERT</button>
    </div>
    <div class="save-button" *ngIf="isPkEditMode && currentTabIndex === 1">
      <button mat-raised-button color="primary" (click)="togglePkEdit()" [disabled]="!pkArray.valid">SAVE & CONVERT</button>
    </div>
    <div class="save-button" *ngIf="isFkEditMode && currentTabIndex === 2">
      <button mat-raised-button color="primary" (click)="toggleFkEdit()" [disabled]="!fkArray.valid">SAVE & CONVERT</button>
=======
      <button mat-raised-button color="primary" (click)="saveColumnTable()">SAVE & CONVERT</button>
      <button
        class="cancel-button"
        mat-raised-button
        color="primary"
        (click)="toggleEdit()"
        *ngIf="currentObject!.isSpannerNode"
      >
        CANCEL
      </button>
    </div>
    <div class="save-button" *ngIf="isPkEditMode && currentTabIndex === 1">
      <button mat-raised-button color="primary" (click)="savePk()">SAVE & CONVERT</button>
      <button
        class="cancel-button"
        mat-raised-button
        color="primary"
        (click)="togglePkEdit()"
        *ngIf="currentObject!.isSpannerNode"
      >
        CANCEL
      </button>
    </div>
    <div class="save-button" *ngIf="isFkEditMode && currentTabIndex === 2">
      <button mat-raised-button color="primary" (click)="saveFk()">SAVE & CONVERT</button>
      <button
        class="cancel-button"
        mat-raised-button
        color="primary"
        (click)="toggleFkEdit()"
        *ngIf="currentObject!.isSpannerNode"
      >
        CANCEL
      </button>
>>>>>>> 3ce4ecde
    </div>
    <div class="save-button" *ngIf="isIndexEditMode && currentTabIndex === -1">
      <button mat-raised-button color="primary" (click)="saveIndex()">SAVE & CONVERT</button>
      <button
        class="cancel-button"
        mat-raised-button
        color="primary"
        (click)="toggleIndexEdit()"
        *ngIf="currentObject!.isSpannerNode"
      >
        CANCEL
      </button>
    </div>
  </div>
</div><|MERGE_RESOLUTION|>--- conflicted
+++ resolved
@@ -195,7 +195,7 @@
                     class="name_input"
                     type="text"
                     [formControl]="element.get('spColName')"
-                    matTooltip="Must follow the required pattern [a-zA-Z0-9/_]" 
+                    matTooltip="No special characters allowed except underscore." 
                     [matTooltipDisabled]="!element.get('spColName')?.hasError('pattern')"
                   />
                 </div>
@@ -209,11 +209,7 @@
               <div class="sp-datatype-data-cells">
                 <span
                   *ngIf="isSpTableSuggesstionDisplay[i] && element.get('spOrder').value !== ''"
-<<<<<<< HEAD
                   class="material-icons summary-type warning sp-datatype-suggestion-icon"
-=======
-                  class="material-icons summary-type danger sp-datatype-suggestion-icon"
->>>>>>> 3ce4ecde
                   [matTooltip]="spTableSuggestion[i]"
                   matTooltipPosition="above"
                   >warning</span
@@ -403,7 +399,7 @@
                   class="order_input"
                   type="text"
                   [formControl]="element.get('spOrder')"
-                  matTooltip="Must follow the required pattern [0-9]" 
+                  matTooltip="Must have a value greater than 0." 
                   [matTooltipDisabled]="!element.get('spOrder')?.hasError('pattern')"
                 />
               </div>
@@ -424,11 +420,7 @@
               <div class="sp-datatype-data-cells">
                 <span
                   *ngIf="isSpTableSuggesstionDisplay[i] && element.get('spColName').value !== ''"
-<<<<<<< HEAD
                   class="material-icons summary-type warning sp-datatype-suggestion-icon"
-=======
-                  class="material-icons summary-type danger sp-datatype-suggestion-icon"
->>>>>>> 3ce4ecde
                   [matTooltip]="spTableSuggestion[i]"
                   matTooltipPosition="above"
                   >warning</span
@@ -597,7 +589,7 @@
                   class="name_input"
                   type="text"
                   [formControl]="element.get('spName')"
-                  matTooltip="Must follow the required pattern [a-zA-Z0-9/_]" 
+                  matTooltip="No special characters allowed except underscore." 
                   [matTooltipDisabled]="!element.get('spName')?.hasError('pattern')"
                 />
               </div>
@@ -862,16 +854,7 @@
     <mat-divider *ngIf="isEditMode || isPkEditMode || isFkEditMode"></mat-divider>
 
     <div class="save-button" *ngIf="isEditMode && currentTabIndex === 0">
-<<<<<<< HEAD
-      <button mat-raised-button color="primary" (click)="toggleEdit()" [disabled]="!rowArray.valid">SAVE & CONVERT</button>
-    </div>
-    <div class="save-button" *ngIf="isPkEditMode && currentTabIndex === 1">
-      <button mat-raised-button color="primary" (click)="togglePkEdit()" [disabled]="!pkArray.valid">SAVE & CONVERT</button>
-    </div>
-    <div class="save-button" *ngIf="isFkEditMode && currentTabIndex === 2">
-      <button mat-raised-button color="primary" (click)="toggleFkEdit()" [disabled]="!fkArray.valid">SAVE & CONVERT</button>
-=======
-      <button mat-raised-button color="primary" (click)="saveColumnTable()">SAVE & CONVERT</button>
+      <button mat-raised-button color="primary" (click)="saveColumnTable()" [disabled]="!rowArray.valid">SAVE & CONVERT</button>
       <button
         class="cancel-button"
         mat-raised-button
@@ -883,7 +866,7 @@
       </button>
     </div>
     <div class="save-button" *ngIf="isPkEditMode && currentTabIndex === 1">
-      <button mat-raised-button color="primary" (click)="savePk()">SAVE & CONVERT</button>
+      <button mat-raised-button color="primary" (click)="savePk()" [disabled]="!pkArray.valid">SAVE & CONVERT</button>
       <button
         class="cancel-button"
         mat-raised-button
@@ -895,7 +878,7 @@
       </button>
     </div>
     <div class="save-button" *ngIf="isFkEditMode && currentTabIndex === 2">
-      <button mat-raised-button color="primary" (click)="saveFk()">SAVE & CONVERT</button>
+      <button mat-raised-button color="primary" (click)="saveFk()" [disabled]="!fkArray.valid">SAVE & CONVERT</button>
       <button
         class="cancel-button"
         mat-raised-button
@@ -905,7 +888,6 @@
       >
         CANCEL
       </button>
->>>>>>> 3ce4ecde
     </div>
     <div class="save-button" *ngIf="isIndexEditMode && currentTabIndex === -1">
       <button mat-raised-button color="primary" (click)="saveIndex()">SAVE & CONVERT</button>

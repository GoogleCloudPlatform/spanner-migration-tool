<div class="no-table-selected" *ngIf="!currentObject">
  <div class="title_container">
    <h3 class="title">OBJECT VIEWER</h3>
  </div>
  <mat-divider></mat-divider>
  <div class="select-table-message">
    <div class="image">
      <svg
        width="40"
        height="40"
        viewBox="0 0 19 18"
        fill="none"
        xmlns="http://www.w3.org/2000/svg"
      >
        <path
          fill-rule="evenodd"
          clip-rule="evenodd"
          d="M2.90723 0C1.80266 0 0.907227 0.89543 0.907227 2V16C0.907227 17.1046 1.80266 18 2.90723 18H16.9072C18.0118 18 18.9072 17.1046 18.9072 16V2C18.9072 0.895431 18.0118 0 16.9072 0H2.90723ZM5.90723 3H3.90723V5H5.90723V3ZM6.90723 3H8.90723V5H6.90723V3ZM5.90723 8H3.90723V10H5.90723V8ZM6.90723 8H8.90723V10H6.90723V8ZM5.90723 13H3.90723V15H5.90723V13ZM6.90723 13H8.90723V15H6.90723V13ZM15.9072 3H9.90723V5H15.9072V3ZM9.90723 8H15.9072V10H9.90723V8ZM15.9072 13H9.90723V15H15.9072V13Z"
          fill="#3367D6"
        />
      </svg>
    </div>
    <div class="inner-text">
      <span *ngIf="currentDatabase == 'spanner'">
        To view and modify an object details, click on the object name on the Spanner draft panel.
      </span>
      <span *ngIf="currentDatabase == 'source'">
        To view an object details, click on the object name on the {{ srcDbName }} panel.
      </span>
    </div>
  </div>
</div>

<div class="table" *ngIf="currentObject">
  <div class="title_container">
    <h3 class="title">
      <mat-icon
        class="icon material-icons-outlined"
        *ngIf="currentObject!.type === ObjectExplorerNodeType.Table"
        >table_chart</mat-icon
      >
      <svg
        *ngIf="currentObject!.type === ObjectExplorerNodeType.Index"
        class="icon"
        width="18"
        height="20"
        viewBox="0 0 12 14"
        fill="none"
        xmlns="http://www.w3.org/2000/svg"
      >
        <path
          fill-rule="evenodd"
          clip-rule="evenodd"
          d="M11.005 14C11.555 14 12 13.554 12 13.002V5L10 3V12H2V14H11.005ZM0 0.996C0 0.446 0.438 0 1.003 0H7L9 2.004V10.004C9 10.554 8.554 11 8.002 11H0.998C0.867035 11.0003 0.737304 10.9747 0.616233 10.9248C0.495162 10.8748 0.385128 10.8015 0.292428 10.709C0.199729 10.6165 0.126186 10.5066 0.0760069 10.3856C0.0258282 10.2646 -2.64036e-07 10.135 0 10.004V0.996ZM6 1L5 5.5H2L6 1ZM3 10L4 5.5H7L3 10Z"
          fill="black"
          fill-opacity="0.54"
        />
      </svg>
      <span class="mr10">{{ ' ' + currentObject!.name + ' ' }}</span>
      <span *ngIf="currentObject!.parent != ''"
        >( PART OF {{ currentObject!.parent | uppercase }} )
      </span>

      <!-- If come from source tree then hide edit button then this centeral panel should be view only  -->
      <button
        mat-button
        color="primary"
        class="icon drop"
        (click)="dropIndex()"
        *ngIf="currentObject!.isSpannerNode && currentObject!.type === 'indexName'"
      >
        <mat-icon>delete</mat-icon>
        <span>DROP INDEX</span>
      </button>
      <button
        mat-button
        color="primary"
        class="icon drop"
        (click)="dropTable()"
        *ngIf="
          currentObject!.isSpannerNode &&
          currentObject!.type !== 'indexName' &&
          !currentObject!.isDeleted
        "
      >
        <mat-icon>delete</mat-icon>
        <span>DROP TABLE</span>
      </button>
      <button
        mat-button
        color="primary"
        class="icon drop"
        (click)="restoreSpannerTable()"
        *ngIf="currentObject!.isSpannerNode && currentObject!.isDeleted"
      >
        <mat-icon>undo</mat-icon>
        <span> RESTORE TABLE</span>
      </button>
    </h3>
    <div class="interleaved-title" *ngIf="interleaveParentName && currentObject.isSpannerNode">
      Interleaved:
      <div class="interleave-parent-name">
        {{ interleaveParentName }}
      </div>
    </div>
  </div>

  <mat-tab-group
    [ngClass]="{ 'height-on-edit': isEditMode || isPkEditMode || isFkEditMode }"
    *ngIf="currentObject!.type === 'tableName'"
    (selectedTabChange)="tabChanged($event)"
  >
    <mat-tab label="COLUMNS">
      <div class="column-tab-container">
<<<<<<< HEAD
        <div class="column-table-container">
          <table mat-table [dataSource]="srcDataSource">
            <ng-container matColumnDef="srcDatabase">
              <th mat-header-cell class="db_name" *matHeaderCellDef colspan="5">{{ srcDbName }}</th>
            </ng-container>

            <ng-container matColumnDef="srcOrder">
              <th class="table_header" mat-header-cell *matHeaderCellDef>Order</th>
              <td mat-cell *matCellDef="let element">
                {{ element.get('srcOrder').value }}
              </td>
            </ng-container>

            <ng-container matColumnDef="srcColName">
              <th class="table_header" mat-header-cell *matHeaderCellDef>Name</th>
              <td mat-cell *matCellDef="let element">
                {{ element.get('srcColName').value }}
              </td>
            </ng-container>

            <ng-container matColumnDef="srcDataType">
              <th mat-header-cell class="table_header" *matHeaderCellDef>Type</th>
              <td mat-cell *matCellDef="let element">
                {{ element.get('srcDataType').value }}
              </td>
            </ng-container>

            <ng-container matColumnDef="srcIsPk">
              <th class="table_header" mat-header-cell *matHeaderCellDef>Pk</th>
              <td mat-cell *matCellDef="let element">
                <div *ngIf="element.get('srcIsPk').value">
                  <svg
                    width="14"
                    height="8"
                    viewBox="0 0 14 8"
                    fill="none"
                    xmlns="http://www.w3.org/2000/svg"
=======
        <table mat-table [dataSource]="dataSource">
          <ng-container matColumnDef="srcDatabase">
            <th mat-header-cell class="db_name" *matHeaderCellDef colspan="5">{{ srcDbName }}</th>
          </ng-container>

          <ng-container matColumnDef="spDatabase">
            <th mat-header-cell *matHeaderCellDef class="db_name" colspan="6">
              <div class="spanner_edit-button">
                <span>Spanner</span>
                <div *ngIf="!isEditMode && !currentObject.isDeleted">
                  <button
                    mat-stroked-button
                    color="primary"
                    (click)="toggleEdit()"
                    *ngIf="currentObject!.isSpannerNode"
>>>>>>> a2307a20
                  >
                    <path
                      fill-rule="evenodd"
                      clip-rule="evenodd"
                      d="M4 8C5.86384 8 7.42994 6.72523 7.87398 5H10V7H13V5H14V3H7.87398C7.42994 1.27477 5.86384 0 4 0C1.79086 0 0 1.79086 0 4C0 6.20914 1.79086 8 4 8ZM6 4C6 5.10457 5.10457 6 4 6C2.89543 6 2 5.10457 2 4C2 2.89543 2.89543 2 4 2C5.10457 2 6 2.89543 6 4Z"
                      fill="black"
                    />
                  </svg>
                </div>
              </td>
            </ng-container>

            <ng-container matColumnDef="srcIsNotNull">
              <th mat-header-cell class="table_header" *matHeaderCellDef>Nullable</th>
              <td mat-cell *matCellDef="let element">
                {{ element.get('srcIsNotNull').value ? 'Not Null' : '' }}
              </td>
            </ng-container>

            <tr mat-header-row *matHeaderRowDef="['srcDatabase']"></tr>
            <tr mat-header-row *matHeaderRowDef="srcDisplayedColumns"></tr>
            <tr
              mat-row
              [ngClass]="{ 'scr-column-data-edit-mode': isEditMode }"
              *matRowDef="let row; columns: srcDisplayedColumns"
            ></tr>
          </table>

          <table mat-table [dataSource]="spDataSource">
            <ng-container matColumnDef="srcDatabase">
              <th mat-header-cell class="db_name" *matHeaderCellDef colspan="5">{{ srcDbName }}</th>
            </ng-container>

            <ng-container matColumnDef="spDatabase">
              <th mat-header-cell *matHeaderCellDef class="db_name" colspan="6">
                <div class="spanner_edit-button">
                  <span>Spanner</span>
                  <div *ngIf="!isEditMode && !currentObject.isDeleted">
                    <button
                      mat-stroked-button
                      color="primary"
                      (click)="toggleEdit()"
                      *ngIf="currentObject!.isSpannerNode"
                    >
                      <mat-icon class="edit-icon">edit</mat-icon>
                      EDIT
                    </button>
                  </div>
                </div>
              </th>
            </ng-container>

            <ng-container matColumnDef="srcOrder">
              <th class="table_header" mat-header-cell *matHeaderCellDef>Order</th>
              <td mat-cell *matCellDef="let element">
                {{ element.get('srcOrder').value }}
              </td>
            </ng-container>

            <ng-container matColumnDef="srcColName">
              <th class="table_header" mat-header-cell *matHeaderCellDef>Name</th>
              <td mat-cell *matCellDef="let element">
                {{ element.get('srcColName').value }}
              </td>
            </ng-container>

            <ng-container matColumnDef="srcDataType">
              <th mat-header-cell class="table_header" *matHeaderCellDef>Type</th>
              <td mat-cell *matCellDef="let element">
                {{ element.get('srcDataType').value }}
              </td>
            </ng-container>

            <ng-container matColumnDef="srcIsPk">
              <th class="table_header" mat-header-cell *matHeaderCellDef>Pk</th>
              <td mat-cell *matCellDef="let element">
                <div *ngIf="element.get('srcIsPk').value">
                  <svg
                    width="14"
                    height="8"
                    viewBox="0 0 14 8"
                    fill="none"
                    xmlns="http://www.w3.org/2000/svg"
                  >
                    <path
                      fill-rule="evenodd"
                      clip-rule="evenodd"
                      d="M4 8C5.86384 8 7.42994 6.72523 7.87398 5H10V7H13V5H14V3H7.87398C7.42994 1.27477 5.86384 0 4 0C1.79086 0 0 1.79086 0 4C0 6.20914 1.79086 8 4 8ZM6 4C6 5.10457 5.10457 6 4 6C2.89543 6 2 5.10457 2 4C2 2.89543 2.89543 2 4 2C5.10457 2 6 2.89543 6 4Z"
                      fill="black"
                    />
                  </svg>
                </div>
              </td>
            </ng-container>

            <ng-container matColumnDef="srcIsNotNull">
              <th mat-header-cell class="table_header" *matHeaderCellDef>Nullable</th>
              <td mat-cell *matCellDef="let element">
                {{ element.get('srcIsNotNull').value ? 'Not Null' : '' }}
              </td>
            </ng-container>

            <ng-container matColumnDef="spColName">
              <th mat-header-cell class="table_header" *matHeaderCellDef>Name</th>
              <td mat-cell *matCellDef="let element">
                <div *ngIf="isEditMode && element.get('spOrder').value !== ''">
                  <input
                    matInput
                    class="name_input"
                    type="text"
                    [formControl]="element.get('spColName')"
                  />
                </div>
                <p *ngIf="!isEditMode">{{ element.get('spColName').value }}</p>
              </td>
            </ng-container>

            <ng-container matColumnDef="spDataType">
              <th mat-header-cell class="table_header" *matHeaderCellDef>Type</th>
              <td mat-cell *matCellDef="let element; let i = index">
                <div class="sp-datatype-data-cells">
                  <span
                    *ngIf="isSpTableSuggesstionDisplay[i] && element.get('spOrder').value !== ''"
                    class="material-icons summary-type error sp-datatype-suggestion-icon"
                    [matTooltip]="spTableSuggestion[i]"
                    matTooltipPosition="above"
                    >error</span
                  >

                  <mat-form-field
                    appearance="legacy"
                    class="w-100"
                    *ngIf="isEditMode && element.get('spOrder').value !== ''"
                  >
                    <mat-select
                      #matSelectspDataType
                      [formControl]="element.get('spDataType')"
                      selected="element.get('spDataType').value"
                      (selectionChange)="spTableEditSuggestionHandler(i, matSelectspDataType.value)"
                    >
                      <mat-option
                        *ngFor="let t of typeMap[element.get('srcDataType').value]"
                        [value]="t.T"
                      >
                        {{ t.T }}
                      </mat-option>
                    </mat-select>
                  </mat-form-field>
                  <p *ngIf="!isEditMode">{{ element.get('spDataType').value }}</p>
                </div>
              </td>
            </ng-container>

            <ng-container matColumnDef="spIsPk">
              <th class="table_header" mat-header-cell *matHeaderCellDef>Pk</th>
              <td mat-cell *matCellDef="let element">
                <div *ngIf="element.get('spIsPk').value">
                  <svg
                    width="14"
                    height="8"
                    viewBox="0 0 14 8"
                    fill="none"
                    xmlns="http://www.w3.org/2000/svg"
                  >
                    <path
                      fill-rule="evenodd"
                      clip-rule="evenodd"
                      d="M4 8C5.86384 8 7.42994 6.72523 7.87398 5H10V7H13V5H14V3H7.87398C7.42994 1.27477 5.86384 0 4 0C1.79086 0 0 1.79086 0 4C0 6.20914 1.79086 8 4 8ZM6 4C6 5.10457 5.10457 6 4 6C2.89543 6 2 5.10457 2 4C2 2.89543 2.89543 2 4 2C5.10457 2 6 2.89543 6 4Z"
                      fill="black"
                    />
                  </svg>
                </div>
              </td>
            </ng-container>

            <ng-container matColumnDef="spIsNotNull">
              <th mat-header-cell class="table_header" *matHeaderCellDef>
                <span *ngIf="isEditMode">Not Null</span><span *ngIf="!isEditMode">Nullable</span>
              </th>
              <td mat-cell *matCellDef="let element">
                <div class="notNullContent">
                  <div *ngIf="isEditMode && element.get('spOrder').value !== ''">
                    <mat-checkbox
                      color="primary"
                      [formControl]="element.get('spIsNotNull')"
                    ></mat-checkbox>
                  </div>
                  <p *ngIf="!isEditMode">
                    {{ element.get('spIsNotNull').value ? 'Not Null' : '' }}
                  </p>
                </div>
              </td>
            </ng-container>

            <ng-container matColumnDef="dropButton">
              <th mat-header-cell class="table_header" *matHeaderCellDef></th>
              <td
                mat-cell
                *matCellDef="let element"
                [ngClass]="{ 'drop-button-left-border': isEditMode }"
              >
                <div
                  class="actions"
                  *ngIf="
                    isEditMode &&
                    currentObject!.isSpannerNode &&
                    !(element.get('spOrder').value === '')
                  "
                >
                  <mat-icon [matMenuTriggerFor]="menu">more_vert</mat-icon>
                  <mat-menu #menu="matMenu" xPosition="before">
                    <button mat-menu-item (click)="dropColumn(element)">
                      <span>Drop Column</span>
                    </button>
                  </mat-menu>
                </div>
              </td>
            </ng-container>

            <tr mat-header-row *matHeaderRowDef="['spDatabase']"></tr>
            <tr mat-header-row *matHeaderRowDef="spDisplayedColumns"></tr>
            <tr mat-row *matRowDef="let row; columns: spDisplayedColumns"></tr>
          </table>
        </div>

        <div [formGroup]="addColumnForm" *ngIf="isEditMode" class="add-column">
          <mat-form-field appearance="outline" class="column-list">
            <mat-label>Column Name</mat-label>
            <mat-select
              matSelect
              class="input-field"
              (selectionChange)="setColumn($event.value)"
              formControlName="columnName"
              required="true"
            >
              <mat-option *ngFor="let column of droppedColumns" [value]="column.srcColName">{{
                column.srcColName
              }}</mat-option>
            </mat-select>
          </mat-form-field>

          <button
            mat-button
            color="primary"
            class="add-column-btn"
            type="button"
            (click)="addColumn()"
          >
            <mat-icon>add</mat-icon>
            ADD COLUMN
          </button>
        </div>
      </div>
    </mat-tab>

    <mat-tab label="PRIMARY KEY">
      <div class="pk-tab-container">
        <table mat-table [dataSource]="pkDataSource">
          <ng-container matColumnDef="srcDatabase">
            <th mat-header-cell class="db_name" *matHeaderCellDef colspan="5">{{ srcDbName }}</th>
          </ng-container>

          <ng-container matColumnDef="spDatabase">
            <th mat-header-cell *matHeaderCellDef class="db_name" colspan="5">
              <div class="spanner_edit-button">
                <span>Spanner</span>
                <div *ngIf="!isPkEditMode && !currentObject.isDeleted">
                  <button
                    mat-stroked-button
                    color="primary"
                    (click)="togglePkEdit()"
                    *ngIf="currentObject!.isSpannerNode"
                  >
                    <mat-icon class="edit-icon">edit</mat-icon>
                    EDIT
                  </button>
                </div>
              </div>
            </th>
          </ng-container>

          <ng-container matColumnDef="srcOrder">
            <th class="table_header" mat-header-cell *matHeaderCellDef>Order</th>
            <td mat-cell *matCellDef="let element">
              {{ element.get('srcOrder').value }}
            </td>
          </ng-container>

          <ng-container matColumnDef="srcColName">
            <th class="table_header" mat-header-cell *matHeaderCellDef>Name</th>
            <td mat-cell *matCellDef="let element">
              {{ element.get('srcColName').value }}
            </td>
          </ng-container>

          <ng-container matColumnDef="srcDataType">
            <th mat-header-cell class="table_header" *matHeaderCellDef>Type</th>
            <td mat-cell *matCellDef="let element">
              {{ element.get('srcDataType').value }}
            </td>
          </ng-container>

          <ng-container matColumnDef="srcIsPk">
            <th class="table_header" mat-header-cell *matHeaderCellDef>PK</th>
            <td mat-cell *matCellDef="let element">
              <div *ngIf="element.get('srcIsPk').value">
                <svg
                  width="14"
                  height="8"
                  viewBox="0 0 14 8"
                  fill="none"
                  xmlns="http://www.w3.org/2000/svg"
                >
                  <path
                    fill-rule="evenodd"
                    clip-rule="evenodd"
                    d="M4 8C5.86384 8 7.42994 6.72523 7.87398 5H10V7H13V5H14V3H7.87398C7.42994 1.27477 5.86384 0 4 0C1.79086 0 0 1.79086 0 4C0 6.20914 1.79086 8 4 8ZM6 4C6 5.10457 5.10457 6 4 6C2.89543 6 2 5.10457 2 4C2 2.89543 2.89543 2 4 2C5.10457 2 6 2.89543 6 4Z"
                    fill="black"
                  />
                </svg>
              </div>
            </td>
          </ng-container>

          <ng-container matColumnDef="srcIsNotNull">
            <th mat-header-cell class="table_header" *matHeaderCellDef>Nullable</th>
            <td mat-cell *matCellDef="let element">
              {{ element.get('srcIsNotNull').value ? 'Not Null' : '' }}
            </td>
          </ng-container>

          <ng-container matColumnDef="spOrder">
            <th class="table_header" mat-header-cell *matHeaderCellDef>Order</th>
            <td mat-cell *matCellDef="let element">
              <div *ngIf="isPkEditMode && element.get('spColName').value !== ''">
                <input
                  matInput
                  class="order_input"
                  type="text"
                  [formControl]="element.get('spOrder')"
                />
              </div>
              <p *ngIf="!isPkEditMode">{{ element.get('spOrder').value }}</p>
            </td>
          </ng-container>

          <ng-container matColumnDef="spColName">
            <th mat-header-cell class="table_header" *matHeaderCellDef>Name</th>
            <td mat-cell *matCellDef="let element">
              <p>{{ element.get('spColName').value }}</p>
            </td>
          </ng-container>

          <ng-container matColumnDef="spDataType">
            <th mat-header-cell class="table_header" *matHeaderCellDef>Type</th>
            <td mat-cell *matCellDef="let element; let i = index">
              <div class="sp-datatype-data-cells">
                <span
                  *ngIf="isSpTableSuggesstionDisplay[i] && element.get('spColName').value !== ''"
                  class="material-icons summary-type error sp-datatype-suggestion-icon"
                  [matTooltip]="spTableSuggestion[i]"
                  matTooltipPosition="above"
                  >error</span
                >
                <p>{{ element.get('spDataType').value }}</p>
              </div>
            </td>
          </ng-container>

          <ng-container matColumnDef="spIsPk">
            <th class="table_header" mat-header-cell *matHeaderCellDef>Pk</th>
            <td mat-cell *matCellDef="let element">
              <div *ngIf="element.get('spIsPk').value">
                <svg
                  width="14"
                  height="8"
                  viewBox="0 0 14 8"
                  fill="none"
                  xmlns="http://www.w3.org/2000/svg"
                >
                  <path
                    fill-rule="evenodd"
                    clip-rule="evenodd"
                    d="M4 8C5.86384 8 7.42994 6.72523 7.87398 5H10V7H13V5H14V3H7.87398C7.42994 1.27477 5.86384 0 4 0C1.79086 0 0 1.79086 0 4C0 6.20914 1.79086 8 4 8ZM6 4C6 5.10457 5.10457 6 4 6C2.89543 6 2 5.10457 2 4C2 2.89543 2.89543 2 4 2C5.10457 2 6 2.89543 6 4Z"
                    fill="black"
                  />
                </svg>
              </div>
            </td>
          </ng-container>

          <ng-container matColumnDef="spIsNotNull">
            <th mat-header-cell class="table_header" *matHeaderCellDef>Nullable</th>
            <td mat-cell *matCellDef="let element">
              <div class="notNullContent">
                <p>
                  {{ element.get('spIsNotNull').value ? 'Not Null' : '' }}
                </p>
              </div>
            </td>
          </ng-container>

          <ng-container matColumnDef="dropButton">
            <th mat-header-cell class="table_header" *matHeaderCellDef></th>
            <td
              mat-cell
              *matCellDef="let element"
              [ngClass]="{ 'drop-button-left-border': isPkEditMode }"
            >
              <div
                class="actions"
                *ngIf="
                  isPkEditMode &&
                  currentObject!.isSpannerNode &&
                  !(element.get('spColName').value === '')
                "
              >
                <mat-icon [matMenuTriggerFor]="menu">more_vert</mat-icon>
                <mat-menu #menu="matMenu" xPosition="before">
                  <button [disabled]="!isPkEditMode" mat-menu-item (click)="dropPk(element)">
                    <span>Remove primary key</span>
                  </button>
                </mat-menu>
              </div>
            </td>
          </ng-container>

          <tr mat-header-row *matHeaderRowDef="['srcDatabase', 'spDatabase']"></tr>
          <tr mat-header-row *matHeaderRowDef="displayedPkColumns"></tr>
          <tr mat-row *matRowDef="let row; columns: displayedPkColumns"></tr>
        </table>

        <div [formGroup]="addPkColumnForm" *ngIf="isPkEditMode" class="add-pk-column">
          <mat-form-field appearance="outline" class="column-list">
            <mat-label>Column Name</mat-label>
            <mat-select
              matSelect
              class="input-field"
              (selectionChange)="setPkColumn($event.value)"
              formControlName="columnName"
              required="true"
            >
              <mat-option *ngFor="let column of pkColumnNames" [value]="column">{{
                column
              }}</mat-option>
            </mat-select>
          </mat-form-field>

          <button
            mat-button
            color="primary"
            class="add-column-btn"
            type="button"
            (click)="addPkColumn()"
          >
            <mat-icon>add</mat-icon>
            ADD COLUMN
          </button>
        </div>
      </div>
    </mat-tab>

    <mat-tab label="FOREIGN KEY">
      <div class="fk-tab-container">
        <table mat-table [dataSource]="fkDataSource">
          <ng-container matColumnDef="srcDatabase">
            <th mat-header-cell class="db_name" *matHeaderCellDef colspan="4">{{ srcDbName }}</th>
          </ng-container>

          <ng-container matColumnDef="spDatabase">
            <th mat-header-cell *matHeaderCellDef class="db_name" colspan="5">
              <div class="spanner_edit-button">
                <span>Spanner</span>
                <div
                  *ngIf="
                    !isFkEditMode &&
                    fkDataSource.length > 0 &&
                    !interleaveParentName &&
<<<<<<< HEAD
=======
                    currentObject!.isSpannerNode &&
>>>>>>> a2307a20
                    !currentObject.isDeleted
                  "
                >
                  <button mat-stroked-button color="primary" (click)="toggleFkEdit()">
                    <mat-icon class="edit-icon">edit</mat-icon>
                    EDIT
                  </button>
                </div>
              </div>
            </th>
          </ng-container>

          <ng-container matColumnDef="srcName">
            <th class="table_header" mat-header-cell *matHeaderCellDef>Name</th>
            <td mat-cell *matCellDef="let element">
              {{ element.get('srcName').value }}
            </td>
          </ng-container>

          <ng-container matColumnDef="srcColumns">
            <th class="table_header" mat-header-cell *matHeaderCellDef>Columns</th>
            <td mat-cell *matCellDef="let element">
              {{ element.get('srcColumns').value }}
            </td>
          </ng-container>

          <ng-container matColumnDef="srcReferTable">
            <th class="table_header" mat-header-cell *matHeaderCellDef>Refer Table</th>
            <td mat-cell *matCellDef="let element">
              {{ element.get('srcReferTable').value }}
            </td>
          </ng-container>

          <ng-container matColumnDef="srcReferColumns">
            <th class="table_header" mat-header-cell *matHeaderCellDef>Refer Columns</th>
            <td mat-cell *matCellDef="let element">
              {{ element.get('srcReferColumns').value }}
            </td>
          </ng-container>

          <ng-container matColumnDef="spName">
            <th mat-header-cell class="table_header" *matHeaderCellDef>Name</th>
            <td mat-cell *matCellDef="let element">
              <div *ngIf="isFkEditMode && !(element.get('spReferTable').value === '')">
                <input
                  matInput
                  class="name_input"
                  type="text"
                  [formControl]="element.get('spName')"
                />
              </div>

              <p *ngIf="!isFkEditMode">{{ element.get('spName').value }}</p>
            </td>
          </ng-container>

          <ng-container matColumnDef="spColumns">
            <th class="table_header" mat-header-cell *matHeaderCellDef>Columns</th>
            <td mat-cell *matCellDef="let element">
              {{ element.get('spColumns').value }}
            </td>
          </ng-container>

          <ng-container matColumnDef="spReferTable">
            <th class="table_header" mat-header-cell *matHeaderCellDef>Refer Table</th>
            <td mat-cell *matCellDef="let element">
              {{ element.get('spReferTable').value }}
            </td>
          </ng-container>

          <ng-container matColumnDef="spReferColumns">
            <th class="table_header" mat-header-cell *matHeaderCellDef>Refer Columns</th>
            <td mat-cell *matCellDef="let element">
              <div class="sprefcol-content">
                {{ element.get('spReferColumns').value }}
              </div>
            </td>
          </ng-container>

          <ng-container matColumnDef="dropButton" stickyEnd>
            <th mat-header-cell class="table_header" *matHeaderCellDef></th>
            <td
              mat-cell
              *matCellDef="let element"
              [ngClass]="{ 'drop-button-left-border': isFkEditMode }"
            >
              <div
                class="actions"
                *ngIf="
                  isFkEditMode &&
                  currentObject!.isSpannerNode &&
                  !(element.get('spReferTable').value === '')
                "
              >
                <mat-icon [matMenuTriggerFor]="menu">more_vert</mat-icon>
                <mat-menu #menu="matMenu" xPosition="before">
                  <button
                    *ngIf="
                      interleaveStatus.tableInterleaveStatus &&
                      interleaveStatus.tableInterleaveStatus.Possible
                    "
                    [disabled]="element.get('spName').value === ''"
                    mat-menu-item
                    (click)="dropFk(element)"
                  >
                    <span>Drop Foreign Key</span>
                  </button>
                  <button
                    *ngIf="
                      interleaveStatus.tableInterleaveStatus &&
                      interleaveStatus.tableInterleaveStatus.Possible
                    "
                    [disabled]="element.get('spName').value === ''"
                    mat-menu-item
                    (click)="setInterleave()"
                  >
                    <span>Convert to interleave</span>
                  </button>
                  <button
                    *ngIf="
                      interleaveStatus.tableInterleaveStatus &&
                      !interleaveStatus.tableInterleaveStatus.Possible
                    "
                    [disabled]="element.get('spName').value === ''"
                    mat-menu-item
                    (click)="convertToFk()"
                  >
                    <span>Convert to Foreign Key</span>
                  </button>
                </mat-menu>
              </div>
            </td>
          </ng-container>

          <tr mat-header-row *matHeaderRowDef="['srcDatabase', 'spDatabase']"></tr>
          <tr mat-header-row *matHeaderRowDef="displayedFkColumns"></tr>
          <tr mat-row *matRowDef="let row; columns: displayedFkColumns"></tr>
        </table>
      </div>
    </mat-tab>

    <mat-tab
      label="INTERLEAVE"
      *ngIf="
        ((interleaveStatus.tableInterleaveStatus &&
          interleaveStatus.tableInterleaveStatus.Possible) ||
          this.interleaveParentName !== null) &&
        currentObject.isSpannerNode
      "
    >
      <div class="interleave-tab-container">
        <button
          *ngIf="
            interleaveStatus.tableInterleaveStatus &&
            interleaveStatus.tableInterleaveStatus.Possible &&
            this.interleaveParentName === null
          "
          mat-raised-button
          color="primary"
          (click)="setInterleave()"
        >
          Convert to Interleave
        </button>
        <button
          *ngIf="
            (interleaveStatus.tableInterleaveStatus &&
              !interleaveStatus.tableInterleaveStatus.Possible) ||
            this.interleaveParentName !== null
          "
          mat-raised-button
          color="primary"
          (click)="convertToFk()"
        >
          Convert Back to Foreign Key
        </button>
      </div>
    </mat-tab>

    <mat-tab label="SQL" *ngIf="currentObject!.isSpannerNode && !currentObject!.isDeleted">
      <div class="ddl_container">
        <pre><code>{{ddlStmts[currentObject!.name]}}</code></pre>
      </div>
    </mat-tab>
  </mat-tab-group>

  <div *ngIf="currentObject!.type === 'indexName'" class="index-tab-container">
    <table mat-table [dataSource]="spDataSource">
      <ng-container matColumnDef="srcDatabase">
        <th mat-header-cell class="db_name" *matHeaderCellDef colspan="3">{{ srcDbName }}</th>
      </ng-container>

      <ng-container matColumnDef="spDatabase">
        <th mat-header-cell *matHeaderCellDef class="db_name" colspan="4">
          <div class="spanner_edit-button">
            <span>Spanner</span>

            <div *ngIf="!isIndexEditMode && currentObject!.isSpannerNode">
              <button mat-stroked-button color="primary" (click)="toggleIndexEdit()">
                <mat-icon class="edit-icon">edit</mat-icon>
                EDIT
              </button>
            </div>
          </div>
        </th>
      </ng-container>

      <ng-container matColumnDef="srcIndexColName">
        <th class="table_header" mat-header-cell *matHeaderCellDef>Column</th>
        <td mat-cell *matCellDef="let element">
          {{ element.get('srcColName').value }}
        </td>
      </ng-container>
      <ng-container matColumnDef="srcSortBy">
        <th mat-header-cell class="table_header" *matHeaderCellDef>Sort By</th>
        <td mat-cell *matCellDef="let element">
          <p *ngIf="element.get('srcDesc').value">Desc</p>
          <p *ngIf="element.get('srcDesc').value === false">Asc</p>
        </td>
      </ng-container>
      <ng-container matColumnDef="srcIndexOrder">
        <th class="table_header" mat-header-cell *matHeaderCellDef>Column Order</th>
        <td mat-cell *matCellDef="let element">
          {{ element.get('srcOrder').value }}
        </td>
      </ng-container>

      <ng-container matColumnDef="spIndexColName">
        <th mat-header-cell class="table_header" *matHeaderCellDef>Column</th>
        <td mat-cell *matCellDef="let element">
          <p *ngIf="element.get('spColName').value">{{ element.get('spColName').value }}</p>
        </td>
      </ng-container>
      <ng-container matColumnDef="spSortBy">
        <th mat-header-cell class="table_header" *matHeaderCellDef>Sort By</th>
        <td mat-cell *matCellDef="let element">
          <p *ngIf="element.get('spDesc').value">Desc</p>
          <p *ngIf="element.get('spDesc').value === false">Asc</p>
        </td>
      </ng-container>
      <ng-container matColumnDef="spIndexOrder">
        <th class="table_header" mat-header-cell *matHeaderCellDef>Column Order</th>
        <td mat-cell *matCellDef="let element">
          <div *ngIf="isIndexEditMode && element.get('spOrder').value">
            <input
              matInput
              class="order_input"
              type="text"
              [formControl]="element.get('spOrder')"
              readonly
            />
          </div>
          <p *ngIf="!isIndexEditMode">{{ element.get('spOrder').value }}</p>
        </td>
      </ng-container>
      <ng-container matColumnDef="dropButton">
        <th mat-header-cell class="table_header" *matHeaderCellDef></th>
        <td
          mat-cell
          *matCellDef="let element; let i = index"
          [ngClass]="{ 'drop-button-left-border': isIndexEditMode }"
        >
          <div *ngIf="isIndexEditMode && element.get('spColName').value">
            <mat-icon [matMenuTriggerFor]="menu">more_vert</mat-icon>
            <mat-menu #menu="matMenu" xPosition="before">
              <button mat-menu-item (click)="dropIndexKey(i)">
                <span>Drop Index Key</span>
              </button>
            </mat-menu>
          </div>
        </td>
      </ng-container>

      <tr mat-header-row *matHeaderRowDef="['srcDatabase', 'spDatabase']"></tr>
      <tr mat-header-row *matHeaderRowDef="indexDisplayedColumns"></tr>
      <tr mat-row class="index-data-row" *matRowDef="let row; columns: indexDisplayedColumns"></tr>
    </table>
    <div
      [formGroup]="addIndexKeyForm"
      *ngIf="isIndexEditMode && indexColumnNames.length > 0"
      class="add-index-column-container"
    >
      <mat-form-field appearance="outline" class="index-column-list">
        <mat-label>Column Name</mat-label>
        <mat-select matSelect class="input-field" formControlName="columnName">
          <mat-option *ngFor="let column of indexColumnNames" [value]="column">{{
            column
          }}</mat-option>
        </mat-select>
      </mat-form-field>
      <mat-form-field appearance="outline" class="index-column-order">
        <mat-label>Sort By</mat-label>
        <mat-select matSelect class="input-field" formControlName="ascOrDesc">
          <mat-option value="asc">Ascending</mat-option>
          <mat-option value="desc">Descending</mat-option>
        </mat-select>
      </mat-form-field>
      <button
        mat-raised-button
        color="primary"
        type="submit"
        [disabled]="!addIndexKeyForm.valid"
        (click)="addIndexKey()"
      >
        <mat-icon>add</mat-icon>
        <span> ADD COLUMN</span>
      </button>
    </div>
  </div>

  <div class="save-edits">
    <mat-divider *ngIf="isEditMode || isPkEditMode || isFkEditMode"></mat-divider>
    <div class="save-button" *ngIf="isEditMode && currentTabIndex === 0">
      <button mat-raised-button color="primary" (click)="toggleEdit()">SAVE & CONVERT</button>
    </div>
    <div class="save-button" *ngIf="isPkEditMode && currentTabIndex === 1">
      <button mat-raised-button color="primary" (click)="togglePkEdit()">SAVE & CONVERT</button>
    </div>
    <div class="save-button" *ngIf="isFkEditMode && currentTabIndex === 2">
      <button mat-raised-button color="primary" (click)="toggleFkEdit()">SAVE & CONVERT</button>
    </div>
    <div class="save-button" *ngIf="isIndexEditMode && currentTabIndex === -1">
      <button mat-raised-button color="primary" (click)="toggleIndexEdit()">SAVE & CONVERT</button>
    </div>
  </div>
</div><|MERGE_RESOLUTION|>--- conflicted
+++ resolved
@@ -112,7 +112,6 @@
   >
     <mat-tab label="COLUMNS">
       <div class="column-tab-container">
-<<<<<<< HEAD
         <div class="column-table-container">
           <table mat-table [dataSource]="srcDataSource">
             <ng-container matColumnDef="srcDatabase">
@@ -150,23 +149,6 @@
                     viewBox="0 0 14 8"
                     fill="none"
                     xmlns="http://www.w3.org/2000/svg"
-=======
-        <table mat-table [dataSource]="dataSource">
-          <ng-container matColumnDef="srcDatabase">
-            <th mat-header-cell class="db_name" *matHeaderCellDef colspan="5">{{ srcDbName }}</th>
-          </ng-container>
-
-          <ng-container matColumnDef="spDatabase">
-            <th mat-header-cell *matHeaderCellDef class="db_name" colspan="6">
-              <div class="spanner_edit-button">
-                <span>Spanner</span>
-                <div *ngIf="!isEditMode && !currentObject.isDeleted">
-                  <button
-                    mat-stroked-button
-                    color="primary"
-                    (click)="toggleEdit()"
-                    *ngIf="currentObject!.isSpannerNode"
->>>>>>> a2307a20
                   >
                     <path
                       fill-rule="evenodd"
@@ -645,10 +627,7 @@
                     !isFkEditMode &&
                     fkDataSource.length > 0 &&
                     !interleaveParentName &&
-<<<<<<< HEAD
-=======
                     currentObject!.isSpannerNode &&
->>>>>>> a2307a20
                     !currentObject.isDeleted
                   "
                 >

--- conflicted
+++ resolved
@@ -805,11 +805,7 @@
         <span>SQL</span>
       </ng-template>
       <div class="ddl_container">
-<<<<<<< HEAD
         <pre><code>{{ddlStmts[currentObject!.id]}}</code></pre>
-=======
-        <pre><code>{{ddlStmts[currentObject!.name]}}</code></pre>
->>>>>>> e434ed7e
       </div>
     </mat-tab>
   </mat-tab-group>

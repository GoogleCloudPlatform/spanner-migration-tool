--- conflicted
+++ resolved
@@ -177,11 +177,7 @@
                 </div>
               </td>
             </ng-container>            
-<<<<<<< HEAD
-
-=======
  
->>>>>>> 1a4e61bd
             <tr mat-header-row *matHeaderRowDef="['srcDatabase']"></tr>
             <tr mat-header-row *matHeaderRowDef="srcDisplayedColumns"></tr>
             <tr mat-row [ngClass]="{ 'scr-column-data-edit-mode': isEditMode }"

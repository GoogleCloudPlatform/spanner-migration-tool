--- conflicted
+++ resolved
@@ -299,11 +299,7 @@
             <th mat-header-cell *matHeaderCellDef class="db_name" colspan="5">
               <div class="spanner_edit-button">
                 <span>Spanner</span>
-<<<<<<< HEAD
-                <div *ngIf="!isFkEditMode && !interleaveParentName">
-=======
-                <div *ngIf="!isFkEditMode && fkDataSource.length > 0">
->>>>>>> c7869947
+                <div *ngIf="!isFkEditMode && fkDataSource.length > 0 && !interleaveParentName">
                   <button mat-stroked-button color="primary" (click)="toggleFkEdit()">
                     <mat-icon class="edit-icon">edit</mat-icon>
                     EDIT

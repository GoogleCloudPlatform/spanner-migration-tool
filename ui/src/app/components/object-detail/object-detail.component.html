<div class="no-table-selected" *ngIf="!currentObject">
  <div class="title_container">
    <h3 class="title">OBJECT VIEWER</h3>
  </div>
  <mat-divider></mat-divider>
  <div class="select-table-message">
    <div class="image">
      <svg
        width="40"
        height="40"
        viewBox="0 0 19 18"
        fill="none"
        xmlns="http://www.w3.org/2000/svg"
      >
        <path
          fill-rule="evenodd"
          clip-rule="evenodd"
          d="M2.90723 0C1.80266 0 0.907227 0.89543 0.907227 2V16C0.907227 17.1046 1.80266 18 2.90723 18H16.9072C18.0118 18 18.9072 17.1046 18.9072 16V2C18.9072 0.895431 18.0118 0 16.9072 0H2.90723ZM5.90723 3H3.90723V5H5.90723V3ZM6.90723 3H8.90723V5H6.90723V3ZM5.90723 8H3.90723V10H5.90723V8ZM6.90723 8H8.90723V10H6.90723V8ZM5.90723 13H3.90723V15H5.90723V13ZM6.90723 13H8.90723V15H6.90723V13ZM15.9072 3H9.90723V5H15.9072V3ZM9.90723 8H15.9072V10H9.90723V8ZM15.9072 13H9.90723V15H15.9072V13Z"
          fill="#3367D6"
        />
      </svg>
    </div>
    <div class="inner-text">
      {{
        'To view and modify an object details, click on the object name on the Spanner draft panel.'
      }}
    </div>
  </div>
</div>

<div class="table" *ngIf="currentObject">
  <div class="title_container">
    <h3 class="title">
      <mat-icon
        class="icon material-icons-outlined"
        *ngIf="currentObject!.type === ObjectExplorerNodeType.Table"
        >table_chart</mat-icon
      >
      <svg
        *ngIf="currentObject!.type === ObjectExplorerNodeType.Index"
        class="icon"
        width="18"
        height="20"
        viewBox="0 0 12 14"
        fill="none"
        xmlns="http://www.w3.org/2000/svg"
      >
        <path
          fill-rule="evenodd"
          clip-rule="evenodd"
          d="M11.005 14C11.555 14 12 13.554 12 13.002V5L10 3V12H2V14H11.005ZM0 0.996C0 0.446 0.438 0 1.003 0H7L9 2.004V10.004C9 10.554 8.554 11 8.002 11H0.998C0.867035 11.0003 0.737304 10.9747 0.616233 10.9248C0.495162 10.8748 0.385128 10.8015 0.292428 10.709C0.199729 10.6165 0.126186 10.5066 0.0760069 10.3856C0.0258282 10.2646 -2.64036e-07 10.135 0 10.004V0.996ZM6 1L5 5.5H2L6 1ZM3 10L4 5.5H7L3 10Z"
          fill="black"
          fill-opacity="0.54"
        />
      </svg>
      <span class="mr10">{{ ' ' + currentObject!.name + ' ' }}</span>
      <span *ngIf="currentObject!.parent != ''"
        >( PART OF {{ currentObject!.parent | uppercase }} )
      </span>

      <!-- If come from source tree then hide edit button then this centeral panel should be view only  -->
      <button
        mat-button
        color="primary"
        class="icon drop"
        (click)="dropIndex()"
        *ngIf="currentObject!.isSpannerNode && currentObject!.type === 'indexName'"
      >
        <mat-icon>delete</mat-icon>
        <span>DROP INDEX</span>
      </button>
      <button
        mat-button
        color="primary"
        class="icon drop"
        (click)="dropTable()"
        *ngIf="
          currentObject!.isSpannerNode &&
          currentObject!.type !== 'indexName' &&
          !currentObject!.isDeleted
        "
      >
        <mat-icon>delete</mat-icon>
        <span>DROP TABLE</span>
      </button>
      <button
        mat-button
        color="primary"
        class="icon drop"
        (click)="restoreSpannerTable()"
        *ngIf="currentObject!.isSpannerNode && currentObject!.isDeleted"
      >
        <mat-icon>undo</mat-icon>
        <span> RESTORE TABLE</span>
      </button>
    </h3>
    <div class="interleaved-title" *ngIf="interleaveParentName">
      Interleaved:
      <div class="interleave-parent-name">
        {{ interleaveParentName }}
      </div>
    </div>
  </div>

  <mat-tab-group
    *ngIf="currentObject!.type === 'tableName'"
    (selectedTabChange)="tabChanged($event)"
  >
    <mat-tab label="COLUMNS">
      <div class="column-tab-container">
        <table mat-table [dataSource]="dataSource">
          <ng-container matColumnDef="srcDatabase">
            <th mat-header-cell class="db_name" *matHeaderCellDef colspan="5">{{ srcDbName }}</th>
          </ng-container>

          <ng-container matColumnDef="spDatabase">
            <th mat-header-cell *matHeaderCellDef class="db_name" colspan="6">
              <div class="spanner_edit-button">
                <span>Spanner</span>
                <div *ngIf="!isEditMode && !currentObject.isDeleted">
                  <button
                    mat-stroked-button
                    color="primary"
                    (click)="toggleEdit()"
                    *ngIf="currentObject!.isSpannerNode"
                  >
                    <mat-icon class="edit-icon">edit</mat-icon>
                    EDIT
                  </button>
                </div>
              </div>
            </th>
          </ng-container>

          <ng-container matColumnDef="srcOrder">
            <th class="table_header" mat-header-cell *matHeaderCellDef>Order</th>
            <td mat-cell *matCellDef="let element">
              {{ element.get('srcOrder').value }}
            </td>
          </ng-container>

          <ng-container matColumnDef="srcColName">
            <th class="table_header" mat-header-cell *matHeaderCellDef>Name</th>
            <td mat-cell *matCellDef="let element">
              {{ element.get('srcColName').value }}
            </td>
          </ng-container>

          <ng-container matColumnDef="srcDataType">
            <th mat-header-cell class="table_header" *matHeaderCellDef>Type</th>
            <td mat-cell *matCellDef="let element">
              {{ element.get('srcDataType').value }}
            </td>
          </ng-container>

          <ng-container matColumnDef="srcIsPk">
            <th class="table_header" mat-header-cell *matHeaderCellDef>Pk</th>
            <td mat-cell *matCellDef="let element">
              <div *ngIf="element.get('srcIsPk').value">
                <svg
                  width="14"
                  height="8"
                  viewBox="0 0 14 8"
                  fill="none"
                  xmlns="http://www.w3.org/2000/svg"
                >
                  <path
                    fill-rule="evenodd"
                    clip-rule="evenodd"
                    d="M4 8C5.86384 8 7.42994 6.72523 7.87398 5H10V7H13V5H14V3H7.87398C7.42994 1.27477 5.86384 0 4 0C1.79086 0 0 1.79086 0 4C0 6.20914 1.79086 8 4 8ZM6 4C6 5.10457 5.10457 6 4 6C2.89543 6 2 5.10457 2 4C2 2.89543 2.89543 2 4 2C5.10457 2 6 2.89543 6 4Z"
                    fill="black"
                  />
                </svg>
              </div>
            </td>
          </ng-container>

          <ng-container matColumnDef="srcIsNotNull">
            <th mat-header-cell class="table_header" *matHeaderCellDef>Nullable</th>
            <td mat-cell *matCellDef="let element">
              {{ element.get('srcIsNotNull').value ? 'Not Null' : '' }}
            </td>
          </ng-container>

          <ng-container matColumnDef="spColName">
            <th mat-header-cell class="table_header" *matHeaderCellDef>Name</th>
            <td mat-cell *matCellDef="let element">
              <div *ngIf="isEditMode && element.get('spOrder').value !== ''">
                <input
                  matInput
                  class="name_input"
                  type="text"
                  [formControl]="element.get('spColName')"
                />
              </div>
              <p *ngIf="!isEditMode">{{ element.get('spColName').value }}</p>
            </td>
          </ng-container>

          <ng-container matColumnDef="spDataType">
            <th mat-header-cell class="table_header" *matHeaderCellDef>Type</th>
            <td mat-cell *matCellDef="let element; let i = index">
              <div class="sp-datatype-data-cells">
                <span
                  *ngIf="isSpTableSuggesstionDisplay[i] && element.get('spOrder').value !== ''"
                  class="material-icons summary-type error sp-datatype-suggestion-icon"
                  [matTooltip]="spTableSuggestion[i]"
                  matTooltipPosition="above"
                  >error</span
                >

                <mat-form-field
                  appearance="legacy"
                  class="w-100"
                  *ngIf="isEditMode && element.get('spOrder').value !== ''"
                >
                  <mat-select
                    #matSelectspDataType
                    [formControl]="element.get('spDataType')"
                    selected="element.get('spDataType').value"
                    (selectionChange)="spTableEditSuggestionHandler(i, matSelectspDataType.value)"
                  >
                    <mat-option
                      *ngFor="let t of typeMap[element.get('srcDataType').value]"
                      [value]="t.T"
                    >
                      {{ t.T }}
                    </mat-option>
                  </mat-select>
                </mat-form-field>
                <p *ngIf="!isEditMode">{{ element.get('spDataType').value }}</p>
              </div>
            </td>
          </ng-container>

          <ng-container matColumnDef="spIsPk">
            <th class="table_header" mat-header-cell *matHeaderCellDef>Pk</th>
            <td mat-cell *matCellDef="let element">
              <div *ngIf="element.get('spIsPk').value">
                <svg
                  width="14"
                  height="8"
                  viewBox="0 0 14 8"
                  fill="none"
                  xmlns="http://www.w3.org/2000/svg"
                >
                  <path
                    fill-rule="evenodd"
                    clip-rule="evenodd"
                    d="M4 8C5.86384 8 7.42994 6.72523 7.87398 5H10V7H13V5H14V3H7.87398C7.42994 1.27477 5.86384 0 4 0C1.79086 0 0 1.79086 0 4C0 6.20914 1.79086 8 4 8ZM6 4C6 5.10457 5.10457 6 4 6C2.89543 6 2 5.10457 2 4C2 2.89543 2.89543 2 4 2C5.10457 2 6 2.89543 6 4Z"
                    fill="black"
                  />
                </svg>
              </div>
            </td>
          </ng-container>

          <ng-container matColumnDef="spIsNotNull">
            <th mat-header-cell class="table_header" *matHeaderCellDef>
              <span *ngIf="isEditMode">Not Null</span><span *ngIf="!isEditMode">Nullable</span>
            </th>
            <td mat-cell *matCellDef="let element">
              <div class="notNullContent">
                <div *ngIf="isEditMode && element.get('spOrder').value !== ''">
                  <mat-checkbox
                    color="primary"
                    [formControl]="element.get('spIsNotNull')"
                  ></mat-checkbox>
                </div>
                <p *ngIf="!isEditMode">
                  {{ element.get('spIsNotNull').value ? 'Not Null' : '' }}
                </p>
              </div>
            </td>
          </ng-container>

          <ng-container matColumnDef="dropButton">
            <th mat-header-cell class="table_header" *matHeaderCellDef></th>
            <td
              mat-cell
              *matCellDef="let element"
              [ngClass]="{ 'drop-button-left-border': isEditMode }"
            >
              <div
                class="actions"
                *ngIf="
                  isEditMode &&
                  currentObject!.isSpannerNode &&
                  !(element.get('spOrder').value === '')
                "
              >
                <mat-icon [matMenuTriggerFor]="menu">more_vert</mat-icon>
                <mat-menu #menu="matMenu" xPosition="before">
                  <button mat-menu-item (click)="dropColumn(element)">
                    <span>Drop Column</span>
                  </button>
                </mat-menu>
              </div>
            </td>
          </ng-container>

          <tr mat-header-row *matHeaderRowDef="['srcDatabase', 'spDatabase']"></tr>
          <tr mat-header-row *matHeaderRowDef="displayedColumns"></tr>
          <tr mat-row *matRowDef="let row; columns: displayedColumns"></tr>
        </table>

        <div [formGroup]="addColumnForm" *ngIf="isEditMode" class="add-column">
          <mat-form-field appearance="outline" class="column-list">
            <mat-label>Column Name</mat-label>
            <mat-select
              matSelect
              class="input-field"
              (selectionChange)="setColumn($event.value)"
              formControlName="columnName"
              required="true"
            >
              <mat-option *ngFor="let column of droppedColumnNames" [value]="column">{{
                column
              }}</mat-option>
            </mat-select>
          </mat-form-field>

          <button
            mat-button
            color="primary"
            class="add-column-btn"
            type="button"
            (click)="addColumn()"
          >
            <mat-icon>add</mat-icon>
            ADD COLUMN
          </button>
        </div>
      </div>
    </mat-tab>

    <mat-tab label="PRIMARY KEY">
      <div class="pk-tab-container">
        <table mat-table [dataSource]="pkDataSource">
          <ng-container matColumnDef="srcDatabase">
            <th mat-header-cell class="db_name" *matHeaderCellDef colspan="5">{{ srcDbName }}</th>
          </ng-container>

          <ng-container matColumnDef="spDatabase">
            <th mat-header-cell *matHeaderCellDef class="db_name" colspan="5">
              <div class="spanner_edit-button">
                <span>Spanner</span>
                <div *ngIf="!isPkEditMode && !currentObject.isDeleted">
                  <button
                    mat-stroked-button
                    color="primary"
                    (click)="togglePkEdit()"
                    *ngIf="currentObject!.isSpannerNode"
                  >
                    <mat-icon class="edit-icon">edit</mat-icon>
                    EDIT
                  </button>
                </div>
              </div>
            </th>
          </ng-container>

          <ng-container matColumnDef="srcOrder">
            <th class="table_header" mat-header-cell *matHeaderCellDef>Order</th>
            <td mat-cell *matCellDef="let element">
              {{ element.get('srcOrder').value }}
            </td>
          </ng-container>

          <ng-container matColumnDef="srcColName">
            <th class="table_header" mat-header-cell *matHeaderCellDef>Name</th>
            <td mat-cell *matCellDef="let element">
              {{ element.get('srcColName').value }}
            </td>
          </ng-container>

          <ng-container matColumnDef="srcDataType">
            <th mat-header-cell class="table_header" *matHeaderCellDef>Type</th>
            <td mat-cell *matCellDef="let element">
              {{ element.get('srcDataType').value }}
            </td>
          </ng-container>

          <ng-container matColumnDef="srcIsPk">
            <th class="table_header" mat-header-cell *matHeaderCellDef>PK</th>
            <td mat-cell *matCellDef="let element">
              <div *ngIf="element.get('srcIsPk').value">
                <svg
                  width="14"
                  height="8"
                  viewBox="0 0 14 8"
                  fill="none"
                  xmlns="http://www.w3.org/2000/svg"
                >
                  <path
                    fill-rule="evenodd"
                    clip-rule="evenodd"
                    d="M4 8C5.86384 8 7.42994 6.72523 7.87398 5H10V7H13V5H14V3H7.87398C7.42994 1.27477 5.86384 0 4 0C1.79086 0 0 1.79086 0 4C0 6.20914 1.79086 8 4 8ZM6 4C6 5.10457 5.10457 6 4 6C2.89543 6 2 5.10457 2 4C2 2.89543 2.89543 2 4 2C5.10457 2 6 2.89543 6 4Z"
                    fill="black"
                  />
                </svg>
              </div>
            </td>
          </ng-container>

          <ng-container matColumnDef="srcIsNotNull">
            <th mat-header-cell class="table_header" *matHeaderCellDef>Nullable</th>
            <td mat-cell *matCellDef="let element">
              {{ element.get('srcIsNotNull').value ? 'Not Null' : '' }}
            </td>
          </ng-container>

          <ng-container matColumnDef="spOrder">
            <th class="table_header" mat-header-cell *matHeaderCellDef>Order</th>
            <td mat-cell *matCellDef="let element">
              <div *ngIf="isPkEditMode && element.get('spColName').value !== ''">
                <input
                  matInput
                  class="order_input"
                  type="text"
                  [formControl]="element.get('spOrder')"
                />
              </div>
              <p *ngIf="!isPkEditMode">{{ element.get('spOrder').value }}</p>
            </td>
          </ng-container>

          <ng-container matColumnDef="spColName">
            <th mat-header-cell class="table_header" *matHeaderCellDef>Name</th>
            <td mat-cell *matCellDef="let element">
              <p>{{ element.get('spColName').value }}</p>
            </td>
          </ng-container>

          <ng-container matColumnDef="spDataType">
            <th mat-header-cell class="table_header" *matHeaderCellDef>Type</th>
            <td mat-cell *matCellDef="let element; let i = index">
              <div class="sp-datatype-data-cells">
                <span
                  *ngIf="isSpTableSuggesstionDisplay[i] && element.get('spColName').value !== ''"
                  class="material-icons summary-type error sp-datatype-suggestion-icon"
                  [matTooltip]="spTableSuggestion[i]"
                  matTooltipPosition="above"
                  >error</span
                >
                <p>{{ element.get('spDataType').value }}</p>
              </div>
            </td>
          </ng-container>

          <ng-container matColumnDef="spIsPk">
            <th class="table_header" mat-header-cell *matHeaderCellDef>Pk</th>
            <td mat-cell *matCellDef="let element">
              <div *ngIf="element.get('spIsPk').value">
                <svg
                  width="14"
                  height="8"
                  viewBox="0 0 14 8"
                  fill="none"
                  xmlns="http://www.w3.org/2000/svg"
                >
                  <path
                    fill-rule="evenodd"
                    clip-rule="evenodd"
                    d="M4 8C5.86384 8 7.42994 6.72523 7.87398 5H10V7H13V5H14V3H7.87398C7.42994 1.27477 5.86384 0 4 0C1.79086 0 0 1.79086 0 4C0 6.20914 1.79086 8 4 8ZM6 4C6 5.10457 5.10457 6 4 6C2.89543 6 2 5.10457 2 4C2 2.89543 2.89543 2 4 2C5.10457 2 6 2.89543 6 4Z"
                    fill="black"
                  />
                </svg>
              </div>
            </td>
          </ng-container>

          <ng-container matColumnDef="spIsNotNull">
            <th mat-header-cell class="table_header" *matHeaderCellDef>Nullable</th>
            <td mat-cell *matCellDef="let element">
              <div class="notNullContent">
                <p>
                  {{ element.get('spIsNotNull').value ? 'Not Null' : '' }}
                </p>
              </div>
            </td>
          </ng-container>

          <ng-container matColumnDef="dropButton">
            <th mat-header-cell class="table_header" *matHeaderCellDef></th>
            <td
              mat-cell
              *matCellDef="let element"
              [ngClass]="{ 'drop-button-left-border': isPkEditMode }"
            >
              <div
                class="actions"
                *ngIf="
                  isPkEditMode &&
                  currentObject!.isSpannerNode &&
                  !(element.get('spColName').value === '')
                "
              >
                <mat-icon [matMenuTriggerFor]="menu">more_vert</mat-icon>
                <mat-menu #menu="matMenu" xPosition="before">
                  <button [disabled]="!isPkEditMode" mat-menu-item (click)="dropPk(element)">
                    <span>Remove primary key</span>
                  </button>
                </mat-menu>
              </div>
            </td>
          </ng-container>

          <tr mat-header-row *matHeaderRowDef="['srcDatabase', 'spDatabase']"></tr>
          <tr mat-header-row *matHeaderRowDef="displayedPkColumns"></tr>
          <tr mat-row *matRowDef="let row; columns: displayedPkColumns"></tr>
        </table>

        <div [formGroup]="addPkColumnForm" *ngIf="isPkEditMode" class="add-pk-column">
          <mat-form-field appearance="outline" class="column-list">
            <mat-label>Column Name</mat-label>
            <mat-select
              matSelect
              class="input-field"
              (selectionChange)="setPkColumn($event.value)"
              formControlName="columnName"
              required="true"
            >
              <mat-option *ngFor="let column of pkColumnNames" [value]="column">{{
                column
              }}</mat-option>
            </mat-select>
          </mat-form-field>

          <button
            mat-button
            color="primary"
            class="add-column-btn"
            type="button"
            (click)="addPkColumn()"
          >
            <mat-icon>add</mat-icon>
            ADD COLUMN
          </button>
        </div>
      </div>
    </mat-tab>

    <mat-tab label="FOREIGN KEY">
      <div class="fk-tab-container">
        <table mat-table [dataSource]="fkDataSource">
          <ng-container matColumnDef="srcDatabase">
            <th mat-header-cell class="db_name" *matHeaderCellDef colspan="4">{{ srcDbName }}</th>
          </ng-container>

          <ng-container matColumnDef="spDatabase">
            <th mat-header-cell *matHeaderCellDef class="db_name" colspan="5">
              <div class="spanner_edit-button">
                <span>Spanner</span>
                <div
                  *ngIf="
                    !isFkEditMode &&
                    fkDataSource.length > 0 &&
                    !interleaveParentName &&
                    !currentObject.isDeleted
                  "
                >
                  <button mat-stroked-button color="primary" (click)="toggleFkEdit()">
                    <mat-icon class="edit-icon">edit</mat-icon>
                    EDIT
                  </button>
                </div>
              </div>
            </th>
          </ng-container>

          <ng-container matColumnDef="srcName">
            <th class="table_header" mat-header-cell *matHeaderCellDef>Name</th>
            <td mat-cell *matCellDef="let element">
              {{ element.get('srcName').value }}
            </td>
          </ng-container>

          <ng-container matColumnDef="srcColumns">
            <th class="table_header" mat-header-cell *matHeaderCellDef>Columns</th>
            <td mat-cell *matCellDef="let element">
              {{ element.get('srcColumns').value }}
            </td>
          </ng-container>

          <ng-container matColumnDef="srcReferTable">
            <th class="table_header" mat-header-cell *matHeaderCellDef>Refer Table</th>
            <td mat-cell *matCellDef="let element">
              {{ element.get('srcReferTable').value }}
            </td>
          </ng-container>

          <ng-container matColumnDef="srcReferColumns">
            <th class="table_header" mat-header-cell *matHeaderCellDef>Refer Columns</th>
            <td mat-cell *matCellDef="let element">
              {{ element.get('srcReferColumns').value }}
            </td>
          </ng-container>

          <ng-container matColumnDef="spName">
            <th mat-header-cell class="table_header" *matHeaderCellDef>Name</th>
            <td mat-cell *matCellDef="let element">
              <div *ngIf="isFkEditMode && !(element.get('spReferTable').value === '')">
                <input
                  matInput
                  class="name_input"
                  type="text"
                  [formControl]="element.get('spName')"
                />
              </div>

              <p *ngIf="!isFkEditMode">{{ element.get('spName').value }}</p>
            </td>
          </ng-container>

          <ng-container matColumnDef="spColumns">
            <th class="table_header" mat-header-cell *matHeaderCellDef>Columns</th>
            <td mat-cell *matCellDef="let element">
              {{ element.get('spColumns').value }}
            </td>
          </ng-container>

          <ng-container matColumnDef="spReferTable">
            <th class="table_header" mat-header-cell *matHeaderCellDef>Refer Table</th>
            <td mat-cell *matCellDef="let element">
              {{ element.get('spReferTable').value }}
            </td>
          </ng-container>

          <ng-container matColumnDef="spReferColumns">
            <th class="table_header" mat-header-cell *matHeaderCellDef>Refer Columns</th>
            <td mat-cell *matCellDef="let element">
              <div class="sprefcol-content">
                {{ element.get('spReferColumns').value }}
              </div>
            </td>
          </ng-container>

          <ng-container matColumnDef="dropButton" stickyEnd>
            <th mat-header-cell class="table_header" *matHeaderCellDef></th>
            <td
              mat-cell
              *matCellDef="let element"
              [ngClass]="{ 'drop-button-left-border': isFkEditMode }"
            >
              <div
                class="actions"
                *ngIf="
                  isFkEditMode &&
                  currentObject!.isSpannerNode &&
                  !(element.get('spReferTable').value === '')
                "
              >
                <mat-icon [matMenuTriggerFor]="menu">more_vert</mat-icon>
                <mat-menu #menu="matMenu" xPosition="before">
                  <button
                    *ngIf="
                      interleaveStatus.tableInterleaveStatus &&
                      interleaveStatus.tableInterleaveStatus.Possible
                    "
                    [disabled]="element.get('spName').value === ''"
                    mat-menu-item
                    (click)="dropFk(element)"
                  >
                    <span>Drop Foreign Key</span>
                  </button>
                  <button
                    *ngIf="
                      interleaveStatus.tableInterleaveStatus &&
                      interleaveStatus.tableInterleaveStatus.Possible
                    "
                    [disabled]="element.get('spName').value === ''"
                    mat-menu-item
                    (click)="setInterleave()"
                  >
                    <span>Convert to interleave</span>
                  </button>
                  <button
                    *ngIf="
                      interleaveStatus.tableInterleaveStatus &&
                      !interleaveStatus.tableInterleaveStatus.Possible
                    "
                    [disabled]="element.get('spName').value === ''"
                    mat-menu-item
                    (click)="convertToFk()"
                  >
                    <span>Convert to Foreign Key</span>
                  </button>
                </mat-menu>
              </div>
            </td>
          </ng-container>

          <tr mat-header-row *matHeaderRowDef="['srcDatabase', 'spDatabase']"></tr>
          <tr mat-header-row *matHeaderRowDef="displayedFkColumns"></tr>
          <tr mat-row *matRowDef="let row; columns: displayedFkColumns"></tr>
        </table>
      </div>
    </mat-tab>

<<<<<<< HEAD
    <mat-tab label="SQL" *ngIf="currentObject!.isSpannerNode && !currentObject!.isDeleted">
=======
    <mat-tab
      label="INTERLEAVE"
      *ngIf="
        (interleaveStatus.tableInterleaveStatus &&
          interleaveStatus.tableInterleaveStatus.Possible) ||
        this.interleaveParentName !== null
      "
    >
      <div class="interleave-tab-container">
        <button
          *ngIf="
            interleaveStatus.tableInterleaveStatus &&
            interleaveStatus.tableInterleaveStatus.Possible &&
            this.interleaveParentName === null
          "
          mat-raised-button
          color="primary"
          (click)="setInterleave()"
        >
          Convert to Interleave
        </button>
        <button
          *ngIf="
            (interleaveStatus.tableInterleaveStatus &&
              !interleaveStatus.tableInterleaveStatus.Possible) ||
            this.interleaveParentName !== null
          "
          mat-raised-button
          color="primary"
          (click)="convertToFk()"
        >
          Convert Back to Foreign Key
        </button>
      </div>
    </mat-tab>

    <mat-tab label="SQL">
>>>>>>> b1fdb145
      <div class="ddl_container">
        <pre><code>{{ddlStmts[currentObject!.name]}}</code></pre>
      </div>
    </mat-tab>
  </mat-tab-group>

  <div *ngIf="currentObject!.type === 'indexName'" class="index-tab-container">
    <table mat-table [dataSource]="dataSource">
      <ng-container matColumnDef="srcDatabase">
        <th mat-header-cell class="db_name" *matHeaderCellDef colspan="3">{{ srcDbName }}</th>
      </ng-container>

      <ng-container matColumnDef="spDatabase">
        <th mat-header-cell *matHeaderCellDef class="db_name" colspan="4">
          <div class="spanner_edit-button">
            <span>Spanner</span>

            <div *ngIf="!isIndexEditMode">
              <button mat-stroked-button color="primary" (click)="toggleIndexEdit()">
                <mat-icon class="edit-icon">edit</mat-icon>
                EDIT
              </button>
            </div>
          </div>
        </th>
      </ng-container>

      <ng-container matColumnDef="srcIndexColName">
        <th class="table_header" mat-header-cell *matHeaderCellDef>Column</th>
        <td mat-cell *matCellDef="let element">
          {{ element.get('srcColName').value }}
        </td>
      </ng-container>
      <ng-container matColumnDef="srcSortBy">
        <th mat-header-cell class="table_header" *matHeaderCellDef>Sort By</th>
        <td mat-cell *matCellDef="let element">
          <p *ngIf="element.get('srcDesc').value">Desc</p>
          <p *ngIf="element.get('srcDesc').value === false">Asc</p>
        </td>
      </ng-container>
      <ng-container matColumnDef="srcIndexOrder">
        <th class="table_header" mat-header-cell *matHeaderCellDef>Column Order</th>
        <td mat-cell *matCellDef="let element">
          {{ element.get('srcOrder').value }}
        </td>
      </ng-container>

      <ng-container matColumnDef="spIndexColName">
        <th mat-header-cell class="table_header" *matHeaderCellDef>Column</th>
        <td mat-cell *matCellDef="let element">
          <p *ngIf="element.get('spColName').value">{{ element.get('spColName').value }}</p>
        </td>
      </ng-container>
      <ng-container matColumnDef="spSortBy">
        <th mat-header-cell class="table_header" *matHeaderCellDef>Sort By</th>
        <td mat-cell *matCellDef="let element">
          <p *ngIf="element.get('spDesc').value">Desc</p>
          <p *ngIf="element.get('spDesc').value === false">Asc</p>
        </td>
      </ng-container>
      <ng-container matColumnDef="spIndexOrder">
        <th class="table_header" mat-header-cell *matHeaderCellDef>Column Order</th>
        <td mat-cell *matCellDef="let element">
          <div *ngIf="isIndexEditMode && element.get('spOrder').value">
            <input
              matInput
              class="order_input"
              type="text"
              [formControl]="element.get('spOrder')"
              readonly
            />
          </div>
          <p *ngIf="!isIndexEditMode">{{ element.get('spOrder').value }}</p>
        </td>
      </ng-container>
      <ng-container matColumnDef="dropButton">
        <th mat-header-cell class="table_header" *matHeaderCellDef></th>
        <td
          mat-cell
          *matCellDef="let element; let i = index"
          [ngClass]="{ 'drop-button-left-border': isIndexEditMode }"
        >
          <div *ngIf="isIndexEditMode && element.get('spColName').value">
            <mat-icon [matMenuTriggerFor]="menu">more_vert</mat-icon>
            <mat-menu #menu="matMenu" xPosition="before">
              <button mat-menu-item (click)="dropIndexKey(i)">
                <span>Drop Index Key</span>
              </button>
            </mat-menu>
          </div>
        </td>
      </ng-container>

      <tr mat-header-row *matHeaderRowDef="['srcDatabase', 'spDatabase']"></tr>
      <tr mat-header-row *matHeaderRowDef="indexDisplayedColumns"></tr>
      <tr mat-row class="index-data-row" *matRowDef="let row; columns: indexDisplayedColumns"></tr>
    </table>
    <div
      [formGroup]="addIndexKeyForm"
      *ngIf="isIndexEditMode && indexColumnNames.length > 0"
      class="add-index-column-container"
    >
      <mat-form-field appearance="outline" class="index-column-list">
        <mat-label>Column Name</mat-label>
        <mat-select matSelect class="input-field" formControlName="columnName">
          <mat-option *ngFor="let column of indexColumnNames" [value]="column">{{
            column
          }}</mat-option>
        </mat-select>
      </mat-form-field>
      <mat-form-field appearance="outline" class="index-column-order">
        <mat-label>Sort By</mat-label>
        <mat-select matSelect class="input-field" formControlName="ascOrDesc">
          <mat-option value="asc">Ascending</mat-option>
          <mat-option value="desc">Descending</mat-option>
        </mat-select>
      </mat-form-field>
      <button
        mat-raised-button
        color="primary"
        type="submit"
        [disabled]="!addIndexKeyForm.valid"
        (click)="addIndexKey()"
      >
        <mat-icon>add</mat-icon>
        <span> ADD COLUMN</span>
      </button>
    </div>
  </div>

  <div class="save-edits">
    <mat-divider></mat-divider>
    <div class="save-button" *ngIf="isEditMode && currentTabIndex === 0">
      <button mat-raised-button color="primary" (click)="toggleEdit()">SAVE & CONVERT</button>
    </div>
    <div class="save-button" *ngIf="isPkEditMode && currentTabIndex === 1">
      <button mat-raised-button color="primary" (click)="togglePkEdit()">SAVE & CONVERT</button>
    </div>
    <div class="save-button" *ngIf="isFkEditMode && currentTabIndex === 2">
      <button mat-raised-button color="primary" (click)="toggleFkEdit()">SAVE & CONVERT</button>
    </div>
    <div class="save-button" *ngIf="isIndexEditMode && currentTabIndex === -1">
      <button mat-raised-button color="primary" (click)="toggleIndexEdit()">SAVE & CONVERT</button>
    </div>
  </div>
</div><|MERGE_RESOLUTION|>--- conflicted
+++ resolved
@@ -698,9 +698,6 @@
       </div>
     </mat-tab>
 
-<<<<<<< HEAD
-    <mat-tab label="SQL" *ngIf="currentObject!.isSpannerNode && !currentObject!.isDeleted">
-=======
     <mat-tab
       label="INTERLEAVE"
       *ngIf="
@@ -737,8 +734,7 @@
       </div>
     </mat-tab>
 
-    <mat-tab label="SQL">
->>>>>>> b1fdb145
+    <mat-tab label="SQL" *ngIf="currentObject!.isSpannerNode && !currentObject!.isDeleted">
       <div class="ddl_container">
         <pre><code>{{ddlStmts[currentObject!.name]}}</code></pre>
       </div>

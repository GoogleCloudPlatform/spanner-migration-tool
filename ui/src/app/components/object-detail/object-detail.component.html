--- conflicted
+++ resolved
@@ -712,7 +712,6 @@
         </th>
       </ng-container>
 
-<<<<<<< HEAD
       <ng-container matColumnDef="srcIndexColName">
         <th class="table_header" mat-header-cell *matHeaderCellDef>Column</th>
         <td mat-cell *matCellDef="let element">
@@ -726,8 +725,6 @@
           <p *ngIf="element.get('srcDesc').value === false">Asc</p>
         </td>
       </ng-container>
-=======
->>>>>>> 331cacd2
       <ng-container matColumnDef="srcIndexOrder">
         <th class="table_header" mat-header-cell *matHeaderCellDef>Column Order</th>
         <td mat-cell *matCellDef="let element">
@@ -785,7 +782,19 @@
       <tr mat-header-row *matHeaderRowDef="indexDisplayedColumns"></tr>
       <tr mat-row *matRowDef="let row; columns: indexDisplayedColumns"></tr>
     </table>
-<<<<<<< HEAD
+    <!-- <div [formGroup]="addIndexColumnForm" *ngIf="isIndexEditMode" class="add-index-column">
+      <mat-form-field appearance="outline" class="column-list">
+        <mat-label>Column Name</mat-label>
+        <mat-select
+          matSelect
+          class="input-field"
+          (selectionChange)="setIndexColumn($event.value)"
+          formControlName="columnName"
+          required="true"
+        >
+          <mat-option *ngFor="let column of indexColumnNames" [value]="column">{{
+            column
+          }}</mat-option> -->
     <div
       [formGroup]="addIndexKeyForm"
       *ngIf="isIndexEditMode && indexColumnNames.length > 0"
@@ -804,36 +813,17 @@
         <mat-select matSelect class="input-field" formControlName="ascOrDesc">
           <mat-option value="asc">Ascending</mat-option>
           <mat-option value="desc">Descending</mat-option>
-=======
-
-    <div [formGroup]="addIndexColumnForm" *ngIf="isIndexEditMode" class="add-index-column">
-      <mat-form-field appearance="outline" class="column-list">
-        <mat-label>Column Name</mat-label>
-        <mat-select
-          matSelect
-          class="input-field"
-          (selectionChange)="setIndexColumn($event.value)"
-          formControlName="columnName"
-          required="true"
-        >
-          <mat-option *ngFor="let column of indexColumnNames" [value]="column">{{
-            column
-          }}</mat-option>
->>>>>>> 331cacd2
         </mat-select>
       </mat-form-field>
+      <!-- class="add-column-btn"
+        type="button"
+        (click)="addIndexColumn()" -->
       <button
         mat-raised-button
         color="primary"
-<<<<<<< HEAD
         type="submit"
         [disabled]="!addIndexKeyForm.valid"
         (click)="addIndexKey()"
-=======
-        class="add-column-btn"
-        type="button"
-        (click)="addIndexColumn()"
->>>>>>> 331cacd2
       >
         <mat-icon>add</mat-icon>
         <span> ADD COLUMN</span>

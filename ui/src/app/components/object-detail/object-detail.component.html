--- conflicted
+++ resolved
@@ -720,7 +720,6 @@
                   >
                     <span>Drop Foreign Key</span>
                   </button>
-<<<<<<< HEAD
                   <button
                     *ngIf="
                       interleaveStatus.tableInterleaveStatus &&
@@ -732,8 +731,6 @@
                   >
                     <span>Convert to interleave</span>
                   </button>
-=======
->>>>>>> b2cdfc54
                 </mat-menu>
               </div>
             </td>

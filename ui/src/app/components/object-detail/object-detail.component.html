<div class="no-table-selected" *ngIf="!currentObject">
  <div class="title_container">
    <h3 class="title">OBJECT VIEWER</h3>
  </div>
  <mat-divider></mat-divider>
  <div class="select-table-message">
    <div class="image">
      <svg
        width="40"
        height="40"
        viewBox="0 0 19 18"
        fill="none"
        xmlns="http://www.w3.org/2000/svg"
      >
        <path
          fill-rule="evenodd"
          clip-rule="evenodd"
          d="M2.90723 0C1.80266 0 0.907227 0.89543 0.907227 2V16C0.907227 17.1046 1.80266 18 2.90723 18H16.9072C18.0118 18 18.9072 17.1046 18.9072 16V2C18.9072 0.895431 18.0118 0 16.9072 0H2.90723ZM5.90723 3H3.90723V5H5.90723V3ZM6.90723 3H8.90723V5H6.90723V3ZM5.90723 8H3.90723V10H5.90723V8ZM6.90723 8H8.90723V10H6.90723V8ZM5.90723 13H3.90723V15H5.90723V13ZM6.90723 13H8.90723V15H6.90723V13ZM15.9072 3H9.90723V5H15.9072V3ZM9.90723 8H15.9072V10H9.90723V8ZM15.9072 13H9.90723V15H15.9072V13Z"
          fill="#3367D6"
        />
      </svg>
    </div>
    <div class="inner-text">
      <span *ngIf="currentDatabase == 'spanner'">
        To view and modify an object details, click on the object name on the Spanner draft panel.
      </span>
      <span *ngIf="currentDatabase == 'source'">
        To view an object details, click on the object name on the {{ srcDbName }} panel.
      </span>
    </div>
  </div>
</div>

<div class="table" *ngIf="currentObject">
  <div class="title_container">
    <h3 class="title">
      <mat-icon
        class="icon material-icons-outlined"
        *ngIf="currentObject!.type === ObjectExplorerNodeType.Table"
        >table_chart</mat-icon
      >
      <svg
        *ngIf="currentObject!.type === ObjectExplorerNodeType.Index"
        class="icon"
        width="18"
        height="20"
        viewBox="0 0 12 14"
        fill="none"
        xmlns="http://www.w3.org/2000/svg"
      >
        <path
          fill-rule="evenodd"
          clip-rule="evenodd"
          d="M11.005 14C11.555 14 12 13.554 12 13.002V5L10 3V12H2V14H11.005ZM0 0.996C0 0.446 0.438 0 1.003 0H7L9 2.004V10.004C9 10.554 8.554 11 8.002 11H0.998C0.867035 11.0003 0.737304 10.9747 0.616233 10.9248C0.495162 10.8748 0.385128 10.8015 0.292428 10.709C0.199729 10.6165 0.126186 10.5066 0.0760069 10.3856C0.0258282 10.2646 -2.64036e-07 10.135 0 10.004V0.996ZM6 1L5 5.5H2L6 1ZM3 10L4 5.5H7L3 10Z"
          fill="black"
          fill-opacity="0.54"
        />
      </svg>
      <span class="mr10">{{ ' ' + currentObject!.name + ' ' }}</span>
      <span *ngIf="currentObject!.parent != ''"
        >( TABLE: {{ currentObject!.parent | uppercase }} )
      </span>

      <!-- If come from source tree then hide edit button then this centeral panel should be view only  -->
      <button
        mat-button
        color="primary"
        class="icon drop"
        (click)="dropIndex()"
        *ngIf="currentObject!.isSpannerNode && currentObject!.type === 'indexName'"
      >
        <mat-icon>delete</mat-icon>
        <span>DROP INDEX</span>
      </button>
      <button
        mat-button
        color="primary"
        class="icon drop"
        (click)="dropTable()"
        *ngIf="
          currentObject!.isSpannerNode &&
          currentObject!.type !== 'indexName' &&
          !currentObject!.isDeleted
        "
      >
        <mat-icon>delete</mat-icon>
        <span>DROP TABLE</span>
      </button>
      <button
        mat-button
        color="primary"
        class="icon drop"
        (click)="restoreSpannerTable()"
        *ngIf="currentObject!.isSpannerNode && currentObject!.isDeleted"
      >
        <mat-icon>undo</mat-icon>
        <span> RESTORE TABLE</span>
      </button>
    </h3>
    <div class="interleaved-title" *ngIf="interleaveParentName && currentObject.isSpannerNode">
      Interleaved:
      <div class="interleave-parent-name">
        {{ interleaveParentName }}
      </div>
    </div>
  </div>

  <mat-tab-group
    [ngClass]="{ 'height-on-edit': isEditMode || isPkEditMode || isFkEditMode }"
    *ngIf="currentObject!.type === 'tableName'"
    (selectedTabChange)="tabChanged($event)"
  >
    <mat-tab label="COLUMNS">
      <div class="column-tab-container">
        <table mat-table [dataSource]="dataSource">
          <ng-container matColumnDef="srcDatabase">
            <th mat-header-cell class="db_name" *matHeaderCellDef colspan="5">{{ srcDbName }}</th>
          </ng-container>

          <ng-container matColumnDef="spDatabase">
            <th mat-header-cell *matHeaderCellDef class="db_name" colspan="6">
              <div class="spanner_edit-button">
                <span>Spanner</span>
                <div *ngIf="!isEditMode && !currentObject.isDeleted">
                  <button
                    mat-stroked-button
                    color="primary"
                    (click)="toggleEdit()"
                    *ngIf="currentObject!.isSpannerNode"
                  >
                    <mat-icon class="edit-icon">edit</mat-icon>
                    EDIT
                  </button>
                </div>
              </div>
            </th>
          </ng-container>

          <ng-container matColumnDef="srcOrder">
            <th class="table_header" mat-header-cell *matHeaderCellDef>Order</th>
            <td mat-cell *matCellDef="let element">
              {{ element.get('srcOrder').value }}
            </td>
          </ng-container>

          <ng-container matColumnDef="srcColName">
            <th class="table_header" mat-header-cell *matHeaderCellDef>Name</th>
            <td mat-cell *matCellDef="let element">
              {{ element.get('srcColName').value }}
            </td>
          </ng-container>

          <ng-container matColumnDef="srcDataType">
            <th mat-header-cell class="table_header" *matHeaderCellDef>Type</th>
            <td mat-cell *matCellDef="let element">
              {{ element.get('srcDataType').value }}
            </td>
          </ng-container>

          <ng-container matColumnDef="srcIsPk">
            <th class="table_header" mat-header-cell *matHeaderCellDef>Pk</th>
            <td mat-cell *matCellDef="let element">
              <div *ngIf="element.get('srcIsPk').value">
                <svg
                  width="14"
                  height="8"
                  viewBox="0 0 14 8"
                  fill="none"
                  xmlns="http://www.w3.org/2000/svg"
                >
                  <path
                    fill-rule="evenodd"
                    clip-rule="evenodd"
                    d="M4 8C5.86384 8 7.42994 6.72523 7.87398 5H10V7H13V5H14V3H7.87398C7.42994 1.27477 5.86384 0 4 0C1.79086 0 0 1.79086 0 4C0 6.20914 1.79086 8 4 8ZM6 4C6 5.10457 5.10457 6 4 6C2.89543 6 2 5.10457 2 4C2 2.89543 2.89543 2 4 2C5.10457 2 6 2.89543 6 4Z"
                    fill="black"
                  />
                </svg>
              </div>
            </td>
          </ng-container>

          <ng-container matColumnDef="srcIsNotNull">
            <th mat-header-cell class="table_header" *matHeaderCellDef>Nullable</th>
            <td mat-cell *matCellDef="let element">
              {{ element.get('srcIsNotNull').value ? 'Not Null' : '' }}
            </td>
          </ng-container>

          <ng-container matColumnDef="spColName">
            <th mat-header-cell class="table_header" *matHeaderCellDef>Name</th>
            <td mat-cell *matCellDef="let element">
                <div *ngIf="isEditMode && element.get('spOrder').value !== ''">
                  <input
                    matInput
                    class="name_input"
                    type="text"
                    [formControl]="element.get('spColName')"
                    matTooltip="No special characters allowed except underscore." 
                    [matTooltipDisabled]="!element.get('spColName')?.hasError('pattern')"
                  />
                </div>
              <p *ngIf="!isEditMode">{{ element.get('spColName').value }}</p>
            </td>
          </ng-container>

          <ng-container matColumnDef="spDataType">
            <th mat-header-cell class="table_header" *matHeaderCellDef>Type</th>
            <td mat-cell *matCellDef="let element; let i = index">
              <div class="sp-datatype-data-cells">
                <span
                  *ngIf="isSpTableSuggesstionDisplay[i] && element.get('spOrder').value !== ''"
<<<<<<< HEAD
                  class="material-icons summary-type note sp-datatype-suggestion-icon"
=======
                  class="material-icons summary-type warning sp-datatype-suggestion-icon"
>>>>>>> 27070c26
                  [matTooltip]="spTableSuggestion[i]"
                  matTooltipPosition="above"
                  >warning</span
                >

                <mat-form-field
                  appearance="legacy"
                  class="w-100"
                  *ngIf="isEditMode && element.get('spOrder').value !== ''"
                >
                  <mat-select
                    #matSelectspDataType
                    [formControl]="element.get('spDataType')"
                    selected="element.get('spDataType').value"
                    (selectionChange)="spTableEditSuggestionHandler(i, matSelectspDataType.value)"
                  >
                    <mat-option
                      *ngFor="let t of typeMap[element.get('srcDataType').value]"
                      [value]="t.T"
                    >
                      {{ t.T }}
                    </mat-option>
                  </mat-select>
                </mat-form-field>
                <p *ngIf="!isEditMode">{{ element.get('spDataType').value }}</p>
              </div>
            </td>
          </ng-container>

          <ng-container matColumnDef="spIsPk">
            <th class="table_header" mat-header-cell *matHeaderCellDef>Pk</th>
            <td mat-cell *matCellDef="let element">
              <div *ngIf="element.get('spIsPk').value">
                <svg
                  width="14"
                  height="8"
                  viewBox="0 0 14 8"
                  fill="none"
                  xmlns="http://www.w3.org/2000/svg"
                >
                  <path
                    fill-rule="evenodd"
                    clip-rule="evenodd"
                    d="M4 8C5.86384 8 7.42994 6.72523 7.87398 5H10V7H13V5H14V3H7.87398C7.42994 1.27477 5.86384 0 4 0C1.79086 0 0 1.79086 0 4C0 6.20914 1.79086 8 4 8ZM6 4C6 5.10457 5.10457 6 4 6C2.89543 6 2 5.10457 2 4C2 2.89543 2.89543 2 4 2C5.10457 2 6 2.89543 6 4Z"
                    fill="black"
                  />
                </svg>
              </div>
            </td>
          </ng-container>

          <ng-container matColumnDef="spIsNotNull">
            <th mat-header-cell class="table_header" *matHeaderCellDef>
              <span *ngIf="isEditMode">Not Null</span><span *ngIf="!isEditMode">Nullable</span>
            </th>
            <td mat-cell *matCellDef="let element">
              <div class="notNullContent">
                <div *ngIf="isEditMode && element.get('spOrder').value !== ''">
                  <mat-checkbox
                    color="primary"
                    [formControl]="element.get('spIsNotNull')"
                  ></mat-checkbox>
                </div>
                <p *ngIf="!isEditMode">
                  {{ element.get('spIsNotNull').value ? 'Not Null' : '' }}
                </p>
              </div>
            </td>
          </ng-container>

          <ng-container matColumnDef="dropButton">
            <th mat-header-cell class="table_header" *matHeaderCellDef></th>
            <td
              mat-cell
              *matCellDef="let element"
              [ngClass]="{ 'drop-button-left-border': isEditMode }"
            >
              <div
                class="actions"
                *ngIf="
                  isEditMode &&
                  currentObject!.isSpannerNode &&
                  !(element.get('spOrder').value === '')
                "
              >
                <mat-icon [matMenuTriggerFor]="menu">more_vert</mat-icon>
                <mat-menu #menu="matMenu" xPosition="before">
                  <button mat-menu-item (click)="dropColumn(element)">
                    <span>Drop Column</span>
                  </button>
                </mat-menu>
              </div>
            </td>
          </ng-container>

          <tr mat-header-row *matHeaderRowDef="['srcDatabase', 'spDatabase']"></tr>
          <tr mat-header-row *matHeaderRowDef="displayedColumns"></tr>
          <tr mat-row *matRowDef="let row; columns: displayedColumns"></tr>
        </table>
      </div>
    </mat-tab>

    <mat-tab label="PRIMARY KEY">
      <div class="pk-tab-container">
        <table mat-table [dataSource]="pkDataSource">
          <ng-container matColumnDef="srcDatabase">
            <th mat-header-cell class="db_name" *matHeaderCellDef colspan="5">{{ srcDbName }}</th>
          </ng-container>

          <ng-container matColumnDef="spDatabase">
            <th mat-header-cell *matHeaderCellDef class="db_name" colspan="6">
              <div class="spanner_edit-button">
                <span>Spanner</span>
                <div
                  *ngIf="
                    !isPkEditMode &&
                    pkDataSource.length > 0 &&
                    currentObject!.isSpannerNode &&
                    !currentObject.isDeleted
                  "
                >
                  <button mat-stroked-button color="primary" (click)="togglePkEdit()">
                    <mat-icon class="edit-icon">edit</mat-icon>
                    EDIT
                  </button>
                </div>
              </div>
            </th>
          </ng-container>

          <ng-container matColumnDef="srcOrder">
            <th class="table_header" mat-header-cell *matHeaderCellDef>Order</th>
            <td mat-cell *matCellDef="let element">
              {{ element.get('srcOrder').value }}
            </td>
          </ng-container>

          <ng-container matColumnDef="srcColName">
            <th class="table_header" mat-header-cell *matHeaderCellDef>Name</th>
            <td mat-cell *matCellDef="let element">
              {{ element.get('srcColName').value }}
            </td>
          </ng-container>

          <ng-container matColumnDef="srcDataType">
            <th mat-header-cell class="table_header" *matHeaderCellDef>Type</th>
            <td mat-cell *matCellDef="let element">
              {{ element.get('srcDataType').value }}
            </td>
          </ng-container>

          <ng-container matColumnDef="srcIsPk">
            <th class="table_header" mat-header-cell *matHeaderCellDef>PK</th>
            <td mat-cell *matCellDef="let element">
              <div *ngIf="element.get('srcIsPk').value">
                <svg
                  width="14"
                  height="8"
                  viewBox="0 0 14 8"
                  fill="none"
                  xmlns="http://www.w3.org/2000/svg"
                >
                  <path
                    fill-rule="evenodd"
                    clip-rule="evenodd"
                    d="M4 8C5.86384 8 7.42994 6.72523 7.87398 5H10V7H13V5H14V3H7.87398C7.42994 1.27477 5.86384 0 4 0C1.79086 0 0 1.79086 0 4C0 6.20914 1.79086 8 4 8ZM6 4C6 5.10457 5.10457 6 4 6C2.89543 6 2 5.10457 2 4C2 2.89543 2.89543 2 4 2C5.10457 2 6 2.89543 6 4Z"
                    fill="black"
                  />
                </svg>
              </div>
            </td>
          </ng-container>

          <ng-container matColumnDef="srcIsNotNull">
            <th mat-header-cell class="table_header" *matHeaderCellDef>Nullable</th>
            <td mat-cell *matCellDef="let element">
              {{ element.get('srcIsNotNull').value ? 'Not Null' : '' }}
            </td>
          </ng-container>

          <ng-container matColumnDef="spOrder">
            <th class="table_header" mat-header-cell *matHeaderCellDef>Order</th>
            <td mat-cell *matCellDef="let element">
              <div *ngIf="isPkEditMode && element.get('spColName').value !== ''">
                <input
                  matInput
                  class="order_input"
                  type="text"
                  [formControl]="element.get('spOrder')"
                  matTooltip="Must have a value greater than 0." 
                  [matTooltipDisabled]="!element.get('spOrder')?.hasError('pattern')"
                />
              </div>
              <p *ngIf="!isPkEditMode">{{ element.get('spOrder').value }}</p>
            </td>
          </ng-container>

          <ng-container matColumnDef="spColName">
            <th mat-header-cell class="table_header" *matHeaderCellDef>Name</th>
            <td mat-cell *matCellDef="let element">
              <p>{{ element.get('spColName').value }}</p>
            </td>
          </ng-container>

          <ng-container matColumnDef="spDataType">
            <th mat-header-cell class="table_header" *matHeaderCellDef>Type</th>
            <td mat-cell *matCellDef="let element; let i = index">
              <div class="sp-datatype-data-cells">
                <span
                  *ngIf="isSpTableSuggesstionDisplay[i] && element.get('spColName').value !== ''"
<<<<<<< HEAD
                  class="material-icons summary-type note sp-datatype-suggestion-icon"
=======
                  class="material-icons summary-type warning sp-datatype-suggestion-icon"
>>>>>>> 27070c26
                  [matTooltip]="spTableSuggestion[i]"
                  matTooltipPosition="above"
                  >warning</span
                >
                <p>{{ element.get('spDataType').value }}</p>
              </div>
            </td>
          </ng-container>

          <ng-container matColumnDef="spIsPk">
            <th class="table_header" mat-header-cell *matHeaderCellDef>Pk</th>
            <td mat-cell *matCellDef="let element">
              <div *ngIf="element.get('spIsPk').value">
                <svg
                  width="14"
                  height="8"
                  viewBox="0 0 14 8"
                  fill="none"
                  xmlns="http://www.w3.org/2000/svg"
                >
                  <path
                    fill-rule="evenodd"
                    clip-rule="evenodd"
                    d="M4 8C5.86384 8 7.42994 6.72523 7.87398 5H10V7H13V5H14V3H7.87398C7.42994 1.27477 5.86384 0 4 0C1.79086 0 0 1.79086 0 4C0 6.20914 1.79086 8 4 8ZM6 4C6 5.10457 5.10457 6 4 6C2.89543 6 2 5.10457 2 4C2 2.89543 2.89543 2 4 2C5.10457 2 6 2.89543 6 4Z"
                    fill="black"
                  />
                </svg>
              </div>
            </td>
          </ng-container>

          <ng-container matColumnDef="spIsNotNull">
            <th mat-header-cell class="table_header" *matHeaderCellDef>Nullable</th>
            <td mat-cell *matCellDef="let element">
              <div class="notNullContent">
                <p>
                  {{ element.get('spIsNotNull').value ? 'Not Null' : '' }}
                </p>
              </div>
            </td>
          </ng-container>

          <ng-container matColumnDef="dropButton">
            <th mat-header-cell class="table_header" *matHeaderCellDef></th>
            <td
              mat-cell
              *matCellDef="let element"
              [ngClass]="{ 'drop-button-left-border': isPkEditMode }"
            >
              <div
                class="actions"
                *ngIf="
                  isPkEditMode &&
                  currentObject!.isSpannerNode &&
                  !(element.get('spColName').value === '')
                "
              >
                <mat-icon [matMenuTriggerFor]="menu">more_vert</mat-icon>
                <mat-menu #menu="matMenu" xPosition="before">
                  <button [disabled]="!isPkEditMode" mat-menu-item (click)="dropPk(element)">
                    <span>Remove primary key</span>
                  </button>
                </mat-menu>
              </div>
            </td>
          </ng-container>

          <tr mat-header-row *matHeaderRowDef="['srcDatabase', 'spDatabase']"></tr>
          <tr mat-header-row *matHeaderRowDef="displayedPkColumns"></tr>
          <tr mat-row *matRowDef="let row; columns: displayedPkColumns"></tr>
        </table>

        <div [formGroup]="addPkColumnForm" *ngIf="isPkEditMode" class="add-pk-column">
          <mat-form-field appearance="outline" class="column-list">
            <mat-label>Column Name</mat-label>
            <mat-select
              matSelect
              class="input-field"
              (selectionChange)="setPkColumn($event.value)"
              formControlName="columnName"
              required="true"
            >
              <mat-option *ngFor="let column of pkColumnNames" [value]="column">{{
                column
              }}</mat-option>
            </mat-select>
          </mat-form-field>

          <button
            mat-button
            color="primary"
            class="add-column-btn"
            type="button"
            (click)="addPkColumn()"
          >
            <mat-icon>add</mat-icon>
            ADD COLUMN
          </button>
        </div>
      </div>
    </mat-tab>

    <mat-tab label="FOREIGN KEY">
      <div class="fk-tab-container">
        <table mat-table [dataSource]="fkDataSource">
          <ng-container matColumnDef="srcDatabase">
            <th mat-header-cell class="db_name" *matHeaderCellDef colspan="4">{{ srcDbName }}</th>
          </ng-container>

          <ng-container matColumnDef="spDatabase">
            <th mat-header-cell *matHeaderCellDef class="db_name" colspan="5">
              <div class="spanner_edit-button">
                <span>Spanner</span>
                <div
                  *ngIf="
                    !isFkEditMode &&
                    fkDataSource.length > 0 &&
                    !interleaveParentName &&
                    currentObject!.isSpannerNode &&
                    !currentObject.isDeleted
                  "
                >
                  <button mat-stroked-button color="primary" (click)="toggleFkEdit()">
                    <mat-icon class="edit-icon">edit</mat-icon>
                    EDIT
                  </button>
                </div>
              </div>
            </th>
          </ng-container>

          <ng-container matColumnDef="srcName">
            <th class="table_header" mat-header-cell *matHeaderCellDef>Name</th>
            <td mat-cell *matCellDef="let element">
              {{ element.get('srcName').value }}
            </td>
          </ng-container>

          <ng-container matColumnDef="srcColumns">
            <th class="table_header" mat-header-cell *matHeaderCellDef>Columns</th>
            <td mat-cell *matCellDef="let element">
              {{ element.get('srcColumns').value }}
            </td>
          </ng-container>

          <ng-container matColumnDef="srcReferTable">
            <th class="table_header" mat-header-cell *matHeaderCellDef>Refer Table</th>
            <td mat-cell *matCellDef="let element">
              {{ element.get('srcReferTable').value }}
            </td>
          </ng-container>

          <ng-container matColumnDef="srcReferColumns">
            <th class="table_header" mat-header-cell *matHeaderCellDef>Refer Columns</th>
            <td mat-cell *matCellDef="let element">
              {{ element.get('srcReferColumns').value }}
            </td>
          </ng-container>

          <ng-container matColumnDef="spName">
            <th mat-header-cell class="table_header" *matHeaderCellDef>Name</th>
            <td mat-cell *matCellDef="let element">
              <div *ngIf="isFkEditMode && !(element.get('spReferTable').value === '')">
                <input
                  matInput
                  class="name_input"
                  type="text"
                  [formControl]="element.get('spName')"
                  matTooltip="No special characters allowed except underscore." 
                  [matTooltipDisabled]="!element.get('spName')?.hasError('pattern')"
                />
              </div>

              <p *ngIf="!isFkEditMode">{{ element.get('spName').value }}</p>
            </td>
          </ng-container>

          <ng-container matColumnDef="spColumns">
            <th class="table_header" mat-header-cell *matHeaderCellDef>Columns</th>
            <td mat-cell *matCellDef="let element">
              {{ element.get('spColumns').value }}
            </td>
          </ng-container>

          <ng-container matColumnDef="spReferTable">
            <th class="table_header" mat-header-cell *matHeaderCellDef>Refer Table</th>
            <td mat-cell *matCellDef="let element">
              {{ element.get('spReferTable').value }}
            </td>
          </ng-container>

          <ng-container matColumnDef="spReferColumns">
            <th class="table_header" mat-header-cell *matHeaderCellDef>Refer Columns</th>
            <td mat-cell *matCellDef="let element">
              <div class="sprefcol-content">
                {{ element.get('spReferColumns').value }}
              </div>
            </td>
          </ng-container>

          <ng-container matColumnDef="dropButton" stickyEnd>
            <th mat-header-cell class="table_header" *matHeaderCellDef></th>
            <td
              mat-cell
              *matCellDef="let element"
              [ngClass]="{ 'drop-button-left-border': isFkEditMode }"
            >
              <div
                class="actions"
                *ngIf="
                  isFkEditMode &&
                  currentObject!.isSpannerNode &&
                  !(element.get('spReferTable').value === '')
                "
              >
                <mat-icon [matMenuTriggerFor]="menu">more_vert</mat-icon>
                <mat-menu #menu="matMenu" xPosition="before">
                  <button
                    *ngIf="
                      interleaveStatus.tableInterleaveStatus &&
                      interleaveStatus.tableInterleaveStatus.Possible
                    "
                    [disabled]="element.get('spName').value === ''"
                    mat-menu-item
                    (click)="dropFk(element)"
                  >
                    <span>Drop Foreign Key</span>
                  </button>
                  <button
                    *ngIf="
                      interleaveStatus.tableInterleaveStatus &&
                      interleaveStatus.tableInterleaveStatus.Possible
                    "
                    [disabled]="element.get('spName').value === ''"
                    mat-menu-item
                    (click)="setInterleave()"
                  >
                    <span>Convert to interleave</span>
                  </button>
                  <button
                    *ngIf="
                      interleaveStatus.tableInterleaveStatus &&
                      !interleaveStatus.tableInterleaveStatus.Possible
                    "
                    [disabled]="element.get('spName').value === ''"
                    mat-menu-item
                    (click)="convertToFk()"
                  >
                    <span>Convert to Foreign Key</span>
                  </button>
                </mat-menu>
              </div>
            </td>
          </ng-container>

          <tr mat-header-row *matHeaderRowDef="['srcDatabase', 'spDatabase']"></tr>
          <tr mat-header-row *matHeaderRowDef="displayedFkColumns"></tr>
          <tr mat-row *matRowDef="let row; columns: displayedFkColumns"></tr>
        </table>
      </div>
    </mat-tab>

    <mat-tab
      label="INTERLEAVE"
      *ngIf="
        ((interleaveStatus.tableInterleaveStatus &&
          interleaveStatus.tableInterleaveStatus.Possible) ||
          this.interleaveParentName !== null) &&
        currentObject.isSpannerNode
      "
    >
      <div class="interleave-tab-container">
        <button
          *ngIf="
            interleaveStatus.tableInterleaveStatus &&
            interleaveStatus.tableInterleaveStatus.Possible &&
            this.interleaveParentName === null
          "
          mat-raised-button
          color="primary"
          (click)="setInterleave()"
        >
          Convert to Interleave
        </button>
        <button
          *ngIf="
            (interleaveStatus.tableInterleaveStatus &&
              !interleaveStatus.tableInterleaveStatus.Possible) ||
            this.interleaveParentName !== null
          "
          mat-raised-button
          color="primary"
          (click)="convertToFk()"
        >
          Convert Back to Foreign Key
        </button>
      </div>
    </mat-tab>

    <mat-tab label="SQL" *ngIf="currentObject!.isSpannerNode && !currentObject!.isDeleted">
      <div class="ddl_container">
        <pre><code>{{ddlStmts[currentObject!.name]}}</code></pre>
      </div>
    </mat-tab>
  </mat-tab-group>

  <div *ngIf="currentObject!.type === 'indexName'" class="index-tab-container">
    <table mat-table [dataSource]="dataSource">
      <ng-container matColumnDef="srcDatabase">
        <th mat-header-cell class="db_name" *matHeaderCellDef colspan="3">{{ srcDbName }}</th>
      </ng-container>

      <ng-container matColumnDef="spDatabase">
        <th mat-header-cell *matHeaderCellDef class="db_name" colspan="4">
          <div class="spanner_edit-button">
            <span>Spanner</span>

            <div *ngIf="!isIndexEditMode && currentObject!.isSpannerNode">
              <button mat-stroked-button color="primary" (click)="toggleIndexEdit()">
                <mat-icon class="edit-icon">edit</mat-icon>
                EDIT
              </button>
            </div>
          </div>
        </th>
      </ng-container>

      <ng-container matColumnDef="srcIndexColName">
        <th class="table_header" mat-header-cell *matHeaderCellDef>Column</th>
        <td mat-cell *matCellDef="let element">
          {{ element.get('srcColName').value }}
        </td>
      </ng-container>
      <ng-container matColumnDef="srcSortBy">
        <th mat-header-cell class="table_header" *matHeaderCellDef>Sort By</th>
        <td mat-cell *matCellDef="let element">
          <p *ngIf="element.get('srcDesc').value">Desc</p>
          <p *ngIf="element.get('srcDesc').value === false">Asc</p>
        </td>
      </ng-container>
      <ng-container matColumnDef="srcIndexOrder">
        <th class="table_header" mat-header-cell *matHeaderCellDef>Column Order</th>
        <td mat-cell *matCellDef="let element">
          {{ element.get('srcOrder').value }}
        </td>
      </ng-container>

      <ng-container matColumnDef="spIndexColName">
        <th mat-header-cell class="table_header" *matHeaderCellDef>Column</th>
        <td mat-cell *matCellDef="let element">
          <p *ngIf="element.get('spColName').value">{{ element.get('spColName').value }}</p>
        </td>
      </ng-container>
      <ng-container matColumnDef="spSortBy">
        <th mat-header-cell class="table_header" *matHeaderCellDef>Sort By</th>
        <td mat-cell *matCellDef="let element">
          <p *ngIf="element.get('spDesc').value">Desc</p>
          <p *ngIf="element.get('spDesc').value === false">Asc</p>
        </td>
      </ng-container>
      <ng-container matColumnDef="spIndexOrder">
        <th class="table_header" mat-header-cell *matHeaderCellDef>Column Order</th>
        <td mat-cell *matCellDef="let element">
          <div *ngIf="isIndexEditMode && element.get('spColName').value">
            <input
              matInput
              class="order_input"
              type="number"
              [formControl]="element.get('spOrder')"
            />
          </div>
          <p *ngIf="!isIndexEditMode">{{ element.get('spOrder').value }}</p>
        </td>
      </ng-container>
      <ng-container matColumnDef="dropButton">
        <th mat-header-cell class="table_header" *matHeaderCellDef></th>
        <td
          mat-cell
          *matCellDef="let element; let i = index"
          [ngClass]="{ 'drop-button-left-border': isIndexEditMode }"
        >
          <div *ngIf="isIndexEditMode && element.get('spColName').value">
            <mat-icon [matMenuTriggerFor]="menu">more_vert</mat-icon>
            <mat-menu #menu="matMenu" xPosition="before">
              <button mat-menu-item (click)="dropIndexKey(i)">
                <span>Drop Index Key</span>
              </button>
            </mat-menu>
          </div>
        </td>
      </ng-container>

      <tr mat-header-row *matHeaderRowDef="['srcDatabase', 'spDatabase']"></tr>
      <tr mat-header-row *matHeaderRowDef="indexDisplayedColumns"></tr>
      <tr mat-row class="index-data-row" *matRowDef="let row; columns: indexDisplayedColumns"></tr>
    </table>
    <div
      [formGroup]="addIndexKeyForm"
      *ngIf="isIndexEditMode && indexColumnNames.length > 0"
      class="add-index-column-container"
    >
      <mat-form-field appearance="outline" class="index-column-list">
        <mat-label>Column Name</mat-label>
        <mat-select matSelect class="input-field" formControlName="columnName">
          <mat-option *ngFor="let column of indexColumnNames" [value]="column">{{
            column
          }}</mat-option>
        </mat-select>
      </mat-form-field>
      <mat-form-field appearance="outline" class="index-column-order">
        <mat-label>Sort By</mat-label>
        <mat-select matSelect class="input-field" formControlName="ascOrDesc">
          <mat-option value="asc">Ascending</mat-option>
          <mat-option value="desc">Descending</mat-option>
        </mat-select>
      </mat-form-field>
      <button
        mat-raised-button
        color="primary"
        type="submit"
        [disabled]="!addIndexKeyForm.valid"
        (click)="addIndexKey()"
      >
        <mat-icon>add</mat-icon>
        <span> ADD COLUMN</span>
      </button>
    </div>
  </div>

  <div class="save-edits">
    <mat-divider *ngIf="isEditMode || isPkEditMode || isFkEditMode"></mat-divider>

    <div class="save-button" *ngIf="isEditMode && currentTabIndex === 0">
      <button mat-raised-button color="primary" (click)="saveColumnTable()" [disabled]="!rowArray.valid">SAVE & CONVERT</button>
      <button
        class="cancel-button"
        mat-raised-button
        color="primary"
        (click)="toggleEdit()"
        *ngIf="currentObject!.isSpannerNode"
      >
        CANCEL
      </button>
    </div>
    <div class="save-button" *ngIf="isPkEditMode && currentTabIndex === 1">
      <button mat-raised-button color="primary" (click)="savePk()" [disabled]="!pkArray.valid">SAVE & CONVERT</button>
      <button
        class="cancel-button"
        mat-raised-button
        color="primary"
        (click)="togglePkEdit()"
        *ngIf="currentObject!.isSpannerNode"
      >
        CANCEL
      </button>
    </div>
    <div class="save-button" *ngIf="isFkEditMode && currentTabIndex === 2">
      <button mat-raised-button color="primary" (click)="saveFk()" [disabled]="!fkArray.valid">SAVE & CONVERT</button>
      <button
        class="cancel-button"
        mat-raised-button
        color="primary"
        (click)="toggleFkEdit()"
        *ngIf="currentObject!.isSpannerNode"
      >
        CANCEL
      </button>
    </div>
    <div class="save-button" *ngIf="isIndexEditMode && currentTabIndex === -1">
      <button mat-raised-button color="primary" (click)="saveIndex()">SAVE & CONVERT</button>
      <button
        class="cancel-button"
        mat-raised-button
        color="primary"
        (click)="toggleIndexEdit()"
        *ngIf="currentObject!.isSpannerNode"
      >
        CANCEL
      </button>
    </div>
  </div>
</div><|MERGE_RESOLUTION|>--- conflicted
+++ resolved
@@ -209,11 +209,7 @@
               <div class="sp-datatype-data-cells">
                 <span
                   *ngIf="isSpTableSuggesstionDisplay[i] && element.get('spOrder').value !== ''"
-<<<<<<< HEAD
-                  class="material-icons summary-type note sp-datatype-suggestion-icon"
-=======
                   class="material-icons summary-type warning sp-datatype-suggestion-icon"
->>>>>>> 27070c26
                   [matTooltip]="spTableSuggestion[i]"
                   matTooltipPosition="above"
                   >warning</span
@@ -424,11 +420,7 @@
               <div class="sp-datatype-data-cells">
                 <span
                   *ngIf="isSpTableSuggesstionDisplay[i] && element.get('spColName').value !== ''"
-<<<<<<< HEAD
-                  class="material-icons summary-type note sp-datatype-suggestion-icon"
-=======
                   class="material-icons summary-type warning sp-datatype-suggestion-icon"
->>>>>>> 27070c26
                   [matTooltip]="spTableSuggestion[i]"
                   matTooltipPosition="above"
                   >warning</span

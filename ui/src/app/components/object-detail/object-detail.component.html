--- conflicted
+++ resolved
@@ -802,13 +802,7 @@
 
     <mat-tab *ngIf="currentObject!.isSpannerNode && !currentObject!.isDeleted">
       <ng-template mat-tab-label>
-<<<<<<< HEAD
         <span>SQL</span>
-=======
-        <span>
-          SQL
-        </span>
->>>>>>> de02fba7
       </ng-template>
       <div class="ddl_container">
         <pre><code>{{ddlStmts[currentObject!.name]}}</code></pre>

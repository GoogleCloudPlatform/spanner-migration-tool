<div class="no-table-selected" *ngIf="!currentObject">
  <div class="title_container">
    <h3 class="title">OBJECT VIEWER</h3>
  </div>
  <mat-divider></mat-divider>
  <div class="select-table-message">
    <div class="image">
      <svg
        width="40"
        height="40"
        viewBox="0 0 19 18"
        fill="none"
        xmlns="http://www.w3.org/2000/svg"
      >
        <path
          fill-rule="evenodd"
          clip-rule="evenodd"
          d="M2.90723 0C1.80266 0 0.907227 0.89543 0.907227 2V16C0.907227 17.1046 1.80266 18 2.90723 18H16.9072C18.0118 18 18.9072 17.1046 18.9072 16V2C18.9072 0.895431 18.0118 0 16.9072 0H2.90723ZM5.90723 3H3.90723V5H5.90723V3ZM6.90723 3H8.90723V5H6.90723V3ZM5.90723 8H3.90723V10H5.90723V8ZM6.90723 8H8.90723V10H6.90723V8ZM5.90723 13H3.90723V15H5.90723V13ZM6.90723 13H8.90723V15H6.90723V13ZM15.9072 3H9.90723V5H15.9072V3ZM9.90723 8H15.9072V10H9.90723V8ZM15.9072 13H9.90723V15H15.9072V13Z"
          fill="#3367D6"
        />
      </svg>
    </div>
    <div class="inner-text">
      <span *ngIf="currentDatabase == 'spanner'">
        To view and modify an object details, click on the object name on the Spanner draft panel.
      </span>
      <span *ngIf="currentDatabase == 'source'">
        To view an object details, click on the object name on the {{ srcDbName }} panel.
      </span>
    </div>
  </div>
</div>

<div class="table" *ngIf="currentObject">
  <div class="title_container">
    <h3 class="title">
      <mat-icon
        class="icon material-icons-outlined"
        *ngIf="currentObject!.type === ObjectExplorerNodeType.Table"
        >table_chart</mat-icon
      >
      <svg
        *ngIf="currentObject!.type === ObjectExplorerNodeType.Index"
        class="icon"
        width="18"
        height="20"
        viewBox="0 0 12 14"
        fill="none"
        xmlns="http://www.w3.org/2000/svg"
      >
        <path
          fill-rule="evenodd"
          clip-rule="evenodd"
          d="M11.005 14C11.555 14 12 13.554 12 13.002V5L10 3V12H2V14H11.005ZM0 0.996C0 0.446 0.438 0 1.003 0H7L9 2.004V10.004C9 10.554 8.554 11 8.002 11H0.998C0.867035 11.0003 0.737304 10.9747 0.616233 10.9248C0.495162 10.8748 0.385128 10.8015 0.292428 10.709C0.199729 10.6165 0.126186 10.5066 0.0760069 10.3856C0.0258282 10.2646 -2.64036e-07 10.135 0 10.004V0.996ZM6 1L5 5.5H2L6 1ZM3 10L4 5.5H7L3 10Z"
          fill="black"
          fill-opacity="0.54"
        />
      </svg>
      <span class="mr10">{{ ' ' + currentObject!.name + ' ' }}</span>
      <span *ngIf="currentObject!.parent != ''"
        >( TABLE: {{ currentObject!.parent | uppercase }} )
      </span>

      <!-- If come from source tree then hide edit button then this centeral panel should be view only  -->
      <button
        mat-button
        color="primary"
        class="icon drop"
        (click)="dropIndex()"
        *ngIf="currentObject!.isSpannerNode && currentObject!.type === 'indexName'"
      >
        <mat-icon>delete</mat-icon>
        <span>DROP INDEX</span>
      </button>
      <button
        mat-button
        color="primary"
        class="icon drop"
        (click)="dropTable()"
        *ngIf="
          currentObject!.isSpannerNode &&
          currentObject!.type !== 'indexName' &&
          !currentObject!.isDeleted
        "
      >
        <mat-icon>delete</mat-icon>
        <span>DROP TABLE</span>
      </button>
      <button
        mat-button
        color="primary"
        class="icon drop"
        (click)="restoreSpannerTable()"
        *ngIf="currentObject!.isSpannerNode && currentObject!.isDeleted"
      >
        <mat-icon>undo</mat-icon>
        <span> RESTORE TABLE</span>
      </button>
    </h3>
    <div class="interleaved-title" *ngIf="interleaveParentName && currentObject.isSpannerNode">
      Interleaved:
      <div class="interleave-parent-name">
        {{ interleaveParentName }}
      </div>
    </div>
  </div>

  <mat-tab-group
    [ngClass]="{ 'height-on-edit': isEditMode || isPkEditMode || isFkEditMode }"
    *ngIf="currentObject!.type === 'tableName'"
    (selectedTabChange)="tabChanged($event)"
  >
    <mat-tab label="COLUMNS">
      <div class="column-tab-container">
        <div class="column-table-container">
          <table mat-table [dataSource]="srcDataSource">
            <ng-container matColumnDef="srcDatabase">
              <th mat-header-cell class="db_name" *matHeaderCellDef colspan="5">{{ srcDbName }}</th>
            </ng-container>

            <ng-container matColumnDef="srcOrder">
              <th class="table_header" mat-header-cell *matHeaderCellDef>Order</th>
              <td mat-cell *matCellDef="let element">
                {{ element.get('srcOrder').value }}
              </td>
            </ng-container>

            <ng-container matColumnDef="srcColName">
              <th class="table_header" mat-header-cell *matHeaderCellDef>Name</th>
              <td mat-cell *matCellDef="let element">
                {{ element.get('srcColName').value }}
              </td>
            </ng-container>

            <ng-container matColumnDef="srcDataType">
              <th mat-header-cell class="table_header" *matHeaderCellDef>Type</th>
              <td mat-cell *matCellDef="let element">
                {{ element.get('srcDataType').value }}
              </td>
            </ng-container>

            <ng-container matColumnDef="srcIsPk">
              <th class="table_header" mat-header-cell *matHeaderCellDef>Pk</th>
              <td mat-cell *matCellDef="let element">
                <div *ngIf="element.get('srcIsPk').value">
                  <svg
                    width="14"
                    height="8"
                    viewBox="0 0 14 8"
                    fill="none"
                    xmlns="http://www.w3.org/2000/svg"
                  >
                    <path
                      fill-rule="evenodd"
                      clip-rule="evenodd"
                      d="M4 8C5.86384 8 7.42994 6.72523 7.87398 5H10V7H13V5H14V3H7.87398C7.42994 1.27477 5.86384 0 4 0C1.79086 0 0 1.79086 0 4C0 6.20914 1.79086 8 4 8ZM6 4C6 5.10457 5.10457 6 4 6C2.89543 6 2 5.10457 2 4C2 2.89543 2.89543 2 4 2C5.10457 2 6 2.89543 6 4Z"
                      fill="black"
                    />
                  </svg>
                </div>
              </td>
            </ng-container>

            <ng-container matColumnDef="srcIsNotNull">
              <th mat-header-cell class="table_header" *matHeaderCellDef>Nullable</th>
              <td mat-cell *matCellDef="let element">
                {{ element.get('srcIsNotNull').value ? 'Not Null' : '' }}
              </td>
            </ng-container>

            <tr mat-header-row *matHeaderRowDef="['srcDatabase']"></tr>
            <tr mat-header-row *matHeaderRowDef="srcDisplayedColumns"></tr>
            <tr
              mat-row
              [ngClass]="{ 'scr-column-data-edit-mode': isEditMode }"
              *matRowDef="let row; columns: srcDisplayedColumns"
            ></tr>
          </table>

          <table mat-table [dataSource]="spDataSource">
            <ng-container matColumnDef="spDatabase">
              <th mat-header-cell *matHeaderCellDef class="db_name" colspan="6">
                <div class="spanner_edit-button">
                  <span>Spanner</span>
                  <div *ngIf="!isEditMode && !currentObject.isDeleted">
                    <button
                      mat-stroked-button
                      color="primary"
                      (click)="toggleEdit()"
                      *ngIf="currentObject!.isSpannerNode"
                    >
                      <mat-icon class="edit-icon">edit</mat-icon>
                      EDIT
                    </button>
                  </div>
                </div>
              </th>
            </ng-container>

            <ng-container matColumnDef="srcDataType">
              <th mat-header-cell class="table_header" *matHeaderCellDef>Type</th>
              <td mat-cell *matCellDef="let element">
                {{ element.get('srcDataType').value }}
              </td>
            </ng-container>

            <ng-container matColumnDef="srcIsPk">
              <th class="table_header" mat-header-cell *matHeaderCellDef>Pk</th>
              <td mat-cell *matCellDef="let element">
                <div *ngIf="element.get('srcIsPk').value">
                  <svg
                    width="14"
                    height="8"
                    viewBox="0 0 14 8"
                    fill="none"
                    xmlns="http://www.w3.org/2000/svg"
                  >
                    <path
                      fill-rule="evenodd"
                      clip-rule="evenodd"
                      d="M4 8C5.86384 8 7.42994 6.72523 7.87398 5H10V7H13V5H14V3H7.87398C7.42994 1.27477 5.86384 0 4 0C1.79086 0 0 1.79086 0 4C0 6.20914 1.79086 8 4 8ZM6 4C6 5.10457 5.10457 6 4 6C2.89543 6 2 5.10457 2 4C2 2.89543 2.89543 2 4 2C5.10457 2 6 2.89543 6 4Z"
                      fill="black"
                    />
                  </svg>
                </div>
              </td>
            </ng-container>

            <ng-container matColumnDef="srcIsNotNull">
              <th mat-header-cell class="table_header" *matHeaderCellDef>Nullable</th>
              <td mat-cell *matCellDef="let element">
                {{ element.get('srcIsNotNull').value ? 'Not Null' : '' }}
              </td>
            </ng-container>
            -->

            <ng-container matColumnDef="spColName">
              <th mat-header-cell class="table_header" *matHeaderCellDef>Name</th>
              <td mat-cell *matCellDef="let element">
                <div *ngIf="isEditMode && element.get('spOrder').value !== ''">
                  <input
                    matInput
                    class="name_input"
                    type="text"
                    [formControl]="element.get('spColName')"
                  />
<<<<<<< HEAD
                </div>
                <p *ngIf="!isEditMode">{{ element.get('spColName').value }}</p>
              </td>
            </ng-container>

            <ng-container matColumnDef="spDataType">
              <th mat-header-cell class="table_header" *matHeaderCellDef>Type</th>
              <td mat-cell *matCellDef="let element; let i = index">
                <div class="sp-datatype-data-cells">
                  <span
                    *ngIf="isSpTableSuggesstionDisplay[i] && element.get('spOrder').value !== ''"
                    class="material-icons summary-type error sp-datatype-suggestion-icon"
                    [matTooltip]="spTableSuggestion[i]"
                    matTooltipPosition="above"
                    >error</span
                  >
=======
                </svg>
              </div>
            </td>
          </ng-container>

          <ng-container matColumnDef="srcIsNotNull">
            <th mat-header-cell class="table_header" *matHeaderCellDef>Nullable</th>
            <td mat-cell *matCellDef="let element">
              {{ element.get('srcIsNotNull').value ? 'Not Null' : '' }}
            </td>
          </ng-container>

          <ng-container matColumnDef="spColName">
            <th mat-header-cell class="table_header" *matHeaderCellDef>Name</th>
            <td mat-cell *matCellDef="let element">
                <div *ngIf="isEditMode && element.get('spOrder').value !== ''">
                  <input
                    matInput
                    class="name_input"
                    type="text"
                    [formControl]="element.get('spColName')"
                    matTooltip="No special characters allowed except underscore." 
                    [matTooltipDisabled]="!element.get('spColName')?.hasError('pattern')"
                  />
                </div>
              <p *ngIf="!isEditMode">{{ element.get('spColName').value }}</p>
            </td>
          </ng-container>

          <ng-container matColumnDef="spDataType">
            <th mat-header-cell class="table_header" *matHeaderCellDef>Type</th>
            <td mat-cell *matCellDef="let element; let i = index">
              <div class="sp-datatype-data-cells">
                <span
                  *ngIf="isSpTableSuggesstionDisplay[i] && element.get('spOrder').value !== ''"
                  class="material-icons summary-type warning sp-datatype-suggestion-icon"
                  [matTooltip]="spTableSuggestion[i]"
                  matTooltipPosition="above"
                  >warning</span
                >
>>>>>>> 27070c26

                  <mat-form-field
                    appearance="legacy"
                    class="w-100"
                    *ngIf="isEditMode && element.get('spOrder').value !== ''"
                  >
                    <mat-select
                      #matSelectspDataType
                      [formControl]="element.get('spDataType')"
                      selected="element.get('spDataType').value"
                      (selectionChange)="spTableEditSuggestionHandler(i, matSelectspDataType.value)"
                    >
                      <mat-option
                        *ngFor="let t of typeMap[element.get('srcDataType').value]"
                        [value]="t.T"
                      >
                        {{ t.T }}
                      </mat-option>
                    </mat-select>
                  </mat-form-field>
                  <p *ngIf="!isEditMode">{{ element.get('spDataType').value }}</p>
                </div>
              </td>
            </ng-container>

            <ng-container matColumnDef="spIsPk">
              <th class="table_header" mat-header-cell *matHeaderCellDef>Pk</th>
              <td mat-cell *matCellDef="let element">
                <div *ngIf="element.get('spIsPk').value">
                  <svg
                    width="14"
                    height="8"
                    viewBox="0 0 14 8"
                    fill="none"
                    xmlns="http://www.w3.org/2000/svg"
                  >
                    <path
                      fill-rule="evenodd"
                      clip-rule="evenodd"
                      d="M4 8C5.86384 8 7.42994 6.72523 7.87398 5H10V7H13V5H14V3H7.87398C7.42994 1.27477 5.86384 0 4 0C1.79086 0 0 1.79086 0 4C0 6.20914 1.79086 8 4 8ZM6 4C6 5.10457 5.10457 6 4 6C2.89543 6 2 5.10457 2 4C2 2.89543 2.89543 2 4 2C5.10457 2 6 2.89543 6 4Z"
                      fill="black"
                    />
                  </svg>
                </div>
              </td>
            </ng-container>

            <ng-container matColumnDef="spIsNotNull">
              <th mat-header-cell class="table_header" *matHeaderCellDef>
                <span *ngIf="isEditMode">Not Null</span><span *ngIf="!isEditMode">Nullable</span>
              </th>
              <td mat-cell *matCellDef="let element">
                <div class="notNullContent">
                  <div *ngIf="isEditMode && element.get('spOrder').value !== ''">
                    <mat-checkbox
                      color="primary"
                      [formControl]="element.get('spIsNotNull')"
                    ></mat-checkbox>
                  </div>
                  <p *ngIf="!isEditMode">
                    {{ element.get('spIsNotNull').value ? 'Not Null' : '' }}
                  </p>
                </div>
              </td>
            </ng-container>

            <ng-container matColumnDef="dropButton">
              <th mat-header-cell class="table_header" *matHeaderCellDef></th>
              <td
                mat-cell
                *matCellDef="let element"
                [ngClass]="{ 'drop-button-left-border': isEditMode }"
              >
                <div
                  class="actions"
                  *ngIf="
                    isEditMode &&
                    currentObject!.isSpannerNode &&
                    !(element.get('spOrder').value === '')
                  "
                >
                  <mat-icon [matMenuTriggerFor]="menu">more_vert</mat-icon>
                  <mat-menu #menu="matMenu" xPosition="before">
                    <button mat-menu-item (click)="dropColumn(element)">
                      <span>Drop Column</span>
                    </button>
                  </mat-menu>
                </div>
              </td>
            </ng-container>

            <tr mat-header-row *matHeaderRowDef="['spDatabase']"></tr>
            <tr mat-header-row *matHeaderRowDef="spDisplayedColumns"></tr>
            <tr mat-row *matRowDef="let row; columns: spDisplayedColumns"></tr>
          </table>
        </div>

        <div [formGroup]="addColumnForm" *ngIf="isEditMode" class="add-column">
          <mat-form-field appearance="outline" class="column-list">
            <mat-label>Column Name</mat-label>
            <mat-select
              matSelect
              class="input-field"
              (selectionChange)="setColumn($event.value)"
              formControlName="columnName"
              required="true"
            >
              <mat-option *ngFor="let column of droppedColumns" [value]="column.srcColName">{{
                column.srcColName
              }}</mat-option>
            </mat-select>
          </mat-form-field>

          <button
            mat-button
            color="primary"
            class="add-column-btn"
            type="button"
            (click)="addColumn()"
          >
            <mat-icon>add</mat-icon>
            ADD COLUMN
          </button>
        </div>
      </div>
    </mat-tab>

    <mat-tab label="PRIMARY KEY">
      <div class="pk-tab-container">
        <table mat-table [dataSource]="pkDataSource">
          <ng-container matColumnDef="srcDatabase">
            <th mat-header-cell class="db_name" *matHeaderCellDef colspan="5">{{ srcDbName }}</th>
          </ng-container>

          <ng-container matColumnDef="spDatabase">
            <th mat-header-cell *matHeaderCellDef class="db_name" colspan="6">
              <div class="spanner_edit-button">
                <span>Spanner</span>
                <div
                  *ngIf="
                    !isPkEditMode &&
                    pkDataSource.length > 0 &&
                    currentObject!.isSpannerNode &&
                    !currentObject.isDeleted
                  "
                >
                  <button mat-stroked-button color="primary" (click)="togglePkEdit()">
                    <mat-icon class="edit-icon">edit</mat-icon>
                    EDIT
                  </button>
                </div>
              </div>
            </th>
          </ng-container>

          <ng-container matColumnDef="srcOrder">
            <th class="table_header" mat-header-cell *matHeaderCellDef>Order</th>
            <td mat-cell *matCellDef="let element">
              {{ element.get('srcOrder').value }}
            </td>
          </ng-container>

          <ng-container matColumnDef="srcColName">
            <th class="table_header" mat-header-cell *matHeaderCellDef>Name</th>
            <td mat-cell *matCellDef="let element">
              {{ element.get('srcColName').value }}
            </td>
          </ng-container>

          <ng-container matColumnDef="srcDataType">
            <th mat-header-cell class="table_header" *matHeaderCellDef>Type</th>
            <td mat-cell *matCellDef="let element">
              {{ element.get('srcDataType').value }}
            </td>
          </ng-container>

          <ng-container matColumnDef="srcIsPk">
            <th class="table_header" mat-header-cell *matHeaderCellDef>PK</th>
            <td mat-cell *matCellDef="let element">
              <div *ngIf="element.get('srcIsPk').value">
                <svg
                  width="14"
                  height="8"
                  viewBox="0 0 14 8"
                  fill="none"
                  xmlns="http://www.w3.org/2000/svg"
                >
                  <path
                    fill-rule="evenodd"
                    clip-rule="evenodd"
                    d="M4 8C5.86384 8 7.42994 6.72523 7.87398 5H10V7H13V5H14V3H7.87398C7.42994 1.27477 5.86384 0 4 0C1.79086 0 0 1.79086 0 4C0 6.20914 1.79086 8 4 8ZM6 4C6 5.10457 5.10457 6 4 6C2.89543 6 2 5.10457 2 4C2 2.89543 2.89543 2 4 2C5.10457 2 6 2.89543 6 4Z"
                    fill="black"
                  />
                </svg>
              </div>
            </td>
          </ng-container>

          <ng-container matColumnDef="srcIsNotNull">
            <th mat-header-cell class="table_header" *matHeaderCellDef>Nullable</th>
            <td mat-cell *matCellDef="let element">
              {{ element.get('srcIsNotNull').value ? 'Not Null' : '' }}
            </td>
          </ng-container>

          <ng-container matColumnDef="spOrder">
            <th class="table_header" mat-header-cell *matHeaderCellDef>Order</th>
            <td mat-cell *matCellDef="let element">
              <div *ngIf="isPkEditMode && element.get('spColName').value !== ''">
                <input
                  matInput
                  class="order_input"
                  type="text"
                  [formControl]="element.get('spOrder')"
                  matTooltip="Must have a value greater than 0." 
                  [matTooltipDisabled]="!element.get('spOrder')?.hasError('pattern')"
                />
              </div>
              <p *ngIf="!isPkEditMode">{{ element.get('spOrder').value }}</p>
            </td>
          </ng-container>

          <ng-container matColumnDef="spColName">
            <th mat-header-cell class="table_header" *matHeaderCellDef>Name</th>
            <td mat-cell *matCellDef="let element">
              <p>{{ element.get('spColName').value }}</p>
            </td>
          </ng-container>

          <ng-container matColumnDef="spDataType">
            <th mat-header-cell class="table_header" *matHeaderCellDef>Type</th>
            <td mat-cell *matCellDef="let element; let i = index">
              <div class="sp-datatype-data-cells">
                <span
                  *ngIf="isSpTableSuggesstionDisplay[i] && element.get('spColName').value !== ''"
                  class="material-icons summary-type warning sp-datatype-suggestion-icon"
                  [matTooltip]="spTableSuggestion[i]"
                  matTooltipPosition="above"
                  >warning</span
                >
                <p>{{ element.get('spDataType').value }}</p>
              </div>
            </td>
          </ng-container>

          <ng-container matColumnDef="spIsPk">
            <th class="table_header" mat-header-cell *matHeaderCellDef>Pk</th>
            <td mat-cell *matCellDef="let element">
              <div *ngIf="element.get('spIsPk').value">
                <svg
                  width="14"
                  height="8"
                  viewBox="0 0 14 8"
                  fill="none"
                  xmlns="http://www.w3.org/2000/svg"
                >
                  <path
                    fill-rule="evenodd"
                    clip-rule="evenodd"
                    d="M4 8C5.86384 8 7.42994 6.72523 7.87398 5H10V7H13V5H14V3H7.87398C7.42994 1.27477 5.86384 0 4 0C1.79086 0 0 1.79086 0 4C0 6.20914 1.79086 8 4 8ZM6 4C6 5.10457 5.10457 6 4 6C2.89543 6 2 5.10457 2 4C2 2.89543 2.89543 2 4 2C5.10457 2 6 2.89543 6 4Z"
                    fill="black"
                  />
                </svg>
              </div>
            </td>
          </ng-container>

          <ng-container matColumnDef="spIsNotNull">
            <th mat-header-cell class="table_header" *matHeaderCellDef>Nullable</th>
            <td mat-cell *matCellDef="let element">
              <div class="notNullContent">
                <p>
                  {{ element.get('spIsNotNull').value ? 'Not Null' : '' }}
                </p>
              </div>
            </td>
          </ng-container>

          <ng-container matColumnDef="dropButton">
            <th mat-header-cell class="table_header" *matHeaderCellDef></th>
            <td
              mat-cell
              *matCellDef="let element"
              [ngClass]="{ 'drop-button-left-border': isPkEditMode }"
            >
              <div
                class="actions"
                *ngIf="
                  isPkEditMode &&
                  currentObject!.isSpannerNode &&
                  !(element.get('spColName').value === '')
                "
              >
                <mat-icon [matMenuTriggerFor]="menu">more_vert</mat-icon>
                <mat-menu #menu="matMenu" xPosition="before">
                  <button [disabled]="!isPkEditMode" mat-menu-item (click)="dropPk(element)">
                    <span>Remove primary key</span>
                  </button>
                </mat-menu>
              </div>
            </td>
          </ng-container>

          <tr mat-header-row *matHeaderRowDef="['srcDatabase', 'spDatabase']"></tr>
          <tr mat-header-row *matHeaderRowDef="displayedPkColumns"></tr>
          <tr mat-row *matRowDef="let row; columns: displayedPkColumns"></tr>
        </table>

        <div [formGroup]="addPkColumnForm" *ngIf="isPkEditMode" class="add-pk-column">
          <mat-form-field appearance="outline" class="column-list">
            <mat-label>Column Name</mat-label>
            <mat-select
              matSelect
              class="input-field"
              (selectionChange)="setPkColumn($event.value)"
              formControlName="columnName"
              required="true"
            >
              <mat-option *ngFor="let column of pkColumnNames" [value]="column">{{
                column
              }}</mat-option>
            </mat-select>
          </mat-form-field>

          <button
            mat-button
            color="primary"
            class="add-column-btn"
            type="button"
            (click)="addPkColumn()"
          >
            <mat-icon>add</mat-icon>
            ADD COLUMN
          </button>
        </div>
      </div>
    </mat-tab>

    <mat-tab label="FOREIGN KEY">
      <div class="fk-tab-container">
        <table mat-table [dataSource]="fkDataSource">
          <ng-container matColumnDef="srcDatabase">
            <th mat-header-cell class="db_name" *matHeaderCellDef colspan="4">{{ srcDbName }}</th>
          </ng-container>

          <ng-container matColumnDef="spDatabase">
            <th mat-header-cell *matHeaderCellDef class="db_name" colspan="5">
              <div class="spanner_edit-button">
                <span>Spanner</span>
                <div
                  *ngIf="
                    !isFkEditMode &&
                    fkDataSource.length > 0 &&
                    !interleaveParentName &&
                    currentObject!.isSpannerNode &&
                    !currentObject.isDeleted
                  "
                >
                  <button mat-stroked-button color="primary" (click)="toggleFkEdit()">
                    <mat-icon class="edit-icon">edit</mat-icon>
                    EDIT
                  </button>
                </div>
              </div>
            </th>
          </ng-container>

          <ng-container matColumnDef="srcName">
            <th class="table_header" mat-header-cell *matHeaderCellDef>Name</th>
            <td mat-cell *matCellDef="let element">
              {{ element.get('srcName').value }}
            </td>
          </ng-container>

          <ng-container matColumnDef="srcColumns">
            <th class="table_header" mat-header-cell *matHeaderCellDef>Columns</th>
            <td mat-cell *matCellDef="let element">
              {{ element.get('srcColumns').value }}
            </td>
          </ng-container>

          <ng-container matColumnDef="srcReferTable">
            <th class="table_header" mat-header-cell *matHeaderCellDef>Refer Table</th>
            <td mat-cell *matCellDef="let element">
              {{ element.get('srcReferTable').value }}
            </td>
          </ng-container>

          <ng-container matColumnDef="srcReferColumns">
            <th class="table_header" mat-header-cell *matHeaderCellDef>Refer Columns</th>
            <td mat-cell *matCellDef="let element">
              {{ element.get('srcReferColumns').value }}
            </td>
          </ng-container>

          <ng-container matColumnDef="spName">
            <th mat-header-cell class="table_header" *matHeaderCellDef>Name</th>
            <td mat-cell *matCellDef="let element">
              <div *ngIf="isFkEditMode && !(element.get('spReferTable').value === '')">
                <input
                  matInput
                  class="name_input"
                  type="text"
                  [formControl]="element.get('spName')"
                  matTooltip="No special characters allowed except underscore." 
                  [matTooltipDisabled]="!element.get('spName')?.hasError('pattern')"
                />
              </div>

              <p *ngIf="!isFkEditMode">{{ element.get('spName').value }}</p>
            </td>
          </ng-container>

          <ng-container matColumnDef="spColumns">
            <th class="table_header" mat-header-cell *matHeaderCellDef>Columns</th>
            <td mat-cell *matCellDef="let element">
              {{ element.get('spColumns').value }}
            </td>
          </ng-container>

          <ng-container matColumnDef="spReferTable">
            <th class="table_header" mat-header-cell *matHeaderCellDef>Refer Table</th>
            <td mat-cell *matCellDef="let element">
              {{ element.get('spReferTable').value }}
            </td>
          </ng-container>

          <ng-container matColumnDef="spReferColumns">
            <th class="table_header" mat-header-cell *matHeaderCellDef>Refer Columns</th>
            <td mat-cell *matCellDef="let element">
              <div class="sprefcol-content">
                {{ element.get('spReferColumns').value }}
              </div>
            </td>
          </ng-container>

          <ng-container matColumnDef="dropButton" stickyEnd>
            <th mat-header-cell class="table_header" *matHeaderCellDef></th>
            <td
              mat-cell
              *matCellDef="let element"
              [ngClass]="{ 'drop-button-left-border': isFkEditMode }"
            >
              <div
                class="actions"
                *ngIf="
                  isFkEditMode &&
                  currentObject!.isSpannerNode &&
                  !(element.get('spReferTable').value === '')
                "
              >
                <mat-icon [matMenuTriggerFor]="menu">more_vert</mat-icon>
                <mat-menu #menu="matMenu" xPosition="before">
                  <button
                    *ngIf="
                      interleaveStatus.tableInterleaveStatus &&
                      interleaveStatus.tableInterleaveStatus.Possible
                    "
                    [disabled]="element.get('spName').value === ''"
                    mat-menu-item
                    (click)="dropFk(element)"
                  >
                    <span>Drop Foreign Key</span>
                  </button>
                  <button
                    *ngIf="
                      interleaveStatus.tableInterleaveStatus &&
                      interleaveStatus.tableInterleaveStatus.Possible
                    "
                    [disabled]="element.get('spName').value === ''"
                    mat-menu-item
                    (click)="setInterleave()"
                  >
                    <span>Convert to interleave</span>
                  </button>
                  <button
                    *ngIf="
                      interleaveStatus.tableInterleaveStatus &&
                      !interleaveStatus.tableInterleaveStatus.Possible
                    "
                    [disabled]="element.get('spName').value === ''"
                    mat-menu-item
                    (click)="convertToFk()"
                  >
                    <span>Convert to Foreign Key</span>
                  </button>
                </mat-menu>
              </div>
            </td>
          </ng-container>

          <tr mat-header-row *matHeaderRowDef="['srcDatabase', 'spDatabase']"></tr>
          <tr mat-header-row *matHeaderRowDef="displayedFkColumns"></tr>
          <tr mat-row *matRowDef="let row; columns: displayedFkColumns"></tr>
        </table>
      </div>
    </mat-tab>

    <mat-tab
      label="INTERLEAVE"
      *ngIf="
        ((interleaveStatus.tableInterleaveStatus &&
          interleaveStatus.tableInterleaveStatus.Possible) ||
          this.interleaveParentName !== null) &&
        currentObject.isSpannerNode
      "
    >
      <div class="interleave-tab-container">
        <button
          *ngIf="
            interleaveStatus.tableInterleaveStatus &&
            interleaveStatus.tableInterleaveStatus.Possible &&
            this.interleaveParentName === null
          "
          mat-raised-button
          color="primary"
          (click)="setInterleave()"
        >
          Convert to Interleave
        </button>
        <button
          *ngIf="
            (interleaveStatus.tableInterleaveStatus &&
              !interleaveStatus.tableInterleaveStatus.Possible) ||
            this.interleaveParentName !== null
          "
          mat-raised-button
          color="primary"
          (click)="convertToFk()"
        >
          Convert Back to Foreign Key
        </button>
      </div>
    </mat-tab>

    <mat-tab label="SQL" *ngIf="currentObject!.isSpannerNode && !currentObject!.isDeleted">
      <div class="ddl_container">
        <pre><code>{{ddlStmts[currentObject!.name]}}</code></pre>
      </div>
    </mat-tab>
  </mat-tab-group>

  <div *ngIf="currentObject!.type === 'indexName'" class="index-tab-container">
    <table mat-table [dataSource]="spDataSource">
      <ng-container matColumnDef="srcDatabase">
        <th mat-header-cell class="db_name" *matHeaderCellDef colspan="3">{{ srcDbName }}</th>
      </ng-container>

      <ng-container matColumnDef="spDatabase">
        <th mat-header-cell *matHeaderCellDef class="db_name" colspan="4">
          <div class="spanner_edit-button">
            <span>Spanner</span>

            <div *ngIf="!isIndexEditMode && currentObject!.isSpannerNode">
              <button mat-stroked-button color="primary" (click)="toggleIndexEdit()">
                <mat-icon class="edit-icon">edit</mat-icon>
                EDIT
              </button>
            </div>
          </div>
        </th>
      </ng-container>

      <ng-container matColumnDef="srcIndexColName">
        <th class="table_header" mat-header-cell *matHeaderCellDef>Column</th>
        <td mat-cell *matCellDef="let element">
          {{ element.get('srcColName').value }}
        </td>
      </ng-container>
      <ng-container matColumnDef="srcSortBy">
        <th mat-header-cell class="table_header" *matHeaderCellDef>Sort By</th>
        <td mat-cell *matCellDef="let element">
          <p *ngIf="element.get('srcDesc').value">Desc</p>
          <p *ngIf="element.get('srcDesc').value === false">Asc</p>
        </td>
      </ng-container>
      <ng-container matColumnDef="srcIndexOrder">
        <th class="table_header" mat-header-cell *matHeaderCellDef>Column Order</th>
        <td mat-cell *matCellDef="let element">
          {{ element.get('srcOrder').value }}
        </td>
      </ng-container>

      <ng-container matColumnDef="spIndexColName">
        <th mat-header-cell class="table_header" *matHeaderCellDef>Column</th>
        <td mat-cell *matCellDef="let element">
          <p *ngIf="element.get('spColName').value">{{ element.get('spColName').value }}</p>
        </td>
      </ng-container>
      <ng-container matColumnDef="spSortBy">
        <th mat-header-cell class="table_header" *matHeaderCellDef>Sort By</th>
        <td mat-cell *matCellDef="let element">
          <p *ngIf="element.get('spDesc').value">Desc</p>
          <p *ngIf="element.get('spDesc').value === false">Asc</p>
        </td>
      </ng-container>
      <ng-container matColumnDef="spIndexOrder">
        <th class="table_header" mat-header-cell *matHeaderCellDef>Column Order</th>
        <td mat-cell *matCellDef="let element">
          <div *ngIf="isIndexEditMode && element.get('spColName').value">
            <input
              matInput
              class="order_input"
              type="number"
              [formControl]="element.get('spOrder')"
            />
          </div>
          <p *ngIf="!isIndexEditMode">{{ element.get('spOrder').value }}</p>
        </td>
      </ng-container>
      <ng-container matColumnDef="dropButton">
        <th mat-header-cell class="table_header" *matHeaderCellDef></th>
        <td
          mat-cell
          *matCellDef="let element; let i = index"
          [ngClass]="{ 'drop-button-left-border': isIndexEditMode }"
        >
          <div *ngIf="isIndexEditMode && element.get('spColName').value">
            <mat-icon [matMenuTriggerFor]="menu">more_vert</mat-icon>
            <mat-menu #menu="matMenu" xPosition="before">
              <button mat-menu-item (click)="dropIndexKey(i)">
                <span>Drop Index Key</span>
              </button>
            </mat-menu>
          </div>
        </td>
      </ng-container>

      <tr mat-header-row *matHeaderRowDef="['srcDatabase', 'spDatabase']"></tr>
      <tr mat-header-row *matHeaderRowDef="indexDisplayedColumns"></tr>
      <tr mat-row class="index-data-row" *matRowDef="let row; columns: indexDisplayedColumns"></tr>
    </table>
    <div
      [formGroup]="addIndexKeyForm"
      *ngIf="isIndexEditMode && indexColumnNames.length > 0"
      class="add-index-column-container"
    >
      <mat-form-field appearance="outline" class="index-column-list">
        <mat-label>Column Name</mat-label>
        <mat-select matSelect class="input-field" formControlName="columnName">
          <mat-option *ngFor="let column of indexColumnNames" [value]="column">{{
            column
          }}</mat-option>
        </mat-select>
      </mat-form-field>
      <mat-form-field appearance="outline" class="index-column-order">
        <mat-label>Sort By</mat-label>
        <mat-select matSelect class="input-field" formControlName="ascOrDesc">
          <mat-option value="asc">Ascending</mat-option>
          <mat-option value="desc">Descending</mat-option>
        </mat-select>
      </mat-form-field>
      <button
        mat-raised-button
        color="primary"
        type="submit"
        [disabled]="!addIndexKeyForm.valid"
        (click)="addIndexKey()"
      >
        <mat-icon>add</mat-icon>
        <span> ADD COLUMN</span>
      </button>
    </div>
  </div>

  <div class="save-edits">
    <mat-divider *ngIf="isEditMode || isPkEditMode || isFkEditMode"></mat-divider>

    <div class="save-button" *ngIf="isEditMode && currentTabIndex === 0">
      <button mat-raised-button color="primary" (click)="saveColumnTable()" [disabled]="!rowArray.valid">SAVE & CONVERT</button>
      <button
        class="cancel-button"
        mat-raised-button
        color="primary"
        (click)="toggleEdit()"
        *ngIf="currentObject!.isSpannerNode"
      >
        CANCEL
      </button>
    </div>
    <div class="save-button" *ngIf="isPkEditMode && currentTabIndex === 1">
      <button mat-raised-button color="primary" (click)="savePk()" [disabled]="!pkArray.valid">SAVE & CONVERT</button>
      <button
        class="cancel-button"
        mat-raised-button
        color="primary"
        (click)="togglePkEdit()"
        *ngIf="currentObject!.isSpannerNode"
      >
        CANCEL
      </button>
    </div>
    <div class="save-button" *ngIf="isFkEditMode && currentTabIndex === 2">
      <button mat-raised-button color="primary" (click)="saveFk()" [disabled]="!fkArray.valid">SAVE & CONVERT</button>
      <button
        class="cancel-button"
        mat-raised-button
        color="primary"
        (click)="toggleFkEdit()"
        *ngIf="currentObject!.isSpannerNode"
      >
        CANCEL
      </button>
    </div>
    <div class="save-button" *ngIf="isIndexEditMode && currentTabIndex === -1">
      <button mat-raised-button color="primary" (click)="saveIndex()">SAVE & CONVERT</button>
      <button
        class="cancel-button"
        mat-raised-button
        color="primary"
        (click)="toggleIndexEdit()"
        *ngIf="currentObject!.isSpannerNode"
      >
        CANCEL
      </button>
    </div>
  </div>
</div><|MERGE_RESOLUTION|>--- conflicted
+++ resolved
@@ -197,14 +197,14 @@
               </th>
             </ng-container>
 
-            <ng-container matColumnDef="srcDataType">
+            <!-- <ng-container matColumnDef="srcDataType">
               <th mat-header-cell class="table_header" *matHeaderCellDef>Type</th>
               <td mat-cell *matCellDef="let element">
                 {{ element.get('srcDataType').value }}
               </td>
-            </ng-container>
-
-            <ng-container matColumnDef="srcIsPk">
+            </ng-container> -->
+
+            <!-- <ng-container matColumnDef="srcIsPk">
               <th class="table_header" mat-header-cell *matHeaderCellDef>Pk</th>
               <td mat-cell *matCellDef="let element">
                 <div *ngIf="element.get('srcIsPk').value">
@@ -224,9 +224,9 @@
                   </svg>
                 </div>
               </td>
-            </ng-container>
-
-            <ng-container matColumnDef="srcIsNotNull">
+            </ng-container> -->
+
+            <!-- <ng-container matColumnDef="srcIsNotNull">
               <th mat-header-cell class="table_header" *matHeaderCellDef>Nullable</th>
               <td mat-cell *matCellDef="let element">
                 {{ element.get('srcIsNotNull').value ? 'Not Null' : '' }}
@@ -234,7 +234,7 @@
             </ng-container>
             -->
 
-            <ng-container matColumnDef="spColName">
+            <!-- <ng-container matColumnDef="spColName">
               <th mat-header-cell class="table_header" *matHeaderCellDef>Name</th>
               <td mat-cell *matCellDef="let element">
                 <div *ngIf="isEditMode && element.get('spOrder').value !== ''">
@@ -244,7 +244,30 @@
                     type="text"
                     [formControl]="element.get('spColName')"
                   />
-<<<<<<< HEAD
+                </svg>
+              </div>
+            </td>
+          </ng-container> -->
+
+            <!-- <ng-container matColumnDef="srcIsNotNull">
+            <th mat-header-cell class="table_header" *matHeaderCellDef>Nullable</th>
+            <td mat-cell *matCellDef="let element">
+              {{ element.get('srcIsNotNull').value ? 'Not Null' : '' }}
+            </td>
+          </ng-container> -->
+
+            <ng-container matColumnDef="spColName">
+              <th mat-header-cell class="table_header" *matHeaderCellDef>Name</th>
+              <td mat-cell *matCellDef="let element">
+                <div *ngIf="isEditMode && element.get('spOrder').value !== ''">
+                  <input
+                    matInput
+                    class="name_input"
+                    type="text"
+                    [formControl]="element.get('spColName')"
+                    matTooltip="No special characters allowed except underscore."
+                    [matTooltipDisabled]="!element.get('spColName')?.hasError('pattern')"
+                  />
                 </div>
                 <p *ngIf="!isEditMode">{{ element.get('spColName').value }}</p>
               </td>
@@ -256,53 +279,11 @@
                 <div class="sp-datatype-data-cells">
                   <span
                     *ngIf="isSpTableSuggesstionDisplay[i] && element.get('spOrder').value !== ''"
-                    class="material-icons summary-type error sp-datatype-suggestion-icon"
+                    class="material-icons summary-type warning sp-datatype-suggestion-icon"
                     [matTooltip]="spTableSuggestion[i]"
                     matTooltipPosition="above"
-                    >error</span
+                    >warning</span
                   >
-=======
-                </svg>
-              </div>
-            </td>
-          </ng-container>
-
-          <ng-container matColumnDef="srcIsNotNull">
-            <th mat-header-cell class="table_header" *matHeaderCellDef>Nullable</th>
-            <td mat-cell *matCellDef="let element">
-              {{ element.get('srcIsNotNull').value ? 'Not Null' : '' }}
-            </td>
-          </ng-container>
-
-          <ng-container matColumnDef="spColName">
-            <th mat-header-cell class="table_header" *matHeaderCellDef>Name</th>
-            <td mat-cell *matCellDef="let element">
-                <div *ngIf="isEditMode && element.get('spOrder').value !== ''">
-                  <input
-                    matInput
-                    class="name_input"
-                    type="text"
-                    [formControl]="element.get('spColName')"
-                    matTooltip="No special characters allowed except underscore." 
-                    [matTooltipDisabled]="!element.get('spColName')?.hasError('pattern')"
-                  />
-                </div>
-              <p *ngIf="!isEditMode">{{ element.get('spColName').value }}</p>
-            </td>
-          </ng-container>
-
-          <ng-container matColumnDef="spDataType">
-            <th mat-header-cell class="table_header" *matHeaderCellDef>Type</th>
-            <td mat-cell *matCellDef="let element; let i = index">
-              <div class="sp-datatype-data-cells">
-                <span
-                  *ngIf="isSpTableSuggesstionDisplay[i] && element.get('spOrder').value !== ''"
-                  class="material-icons summary-type warning sp-datatype-suggestion-icon"
-                  [matTooltip]="spTableSuggestion[i]"
-                  matTooltipPosition="above"
-                  >warning</span
-                >
->>>>>>> 27070c26
 
                   <mat-form-field
                     appearance="legacy"
@@ -517,7 +498,7 @@
                   class="order_input"
                   type="text"
                   [formControl]="element.get('spOrder')"
-                  matTooltip="Must have a value greater than 0." 
+                  matTooltip="Must have a value greater than 0."
                   [matTooltipDisabled]="!element.get('spOrder')?.hasError('pattern')"
                 />
               </div>
@@ -707,7 +688,7 @@
                   class="name_input"
                   type="text"
                   [formControl]="element.get('spName')"
-                  matTooltip="No special characters allowed except underscore." 
+                  matTooltip="No special characters allowed except underscore."
                   [matTooltipDisabled]="!element.get('spName')?.hasError('pattern')"
                 />
               </div>
@@ -972,7 +953,14 @@
     <mat-divider *ngIf="isEditMode || isPkEditMode || isFkEditMode"></mat-divider>
 
     <div class="save-button" *ngIf="isEditMode && currentTabIndex === 0">
-      <button mat-raised-button color="primary" (click)="saveColumnTable()" [disabled]="!rowArray.valid">SAVE & CONVERT</button>
+      <button
+        mat-raised-button
+        color="primary"
+        (click)="saveColumnTable()"
+        [disabled]="!spRowArray.valid"
+      >
+        SAVE & CONVERT
+      </button>
       <button
         class="cancel-button"
         mat-raised-button
@@ -984,7 +972,9 @@
       </button>
     </div>
     <div class="save-button" *ngIf="isPkEditMode && currentTabIndex === 1">
-      <button mat-raised-button color="primary" (click)="savePk()" [disabled]="!pkArray.valid">SAVE & CONVERT</button>
+      <button mat-raised-button color="primary" (click)="savePk()" [disabled]="!pkArray.valid">
+        SAVE & CONVERT
+      </button>
       <button
         class="cancel-button"
         mat-raised-button
@@ -996,7 +986,9 @@
       </button>
     </div>
     <div class="save-button" *ngIf="isFkEditMode && currentTabIndex === 2">
-      <button mat-raised-button color="primary" (click)="saveFk()" [disabled]="!fkArray.valid">SAVE & CONVERT</button>
+      <button mat-raised-button color="primary" (click)="saveFk()" [disabled]="!fkArray.valid">
+        SAVE & CONVERT
+      </button>
       <button
         class="cancel-button"
         mat-raised-button

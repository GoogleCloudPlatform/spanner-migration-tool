<div class="no-table-selected" *ngIf="!currentObject">
  <div class="title_container">
    <h3 class="title">OBJECT VIEWER</h3>
  </div>
  <mat-divider></mat-divider>
  <div class="select-table-message">
    <div class="image">
      <svg
        width="40"
        height="40"
        viewBox="0 0 19 18"
        fill="none"
        xmlns="http://www.w3.org/2000/svg"
      >
        <path
          fill-rule="evenodd"
          clip-rule="evenodd"
          d="M2.90723 0C1.80266 0 0.907227 0.89543 0.907227 2V16C0.907227 17.1046 1.80266 18 2.90723 18H16.9072C18.0118 18 18.9072 17.1046 18.9072 16V2C18.9072 0.895431 18.0118 0 16.9072 0H2.90723ZM5.90723 3H3.90723V5H5.90723V3ZM6.90723 3H8.90723V5H6.90723V3ZM5.90723 8H3.90723V10H5.90723V8ZM6.90723 8H8.90723V10H6.90723V8ZM5.90723 13H3.90723V15H5.90723V13ZM6.90723 13H8.90723V15H6.90723V13ZM15.9072 3H9.90723V5H15.9072V3ZM9.90723 8H15.9072V10H9.90723V8ZM15.9072 13H9.90723V15H15.9072V13Z"
          fill="#3367D6"
        />
      </svg>
    </div>
    <div class="inner-text">
      <span *ngIf="currentDatabase == 'spanner'">
        To view and modify an object details, click on the object name on the Spanner draft panel.
      </span>
      <span *ngIf="currentDatabase == 'source'">
        To view an object details, click on the object name on the {{ srcDbName }} panel.
      </span>
    </div>
  </div>
</div>

<div class="table" *ngIf="currentObject">
  <div class="title_container">
    <h3 class="title">
      <mat-icon
        class="icon material-icons-outlined"
        *ngIf="currentObject!.type === ObjectExplorerNodeType.Table"
        >table_chart</mat-icon
      >
      <svg
        *ngIf="currentObject!.type === ObjectExplorerNodeType.Index"
        class="icon"
        width="18"
        height="20"
        viewBox="0 0 12 14"
        fill="none"
        xmlns="http://www.w3.org/2000/svg"
      >
        <path
          fill-rule="evenodd"
          clip-rule="evenodd"
          d="M11.005 14C11.555 14 12 13.554 12 13.002V5L10 3V12H2V14H11.005ZM0 0.996C0 0.446 0.438 0 1.003 0H7L9 2.004V10.004C9 10.554 8.554 11 8.002 11H0.998C0.867035 11.0003 0.737304 10.9747 0.616233 10.9248C0.495162 10.8748 0.385128 10.8015 0.292428 10.709C0.199729 10.6165 0.126186 10.5066 0.0760069 10.3856C0.0258282 10.2646 -2.64036e-07 10.135 0 10.004V0.996ZM6 1L5 5.5H2L6 1ZM3 10L4 5.5H7L3 10Z"
          fill="black"
          fill-opacity="0.54"
        />
      </svg>
      <span class="mr10">{{ ' ' + currentObject!.name + ' ' }}</span>
      <span *ngIf="currentObject!.parent != ''"
        >( PART OF {{ currentObject!.parent | uppercase }} )
      </span>

      <!-- If come from source tree then hide edit button then this centeral panel should be view only  -->
      <button
        mat-button
        color="primary"
        class="icon drop"
        (click)="dropIndex()"
        *ngIf="currentObject!.isSpannerNode && currentObject!.type === 'indexName'"
      >
        <mat-icon>delete</mat-icon>
        <span>DROP INDEX</span>
      </button>
      <button
        mat-button
        color="primary"
        class="icon drop"
        (click)="dropTable()"
        *ngIf="
          currentObject!.isSpannerNode &&
          currentObject!.type !== 'indexName' &&
          !currentObject!.isDeleted
        "
      >
        <mat-icon>delete</mat-icon>
        <span>DROP TABLE</span>
      </button>
      <button
        mat-button
        color="primary"
        class="icon drop"
        (click)="restoreSpannerTable()"
        *ngIf="currentObject!.isSpannerNode && currentObject!.isDeleted"
      >
        <mat-icon>undo</mat-icon>
        <span> RESTORE TABLE</span>
      </button>
    </h3>
<<<<<<< HEAD
    <div class="interleaved-title" *ngIf="currentObject.isSpannerNode && interleaveParentName">
=======
    <div class="interleaved-title" *ngIf="interleaveParentName && currentObject.isSpannerNode">
>>>>>>> c616f74e
      Interleaved:
      <div class="interleave-parent-name">
        {{ interleaveParentName }}
      </div>
    </div>
  </div>

  <mat-tab-group
    [ngClass]="{ 'height-on-edit': isEditMode || isPkEditMode || isFkEditMode }"
    *ngIf="currentObject!.type === 'tableName'"
    (selectedTabChange)="tabChanged($event)"
  >
    <mat-tab label="COLUMNS">
      <div class="column-tab-container">
        <table mat-table [dataSource]="dataSource">
          <ng-container matColumnDef="srcDatabase">
            <th mat-header-cell class="db_name" *matHeaderCellDef colspan="5">{{ srcDbName }}</th>
          </ng-container>

          <ng-container matColumnDef="spDatabase">
            <th mat-header-cell *matHeaderCellDef class="db_name" colspan="6">
              <div class="spanner_edit-button">
                <span>Spanner</span>
                <div *ngIf="!isEditMode && !currentObject.isDeleted">
                  <button
                    mat-stroked-button
                    color="primary"
                    (click)="toggleEdit()"
                    *ngIf="currentObject!.isSpannerNode"
                  >
                    <mat-icon class="edit-icon">edit</mat-icon>
                    EDIT
                  </button>
                </div>
              </div>  
            </th>
          </ng-container>

          <ng-container matColumnDef="srcOrder">
            <th class="table_header" mat-header-cell *matHeaderCellDef>Order</th>
            <td mat-cell *matCellDef="let element">
              {{ element.get('srcOrder').value }}
            </td>
          </ng-container>

          <ng-container matColumnDef="srcColName">
            <th class="table_header" mat-header-cell *matHeaderCellDef>Name</th>
            <td mat-cell *matCellDef="let element">
              {{ element.get('srcColName').value }}
            </td>
          </ng-container>

          <ng-container matColumnDef="srcDataType">
            <th mat-header-cell class="table_header" *matHeaderCellDef>Type</th>
            <td mat-cell *matCellDef="let element">
              {{ element.get('srcDataType').value }}
            </td>
          </ng-container>

          <ng-container matColumnDef="srcIsPk">
            <th class="table_header" mat-header-cell *matHeaderCellDef>Pk</th>
            <td mat-cell *matCellDef="let element">
              <div *ngIf="element.get('srcIsPk').value">
                <svg
                  width="14"
                  height="8"
                  viewBox="0 0 14 8"
                  fill="none"
                  xmlns="http://www.w3.org/2000/svg"
                >
                  <path
                    fill-rule="evenodd"
                    clip-rule="evenodd"
                    d="M4 8C5.86384 8 7.42994 6.72523 7.87398 5H10V7H13V5H14V3H7.87398C7.42994 1.27477 5.86384 0 4 0C1.79086 0 0 1.79086 0 4C0 6.20914 1.79086 8 4 8ZM6 4C6 5.10457 5.10457 6 4 6C2.89543 6 2 5.10457 2 4C2 2.89543 2.89543 2 4 2C5.10457 2 6 2.89543 6 4Z"
                    fill="black"
                  />
                </svg>
              </div>
            </td>
          </ng-container>

          <ng-container matColumnDef="srcIsNotNull">
            <th mat-header-cell class="table_header" *matHeaderCellDef>Nullable</th>
            <td mat-cell *matCellDef="let element">
              {{ element.get('srcIsNotNull').value ? 'Not Null' : '' }}
            </td>
          </ng-container>

          <ng-container matColumnDef="spOrder">
            <th class="table_header" mat-header-cell *matHeaderCellDef>Order</th>
            <td mat-cell *matCellDef="let element">
              {{ element.get('spOrder').value }}
            </td>
          </ng-container>

          <ng-container matColumnDef="spColName">
            <th mat-header-cell class="table_header" *matHeaderCellDef>Name</th>
            <td mat-cell *matCellDef="let element">
              <div *ngIf="isEditMode && element.get('spOrder').value !== ''">
                <input
                  matInput
                  class="name_input"
                  type="text"
                  [formControl]="element.get('spColName')"
                />
              </div>
              <p *ngIf="!isEditMode">{{ element.get('spColName').value }}</p>
            </td>
          </ng-container>

          <ng-container matColumnDef="spDataType">
            <th mat-header-cell class="table_header" *matHeaderCellDef>Type</th>
            <td mat-cell *matCellDef="let element; let i = index">
              <div class="sp-datatype-data-cells">
                <span
                  *ngIf="isSpTableSuggesstionDisplay[i] && element.get('spOrder').value !== ''"
                  class="material-icons summary-type danger sp-datatype-suggestion-icon"
                  [matTooltip]="spTableSuggestion[i]"
                  matTooltipPosition="above"
                  >error</span
                >

                <mat-form-field
                  appearance="legacy"
                  class="w-100"
                  *ngIf="isEditMode && element.get('spOrder').value !== ''"
                >
                  <mat-select
                    #matSelectspDataType
                    [formControl]="element.get('spDataType')"
                    selected="element.get('spDataType').value"
                    (selectionChange)="spTableEditSuggestionHandler(i, matSelectspDataType.value)"
                  >
                    <mat-option
                      *ngFor="let t of typeMap[element.get('srcDataType').value]"
                      [value]="t.T"
                    >
                      {{ t.T }}
                    </mat-option>
                  </mat-select>
                </mat-form-field>
                <p *ngIf="!isEditMode">{{ element.get('spDataType').value }}</p>
              </div>
            </td>
          </ng-container>

          <ng-container matColumnDef="spIsPk">
            <th class="table_header" mat-header-cell *matHeaderCellDef>Pk</th>
            <td mat-cell *matCellDef="let element">
              <div *ngIf="element.get('spIsPk').value">
                <svg
                  width="14"
                  height="8"
                  viewBox="0 0 14 8"
                  fill="none"
                  xmlns="http://www.w3.org/2000/svg"
                >
                  <path
                    fill-rule="evenodd"
                    clip-rule="evenodd"
                    d="M4 8C5.86384 8 7.42994 6.72523 7.87398 5H10V7H13V5H14V3H7.87398C7.42994 1.27477 5.86384 0 4 0C1.79086 0 0 1.79086 0 4C0 6.20914 1.79086 8 4 8ZM6 4C6 5.10457 5.10457 6 4 6C2.89543 6 2 5.10457 2 4C2 2.89543 2.89543 2 4 2C5.10457 2 6 2.89543 6 4Z"
                    fill="black"
                  />
                </svg>
              </div>
            </td>
          </ng-container>

          <ng-container matColumnDef="spIsNotNull">
            <th mat-header-cell class="table_header" *matHeaderCellDef>
              <span *ngIf="isEditMode">Not Null</span><span *ngIf="!isEditMode">Nullable</span>
            </th>
            <td mat-cell *matCellDef="let element">
              <div class="notNullContent">
                <div *ngIf="isEditMode && element.get('spOrder').value !== ''">
                  <mat-checkbox
                    color="primary"
                    [formControl]="element.get('spIsNotNull')"
                  ></mat-checkbox>
                </div>
                <p *ngIf="!isEditMode">
                  {{ element.get('spIsNotNull').value ? 'Not Null' : '' }}
                </p>
              </div>
            </td>
          </ng-container>

          <ng-container matColumnDef="dropButton">
            <th mat-header-cell class="table_header" *matHeaderCellDef></th>
            <td
              mat-cell
              *matCellDef="let element"
              [ngClass]="{ 'drop-button-left-border': isEditMode }"
            >
              <div
                class="actions"
                *ngIf="
                  isEditMode &&
                  currentObject!.isSpannerNode &&
                  !(element.get('spOrder').value === '')
                "
              >
                <mat-icon [matMenuTriggerFor]="menu">more_vert</mat-icon>
                <mat-menu #menu="matMenu" xPosition="before">
                  <button mat-menu-item (click)="dropColumn(element)">
                    <span>Drop Column</span>
                  </button>
                </mat-menu>
              </div>
            </td>
          </ng-container>

          <tr mat-header-row *matHeaderRowDef="['srcDatabase', 'spDatabase']"></tr>
          <tr mat-header-row *matHeaderRowDef="displayedColumns"></tr>
          <tr mat-row *matRowDef="let row; columns: displayedColumns"></tr>
        </table>
      </div>
    </mat-tab>

    <mat-tab label="PRIMARY KEY">
      <div class="pk-tab-container">
        <table mat-table [dataSource]="pkDataSource">
          <ng-container matColumnDef="srcDatabase">
            <th mat-header-cell class="db_name" *matHeaderCellDef colspan="5">{{ srcDbName }}</th>
          </ng-container>

          <ng-container matColumnDef="spDatabase">
            <th mat-header-cell *matHeaderCellDef class="db_name" colspan="5">
              <div class="spanner_edit-button">
                <span>Spanner</span>
                <div *ngIf="!isPkEditMode && !currentObject.isDeleted">
                  <button
                    mat-stroked-button
                    color="primary"
                    (click)="togglePkEdit()"
                    *ngIf="currentObject!.isSpannerNode"
                  >
                    <mat-icon class="edit-icon">edit</mat-icon>
                    EDIT
                  </button>
                </div> 
              </div>   
            </th>
          </ng-container>

          <ng-container matColumnDef="srcOrder">
            <th class="table_header" mat-header-cell *matHeaderCellDef>Order</th>
            <td mat-cell *matCellDef="let element">
              {{ element.get('srcOrder').value }}
            </td>
          </ng-container>

          <ng-container matColumnDef="srcColName">
            <th class="table_header" mat-header-cell *matHeaderCellDef>Name</th>
            <td mat-cell *matCellDef="let element">
              {{ element.get('srcColName').value }}
            </td>
          </ng-container>

          <ng-container matColumnDef="srcDataType">
            <th mat-header-cell class="table_header" *matHeaderCellDef>Type</th>
            <td mat-cell *matCellDef="let element">
              {{ element.get('srcDataType').value }}
            </td>
          </ng-container>

          <ng-container matColumnDef="srcIsPk">
            <th class="table_header" mat-header-cell *matHeaderCellDef>PK</th>
            <td mat-cell *matCellDef="let element">
              <div *ngIf="element.get('srcIsPk').value">
                <svg
                  width="14"
                  height="8"
                  viewBox="0 0 14 8"
                  fill="none"
                  xmlns="http://www.w3.org/2000/svg"
                >
                  <path
                    fill-rule="evenodd"
                    clip-rule="evenodd"
                    d="M4 8C5.86384 8 7.42994 6.72523 7.87398 5H10V7H13V5H14V3H7.87398C7.42994 1.27477 5.86384 0 4 0C1.79086 0 0 1.79086 0 4C0 6.20914 1.79086 8 4 8ZM6 4C6 5.10457 5.10457 6 4 6C2.89543 6 2 5.10457 2 4C2 2.89543 2.89543 2 4 2C5.10457 2 6 2.89543 6 4Z"
                    fill="black"
                  />
                </svg>
              </div>
            </td>
          </ng-container>

          <ng-container matColumnDef="srcIsNotNull">
            <th mat-header-cell class="table_header" *matHeaderCellDef>Nullable</th>
            <td mat-cell *matCellDef="let element">
              {{ element.get('srcIsNotNull').value ? 'Not Null' : '' }}
            </td>
          </ng-container>

          <ng-container matColumnDef="spOrder">
            <th class="table_header" mat-header-cell *matHeaderCellDef>Order</th>
            <td mat-cell *matCellDef="let element">
              <div *ngIf="isPkEditMode && element.get('spColName').value !== ''">
                <input
                  matInput
                  class="order_input"
                  type="text"
                  [formControl]="element.get('spOrder')"
                />
              </div>
              <p *ngIf="!isPkEditMode">{{ element.get('spOrder').value }}</p>
            </td>
          </ng-container>

          <ng-container matColumnDef="spColName">
            <th mat-header-cell class="table_header" *matHeaderCellDef>Name</th>
            <td mat-cell *matCellDef="let element">
              <p>{{ element.get('spColName').value }}</p>
            </td>
          </ng-container>

          <ng-container matColumnDef="spDataType">
            <th mat-header-cell class="table_header" *matHeaderCellDef>Type</th>
            <td mat-cell *matCellDef="let element; let i = index">
              <div class="sp-datatype-data-cells">
                <span
                  *ngIf="isSpTableSuggesstionDisplay[i] && element.get('spColName').value !== ''"
                  class="material-icons summary-type danger sp-datatype-suggestion-icon"
                  [matTooltip]="spTableSuggestion[i]"
                  matTooltipPosition="above"
                  >error</span
                >
                <p>{{ element.get('spDataType').value }}</p>
              </div>
            </td>
          </ng-container>

          <ng-container matColumnDef="spIsPk">
            <th class="table_header" mat-header-cell *matHeaderCellDef>Pk</th>
            <td mat-cell *matCellDef="let element">
              <div *ngIf="element.get('spIsPk').value">
                <svg
                  width="14"
                  height="8"
                  viewBox="0 0 14 8"
                  fill="none"
                  xmlns="http://www.w3.org/2000/svg"
                >
                  <path
                    fill-rule="evenodd"
                    clip-rule="evenodd"
                    d="M4 8C5.86384 8 7.42994 6.72523 7.87398 5H10V7H13V5H14V3H7.87398C7.42994 1.27477 5.86384 0 4 0C1.79086 0 0 1.79086 0 4C0 6.20914 1.79086 8 4 8ZM6 4C6 5.10457 5.10457 6 4 6C2.89543 6 2 5.10457 2 4C2 2.89543 2.89543 2 4 2C5.10457 2 6 2.89543 6 4Z"
                    fill="black"
                  />
                </svg>
              </div>
            </td>
          </ng-container>

          <ng-container matColumnDef="spIsNotNull">
            <th mat-header-cell class="table_header" *matHeaderCellDef>Nullable</th>
            <td mat-cell *matCellDef="let element">
              <div class="notNullContent">
                <p>
                  {{ element.get('spIsNotNull').value ? 'Not Null' : '' }}
                </p>
              </div>
            </td>
          </ng-container>

          <ng-container matColumnDef="dropButton">
            <th mat-header-cell class="table_header" *matHeaderCellDef></th>
            <td
              mat-cell
              *matCellDef="let element"
              [ngClass]="{ 'drop-button-left-border': isPkEditMode }"
            >
              <div
                class="actions"
                *ngIf="
                  isPkEditMode &&
                  currentObject!.isSpannerNode &&
                  !(element.get('spColName').value === '')
                "
              >
                <mat-icon [matMenuTriggerFor]="menu">more_vert</mat-icon>
                <mat-menu #menu="matMenu" xPosition="before">
                  <button [disabled]="!isPkEditMode" mat-menu-item (click)="dropPk(element)">
                    <span>Remove primary key</span>
                  </button>
                </mat-menu>
              </div>
            </td>
          </ng-container>

          <tr mat-header-row *matHeaderRowDef="['srcDatabase', 'spDatabase']"></tr>
          <tr mat-header-row *matHeaderRowDef="displayedPkColumns"></tr>
          <tr mat-row *matRowDef="let row; columns: displayedPkColumns"></tr>
        </table>

        <div [formGroup]="addPkColumnForm" *ngIf="isPkEditMode" class="add-pk-column">
          <mat-form-field appearance="outline" class="column-list">
            <mat-label>Column Name</mat-label>
            <mat-select
              matSelect
              class="input-field"
              (selectionChange)="setPkColumn($event.value)"
              formControlName="columnName"
              required="true"
            >
              <mat-option *ngFor="let column of pkColumnNames" [value]="column">{{
                column
              }}</mat-option>
            </mat-select>
          </mat-form-field>

          <button
            mat-button
            color="primary"
            class="add-column-btn"
            type="button"
            (click)="addPkColumn()"
          >
            <mat-icon>add</mat-icon>
            ADD COLUMN
          </button>
        </div>
      </div>
    </mat-tab>

    <mat-tab label="FOREIGN KEY">
      <div class="fk-tab-container">
        <table mat-table [dataSource]="fkDataSource">
          <ng-container matColumnDef="srcDatabase">
            <th mat-header-cell class="db_name" *matHeaderCellDef colspan="4">{{ srcDbName }}</th>
          </ng-container>

          <ng-container matColumnDef="spDatabase">
            <th mat-header-cell *matHeaderCellDef class="db_name" colspan="5">
              <div class="spanner_edit-button">
                <span>Spanner</span>
                <div
                  *ngIf="
                    !isFkEditMode &&
                    fkDataSource.length > 0 &&
                    !interleaveParentName &&
                    currentObject!.isSpannerNode &&
                    !currentObject.isDeleted
                  "
                >
                  <button mat-stroked-button color="primary" (click)="toggleFkEdit()">
                    <mat-icon class="edit-icon">edit</mat-icon>
                    EDIT
                  </button>
                </div> 
              </div>  
            </th>
          </ng-container>

          <ng-container matColumnDef="srcName">
            <th class="table_header" mat-header-cell *matHeaderCellDef>Name</th>
            <td mat-cell *matCellDef="let element">
              {{ element.get('srcName').value }}
            </td>
          </ng-container>

          <ng-container matColumnDef="srcColumns">
            <th class="table_header" mat-header-cell *matHeaderCellDef>Columns</th>
            <td mat-cell *matCellDef="let element">
              {{ element.get('srcColumns').value }}
            </td>
          </ng-container>

          <ng-container matColumnDef="srcReferTable">
            <th class="table_header" mat-header-cell *matHeaderCellDef>Refer Table</th>
            <td mat-cell *matCellDef="let element">
              {{ element.get('srcReferTable').value }}
            </td>
          </ng-container>

          <ng-container matColumnDef="srcReferColumns">
            <th class="table_header" mat-header-cell *matHeaderCellDef>Refer Columns</th>
            <td mat-cell *matCellDef="let element">
              {{ element.get('srcReferColumns').value }}
            </td>
          </ng-container>

          <ng-container matColumnDef="spName">
            <th mat-header-cell class="table_header" *matHeaderCellDef>Name</th>
            <td mat-cell *matCellDef="let element">
              <div *ngIf="isFkEditMode && !(element.get('spReferTable').value === '')">
                <input
                  matInput
                  class="name_input"
                  type="text"
                  [formControl]="element.get('spName')"
                />
              </div>

              <p *ngIf="!isFkEditMode">{{ element.get('spName').value }}</p>
            </td>
          </ng-container>

          <ng-container matColumnDef="spColumns">
            <th class="table_header" mat-header-cell *matHeaderCellDef>Columns</th>
            <td mat-cell *matCellDef="let element">
              {{ element.get('spColumns').value }}
            </td>
          </ng-container>

          <ng-container matColumnDef="spReferTable">
            <th class="table_header" mat-header-cell *matHeaderCellDef>Refer Table</th>
            <td mat-cell *matCellDef="let element">
              {{ element.get('spReferTable').value }}
            </td>
          </ng-container>

          <ng-container matColumnDef="spReferColumns">
            <th class="table_header" mat-header-cell *matHeaderCellDef>Refer Columns</th>
            <td mat-cell *matCellDef="let element">
              <div class="sprefcol-content">
                {{ element.get('spReferColumns').value }}
              </div>
            </td>
          </ng-container>

          <ng-container matColumnDef="dropButton" stickyEnd>
            <th mat-header-cell class="table_header" *matHeaderCellDef></th>
            <td
              mat-cell
              *matCellDef="let element"
              [ngClass]="{ 'drop-button-left-border': isFkEditMode }"
            >
              <div
                class="actions"
                *ngIf="
                  isFkEditMode &&
                  currentObject!.isSpannerNode &&
                  !(element.get('spReferTable').value === '')
                "
              >
                <mat-icon [matMenuTriggerFor]="menu">more_vert</mat-icon>
                <mat-menu #menu="matMenu" xPosition="before">
                  <button
                    *ngIf="
                      interleaveStatus.tableInterleaveStatus &&
                      interleaveStatus.tableInterleaveStatus.Possible
                    "
                    [disabled]="element.get('spName').value === ''"
                    mat-menu-item
                    (click)="dropFk(element)"
                  >
                    <span>Drop Foreign Key</span>
                  </button>
                  <button
                    *ngIf="
                      interleaveStatus.tableInterleaveStatus &&
                      interleaveStatus.tableInterleaveStatus.Possible
                    "
                    [disabled]="element.get('spName').value === ''"
                    mat-menu-item
                    (click)="setInterleave()"
                  >
                    <span>Convert to interleave</span>
                  </button>
                  <button
                    *ngIf="
                      interleaveStatus.tableInterleaveStatus &&
                      !interleaveStatus.tableInterleaveStatus.Possible
                    "
                    [disabled]="element.get('spName').value === ''"
                    mat-menu-item
                    (click)="convertToFk()"
                  >
                    <span>Convert to Foreign Key</span>
                  </button>
                </mat-menu>
              </div>
            </td>
          </ng-container>

          <tr mat-header-row *matHeaderRowDef="['srcDatabase', 'spDatabase']"></tr>
          <tr mat-header-row *matHeaderRowDef="displayedFkColumns"></tr>
          <tr mat-row *matRowDef="let row; columns: displayedFkColumns"></tr>
        </table>
      </div>
    </mat-tab>

    <mat-tab
      label="INTERLEAVE"
      *ngIf="
        ((interleaveStatus.tableInterleaveStatus &&
          interleaveStatus.tableInterleaveStatus.Possible) ||
          this.interleaveParentName !== null) &&
        currentObject.isSpannerNode
      "
    >
      <div class="interleave-tab-container">
        <button
          *ngIf="
            interleaveStatus.tableInterleaveStatus &&
            interleaveStatus.tableInterleaveStatus.Possible &&
            this.interleaveParentName === null
          "
          mat-raised-button
          color="primary"
          (click)="setInterleave()"
        >
          Convert to Interleave
        </button>
        <button
          *ngIf="
            (interleaveStatus.tableInterleaveStatus &&
              !interleaveStatus.tableInterleaveStatus.Possible) ||
            this.interleaveParentName !== null
          "
          mat-raised-button
          color="primary"
          (click)="convertToFk()"
        >
          Convert Back to Foreign Key
        </button>
      </div>
    </mat-tab>

    <mat-tab label="SQL" *ngIf="currentObject!.isSpannerNode && !currentObject!.isDeleted">
      <div class="ddl_container">
        <pre><code>{{ddlStmts[currentObject!.name]}}</code></pre>
      </div>
    </mat-tab>
  </mat-tab-group>

  <div *ngIf="currentObject!.type === 'indexName'" class="index-tab-container">
    <table mat-table [dataSource]="dataSource">
      <ng-container matColumnDef="srcDatabase">
        <th mat-header-cell class="db_name" *matHeaderCellDef colspan="3">{{ srcDbName }}</th>
      </ng-container>

      <ng-container matColumnDef="spDatabase">
        <th mat-header-cell *matHeaderCellDef class="db_name" colspan="4">
          <div class="spanner_edit-button">
            <span>Spanner</span>

            <div *ngIf="!isIndexEditMode && currentObject!.isSpannerNode">
              <button mat-stroked-button color="primary" (click)="toggleIndexEdit()">
                <mat-icon class="edit-icon">edit</mat-icon>
                EDIT
              </button>
            </div>
          </div>
        </th>
      </ng-container>

      <ng-container matColumnDef="srcIndexColName">
        <th class="table_header" mat-header-cell *matHeaderCellDef>Column</th>
        <td mat-cell *matCellDef="let element">
          {{ element.get('srcColName').value }}
        </td>
      </ng-container>
      <ng-container matColumnDef="srcSortBy">
        <th mat-header-cell class="table_header" *matHeaderCellDef>Sort By</th>
        <td mat-cell *matCellDef="let element">
          <p *ngIf="element.get('srcDesc').value">Desc</p>
          <p *ngIf="element.get('srcDesc').value === false">Asc</p>
        </td>
      </ng-container>
      <ng-container matColumnDef="srcIndexOrder">
        <th class="table_header" mat-header-cell *matHeaderCellDef>Column Order</th>
        <td mat-cell *matCellDef="let element">
          {{ element.get('srcOrder').value }}
        </td>
      </ng-container>

      <ng-container matColumnDef="spIndexColName">
        <th mat-header-cell class="table_header" *matHeaderCellDef>Column</th>
        <td mat-cell *matCellDef="let element">
          <p *ngIf="element.get('spColName').value">{{ element.get('spColName').value }}</p>
        </td>
      </ng-container>
      <ng-container matColumnDef="spSortBy">
        <th mat-header-cell class="table_header" *matHeaderCellDef>Sort By</th>
        <td mat-cell *matCellDef="let element">
          <p *ngIf="element.get('spDesc').value">Desc</p>
          <p *ngIf="element.get('spDesc').value === false">Asc</p>
        </td>
      </ng-container>
      <ng-container matColumnDef="spIndexOrder">
        <th class="table_header" mat-header-cell *matHeaderCellDef>Column Order</th>
        <td mat-cell *matCellDef="let element">
          <div *ngIf="isIndexEditMode && element.get('spColName').value">
            <input
              matInput
              class="order_input"
              type="number"
              [formControl]="element.get('spOrder')"
            />
          </div>
          <p *ngIf="!isIndexEditMode">{{ element.get('spOrder').value }}</p>
        </td>
      </ng-container>
      <ng-container matColumnDef="dropButton">
        <th mat-header-cell class="table_header" *matHeaderCellDef></th>
        <td
          mat-cell
          *matCellDef="let element; let i = index"
          [ngClass]="{ 'drop-button-left-border': isIndexEditMode }"
        >
          <div *ngIf="isIndexEditMode && element.get('spColName').value">
            <mat-icon [matMenuTriggerFor]="menu">more_vert</mat-icon>
            <mat-menu #menu="matMenu" xPosition="before">
              <button mat-menu-item (click)="dropIndexKey(i)">
                <span>Drop Index Key</span>
              </button>
            </mat-menu>
          </div>
        </td>
      </ng-container>

      <tr mat-header-row *matHeaderRowDef="['srcDatabase', 'spDatabase']"></tr>
      <tr mat-header-row *matHeaderRowDef="indexDisplayedColumns"></tr>
      <tr mat-row class="index-data-row" *matRowDef="let row; columns: indexDisplayedColumns"></tr>
    </table>
    <div
      [formGroup]="addIndexKeyForm"
      *ngIf="isIndexEditMode && indexColumnNames.length > 0"
      class="add-index-column-container"
    >
      <mat-form-field appearance="outline" class="index-column-list">
        <mat-label>Column Name</mat-label>
        <mat-select matSelect class="input-field" formControlName="columnName">
          <mat-option *ngFor="let column of indexColumnNames" [value]="column">{{
            column
          }}</mat-option>
        </mat-select>
      </mat-form-field>
      <mat-form-field appearance="outline" class="index-column-order">
        <mat-label>Sort By</mat-label>
        <mat-select matSelect class="input-field" formControlName="ascOrDesc">
          <mat-option value="asc">Ascending</mat-option>
          <mat-option value="desc">Descending</mat-option>
        </mat-select>
      </mat-form-field>
      <button
        mat-raised-button
        color="primary"
        type="submit"
        [disabled]="!addIndexKeyForm.valid"
        (click)="addIndexKey()"
      >
        <mat-icon>add</mat-icon>
        <span> ADD COLUMN</span>
      </button>
    </div>
  </div>

  

  <div class="save-edits">
   
    <mat-divider *ngIf="isEditMode || isPkEditMode || isFkEditMode"></mat-divider>

    <div class="save-button" *ngIf="isEditMode && currentTabIndex === 0">
      <button mat-raised-button color="primary" (click)="saveColumnTable()">SAVE & CONVERT</button>
      <button class ='cancel-button' mat-raised-button color="primary" (click)="toggleEdit()" *ngIf="currentObject!.isSpannerNode">CANCEL</button>
    </div>
    <div class="save-button" *ngIf="isPkEditMode && currentTabIndex === 1">
      <button mat-raised-button color="primary" (click)="savePk()">SAVE & CONVERT</button>
      <button class ='cancel-button' mat-raised-button color="primary"(click)="togglePkEdit()" *ngIf="currentObject!.isSpannerNode">CANCEL</button>
    </div>
    <div class="save-button" *ngIf="isFkEditMode && currentTabIndex === 2">
      <button mat-raised-button color="primary" (click)="saveFk()">SAVE & CONVERT</button>
      <button class ='cancel-button' mat-raised-button color="primary" (click)="toggleFkEdit()" *ngIf="currentObject!.isSpannerNode">CANCEL</button>
    </div>
    <div class="save-button" *ngIf="isIndexEditMode && currentTabIndex === -1">
      <button mat-raised-button color="primary" (click)="saveIndex()">SAVE & CONVERT</button>
      <button class ='cancel-button' mat-raised-button color="primary"(click)="toggleIndexEdit()" *ngIf="currentObject!.isSpannerNode">CANCEL</button>
    </div>
</div><|MERGE_RESOLUTION|>--- conflicted
+++ resolved
@@ -97,11 +97,7 @@
         <span> RESTORE TABLE</span>
       </button>
     </h3>
-<<<<<<< HEAD
-    <div class="interleaved-title" *ngIf="currentObject.isSpannerNode && interleaveParentName">
-=======
     <div class="interleaved-title" *ngIf="interleaveParentName && currentObject.isSpannerNode">
->>>>>>> c616f74e
       Interleaved:
       <div class="interleave-parent-name">
         {{ interleaveParentName }}
@@ -136,7 +132,7 @@
                     EDIT
                   </button>
                 </div>
-              </div>  
+              </div>
             </th>
           </ng-container>
 
@@ -342,8 +338,8 @@
                     <mat-icon class="edit-icon">edit</mat-icon>
                     EDIT
                   </button>
-                </div> 
-              </div>   
+                </div>
+              </div>
             </th>
           </ng-container>
 
@@ -552,8 +548,8 @@
                     <mat-icon class="edit-icon">edit</mat-icon>
                     EDIT
                   </button>
-                </div> 
-              </div>  
+                </div>
+              </div>
             </th>
           </ng-container>
 
@@ -853,26 +849,56 @@
     </div>
   </div>
 
-  
-
   <div class="save-edits">
-   
     <mat-divider *ngIf="isEditMode || isPkEditMode || isFkEditMode"></mat-divider>
 
     <div class="save-button" *ngIf="isEditMode && currentTabIndex === 0">
       <button mat-raised-button color="primary" (click)="saveColumnTable()">SAVE & CONVERT</button>
-      <button class ='cancel-button' mat-raised-button color="primary" (click)="toggleEdit()" *ngIf="currentObject!.isSpannerNode">CANCEL</button>
+      <button
+        class="cancel-button"
+        mat-raised-button
+        color="primary"
+        (click)="toggleEdit()"
+        *ngIf="currentObject!.isSpannerNode"
+      >
+        CANCEL
+      </button>
     </div>
     <div class="save-button" *ngIf="isPkEditMode && currentTabIndex === 1">
       <button mat-raised-button color="primary" (click)="savePk()">SAVE & CONVERT</button>
-      <button class ='cancel-button' mat-raised-button color="primary"(click)="togglePkEdit()" *ngIf="currentObject!.isSpannerNode">CANCEL</button>
+      <button
+        class="cancel-button"
+        mat-raised-button
+        color="primary"
+        (click)="togglePkEdit()"
+        *ngIf="currentObject!.isSpannerNode"
+      >
+        CANCEL
+      </button>
     </div>
     <div class="save-button" *ngIf="isFkEditMode && currentTabIndex === 2">
       <button mat-raised-button color="primary" (click)="saveFk()">SAVE & CONVERT</button>
-      <button class ='cancel-button' mat-raised-button color="primary" (click)="toggleFkEdit()" *ngIf="currentObject!.isSpannerNode">CANCEL</button>
+      <button
+        class="cancel-button"
+        mat-raised-button
+        color="primary"
+        (click)="toggleFkEdit()"
+        *ngIf="currentObject!.isSpannerNode"
+      >
+        CANCEL
+      </button>
     </div>
     <div class="save-button" *ngIf="isIndexEditMode && currentTabIndex === -1">
       <button mat-raised-button color="primary" (click)="saveIndex()">SAVE & CONVERT</button>
-      <button class ='cancel-button' mat-raised-button color="primary"(click)="toggleIndexEdit()" *ngIf="currentObject!.isSpannerNode">CANCEL</button>
+      <button
+        class="cancel-button"
+        mat-raised-button
+        color="primary"
+        (click)="toggleIndexEdit()"
+        *ngIf="currentObject!.isSpannerNode"
+      >
+        CANCEL
+      </button>
     </div>
+  </div>
 </div>
import { Component, EventEmitter, Input, OnInit, Output, SimpleChanges } from '@angular/core'
import { FormArray, FormBuilder, FormControl, FormGroup, Validators } from '@angular/forms'
import IUpdateTable from '../../model/update-table'
import { DataService } from 'src/app/services/data/data.service'
import { MatDialog } from '@angular/material/dialog'
import { InfodialogComponent } from '../infodialog/infodialog.component'
import IColumnTabData, { IIndexData } from '../../model/edit-table'
import { SnackbarService } from 'src/app/services/snackbar/snackbar.service'
import IFkTabData from 'src/app/model/fk-tab-data'
import { ObjectExplorerNodeType, StorageKeys } from 'src/app/app.constants'
import FlatNode from 'src/app/model/schema-object-node'
import { Subscription, take } from 'rxjs'
import { MatTabChangeEvent } from '@angular/material/tabs/tab-group'
import IConv, { ICreateIndex, IPrimaryKey } from 'src/app/model/conv'
import { DropIndexDialogComponent } from '../drop-index-dialog/drop-index-dialog.component'
import { ConversionService } from 'src/app/services/conversion/conversion.service'

@Component({
  selector: 'app-object-detail',
  templateUrl: './object-detail.component.html',
  styleUrls: ['./object-detail.component.scss'],
})
export class ObjectDetailComponent implements OnInit {
  constructor(
    private data: DataService,
    private dialog: MatDialog,
    private snackbar: SnackbarService,
    private conversion: ConversionService
  ) {}

  @Input() currentObject: FlatNode | null = null
  @Input() typeMap: any = {}
  @Input() ddlStmts: any = {}
  @Input() fkData: IFkTabData[] = []
  @Input() tableData: IColumnTabData[] = []
  @Input() currentDatabase: string = 'spanner'
  @Input() indexData: IIndexData[] = []
  @Output() updateSidebar = new EventEmitter<boolean>()
  ObjectExplorerNodeType = ObjectExplorerNodeType
  conv: IConv = {} as IConv
  interleaveObj!: Subscription
  interleaveStatus: any
  interleaveParentName: string | null = null

  ngOnInit(): void {
    this.data.conv.subscribe({
      next: (res: IConv) => {
        this.conv = res
      },
    })
  }

  displayedColumns = [
    'srcOrder',
    'srcColName',
    'srcDataType',
    'srcIsPk',
    'srcIsNotNull',
    'spOrder',
    'spColName',
    'spDataType',
    'spIsPk',
    'spIsNotNull',
    'dropButton',
  ]
  displayedFkColumns = [
    'srcName',
    'srcColumns',
    'srcReferTable',
    'srcReferColumns',
    'spName',
    'spColumns',
    'spReferTable',
    'spReferColumns',
    'dropButton',
  ]
  displayedPkColumns = [
    'srcOrder',
    'srcColName',
    'srcDataType',
    'srcIsPk',
    'srcIsNotNull',
    'spOrder',
    'spColName',
    'spDataType',
    'spIsPk',
    'spIsNotNull',
    'dropButton',
  ]

  indexDisplayedColumns = [
    'srcIndexColName',
    'srcSortBy',
    'srcIndexOrder',
    'spIndexColName',
    'spSortBy',
    'spIndexOrder',
    'dropButton',
  ]
  dataSource: any = []
  fkDataSource: any = []
  pkDataSource: any = []
  pkData: IColumnTabData[] = []
  isPkEditMode: boolean = false
  isEditMode: boolean = false
  isFkEditMode: boolean = false
  isIndexEditMode: boolean = false
  isObjectSelected: boolean = false
  rowArray: FormArray = new FormArray([])
  pkArray: FormArray = new FormArray([])
  fkArray: FormArray = new FormArray([])
  srcDbName: string = localStorage.getItem(StorageKeys.SourceDbName) as string
  isSpTableSuggesstionDisplay: boolean[] = []
  spTableSuggestion: string[] = []
  currentTabIndex: number = 0
  indexColumnNames: string[] = []
  addIndexKeyForm = new FormGroup({
    columnName: new FormControl('', [Validators.required]),
    ascOrDesc: new FormControl('', [Validators.required]),
  })
  addedPkColumnName: string = ''
  pkColumnNames: string[] = []
  addPkColumnForm = new FormGroup({
    columnName: new FormControl('', [Validators.required]),
  })
  pkObj: IPrimaryKey = {} as IPrimaryKey

  ngOnChanges(changes: SimpleChanges): void {
    this.fkData = changes['fkData']?.currentValue || this.fkData
    this.currentObject = changes['currentObject']?.currentValue || this.currentObject
    this.tableData = changes['tableData']?.currentValue || this.tableData
    this.indexData = changes['indexData']?.currentValue || this.indexData
    this.currentDatabase = changes['currentDatabase']?.currentValue || this.currentDatabase
    this.currentTabIndex = this.currentObject?.type === ObjectExplorerNodeType.Table ? 0 : -1
    this.isObjectSelected = this.currentObject ? true : false
    this.pkData = this.conversion.getPkMapping(this.tableData)
    this.interleaveParentName = this.getInterleaveParentFromConv()

    this.isEditMode = false
    this.isFkEditMode = false
    this.isIndexEditMode = false
    this.isPkEditMode = false

    if (this.currentObject?.type === ObjectExplorerNodeType.Table) {
      this.setPkOrder()
      this.checkIsInterleave()
      this.interleaveObj = this.data.tableInterleaveStatus.subscribe((res) => {
        this.interleaveStatus = res
      })
      this.setColumnTable()
      this.setFkRows()
      this.setAddPkColumnList()
      this.setPkRows()
      this.updateSpTableSuggestion()
    } else if (this.currentObject) {
      this.checkIsInterleave()
      this.indexOrderValidation()
      this.setIndexRows()
    }
    this.data.getSummary()
  }

  setColumnTable() {
    this.rowArray = new FormArray([])
    this.tableData.forEach((row) => {
      this.rowArray.push(
        new FormGroup({
          srcOrder: new FormControl(row.srcOrder),
          srcColName: new FormControl(row.srcColName),
          srcDataType: new FormControl(row.srcDataType),
          srcIsPk: new FormControl(row.srcIsPk),
          srcIsNotNull: new FormControl(row.srcIsNotNull),
          spOrder: new FormControl(row.spOrder),
          spColName: new FormControl(row.spColName),
          spDataType: new FormControl(row.spDataType),
          spIsPk: new FormControl(row.spIsPk),
          spIsNotNull: new FormControl(row.spIsNotNull),
        })
      )
    })
    this.dataSource = this.rowArray.controls
  }

  setFkRows() {
    this.fkArray = new FormArray([])
    this.fkData.forEach((fk) => {
      this.fkArray.push(
        new FormGroup({
          spName: new FormControl(fk.spName),
          srcName: new FormControl(fk.srcName),
          spColumns: new FormControl(fk.spColumns),
          srcColumns: new FormControl(fk.srcColumns),
          spReferTable: new FormControl(fk.spReferTable),
          srcReferTable: new FormControl(fk.srcReferTable),
          spReferColumns: new FormControl(fk.spReferColumns),
          srcReferColumns: new FormControl(fk.srcReferColumns),
        })
      )
    })
    this.fkDataSource = this.fkArray.controls
  }

  toggleEdit() {
    this.currentTabIndex = 0
    if (this.isEditMode) {
      this.setColumnTable()
      this.isEditMode = false
    } else {
      this.isEditMode = true
    }
  }
  saveColumnTable() {
    this.isEditMode = false
    console.log(this.isEditMode, this.isFkEditMode, this.isPkEditMode, 'edit')

    let updateData: IUpdateTable = { UpdateCols: {} }
    this.rowArray.value.forEach((col: IColumnTabData, i: number) => {
      let oldRow = this.tableData[i]
      updateData.UpdateCols[this.tableData[i].spColName] = {
        Rename: oldRow.spColName !== col.spColName ? col.spColName : '',
        NotNull: col.spIsNotNull ? 'ADDED' : 'REMOVED',
        PK: '',
        Removed: false,
        ToType: oldRow.spDataType !== col.spDataType ? col.spDataType : '',
      }
    })
    this.data.updateTable(this.currentObject!.name, updateData).subscribe({
      next: (res: string) => {
        if (res == '') {
          this.isEditMode = false
        } else {
          this.dialog.open(InfodialogComponent, {
            data: { message: res, type: 'error' },
            maxWidth: '500px',
          })
        }
      },
    })
  }

  dropColumn(element: any) {
    let colName = element.get('spColName').value
    let updateData: IUpdateTable = { UpdateCols: {} }
    this.rowArray.value.forEach((col: IColumnTabData, i: number) => {
      updateData.UpdateCols[this.tableData[i].spColName] = {
        Rename: '',
        NotNull: '',
        PK: '',
        Removed: col.spColName === colName ? true : false,
        ToType: '',
      }
    })
    this.data.updateTable(this.currentObject!.name, updateData).subscribe({
      next: (res: string) => {
        if (res == '') {
          this.data.getDdl()
          this.snackbar.openSnackBar(`${colName} column dropped successfully`, 'Close', 5)
        } else {
          this.dialog.open(InfodialogComponent, {
            data: { message: res, type: 'error' },
            maxWidth: '500px',
          })
        }
      },
    })
  }

  updateSpTableSuggestion() {
    this.isSpTableSuggesstionDisplay = []
    this.spTableSuggestion = []
    this.tableData.forEach((item: any) => {
      const srDataType = item.srcDataType
      const spDataType = item.spDataType
      let brief: string = ''
      this.typeMap[srDataType]?.forEach((type: any) => {
        if (spDataType == type.T) brief = type.Brief
      })
      this.isSpTableSuggesstionDisplay.push(brief !== '')
      this.spTableSuggestion.push(brief)
    })
  }
  spTableEditSuggestionHandler(index: number, spDataType: string) {
    const srDataType = this.tableData[index].srcDataType
    let brief: string = ''
    this.typeMap[srDataType].forEach((type: any) => {
      if (spDataType == type.T) brief = type.Brief
    })
    this.isSpTableSuggesstionDisplay[index] = brief !== ''
    this.spTableSuggestion[index] = brief
  }

  setPkRows() {
    this.pkArray = new FormArray([])
    this.pkOrderValidation()
    var srcArr = new Array()
    var spArr = new Array()
    this.pkData.forEach((row) => {
      if (row.srcIsPk) {
        srcArr.push({
          srcColName: row.srcColName,
          srcDataType: row.srcDataType,
          srcIsNotNull: row.srcIsNotNull,
          srcIsPk: row.srcIsPk,
          srcOrder: row.srcOrder,
        })
      }
      if (row.spIsPk) {
        spArr.push({
          spColName: row.spColName,
          spDataType: row.spDataType,
          spIsNotNull: row.spIsNotNull,
          spIsPk: row.spIsPk,
          spOrder: row.spOrder,
        })
      }
    })

    spArr.sort((a, b) => {
      return a.spOrder - b.spOrder
    })

    for (let i = 0; i < Math.min(srcArr.length, spArr.length); i++) {
      this.pkArray.push(
        new FormGroup({
          srcOrder: new FormControl(srcArr[i].srcOrder),
          srcColName: new FormControl(srcArr[i].srcColName),
          srcDataType: new FormControl(srcArr[i].srcDataType),
          srcIsPk: new FormControl(srcArr[i].srcIsPk),
          srcIsNotNull: new FormControl(srcArr[i].srcIsNotNull),
          spOrder: new FormControl(spArr[i].spOrder),
          spColName: new FormControl(spArr[i].spColName),
          spDataType: new FormControl(spArr[i].spDataType),
          spIsPk: new FormControl(spArr[i].spIsPk),
          spIsNotNull: new FormControl(spArr[i].spIsNotNull),
        })
      )
    }
    if (srcArr.length > Math.min(srcArr.length, spArr.length))
      for (let i = Math.min(srcArr.length, spArr.length); i < srcArr.length; i++) {
        this.pkArray.push(
          new FormGroup({
            srcOrder: new FormControl(srcArr[i].srcOrder),
            srcColName: new FormControl(srcArr[i].srcColName),
            srcDataType: new FormControl(srcArr[i].srcDataType),
            srcIsPk: new FormControl(srcArr[i].srcIsPk),
            srcIsNotNull: new FormControl(srcArr[i].srcIsNotNull),
            spOrder: new FormControl(''),
            spColName: new FormControl(''),
            spDataType: new FormControl(''),
            spIsPk: new FormControl(false),
            spIsNotNull: new FormControl(false),
          })
        )
      }
    else if (spArr.length > Math.min(srcArr.length, spArr.length))
      for (let i = Math.min(srcArr.length, spArr.length); i < spArr.length; i++) {
        this.pkArray.push(
          new FormGroup({
            srcOrder: new FormControl(''),
            srcColName: new FormControl(''),
            srcDataType: new FormControl(''),
            srcIsPk: new FormControl(false),
            srcIsNotNull: new FormControl(false),
            spOrder: new FormControl(spArr[i].spOrder),
            spColName: new FormControl(spArr[i].spColName),
            spDataType: new FormControl(spArr[i].spDataType),
            spIsPk: new FormControl(spArr[i].spIsPk),
            spIsNotNull: new FormControl(spArr[i].spIsNotNull),
          })
        )
      }
    this.pkDataSource = this.pkArray.controls
  }

  setPkColumn(columnName: string) {
    this.addedPkColumnName = columnName
  }

  addPkColumn() {
    let index = this.tableData.map((item) => item.spColName).indexOf(this.addedPkColumnName)
    let newColumnOrder = 1
    this.tableData[index].spIsPk = true
    this.pkData = []
    this.pkData = this.conversion.getPkMapping(this.tableData)
    index = this.pkData.findIndex((item) => item.srcOrder === index + 1)
    this.pkArray.value.forEach((pk: IColumnTabData) => {
      if (pk.spIsPk) {
        newColumnOrder = newColumnOrder + 1
      }
      for (let i = 0; i < this.pkData.length; i++) {
        if (this.pkData[i].spColName == pk.spColName) {
          this.pkData[i].spOrder = pk.spOrder
          break
        }
      }
    })
    this.pkData[index].spOrder = newColumnOrder
    this.setAddPkColumnList()
    this.setPkRows()
  }

  setAddPkColumnList() {
    this.pkColumnNames = []
    let currentPkColumns: string[] = []
    this.pkData.forEach((row) => {
      if (row.spIsPk) {
        currentPkColumns.push(row.spColName)
      }
    })
    for (let i = 0; i < this.tableData.length; i++) {
      if (!currentPkColumns.includes(this.tableData[i].spColName))
        this.pkColumnNames.push(this.tableData[i].spColName)
    }
  }

  setPkOrder() {
    if (
      this.currentObject &&
      this.conv.SpSchema[this.currentObject!.name].Pks.length == this.pkData.length
    ) {
      this.pkData.forEach((pk: IColumnTabData, i: number) => {
        if (this.pkData[i].spColName === this.conv.SpSchema[this.currentObject!.name].Pks[i].Col) {
          this.pkData[i].spOrder = this.conv.SpSchema[this.currentObject!.name].Pks[i].Order
        } else {
          let index = this.conv.SpSchema[this.currentObject!.name].Pks.map(
            (item) => item.Col
          ).indexOf(pk.spColName)
          pk.spOrder = this.conv.SpSchema[this.currentObject!.name].Pks[index].Order
        }
      })
    } else {
      this.pkData.forEach((pk: IColumnTabData, i: number) => {
        let index = this.conv.SpSchema[this.currentObject!.name].Pks.map(
          (item) => item.Col
        ).indexOf(pk.spColName)
        if (index !== -1) {
          pk.spOrder = this.conv.SpSchema[this.currentObject!.name].Pks[index].Order
        }
      })
    }
  }

  pkOrderValidation() {
    let arr = this.pkData.map((item) => Number(item.spOrder))
    arr.sort()
    if (arr[arr.length - 1] > arr.length) {
      arr.forEach((num: number, ind: number) => {
        this.pkData.forEach((pk: IColumnTabData) => {
          if (pk.spOrder == num) {
            pk.spOrder = ind + 1
          }
        })
      })
    }
    if (arr[0] == 0 && arr[arr.length - 1] <= arr.length) {
      let missingOrder: number
      for (let i = 0; i < arr.length; i++) {
        if (arr[i] != i) {
          missingOrder = i
          break
        }
        missingOrder = arr.length
      }
      this.pkData.forEach((pk: IColumnTabData) => {
        if (pk.spOrder < missingOrder) {
          pk.spOrder = Number(pk.spOrder) + 1
        }
      })
    }
  }

  getPkRequestObj() {
    let tableId: string = this.conv.SpSchema[this.currentObject!.name].Id
    let Columns: { ColumnId: string; ColName: string; Desc: boolean; Order: number }[] = []
    this.pkData.forEach((row: IColumnTabData) => {
      if (row.spIsPk)
        Columns.push({
          ColumnId: this.conv.SpSchema[this.currentObject!.name].ColDefs[row.spColName].Id,
          ColName: row.spColName,
          Desc:
            typeof this.conv.SpSchema[this.currentObject!.name].Pks.find(
              ({ Col }) => Col === row.spColName
            ) !== 'undefined'
              ? this.conv.SpSchema[this.currentObject!.name].Pks.find(
                  ({ Col }) => Col === row.spColName
                )!.Desc
              : false,
          Order: parseInt(row.spOrder as string),
        })
    })
    this.pkObj.TableId = tableId
    this.pkObj.Columns = Columns
  }

  togglePkEdit() {
    this.currentTabIndex = 1
    if (this.isPkEditMode) {
      this.setPkRows()
      this.isPkEditMode = false
    } else {
      this.isPkEditMode = true
    }
  }

  savePk() {
    this.pkArray.value.forEach((pk: IColumnTabData) => {
      for (let i = 0; i < this.pkData.length; i++) {
        if (pk.spColName == this.pkData[i].spColName) {
          this.pkData[i].spOrder = pk.spOrder
          break
        }
      }
    })
    this.pkOrderValidation()

    this.getPkRequestObj()
    if (this.pkObj.Columns.length == 0) {
      this.dialog.open(InfodialogComponent, {
        data: { message: 'Add columns to the primary key for saving', type: 'error' },
        maxWidth: '500px',
      })
    }

    this.isPkEditMode = false
    this.data.updatePk(this.pkObj).subscribe({
      next: (res: string) => {
        if (res == '') {
          this.isEditMode = false
        } else {
          this.dialog.open(InfodialogComponent, {
            data: { message: res, type: 'error' },
            maxWidth: '500px',
          })
          this.isPkEditMode = true
        }
      },
    })
  }

  dropPk(element: any) {
    let index = this.tableData.map((item) => item.spColName).indexOf(element.value.spColName)
    let removedOrder = element.value.spOrder
    this.tableData[index].spIsPk = false
    this.pkData = []
    this.pkData = this.conversion.getPkMapping(this.tableData)
    this.pkArray.value.forEach((pk: IColumnTabData) => {
      for (let i = 0; i < this.pkData.length; i++) {
        if (pk.spColName == this.pkData[i].spColName) {
          this.pkData[i].spOrder = pk.spOrder
          break
        }
      }
    })

    this.pkData.forEach((column: IColumnTabData, ind: number) => {
      if (column.spOrder > removedOrder) {
        column.spOrder = Number(column.spOrder) - 1
      }
    })

    this.setAddPkColumnList()
    this.setPkRows()
  }

  toggleFkEdit() {
    this.currentTabIndex = 2
    if (this.isFkEditMode) {
      this.setFkRows()
      this.isFkEditMode = false
    } else {
      this.currentTabIndex = 2
      this.isFkEditMode = true
    }
  }

  saveFk() {
    let updatedFkNames: Record<string, string> = {}

    this.fkArray.value.forEach((fk: IFkTabData, i: number) => {
      let oldFk = this.fkData[i]
      if (oldFk.spName !== fk.spName) {
        updatedFkNames[oldFk.spName] = fk.spName
      }
    })

    this.data.updateFkNames(this.currentObject!.name, updatedFkNames).subscribe({
      next: (res: string) => {
        if (res == '') {
          this.isFkEditMode = false
        } else {
          this.dialog.open(InfodialogComponent, {
            data: { message: res, type: 'error' },
            maxWidth: '500px',
          })
        }
      },
    })
  }

  dropFk(element: any) {
    this.data.dropFk(this.currentObject!.name, element.get('spName').value).subscribe({
      next: (res: string) => {
        if (res == '') {
          this.data.getDdl()
          this.snackbar.openSnackBar(
            `${element.get('spName').value} Foreign key dropped successfully`,
            'Close',
            5
          )
        } else {
          this.dialog.open(InfodialogComponent, {
            data: { message: res, type: 'error' },
            maxWidth: '500px',
          })
        }
      },
    })
  }

  getRemovedFkIndex(element: any) {
    let ind: number = -1

    this.fkArray.value.forEach((fk: IFkTabData, i: number) => {
      if (fk.spName === element.get('spName').value) {
        ind = i
      }
    })
    return ind
  }
  convertToFk() {
    alert('Feature comming soon!')
  }

  checkIsInterleave() {
    if (this.currentObject) {
      this.data.getInterleaveConversionForATable(this.currentObject!.name)
    }
  }

  setInterleave() {
    this.data.setInterleave(this.currentObject!.name)
  }

  getInterleaveParentFromConv() {
    return this.currentObject?.type === ObjectExplorerNodeType.Table &&
      this.currentObject.isSpannerNode &&
      this.conv.SpSchema[this.currentObject.name].Parent != ''
      ? this.conv.SpSchema[this.currentObject.name].Parent
      : null
  }

  setIndexRows() {
    this.rowArray = new FormArray([])
    const addedIndexColumns: string[] = this.indexData
      .map((data) => (data.spColName ? data.spColName : ''))
      .filter((name) => name != '')
    this.indexColumnNames = this.conv.SpSchema[this.currentObject!.parent]?.ColNames.filter(
      (columnName) => {
        if (addedIndexColumns.includes(columnName)) {
          return false
        } else {
          return true
        }
      }
    )

    this.indexData.forEach((row: IIndexData) => {
      this.rowArray.push(
        new FormGroup({
          srcOrder: new FormControl(row.srcOrder),
          srcColName: new FormControl(row.srcColName),
          srcDesc: new FormControl(row.srcDesc),
          spOrder: new FormControl(row.spOrder),
          spColName: new FormControl(row.spColName),
          spDesc: new FormControl(row.spDesc),
        })
      )
    })
    this.dataSource = this.rowArray.controls
  }

  setIndexOrder() {
    this.rowArray.value.forEach((idx: IIndexData) => {
      for (let i = 0; i < this.indexData.length; i++) {
        if (idx.spColName == this.indexData[i].spColName) {
          this.indexData[i].spOrder = idx.spOrder
          break
        }
      }
    })
    this.indexOrderValidation()
    console.log(this.indexData)
  }

  indexOrderValidation() {
    let arr = this.indexData.map((item) => Number(item.spOrder))
    arr.sort()
    if (arr[arr.length - 1] > arr.length) {
      arr.forEach((num: number, i: number) => {
        this.indexData.forEach((ind: IIndexData) => {
          if (ind.spOrder == num) {
            ind.spOrder = i + 1
          }
        })
      })
    }
  }

  toggleIndexEdit() {
    if (this.isIndexEditMode) {
<<<<<<< HEAD
      let payload: ICreateIndex[] = []
      this.setIndexOrder()
      const tableName = this.currentObject?.parent || ''
      payload.push({
        Name: this.currentObject?.name || '',
        Table: this.currentObject?.parent || '',
        Unique: false,
        Keys: this.indexData
          .filter((idx) => {
            if (idx.spColName) return true
            return false
          })
          .map((col: any) => {
            return {
              Col: col.spColName,
              Desc: col.spDesc,
              Order: col.spOrder,
            }
          }),
        Id: '',
      })

      this.data.updateIndex(tableName, payload)
      this.addIndexKeyForm.controls['columnName'].setValue('')
      this.addIndexKeyForm.controls['ascOrDesc'].setValue('')
      this.addIndexKeyForm.markAsUntouched()
      this.data.getSummary()
=======
      this.setIndexRows()
>>>>>>> 47358b00
      this.isIndexEditMode = false
    } else {
      this.isIndexEditMode = true
    }
  }

  saveIndex() {
    let payload: ICreateIndex[] = []
    const tableName = this.currentObject?.parent || ''
    payload.push({
      Name: this.currentObject?.name || '',
      Table: this.currentObject?.parent || '',
      Unique: false,
      Keys: this.indexData
        .filter((idx) => {
          if (idx.spColName) return true
          return false
        })
        .map((col: any) => {
          return {
            Col: col.spColName,
            Desc: col.spDesc,
            Order: col.spOrder,
          }
        }),
      Id: '',
    })

    this.data.updateIndex(tableName, payload)
    this.addIndexKeyForm.controls['columnName'].setValue('')
    this.addIndexKeyForm.controls['ascOrDesc'].setValue('')
    this.addIndexKeyForm.markAsUntouched()
    this.data.getSummary()
    this.isIndexEditMode = false
  }

  dropIndex() {
    let openDialog = this.dialog.open(DropIndexDialogComponent, {
      width: '35vw',
      minWidth: '450px',
      maxWidth: '600px',
      data: this.currentObject?.name,
    })
    openDialog.afterClosed().subscribe((res: string) => {
      if (res) {
        this.data
          .dropIndex(this.currentObject!.parent, this.currentObject!.name)
          .pipe(take(1))
          .subscribe((res: string) => {
            if (res === '') {
              this.isObjectSelected = false
              this.updateSidebar.emit(true)
            }
          })
        this.currentObject = null
      }
    })
  }
  dropIndexKey(index: number) {
    for (let i = 0; i < this.indexData.length; i++) {
      if (i === index || this.indexData[i].spColName === undefined) {
        this.indexData.splice(index, 1)
      }
    }
    this.setIndexRows()
  }

  addIndexKey() {
    let spIndexCount = 0
    this.indexData.forEach((idx) => {
      if (idx.spColName) spIndexCount += 1
    })
    this.indexData.push({
      spColName: this.addIndexKeyForm.value.columnName,
      spDesc: this.addIndexKeyForm.value.ascOrDesc === 'desc',
      spOrder: spIndexCount + 1,
      srcColName: '',
      srcDesc: undefined,
      srcOrder: '',
    })

    this.setIndexRows()
  }

  tabChanged(tabChangeEvent: MatTabChangeEvent): void {
    this.currentTabIndex = tabChangeEvent.index
  }
<<<<<<< HEAD

  Updatetable(){
   
    this.currentTabIndex = this.currentObject?.type === ObjectExplorerNodeType.Table ? 0 : -1
    this.isObjectSelected = this.currentObject ? true : false
    this.isEditMode = false
    this.isFkEditMode = false
    this.isPkEditMode = false
    this.rowArray = new FormArray([])
    this.pkData = this.conversion.getPkMapping(this.tableData)
    this.pkColumnNames = []
    this.interleaveParentName = this.getInterleaveParentFromConv()

    if (this.currentObject?.type === ObjectExplorerNodeType.Table) {
      this.setPkOrder()
      this.checkIsInterleave()
      this.interleaveObj = this.data.tableInterleaveStatus.subscribe((res) => {
        this.interleaveStatus = res
      })
      this.tableData.forEach((row) => {
        this.rowArray.push(
          new FormGroup({
            srcOrder: new FormControl(row.srcOrder),
            srcColName: new FormControl(row.srcColName),
            srcDataType: new FormControl(row.srcDataType),
            srcIsPk: new FormControl(row.srcIsPk),
            srcIsNotNull: new FormControl(row.srcIsNotNull),
            spOrder: new FormControl(row.spOrder),
            spColName: new FormControl(row.spColName),
            spDataType: new FormControl(row.spDataType),
            spIsPk: new FormControl(row.spIsPk),
            spIsNotNull: new FormControl(row.spIsNotNull),
          })
        )
      })
    } else if (this.currentObject) {
      this.checkIsInterleave()
      this.indexOrderValidation()
      this.setIndexRows()
    }

    this.dataSource = this.rowArray.controls
    this.updateSpTableSuggestion()

    this.setAddPkColumnList()
    this.setPkRows()

    this.fkArray = new FormArray([])
    this.fkData.forEach((fk) => {
      this.fkArray.push(
        new FormGroup({
          spName: new FormControl(fk.spName),
          srcName: new FormControl(fk.srcName),
          spColumns: new FormControl(fk.spColumns),
          srcColumns: new FormControl(fk.srcColumns),
          spReferTable: new FormControl(fk.spReferTable),
          srcReferTable: new FormControl(fk.srcReferTable),
          spReferColumns: new FormControl(fk.spReferColumns),
          srcReferColumns: new FormControl(fk.srcReferColumns),
        })
      )
    })
    this.fkDataSource = this.fkArray.controls

    this.data.getSummary()
  }
  getParentFromDdl(): string | null {
    throw new Error('Method not implemented.')
  }
  cancelEdit() {
    this.Updatetable();
  }
=======
>>>>>>> 47358b00
}<|MERGE_RESOLUTION|>--- conflicted
+++ resolved
@@ -708,37 +708,7 @@
 
   toggleIndexEdit() {
     if (this.isIndexEditMode) {
-<<<<<<< HEAD
-      let payload: ICreateIndex[] = []
-      this.setIndexOrder()
-      const tableName = this.currentObject?.parent || ''
-      payload.push({
-        Name: this.currentObject?.name || '',
-        Table: this.currentObject?.parent || '',
-        Unique: false,
-        Keys: this.indexData
-          .filter((idx) => {
-            if (idx.spColName) return true
-            return false
-          })
-          .map((col: any) => {
-            return {
-              Col: col.spColName,
-              Desc: col.spDesc,
-              Order: col.spOrder,
-            }
-          }),
-        Id: '',
-      })
-
-      this.data.updateIndex(tableName, payload)
-      this.addIndexKeyForm.controls['columnName'].setValue('')
-      this.addIndexKeyForm.controls['ascOrDesc'].setValue('')
-      this.addIndexKeyForm.markAsUntouched()
-      this.data.getSummary()
-=======
       this.setIndexRows()
->>>>>>> 47358b00
       this.isIndexEditMode = false
     } else {
       this.isIndexEditMode = true
@@ -826,79 +796,4 @@
   tabChanged(tabChangeEvent: MatTabChangeEvent): void {
     this.currentTabIndex = tabChangeEvent.index
   }
-<<<<<<< HEAD
-
-  Updatetable(){
-   
-    this.currentTabIndex = this.currentObject?.type === ObjectExplorerNodeType.Table ? 0 : -1
-    this.isObjectSelected = this.currentObject ? true : false
-    this.isEditMode = false
-    this.isFkEditMode = false
-    this.isPkEditMode = false
-    this.rowArray = new FormArray([])
-    this.pkData = this.conversion.getPkMapping(this.tableData)
-    this.pkColumnNames = []
-    this.interleaveParentName = this.getInterleaveParentFromConv()
-
-    if (this.currentObject?.type === ObjectExplorerNodeType.Table) {
-      this.setPkOrder()
-      this.checkIsInterleave()
-      this.interleaveObj = this.data.tableInterleaveStatus.subscribe((res) => {
-        this.interleaveStatus = res
-      })
-      this.tableData.forEach((row) => {
-        this.rowArray.push(
-          new FormGroup({
-            srcOrder: new FormControl(row.srcOrder),
-            srcColName: new FormControl(row.srcColName),
-            srcDataType: new FormControl(row.srcDataType),
-            srcIsPk: new FormControl(row.srcIsPk),
-            srcIsNotNull: new FormControl(row.srcIsNotNull),
-            spOrder: new FormControl(row.spOrder),
-            spColName: new FormControl(row.spColName),
-            spDataType: new FormControl(row.spDataType),
-            spIsPk: new FormControl(row.spIsPk),
-            spIsNotNull: new FormControl(row.spIsNotNull),
-          })
-        )
-      })
-    } else if (this.currentObject) {
-      this.checkIsInterleave()
-      this.indexOrderValidation()
-      this.setIndexRows()
-    }
-
-    this.dataSource = this.rowArray.controls
-    this.updateSpTableSuggestion()
-
-    this.setAddPkColumnList()
-    this.setPkRows()
-
-    this.fkArray = new FormArray([])
-    this.fkData.forEach((fk) => {
-      this.fkArray.push(
-        new FormGroup({
-          spName: new FormControl(fk.spName),
-          srcName: new FormControl(fk.srcName),
-          spColumns: new FormControl(fk.spColumns),
-          srcColumns: new FormControl(fk.srcColumns),
-          spReferTable: new FormControl(fk.spReferTable),
-          srcReferTable: new FormControl(fk.srcReferTable),
-          spReferColumns: new FormControl(fk.spReferColumns),
-          srcReferColumns: new FormControl(fk.srcReferColumns),
-        })
-      )
-    })
-    this.fkDataSource = this.fkArray.controls
-
-    this.data.getSummary()
-  }
-  getParentFromDdl(): string | null {
-    throw new Error('Method not implemented.')
-  }
-  cancelEdit() {
-    this.Updatetable();
-  }
-=======
->>>>>>> 47358b00
 }
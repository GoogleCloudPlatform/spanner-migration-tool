import { Component, EventEmitter, Input, OnInit, Output, SimpleChanges } from '@angular/core'
import { FormArray, FormBuilder, FormControl, FormGroup, Validators } from '@angular/forms'
import IUpdateTable from '../../model/update-table'
import { DataService } from 'src/app/services/data/data.service'
import { MatDialog } from '@angular/material/dialog'
import { InfodialogComponent } from '../infodialog/infodialog.component'
import IColumnTabData, { IIndexData } from '../../model/edit-table'
import { SnackbarService } from 'src/app/services/snackbar/snackbar.service'
import IFkTabData from 'src/app/model/fk-tab-data'
import { ObjectExplorerNodeType, StorageKeys } from 'src/app/app.constants'
import FlatNode from 'src/app/model/schema-object-node'
import { Subscription, take } from 'rxjs'
import { MatTabChangeEvent } from '@angular/material/tabs/tab-group'
<<<<<<< HEAD
import IConv, { IPrimaryKey } from 'src/app/model/conv'
import { DropIndexDialogComponent } from '../drop-index-dialog/drop-index-dialog.component'
import { ConversionService } from 'src/app/services/conversion/conversion.service'
=======
import IConv from 'src/app/model/conv'
import { DropIndexOrTableDialogComponent } from '../drop-index-or-table-dialog/drop-index-or-table-dialog.component'
>>>>>>> 91600e52

@Component({
  selector: 'app-object-detail',
  templateUrl: './object-detail.component.html',
  styleUrls: ['./object-detail.component.scss'],
})
export class ObjectDetailComponent implements OnInit {
  constructor(
    private data: DataService,
    private dialog: MatDialog,
    private snackbar: SnackbarService,
    private conversion: ConversionService
  ) {}

  @Input() currentObject: FlatNode | null = null
  @Input() typeMap: any = {}
  @Input() ddlStmts: any = {}
  @Input() fkData: IFkTabData[] = []
  @Input() tableData: IColumnTabData[] = []
  @Input() indexData: IIndexData[] = []
  @Output() updateSidebar = new EventEmitter<boolean>()
  ObjectExplorerNodeType = ObjectExplorerNodeType
  conv: IConv = {} as IConv
  interleaveObj!: Subscription
  interleaveStatus: any
  interleaveParentName: string | null = null

  ngOnInit(): void {
    this.data.conv.subscribe({
      next: (res: IConv) => {
        this.conv = res
      },
    })
  }

  displayedColumns = [
    'srcOrder',
    'srcColName',
    'srcDataType',
    'srcIsPk',
    'srcIsNotNull',
    'spOrder',
    'spColName',
    'spDataType',
    'spIsPk',
    'spIsNotNull',
    'dropButton',
  ]
  displayedFkColumns = [
    'srcName',
    'srcColumns',
    'srcReferTable',
    'srcReferColumns',
    'spName',
    'spColumns',
    'spReferTable',
    'spReferColumns',
    'dropButton',
  ]
  displayedPkColumns = [
    'srcOrder',
    'srcColName',
    'srcDataType',
    'srcIsPk',
    'srcIsNotNull',
    'spOrder',
    'spColName',
    'spDataType',
    'spIsPk',
    'spIsNotNull',
    'dropButton',
  ]

  indexDisplayedColumns = ['srcIndexColName', 'srcIndexOrder', 'spIndexColName', 'spIndexOrder']
  dataSource: any = []
  fkDataSource: any = []
  pkDataSource: any = []
  pkData: IColumnTabData[] = []
  isPkEditMode: boolean = false
  isEditMode: boolean = false
  isFkEditMode: boolean = false
  isIndexEditMode: boolean = false
  isObjectSelected: boolean = false
  rowArray: FormArray = new FormArray([])
  pkArray: FormArray = new FormArray([])
  fkArray: FormArray = new FormArray([])
  srcDbName: string = localStorage.getItem(StorageKeys.SourceDbName) as string
  isSpTableSuggesstionDisplay: boolean[] = []
  spTableSuggestion: string[] = []
  currentTabIndex: number = 0
  addedColumnName: string = ''
  pkColumnNames: string[] = []
  indexColumnNames: string[] = []
  addPkColumnForm = new FormGroup({
    columnName: new FormControl('', [Validators.required]),
  })
  addIndexColumnForm = new FormGroup({
    columnName: new FormControl('', [Validators.required]),
  })
  pkObj: IPrimaryKey = {} as IPrimaryKey

  ngOnChanges(changes: SimpleChanges): void {
    this.fkData = changes['fkData']?.currentValue || this.fkData
    this.currentObject = changes['currentObject']?.currentValue || this.currentObject
    this.tableData = changes['tableData']?.currentValue || this.tableData
    this.indexData = changes['indexData']?.currentValue || this.indexData
    this.currentTabIndex = this.currentObject?.type === ObjectExplorerNodeType.Table ? 0 : -1
    this.isObjectSelected = this.currentObject ? true : false
    this.isEditMode = false
    this.isFkEditMode = false
    this.isPkEditMode = false
    this.rowArray = new FormArray([])
    this.pkData = this.conversion.getPkMapping(this.tableData)
    this.pkColumnNames = []
    this.interleaveParentName = this.getParentFromDdl()

    if (this.currentObject?.type === ObjectExplorerNodeType.Table) {
      this.setPkOrder()
      this.checkIsInterleave()
      this.interleaveObj = this.data.tableInterleaveStatus.subscribe((res) => {
        this.interleaveStatus = res
      })
      this.tableData.forEach((row) => {
        this.rowArray.push(
          new FormGroup({
            srcOrder: new FormControl(row.srcOrder),
            srcColName: new FormControl(row.srcColName),
            srcDataType: new FormControl(row.srcDataType),
            srcIsPk: new FormControl(row.srcIsPk),
            srcIsNotNull: new FormControl(row.srcIsNotNull),
            spOrder: new FormControl(row.spOrder),
            spColName: new FormControl(row.spColName),
            spDataType: new FormControl(row.spDataType),
            spIsPk: new FormControl(row.spIsPk),
            spIsNotNull: new FormControl(row.spIsNotNull),
          })
        )
      })
    } else if (this.currentObject) {
      this.indexColumnNames = this.conv.SpSchema[this.currentObject?.parent].ColNames
      this.indexData.forEach((row: IIndexData) => {
        this.rowArray.push(
          new FormGroup({
            srcOrder: new FormControl(row.srcOrder),
            srcColName: new FormControl(row.srcColName),
            spOrder: new FormControl(row.spOrder),
            spColName: new FormControl(row.spColName),
          })
        )
      })
    }

    this.dataSource = this.rowArray.controls
    this.updateSpTableSuggestion()

    this.setAddPkColumnList()
    this.setPkRows()

    this.fkArray = new FormArray([])
    this.fkData.forEach((fk) => {
      this.fkArray.push(
        new FormGroup({
          spName: new FormControl(fk.spName),
          srcName: new FormControl(fk.srcName),
          spColumns: new FormControl(fk.spColumns),
          srcColumns: new FormControl(fk.srcColumns),
          spReferTable: new FormControl(fk.spReferTable),
          srcReferTable: new FormControl(fk.srcReferTable),
          spReferColumns: new FormControl(fk.spReferColumns),
          srcReferColumns: new FormControl(fk.srcReferColumns),
        })
      )
    })
    this.fkDataSource = this.fkArray.controls

    this.data.getSummary()
  }

  toggleEdit() {
    this.currentTabIndex = 0
    if (this.isEditMode) {
      let updateData: IUpdateTable = { UpdateCols: {} }
      this.rowArray.value.forEach((col: IColumnTabData, i: number) => {
        let oldRow = this.tableData[i]
        updateData.UpdateCols[this.tableData[i].spColName] = {
          Rename: oldRow.spColName !== col.spColName ? col.spColName : '',
          NotNull: col.spIsNotNull ? 'ADDED' : 'REMOVED',
          PK: '',
          Removed: false,
          ToType: oldRow.spDataType !== col.spDataType ? col.spDataType : '',
        }
      })
      this.data.updateTable(this.currentObject!.name, updateData).subscribe({
        next: (res: string) => {
          if (res == '') {
            this.isEditMode = false
          } else {
            this.dialog.open(InfodialogComponent, {
              data: { message: res, type: 'error' },
              maxWidth: '500px',
            })
          }
        },
      })
    } else {
      this.isEditMode = true
    }
  }

  dropColumn(element: any) {
    let colName = element.get('spColName').value
    let updateData: IUpdateTable = { UpdateCols: {} }
    this.rowArray.value.forEach((col: IColumnTabData, i: number) => {
      updateData.UpdateCols[this.tableData[i].spColName] = {
        Rename: '',
        NotNull: '',
        PK: '',
        Removed: col.spColName === colName ? true : false,
        ToType: '',
      }
    })
    this.data.updateTable(this.currentObject!.name, updateData).subscribe({
      next: (res: string) => {
        if (res == '') {
          this.data.getDdl()
          this.snackbar.openSnackBar(`${colName} column dropped successfully`, 'Close', 5)
        } else {
          this.dialog.open(InfodialogComponent, {
            data: { message: res, type: 'error' },
            maxWidth: '500px',
          })
        }
      },
    })
  }

  updateSpTableSuggestion() {
    this.isSpTableSuggesstionDisplay = []
    this.spTableSuggestion = []
    this.tableData.forEach((item: any) => {
      const srDataType = item.srcDataType
      const spDataType = item.spDataType
      let brief: string = ''
      this.typeMap[srDataType].forEach((type: any) => {
        if (spDataType == type.T) brief = type.Brief
      })
      this.isSpTableSuggesstionDisplay.push(brief !== '')
      this.spTableSuggestion.push(brief)
    })
  }
  spTableEditSuggestionHandler(index: number, spDataType: string) {
    const srDataType = this.tableData[index].srcDataType
    let brief: string = ''
    this.typeMap[srDataType].forEach((type: any) => {
      if (spDataType == type.T) brief = type.Brief
    })
    this.isSpTableSuggesstionDisplay[index] = brief !== ''
    this.spTableSuggestion[index] = brief
  }

  setPkRows() {
    this.pkArray = new FormArray([])
    this.pkOrderValidation()
    var srcArr = new Array()
    var spArr = new Array()
    this.pkData.forEach((row) => {
      if (row.srcIsPk) {
        srcArr.push({
          srcColName: row.srcColName,
          srcDataType: row.srcDataType,
          srcIsNotNull: row.srcIsNotNull,
          srcIsPk: row.srcIsPk,
          srcOrder: row.srcOrder,
        })
      }
      if (row.spIsPk) {
        spArr.push({
          spColName: row.spColName,
          spDataType: row.spDataType,
          spIsNotNull: row.spIsNotNull,
          spIsPk: row.spIsPk,
          spOrder: row.spOrder,
        })
      }
    })

    spArr.sort((a, b) => {
      return a.spOrder - b.spOrder
    })

    for (let i = 0; i < Math.min(srcArr.length, spArr.length); i++) {
      this.pkArray.push(
        new FormGroup({
          srcOrder: new FormControl(srcArr[i].srcOrder),
          srcColName: new FormControl(srcArr[i].srcColName),
          srcDataType: new FormControl(srcArr[i].srcDataType),
          srcIsPk: new FormControl(srcArr[i].srcIsPk),
          srcIsNotNull: new FormControl(srcArr[i].srcIsNotNull),
          spOrder: new FormControl(spArr[i].spOrder),
          spColName: new FormControl(spArr[i].spColName),
          spDataType: new FormControl(spArr[i].spDataType),
          spIsPk: new FormControl(spArr[i].spIsPk),
          spIsNotNull: new FormControl(spArr[i].spIsNotNull),
        })
      )
    }
    if (srcArr.length > Math.min(srcArr.length, spArr.length))
      for (let i = Math.min(srcArr.length, spArr.length); i < srcArr.length; i++) {
        this.pkArray.push(
          new FormGroup({
            srcOrder: new FormControl(srcArr[i].srcOrder),
            srcColName: new FormControl(srcArr[i].srcColName),
            srcDataType: new FormControl(srcArr[i].srcDataType),
            srcIsPk: new FormControl(srcArr[i].srcIsPk),
            srcIsNotNull: new FormControl(srcArr[i].srcIsNotNull),
            spOrder: new FormControl(''),
            spColName: new FormControl(''),
            spDataType: new FormControl(''),
            spIsPk: new FormControl(false),
            spIsNotNull: new FormControl(false),
          })
        )
      }
    else if (spArr.length > Math.min(srcArr.length, spArr.length))
      for (let i = Math.min(srcArr.length, spArr.length); i < spArr.length; i++) {
        this.pkArray.push(
          new FormGroup({
            srcOrder: new FormControl(''),
            srcColName: new FormControl(''),
            srcDataType: new FormControl(''),
            srcIsPk: new FormControl(false),
            srcIsNotNull: new FormControl(false),
            spOrder: new FormControl(spArr[i].spOrder),
            spColName: new FormControl(spArr[i].spColName),
            spDataType: new FormControl(spArr[i].spDataType),
            spIsPk: new FormControl(spArr[i].spIsPk),
            spIsNotNull: new FormControl(spArr[i].spIsNotNull),
          })
        )
      }
    this.pkDataSource = this.pkArray.controls
  }

  setPkColumn(columnName: string) {
    this.addedColumnName = columnName
  }

  addPkColumn() {
    let index = this.tableData.map((item) => item.spColName).indexOf(this.addedColumnName)
    let newColumnOrder = 1
    this.tableData[index].spIsPk = true
    this.pkData = []
    this.pkData = this.conversion.getPkMapping(this.tableData)
    index = this.pkData.findIndex((item) => item.srcOrder === index + 1)
    this.pkArray.value.forEach((pk: IColumnTabData) => {
      if (pk.spIsPk) {
        newColumnOrder = newColumnOrder + 1
      }
      for (let i = 0; i < this.pkData.length; i++) {
        if (this.pkData[i].spColName == pk.spColName) {
          this.pkData[i].spOrder = pk.spOrder
          break
        }
      }
    })
    this.pkData[index].spOrder = newColumnOrder
    this.setAddPkColumnList()
    this.setPkRows()
  }

  setAddPkColumnList() {
    this.pkColumnNames = []
    let currentPkColumns: string[] = []
    this.pkData.forEach((row) => {
      if (row.spIsPk) {
        currentPkColumns.push(row.spColName)
      }
    })
    for (let i = 0; i < this.tableData.length; i++) {
      if (!currentPkColumns.includes(this.tableData[i].spColName))
        this.pkColumnNames.push(this.tableData[i].spColName)
    }
  }

  setPkOrder() {
    if (
      this.currentObject &&
      this.conv.SpSchema[this.currentObject!.name].Pks.length == this.pkData.length
    ) {
      this.pkData.forEach((pk: IColumnTabData, i: number) => {
        if (this.pkData[i].spColName === this.conv.SpSchema[this.currentObject!.name].Pks[i].Col) {
          this.pkData[i].spOrder = this.conv.SpSchema[this.currentObject!.name].Pks[i].Order
        } else {
          let index = this.conv.SpSchema[this.currentObject!.name].Pks.map(
            (item) => item.Col
          ).indexOf(pk.spColName)
          pk.spOrder = this.conv.SpSchema[this.currentObject!.name].Pks[index].Order
        }
      })
    } else {
      this.pkData.forEach((pk: IColumnTabData, i: number) => {
        let index = this.conv.SpSchema[this.currentObject!.name].Pks.map(
          (item) => item.Col
        ).indexOf(pk.spColName)
        if (index !== -1) {
          pk.spOrder = this.conv.SpSchema[this.currentObject!.name].Pks[index].Order
        }
      })
    }
  }

  pkOrderValidation() {
    let arr = this.pkData.map((item) => Number(item.spOrder))
    arr.sort()
    if (arr[arr.length - 1] > arr.length) {
      arr.forEach((num: number, ind: number) => {
        this.pkData.forEach((pk: IColumnTabData) => {
          if (pk.spOrder == num) {
            pk.spOrder = ind + 1
          }
        })
      })
    }
  }

  getPkRequestObj() {
    let tableId: string = this.conv.SpSchema[this.currentObject!.name].Id
    let Columns: { ColumnId: string; ColName: string; Desc: boolean; Order: number }[] = []
    this.pkArray.value.forEach((row: IColumnTabData) => {
      if (row.spIsPk)
        Columns.push({
          ColumnId: this.conv.SpSchema[this.currentObject!.name].ColDefs[row.spColName].Id,
          ColName: row.spColName,
          Desc:
            typeof this.conv.SpSchema[this.currentObject!.name].Pks.find(
              ({ Col }) => Col === row.spColName
            ) !== 'undefined'
              ? this.conv.SpSchema[this.currentObject!.name].Pks.find(
                  ({ Col }) => Col === row.spColName
                )!.Desc
              : false,
          Order: parseInt(row.spOrder as string),
        })
    })
    this.pkObj.TableId = tableId
    this.pkObj.Columns = Columns
    console.log(this.pkObj)
  }

  togglePkEdit() {
    this.currentTabIndex = 1
    if (this.isPkEditMode) {
      this.getPkRequestObj()
      if (this.pkObj.Columns.length == 0) {
        this.dialog.open(InfodialogComponent, {
          data: { message: 'Add columns to the primary key for saving', type: 'error' },
          maxWidth: '500px',
        })
      }
      this.pkArray.value.forEach((pk: IColumnTabData) => {
        for (let i = 0; i < this.pkData.length; i++) {
          if (pk.spColName == this.pkData[i].spColName) {
            this.pkData[i].spOrder = pk.spOrder
            break
          }
        }
      })
      this.isPkEditMode = false
      this.data.updatePk(this.pkObj).subscribe({
        next: (res: string) => {
          if (res == '') {
            this.isEditMode = false
          } else {
            this.dialog.open(InfodialogComponent, {
              data: { message: res, type: 'error' },
              maxWidth: '500px',
            })
            this.isPkEditMode = true
          }
        },
      })
    } else {
      this.isPkEditMode = true
    }
  }

  dropPk(element: any) {
    let index = this.tableData.map((item) => item.spColName).indexOf(element.value.spColName)
    let removedOrder = element.value.spOrder
    this.tableData[index].spIsPk = false
    this.pkData = []
    this.pkData = this.conversion.getPkMapping(this.tableData)
    this.pkArray.value.forEach((pk: IColumnTabData) => {
      for (let i = 0; i < this.pkData.length; i++) {
        if (pk.spColName == this.pkData[i].spColName) {
          this.pkData[i].spOrder = pk.spOrder
          break
        }
      }
    })

    this.pkData.forEach((column: IColumnTabData, ind: number) => {
      if (column.spOrder > removedOrder) {
        column.spOrder = Number(column.spOrder) - 1
      }
    })

    this.setAddPkColumnList()
    this.setPkRows()
  }

  toggleFkEdit() {
    this.currentTabIndex = 2
    if (this.isFkEditMode) {
      let updatedFkNames: Record<string, string> = {}

      this.fkArray.value.forEach((fk: IFkTabData, i: number) => {
        let oldFk = this.fkData[i]
        if (oldFk.spName !== fk.spName) {
          updatedFkNames[oldFk.spName] = fk.spName
        }
      })

      this.data.updateFkNames(this.currentObject!.name, updatedFkNames).subscribe({
        next: (res: string) => {
          if (res == '') {
            this.isFkEditMode = false
          } else {
            this.dialog.open(InfodialogComponent, {
              data: { message: res, type: 'error' },
              maxWidth: '500px',
            })
          }
        },
      })
    } else {
      this.currentTabIndex = 2
      this.isFkEditMode = true
    }
  }

  dropFk(element: any) {
    let ind: number = this.getRemovedFkIndex(element)
    this.data.dropFk(this.currentObject!.name, ind).subscribe({
      next: (res: string) => {
        if (res == '') {
          this.data.getDdl()
          this.snackbar.openSnackBar(
            `${element.get('spName').value} Foreign key dropped successfully`,
            'Close',
            5
          )
        } else {
          this.dialog.open(InfodialogComponent, {
            data: { message: res, type: 'error' },
            maxWidth: '500px',
          })
        }
      },
    })
  }

  getRemovedFkIndex(element: any) {
    let ind: number = -1

    this.fkArray.value.forEach((fk: IFkTabData, i: number) => {
      if (fk.spName === element.get('spName').value) {
        ind = i
      }
    })
    return ind
  }
  convertToFk() {
    alert('Feature comming soon!')
  }

  checkIsInterleave() {
    if (this.currentObject) {
      this.data.getInterleaveConversionForATable(this.currentObject!.name)
    }
  }

  setInterleave() {
    this.data.setInterleave(this.currentObject!.name)
  }

  getParentFromDdl() {
    let substr: string = 'INTERLEAVE IN PARENT'
    let ddl: string = ''
    if (
      this.currentObject?.type === ObjectExplorerNodeType.Table &&
      this.ddlStmts[this.currentObject.name].includes(substr)
    ) {
      ddl = this.ddlStmts[this.currentObject.name].substring(
        this.ddlStmts[this.currentObject.name].indexOf(substr) + 20
      )
      return ddl.split(' ')[1]
    }
    return null
  }

  toggleIndexEdit() {
    if (this.isIndexEditMode) {
      this.isIndexEditMode = false
    } else {
      this.isIndexEditMode = true
    }
  }

  dropIndex() {
    let openDialog = this.dialog.open(DropIndexOrTableDialogComponent, {
      width: '35vw',
      minWidth: '450px',
      maxWidth: '600px',
      data: { name: this.currentObject?.name, type: 'Index' },
    })
    openDialog.afterClosed().subscribe((res: string) => {
      if (res) {
        this.data
          .dropIndex(this.currentObject!.parent, this.currentObject!.pos)
          .pipe(take(1))
          .subscribe((res: string) => {
            if (res === '') {
              this.isObjectSelected = false
              this.updateSidebar.emit(true)
            }
          })
        this.currentObject = null
      }
    })
  }

<<<<<<< HEAD
  setIndexColumn(columnName: string) {}
=======
  dropTable() {
    let openDialog = this.dialog.open(DropIndexOrTableDialogComponent, {
      width: '35vw',
      minWidth: '450px',
      maxWidth: '600px',
      data: { name: this.currentObject?.name, type: 'Table' },
    })
    openDialog.afterClosed().subscribe((res: string) => {
      if (res) {
        console.log('Drop table coming soon!')
      }
    })
  }

  selectedColumnChange(tableName: string) {}
>>>>>>> 91600e52

  addIndexColumn() {
    alert('Add column implementation is in progress.')
  }

  tabChanged(tabChangeEvent: MatTabChangeEvent): void {
    this.currentTabIndex = tabChangeEvent.index
  }
}<|MERGE_RESOLUTION|>--- conflicted
+++ resolved
@@ -11,14 +11,9 @@
 import FlatNode from 'src/app/model/schema-object-node'
 import { Subscription, take } from 'rxjs'
 import { MatTabChangeEvent } from '@angular/material/tabs/tab-group'
-<<<<<<< HEAD
 import IConv, { IPrimaryKey } from 'src/app/model/conv'
-import { DropIndexDialogComponent } from '../drop-index-dialog/drop-index-dialog.component'
 import { ConversionService } from 'src/app/services/conversion/conversion.service'
-=======
-import IConv from 'src/app/model/conv'
 import { DropIndexOrTableDialogComponent } from '../drop-index-or-table-dialog/drop-index-or-table-dialog.component'
->>>>>>> 91600e52
 
 @Component({
   selector: 'app-object-detail',
@@ -651,9 +646,8 @@
     })
   }
 
-<<<<<<< HEAD
   setIndexColumn(columnName: string) {}
-=======
+
   dropTable() {
     let openDialog = this.dialog.open(DropIndexOrTableDialogComponent, {
       width: '35vw',
@@ -669,7 +663,6 @@
   }
 
   selectedColumnChange(tableName: string) {}
->>>>>>> 91600e52
 
   addIndexColumn() {
     alert('Add column implementation is in progress.')

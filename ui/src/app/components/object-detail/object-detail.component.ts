--- conflicted
+++ resolved
@@ -352,14 +352,15 @@
 
   dropColumn(element: any) {
     let colName = element.get('srcColName').value
-    let spColName = this.conv.ToSpanner[this.currentObject!.name].Cols[colName]
-    console.log(spColName, 'spColName')
-    let associatedIndexes = this.getAssociatedIndexs(spColName)
-    if (this.checkIfPkColumn(spColName) || associatedIndexes.length != 0) {
+    let colId = element.get('srcId').value
+    let spColName = this.conv.SpSchema[this.currentObject!.id].ColDefs[colId].Name
+
+    let associatedIndexes = this.getAssociatedIndexs(colId)
+    if (this.checkIfPkColumn(colId) || associatedIndexes.length != 0) {
       let pkWarning: string = ''
       let indexWaring: string = ''
       let connectingString: string = ''
-      if (this.checkIfPkColumn(spColName)) {
+      if (this.checkIfPkColumn(colId)) {
         pkWarning = ` Primary key`
       }
       if (associatedIndexes.length != 0) {
@@ -385,24 +386,24 @@
     }
   }
 
-  checkIfPkColumn(colName: string) {
+  checkIfPkColumn(colId: string) {
     let isPkColumn = false
     if (
-      this.conv.SpSchema[this.currentObject!.name].Pks != null &&
-      this.conv.SpSchema[this.currentObject!.name].Pks.map((pk: IIndexKey) => pk.Col).includes(
-        colName
-      )
+      this.conv.SpSchema[this.currentObject!.id].PrimaryKeys != null &&
+      this.conv.SpSchema[this.currentObject!.id].PrimaryKeys.map(
+        (pk: IIndexKey) => pk.ColId
+      ).includes(colId)
     ) {
       isPkColumn = true
     }
     return isPkColumn
   }
 
-  getAssociatedIndexs(colName: string) {
+  getAssociatedIndexs(colId: string) {
     let indexes: string[] = []
-    if (this.conv.SpSchema[this.currentObject!.name].Indexes != null) {
-      this.conv.SpSchema[this.currentObject!.name].Indexes.forEach((ind: ICreateIndex) => {
-        if (ind.Keys.map((key) => key.Col).includes(colName)) {
+    if (this.conv.SpSchema[this.currentObject!.id].Indexes != null) {
+      this.conv.SpSchema[this.currentObject!.id].Indexes.forEach((ind: ICreateIndex) => {
+        if (ind.Keys.map((key) => key.ColId).includes(colId)) {
           indexes.push(ind.Name)
         }
       })
@@ -788,7 +789,7 @@
         srcColumns: fk.srcColumns,
         srcRefTable: fk.srcReferTable,
         srcRefColumns: fk.srcReferColumns,
-        Id: fk.Id,
+        Id: fk.srcFkId,
       })
       if (fk.spName != '') {
         spArr.push({
@@ -796,20 +797,19 @@
           spColumns: fk.spColumns,
           spRefTable: fk.spReferTable,
           spRefColumns: fk.spReferColumns,
-          Id: fk.Id,
+          Id: fk.spFkId,
+          spColIds: fk.spColIds,
+          spReferColumnIds: fk.spReferColumnIds,
+          spReferTableId: fk.spReferTableId,
         })
       }
     })
     for (let i = 0; i < Math.min(srcArr.length, spArr.length); i++) {
       this.fkArray.push(
         new FormGroup({
-<<<<<<< HEAD
-          srFkId: new FormControl(fk.srcFkId),
-          spFkId: new FormControl(fk.spFkId),
-          spName: new FormControl(fk.spName, [
-=======
+          srcFkId: new FormControl(srcArr[i].Id),
+          spFkId: new FormControl(spArr[i].Id),
           spName: new FormControl(spArr[i].spName, [
->>>>>>> de02fba7
             Validators.required,
             Validators.pattern('^[a-zA-Z]([a-zA-Z0-9/_]*[a-zA-Z0-9])?'),
           ]),
@@ -821,6 +821,9 @@
           spReferColumns: new FormControl(spArr[i].spRefColumns),
           srcReferColumns: new FormControl(srcArr[i].srcRefColumns),
           Id: new FormControl(spArr[i].Id),
+          spColIds: new FormControl(spArr[i].spColIds),
+          spReferColumnIds: new FormControl(spArr[i].spReferColumnIds),
+          spReferTableId: new FormControl(spArr[i].spReferTableId),
         })
       )
     }
@@ -841,6 +844,9 @@
             spReferColumns: new FormControl([]),
             srcReferColumns: new FormControl(srcArr[i].srcRefColumns),
             Id: new FormControl(srcArr[i].Id),
+            spColIds: new FormControl([]),
+            spReferColumnIds: new FormControl([]),
+            spReferTableId: new FormControl(''),
           })
         )
       }
@@ -859,31 +865,20 @@
   }
 
   saveFk() {
-<<<<<<< HEAD
-    let updatedFkNames: Record<string, string> = {}
-
-    this.fkArray.value.forEach((fk: IFkTabData, i: number) => {
-      let oldFk = this.fkData[i]
-      if (oldFk.spFkId && oldFk.spName !== fk.spName) {
-        updatedFkNames[oldFk.spFkId] = fk.spName
-      }
-    })
-
-    this.data.updateFkNames(this.currentObject!.id, updatedFkNames).subscribe({
-=======
     let spFkArr: IForeignKey[] = []
+    console.log(this.fkArray, 'fkarray')
+
     this.fkArray.value.forEach((fk: IFkTabData) => {
       spFkArr.push({
         Name: fk.spName,
-        Columns: fk.spColumns,
-        ReferTable: fk.spReferTable,
-        ReferColumns: fk.spReferColumns,
-        Id: fk.Id,
-      })
-    })
-
-    this.data.updateFkNames(this.currentObject!.name, spFkArr).subscribe({
->>>>>>> de02fba7
+        ColIds: fk.spColIds,
+        ReferTableId: fk.spReferTableId,
+        ReferColumnIds: fk.spReferColumnIds,
+        Id: fk.spFkId,
+      })
+    })
+
+    this.data.updateFkNames(this.currentObject!.id, spFkArr).subscribe({
       next: (res: string) => {
         if (res == '') {
           this.isFkEditMode = false
@@ -898,32 +893,16 @@
   }
 
   dropFk(element: any) {
-<<<<<<< HEAD
-    this.data.dropFk(this.currentObject!.id, element.get('spFkId').value).subscribe({
-      next: (res: string) => {
-        if (res == '') {
-          this.data.getDdl()
-          this.snackbar.openSnackBar(
-            `${element.get('spName').value} Foreign key dropped successfully`,
-            'Close',
-            5
-          )
-        } else {
-          this.dialog.open(InfodialogComponent, {
-            data: { message: res, type: 'error' },
-            maxWidth: '500px',
-          })
-        }
-      },
-=======
     this.fkData.forEach((fk) => {
       if (fk.spName == element.get('spName').value) {
         fk.spName = ''
         fk.spColumns = []
         fk.spReferTable = ''
         fk.spReferColumns = []
-      }
->>>>>>> de02fba7
+        fk.spColIds = []
+        fk.spReferColumnIds = []
+        fk.spReferTableId = ''
+      }
     })
     this.setFkRows()
   }

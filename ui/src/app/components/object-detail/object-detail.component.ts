import { Component, EventEmitter, Input, OnInit, Output, SimpleChanges } from '@angular/core'
import { FormArray, FormBuilder, FormControl, FormGroup, Validators } from '@angular/forms'
import IUpdateTable from '../../model/update-table'
import { DataService } from 'src/app/services/data/data.service'
import { MatDialog } from '@angular/material/dialog'
import { InfodialogComponent } from '../infodialog/infodialog.component'
import IColumnTabData, { IIndexData } from '../../model/edit-table'
import { SnackbarService } from 'src/app/services/snackbar/snackbar.service'
import IFkTabData from 'src/app/model/fk-tab-data'
import { ObjectExplorerNodeType, StorageKeys } from 'src/app/app.constants'
import FlatNode from 'src/app/model/schema-object-node'
import { Subscription, take } from 'rxjs'
import { MatTabChangeEvent } from '@angular/material/tabs/tab-group'
<<<<<<< HEAD
import IConv, { IPrimaryKey } from 'src/app/model/conv'
=======
import IConv, { ICreateIndex, IPrimaryKey } from 'src/app/model/conv'
import { DropIndexDialogComponent } from '../drop-index-dialog/drop-index-dialog.component'
>>>>>>> b1fdb145
import { ConversionService } from 'src/app/services/conversion/conversion.service'
import { DropIndexOrTableDialogComponent } from '../drop-index-or-table-dialog/drop-index-or-table-dialog.component'

@Component({
  selector: 'app-object-detail',
  templateUrl: './object-detail.component.html',
  styleUrls: ['./object-detail.component.scss'],
})
export class ObjectDetailComponent implements OnInit {
  constructor(
    private data: DataService,
    private dialog: MatDialog,
    private snackbar: SnackbarService,
    private conversion: ConversionService
  ) {}

  @Input() currentObject: FlatNode | null = null
  @Input() typeMap: any = {}
  @Input() ddlStmts: any = {}
  @Input() fkData: IFkTabData[] = []
  @Input() tableData: IColumnTabData[] = []
  @Input() indexData: IIndexData[] = []
  @Output() updateSidebar = new EventEmitter<boolean>()
  ObjectExplorerNodeType = ObjectExplorerNodeType
  conv: IConv = {} as IConv
  interleaveObj!: Subscription
  interleaveStatus: any
  interleaveParentName: string | null = null

  ngOnInit(): void {
    this.data.conv.subscribe({
      next: (res: IConv) => {
        this.conv = res
      },
    })
  }

  displayedColumns = [
    'srcOrder',
    'srcColName',
    'srcDataType',
    'srcIsPk',
    'srcIsNotNull',
    'spColName',
    'spDataType',
    'spIsPk',
    'spIsNotNull',
    'dropButton',
  ]
  displayedFkColumns = [
    'srcName',
    'srcColumns',
    'srcReferTable',
    'srcReferColumns',
    'spName',
    'spColumns',
    'spReferTable',
    'spReferColumns',
    'dropButton',
  ]
  displayedPkColumns = [
    'srcOrder',
    'srcColName',
    'srcDataType',
    'srcIsPk',
    'srcIsNotNull',
    'spOrder',
    'spColName',
    'spDataType',
    'spIsPk',
    'spIsNotNull',
    'dropButton',
  ]

  indexDisplayedColumns = [
    'srcIndexColName',
    'srcSortBy',
    'srcIndexOrder',
    'spIndexColName',
    'spSortBy',
    'spIndexOrder',
    'dropButton',
  ]
  dataSource: any = []
  fkDataSource: any = []
  pkDataSource: any = []
  pkData: IColumnTabData[] = []
  isPkEditMode: boolean = false
  isEditMode: boolean = false
  isFkEditMode: boolean = false
  isIndexEditMode: boolean = false
  isObjectSelected: boolean = false
  rowArray: FormArray = new FormArray([])
  pkArray: FormArray = new FormArray([])
  fkArray: FormArray = new FormArray([])
  srcDbName: string = localStorage.getItem(StorageKeys.SourceDbName) as string
  isSpTableSuggesstionDisplay: boolean[] = []
  spTableSuggestion: string[] = []
  currentTabIndex: number = 0
<<<<<<< HEAD
  addedColumnName: string = ''
  droppedColumnNames: string[] = []
  pkColumnNames: string[] = []
  indexColumnNames: string[] = []
  addColumnForm = new FormGroup({
    columnName: new FormControl('', [Validators.required]),
  })
  addPkColumnForm = new FormGroup({
=======
  indexColumnNames: string[] = []
  addIndexKeyForm = new FormGroup({
>>>>>>> b1fdb145
    columnName: new FormControl('', [Validators.required]),
    ascOrDesc: new FormControl('', [Validators.required]),
  })
  addedPkColumnName: string = ''
  pkColumnNames: string[] = []
  addPkColumnForm = new FormGroup({
    columnName: new FormControl('', [Validators.required]),
  })
  pkObj: IPrimaryKey = {} as IPrimaryKey

  ngOnChanges(changes: SimpleChanges): void {
    this.fkData = changes['fkData']?.currentValue || this.fkData
    this.currentObject = changes['currentObject']?.currentValue || this.currentObject
    this.tableData = changes['tableData']?.currentValue || this.tableData
    this.indexData = changes['indexData']?.currentValue || this.indexData
    this.currentTabIndex = this.currentObject?.type === ObjectExplorerNodeType.Table ? 0 : -1
    this.isObjectSelected = this.currentObject ? true : false
    this.isEditMode = false
    this.isFkEditMode = false
    this.isPkEditMode = false
    this.rowArray = new FormArray([])
    this.pkData = this.conversion.getPkMapping(this.tableData)
    this.droppedColumnNames = []
    this.pkColumnNames = []
    this.interleaveParentName = this.getParentFromDdl()

    if (this.currentObject?.type === ObjectExplorerNodeType.Table) {
      this.setPkOrder()
      this.checkIsInterleave()

      this.interleaveObj = this.data.tableInterleaveStatus.subscribe((res) => {
        this.interleaveStatus = res
      })
<<<<<<< HEAD

      this.setTableRows()
    } else if (this.currentObject?.type === ObjectExplorerNodeType.Index) {
      this.setIndexRows()
=======
      this.tableData.forEach((row) => {
        this.rowArray.push(
          new FormGroup({
            srcOrder: new FormControl(row.srcOrder),
            srcColName: new FormControl(row.srcColName),
            srcDataType: new FormControl(row.srcDataType),
            srcIsPk: new FormControl(row.srcIsPk),
            srcIsNotNull: new FormControl(row.srcIsNotNull),
            spOrder: new FormControl(row.spOrder),
            spColName: new FormControl(row.spColName),
            spDataType: new FormControl(row.spDataType),
            spIsPk: new FormControl(row.spIsPk),
            spIsNotNull: new FormControl(row.spIsNotNull),
          })
        )
      })
    } else if (this.currentObject) {
      const addedIndexColumns = this.indexData.map((data) => data.spColName)
      this.indexColumnNames = this.conv.SpSchema[this.currentObject?.parent].ColNames.filter(
        (columnName) => {
          if (addedIndexColumns.includes(columnName)) {
            return false
          } else {
            return true
          }
        }
      )
      this.indexData.forEach((row: IIndexData) => {
        this.rowArray.push(
          new FormGroup({
            srcOrder: new FormControl(row.srcOrder),
            srcColName: new FormControl(row.srcColName),
            srcDesc: new FormControl(row.srcDesc),
            spOrder: new FormControl(row.spOrder),
            spColName: new FormControl(row.spColName),
            spDesc: new FormControl(row.spDesc),
          })
        )
      })
>>>>>>> b1fdb145
    }

    this.updateSpTableSuggestion()

    this.setAddPkColumnList()
    this.setPkRows()

    this.setFkRows()

    this.data.getSummary()
  }

  setTableRows() {
    this.rowArray = new FormArray([])
    var srcArr = new Array()
    var spArr = new Array()

    this.tableData.forEach((row) => {
      srcArr.push({
        srcColName: row.srcColName,
        srcDataType: row.srcDataType,
        srcIsNotNull: row.srcIsNotNull,
        srcIsPk: row.srcIsPk,
        srcOrder: row.srcOrder,
      })
      if (row.spColName)
        spArr.push({
          spColName: row.spColName,
          spDataType: row.spDataType,
          spIsNotNull: row.spIsNotNull,
          spIsPk: row.spIsPk,
          spOrder: row.spOrder,
        })
    })

    for (let i = 0; i < Math.min(srcArr.length, spArr.length); i++) {
      this.rowArray.push(
        new FormGroup({
          srcOrder: new FormControl(srcArr[i].srcOrder),
          srcColName: new FormControl(srcArr[i].srcColName),
          srcDataType: new FormControl(srcArr[i].srcDataType),
          srcIsPk: new FormControl(srcArr[i].srcIsPk),
          srcIsNotNull: new FormControl(srcArr[i].srcIsNotNull),
          spOrder: new FormControl(spArr[i].spOrder),
          spColName: new FormControl(spArr[i].spColName),
          spDataType: new FormControl(spArr[i].spDataType),
          spIsPk: new FormControl(spArr[i].spIsPk),
          spIsNotNull: new FormControl(spArr[i].spIsNotNull),
        })
      )
    }

    if (srcArr.length > spArr.length) {
      for (let i = spArr.length; i < srcArr.length; i++) {
        this.rowArray.push(
          new FormGroup({
            srcOrder: new FormControl(srcArr[i].srcOrder),
            srcColName: new FormControl(srcArr[i].srcColName),
            srcDataType: new FormControl(srcArr[i].srcDataType),
            srcIsPk: new FormControl(srcArr[i].srcIsPk),
            srcIsNotNull: new FormControl(srcArr[i].srcIsNotNull),
            spOrder: new FormControl(''),
            spColName: new FormControl(''),
            spDataType: new FormControl(''),
            spIsPk: new FormControl(false),
            spIsNotNull: new FormControl(false),
          })
        )
      }
    }
    console.log(this.rowArray.value)
    this.dataSource = this.rowArray.controls
  }

  toggleEdit() {
    this.currentTabIndex = 0
    if (this.isEditMode) {
      let updateData: IUpdateTable = { UpdateCols: {} }
      this.rowArray.value.forEach((col: IColumnTabData, i: number) => {
        let oldRow = this.tableData[i]
        updateData.UpdateCols[this.tableData[i].spColName] = {
          Rename: oldRow.spColName !== col.spColName ? col.spColName : '',
          NotNull: col.spIsNotNull ? 'ADDED' : 'REMOVED',
          PK: '',
          Removed: false,
          ToType: oldRow.spDataType !== col.spDataType ? col.spDataType : '',
        }
      })
      this.droppedColumnNames.forEach((col: string) => {
        updateData.UpdateCols[col] = {
          Rename: '',
          NotNull: '',
          PK: '',
          Removed: true,
          ToType: '',
        }
      })

      console.log(this.typeMap)
      this.data.updateTable(this.currentObject!.name, updateData).subscribe({
        next: (res: string) => {
          if (res == '') {
            this.isEditMode = false
          } else {
            this.dialog.open(InfodialogComponent, {
              data: { message: res, type: 'error' },
              maxWidth: '500px',
            })
          }
        },
      })
    } else {
      this.isEditMode = true
    }
  }

  setColumn(columnName: string) {
    this.addedColumnName = columnName
  }

  addColumn() {
    let index = this.tableData.map((item) => item.srcColName).indexOf(this.addedColumnName)
    this.tableData[index].spColName = this.addedColumnName
    this.tableData[index].spDataType = String(
      this.conv.SpSchema[this.currentObject!.name].ColDefs[this.addedColumnName].T
    )
    this.tableData[index].spOrder = index
    this.tableData[index].spIsPk = true
    let ind = this.droppedColumnNames.indexOf(this.addedColumnName)
    if (ind > -1) {
      this.droppedColumnNames.splice(ind, 1)
    }
    console.log(this.droppedColumnNames)
    this.setTableRows()

    //alert('Feature comming soon!')
    // this.tableData[index].spIsPk = true
    // this.pkData = []
    // this.pkData = this.conversion.getPkMapping(this.tableData)
    // index = this.pkData.findIndex((item) => item.srcOrder === index + 1)
    // this.pkArray.value.forEach((pk: IColumnTabData) => {
    //   if (pk.spIsPk) {
    //     newColumnOrder = newColumnOrder + 1
    //   }
    //   for (let i = 0; i < this.pkData.length; i++) {
    //     if (this.pkData[i].spColName == pk.spColName) {
    //       this.pkData[i].spOrder = pk.spOrder
    //       break
    //     }
    //   }
    // })
    // this.pkData[index].spOrder = newColumnOrder
    // this.setAddPkColumnList()
    // this.setPkRows()
  }

  dropColumn(element: any) {
    let colName = element.get('srcColName').value
    let updateData: IUpdateTable = { UpdateCols: {} }
    this.rowArray.value.forEach((col: IColumnTabData, i: number) => {
      if (col.srcColName === colName) {
        this.droppedColumnNames.push(colName)
      }
    })
    this.dropColumnFromUI(colName)
    console.log(this.droppedColumnNames)
    // this.data.updateTable(this.currentObject!.name, updateData).subscribe({
    //   next: (res: string) => {
    //     if (res == '') {
    //       this.data.getDdl()
    //       this.snackbar.openSnackBar(`${colName} column dropped successfully`, 'Close', 5)
    //     } else {
    //       this.dialog.open(InfodialogComponent, {
    //         data: { message: res, type: 'error' },
    //         maxWidth: '500px',
    //       })
    //     }
    //   },
    // })
  }

  dropColumnFromUI(colName: string) {
    this.tableData.forEach((col: IColumnTabData, i: number) => {
      if (colName == col.spColName) {
        col.spColName = ''
        col.spDataType = ''
        col.spIsNotNull = false
        col.spIsPk = false
        col.spOrder = ''
      }
    })
    console.log(this.tableData)
    this.setTableRows()
  }

  updateSpTableSuggestion() {
    this.isSpTableSuggesstionDisplay = []
    this.spTableSuggestion = []
    this.tableData.forEach((item: any) => {
      const srDataType = item.srcDataType
      const spDataType = item.spDataType
      let brief: string = ''
      this.typeMap[srDataType].forEach((type: any) => {
        if (spDataType == type.T) brief = type.Brief
      })
      this.isSpTableSuggesstionDisplay.push(brief !== '')
      this.spTableSuggestion.push(brief)
    })
  }
  spTableEditSuggestionHandler(index: number, spDataType: string) {
    const srDataType = this.tableData[index].srcDataType
    let brief: string = ''
    this.typeMap[srDataType].forEach((type: any) => {
      if (spDataType == type.T) brief = type.Brief
    })
    this.isSpTableSuggesstionDisplay[index] = brief !== ''
    this.spTableSuggestion[index] = brief
  }

  setPkRows() {
    this.pkArray = new FormArray([])
    this.pkOrderValidation()
    var srcArr = new Array()
    var spArr = new Array()
    this.pkData.forEach((row) => {
      if (row.srcIsPk) {
        srcArr.push({
          srcColName: row.srcColName,
          srcDataType: row.srcDataType,
          srcIsNotNull: row.srcIsNotNull,
          srcIsPk: row.srcIsPk,
          srcOrder: row.srcOrder,
        })
      }
      if (row.spIsPk) {
        spArr.push({
          spColName: row.spColName,
          spDataType: row.spDataType,
          spIsNotNull: row.spIsNotNull,
          spIsPk: row.spIsPk,
          spOrder: row.spOrder,
        })
      }
    })

    spArr.sort((a, b) => {
      return a.spOrder - b.spOrder
    })

    for (let i = 0; i < Math.min(srcArr.length, spArr.length); i++) {
      this.pkArray.push(
        new FormGroup({
          srcOrder: new FormControl(srcArr[i].srcOrder),
          srcColName: new FormControl(srcArr[i].srcColName),
          srcDataType: new FormControl(srcArr[i].srcDataType),
          srcIsPk: new FormControl(srcArr[i].srcIsPk),
          srcIsNotNull: new FormControl(srcArr[i].srcIsNotNull),
          spOrder: new FormControl(spArr[i].spOrder),
          spColName: new FormControl(spArr[i].spColName),
          spDataType: new FormControl(spArr[i].spDataType),
          spIsPk: new FormControl(spArr[i].spIsPk),
          spIsNotNull: new FormControl(spArr[i].spIsNotNull),
        })
      )
    }
    if (srcArr.length > Math.min(srcArr.length, spArr.length))
      for (let i = Math.min(srcArr.length, spArr.length); i < srcArr.length; i++) {
        this.pkArray.push(
          new FormGroup({
            srcOrder: new FormControl(srcArr[i].srcOrder),
            srcColName: new FormControl(srcArr[i].srcColName),
            srcDataType: new FormControl(srcArr[i].srcDataType),
            srcIsPk: new FormControl(srcArr[i].srcIsPk),
            srcIsNotNull: new FormControl(srcArr[i].srcIsNotNull),
            spOrder: new FormControl(''),
            spColName: new FormControl(''),
            spDataType: new FormControl(''),
            spIsPk: new FormControl(false),
            spIsNotNull: new FormControl(false),
          })
        )
      }
    else if (spArr.length > Math.min(srcArr.length, spArr.length))
      for (let i = Math.min(srcArr.length, spArr.length); i < spArr.length; i++) {
        this.pkArray.push(
          new FormGroup({
            srcOrder: new FormControl(''),
            srcColName: new FormControl(''),
            srcDataType: new FormControl(''),
            srcIsPk: new FormControl(false),
            srcIsNotNull: new FormControl(false),
            spOrder: new FormControl(spArr[i].spOrder),
            spColName: new FormControl(spArr[i].spColName),
            spDataType: new FormControl(spArr[i].spDataType),
            spIsPk: new FormControl(spArr[i].spIsPk),
            spIsNotNull: new FormControl(spArr[i].spIsNotNull),
          })
        )
      }
    this.pkDataSource = this.pkArray.controls
  }

  setPkColumn(columnName: string) {
    this.addedPkColumnName = columnName
  }

  addPkColumn() {
    let index = this.tableData.map((item) => item.spColName).indexOf(this.addedPkColumnName)
    let newColumnOrder = 1
    this.tableData[index].spIsPk = true
    this.pkData = []
    this.pkData = this.conversion.getPkMapping(this.tableData)
    index = this.pkData.findIndex((item) => item.srcOrder === index + 1)
    this.pkArray.value.forEach((pk: IColumnTabData) => {
      if (pk.spIsPk) {
        newColumnOrder = newColumnOrder + 1
      }
      for (let i = 0; i < this.pkData.length; i++) {
        if (this.pkData[i].spColName == pk.spColName) {
          this.pkData[i].spOrder = pk.spOrder
          break
        }
      }
    })
    this.pkData[index].spOrder = newColumnOrder
    this.setAddPkColumnList()
    this.setPkRows()
  }

  setAddPkColumnList() {
    this.pkColumnNames = []
    let currentPkColumns: string[] = []
    this.pkData.forEach((row) => {
      if (row.spIsPk) {
        currentPkColumns.push(row.spColName)
      }
    })
    for (let i = 0; i < this.tableData.length; i++) {
      if (!currentPkColumns.includes(this.tableData[i].spColName))
        this.pkColumnNames.push(this.tableData[i].spColName)
    }
  }

  setPkOrder() {
    if (
      this.currentObject &&
      this.conv.SpSchema[this.currentObject!.name]?.Pks.length == this.pkData.length
    ) {
      this.pkData.forEach((pk: IColumnTabData, i: number) => {
        if (this.pkData[i].spColName === this.conv.SpSchema[this.currentObject!.name].Pks[i].Col) {
          this.pkData[i].spOrder = this.conv.SpSchema[this.currentObject!.name].Pks[i].Order
        } else {
          let index = this.conv.SpSchema[this.currentObject!.name].Pks.map(
            (item) => item.Col
          ).indexOf(pk.spColName)
          pk.spOrder = this.conv.SpSchema[this.currentObject!.name].Pks[index].Order
        }
      })
    } else {
      this.pkData.forEach((pk: IColumnTabData, i: number) => {
        let index = this.conv.SpSchema[this.currentObject!.name]?.Pks.map(
          (item) => item.Col
        ).indexOf(pk.spColName)
        if (index !== -1) {
          pk.spOrder = this.conv.SpSchema[this.currentObject!.name]?.Pks[index].Order
        }
      })
    }
  }

  pkOrderValidation() {
    let arr = this.pkData.map((item) => Number(item.spOrder))
    arr.sort()
    if (arr[arr.length - 1] > arr.length) {
      arr.forEach((num: number, ind: number) => {
        this.pkData.forEach((pk: IColumnTabData) => {
          if (pk.spOrder == num) {
            pk.spOrder = ind + 1
          }
        })
      })
    }
  }

  getPkRequestObj() {
    let tableId: string = this.conv.SpSchema[this.currentObject!.name].Id
    let Columns: { ColumnId: string; ColName: string; Desc: boolean; Order: number }[] = []
    this.pkArray.value.forEach((row: IColumnTabData) => {
      if (row.spIsPk)
        Columns.push({
          ColumnId: this.conv.SpSchema[this.currentObject!.name].ColDefs[row.spColName].Id,
          ColName: row.spColName,
          Desc:
            typeof this.conv.SpSchema[this.currentObject!.name].Pks.find(
              ({ Col }) => Col === row.spColName
            ) !== 'undefined'
              ? this.conv.SpSchema[this.currentObject!.name].Pks.find(
                  ({ Col }) => Col === row.spColName
                )!.Desc
              : false,
          Order: parseInt(row.spOrder as string),
        })
    })
    this.pkObj.TableId = tableId
    this.pkObj.Columns = Columns
  }

  togglePkEdit() {
    this.currentTabIndex = 1
    if (this.isPkEditMode) {
      this.getPkRequestObj()
      if (this.pkObj.Columns.length == 0) {
        this.dialog.open(InfodialogComponent, {
          data: { message: 'Add columns to the primary key for saving', type: 'error' },
          maxWidth: '500px',
        })
      }
      this.pkArray.value.forEach((pk: IColumnTabData) => {
        for (let i = 0; i < this.pkData.length; i++) {
          if (pk.spColName == this.pkData[i].spColName) {
            this.pkData[i].spOrder = pk.spOrder
            break
          }
        }
      })
      this.isPkEditMode = false
      this.data.updatePk(this.pkObj).subscribe({
        next: (res: string) => {
          if (res == '') {
            this.isEditMode = false
          } else {
            this.dialog.open(InfodialogComponent, {
              data: { message: res, type: 'error' },
              maxWidth: '500px',
            })
            this.isPkEditMode = true
          }
        },
      })
    } else {
      this.isPkEditMode = true
    }
  }

  dropPk(element: any) {
    let index = this.tableData.map((item) => item.spColName).indexOf(element.value.spColName)
    let removedOrder = element.value.spOrder
    this.tableData[index].spIsPk = false
    this.pkData = []
    this.pkData = this.conversion.getPkMapping(this.tableData)
    this.pkArray.value.forEach((pk: IColumnTabData) => {
      for (let i = 0; i < this.pkData.length; i++) {
        if (pk.spColName == this.pkData[i].spColName) {
          this.pkData[i].spOrder = pk.spOrder
          break
        }
      }
    })

    this.pkData.forEach((column: IColumnTabData, ind: number) => {
      if (column.spOrder > removedOrder) {
        column.spOrder = Number(column.spOrder) - 1
      }
    })

    this.setAddPkColumnList()
    this.setPkRows()
  }

  setFkRows() {
    this.fkArray = new FormArray([])
    this.fkData.forEach((fk) => {
      this.fkArray.push(
        new FormGroup({
          spName: new FormControl(fk.spName),
          srcName: new FormControl(fk.srcName),
          spColumns: new FormControl(fk.spColumns),
          srcColumns: new FormControl(fk.srcColumns),
          spReferTable: new FormControl(fk.spReferTable),
          srcReferTable: new FormControl(fk.srcReferTable),
          spReferColumns: new FormControl(fk.spReferColumns),
          srcReferColumns: new FormControl(fk.srcReferColumns),
        })
      )
    })
    this.fkDataSource = this.fkArray.controls
  }

  toggleFkEdit() {
    this.currentTabIndex = 2
    if (this.isFkEditMode) {
      let updatedFkNames: Record<string, string> = {}

      this.fkArray.value.forEach((fk: IFkTabData, i: number) => {
        let oldFk = this.fkData[i]
        if (oldFk.spName !== fk.spName) {
          updatedFkNames[oldFk.spName] = fk.spName
        }
      })

      this.data.updateFkNames(this.currentObject!.name, updatedFkNames).subscribe({
        next: (res: string) => {
          if (res == '') {
            this.isFkEditMode = false
          } else {
            this.dialog.open(InfodialogComponent, {
              data: { message: res, type: 'error' },
              maxWidth: '500px',
            })
          }
        },
      })
    } else {
      this.currentTabIndex = 2
      this.isFkEditMode = true
    }
  }

  dropFk(element: any) {
    this.data.dropFk(this.currentObject!.name, element.get('spName').value).subscribe({
      next: (res: string) => {
        if (res == '') {
          this.data.getDdl()
          this.snackbar.openSnackBar(
            `${element.get('spName').value} Foreign key dropped successfully`,
            'Close',
            5
          )
        } else {
          this.dialog.open(InfodialogComponent, {
            data: { message: res, type: 'error' },
            maxWidth: '500px',
          })
        }
      },
    })
  }

  getRemovedFkIndex(element: any) {
    let ind: number = -1

    this.fkArray.value.forEach((fk: IFkTabData, i: number) => {
      if (fk.spName === element.get('spName').value) {
        ind = i
      }
    })
    return ind
  }
  convertToFk() {
    alert('Feature comming soon!')
  }

  checkIsInterleave() {
    if (this.currentObject) {
      this.data.getInterleaveConversionForATable(this.currentObject!.name)
    }
  }

  setInterleave() {
    this.data.setInterleave(this.currentObject!.name)
  }

  getParentFromDdl() {
    let substr: string = 'INTERLEAVE IN PARENT'
    let ddl: string = ''
    if (
      this.currentObject?.type === ObjectExplorerNodeType.Table &&
      this.ddlStmts[this.currentObject.name]?.includes(substr)
    ) {
      ddl = this.ddlStmts[this.currentObject.name].substring(
        this.ddlStmts[this.currentObject.name].indexOf(substr) + 20
      )
      return ddl.split(' ')[1]
    }
    return null
  }

  setIndexRows() {
    this.indexColumnNames = this.conv.SpSchema[this.currentObject!.parent].ColNames
    this.indexData.forEach((row: IIndexData) => {
      this.rowArray.push(
        new FormGroup({
          srcOrder: new FormControl(row.srcOrder),
          srcColName: new FormControl(row.srcColName),
          spOrder: new FormControl(row.spOrder),
          spColName: new FormControl(row.spColName),
        })
      )
    })
    this.dataSource = this.rowArray.controls
  }

  toggleIndexEdit() {
    if (this.isIndexEditMode) {
      this.isIndexEditMode = false
    } else {
      this.isIndexEditMode = true
    }
  }

  dropIndex() {
    let openDialog = this.dialog.open(DropIndexOrTableDialogComponent, {
      width: '35vw',
      minWidth: '450px',
      maxWidth: '600px',
      data: { name: this.currentObject?.name, type: 'Index' },
    })
    openDialog.afterClosed().subscribe((res: string) => {
      if (res === 'Index') {
        this.data
          .dropIndex(this.currentObject!.parent, this.currentObject!.name)
          .pipe(take(1))
          .subscribe((res: string) => {
            if (res === '') {
              this.isObjectSelected = false
              this.updateSidebar.emit(true)
            }
          })
        this.currentObject = null
      }
    })
  }
  dropIndexKey(index: number) {
    let payload: ICreateIndex[] = []
    const tableName = this.currentObject?.parent || ''
    let spIndexCount = 0
    this.indexData.forEach((idx) => {
      if (idx.spColName) spIndexCount += 1
    })
    if (spIndexCount <= 1) {
      this.dropIndex()
    } else {
      payload.push({
        Name: this.currentObject?.name || '',
        Table: this.currentObject?.parent || '',
        Unique: false,
        Keys: this.indexData
          .filter((idx, i: number) => {
            if (i === index || idx.spColName === undefined) return false
            return true
          })
          .map((col: any) => {
            return {
              Col: col.spColName,
              Desc: col.spDesc,
              Order: col.spOrder,
            }
          }),
        Id: '',
      })
      this.data.updateIndex(tableName, payload)
    }
  }

  addIndexKey() {
    let payload: ICreateIndex[] = []
    const tableName = this.currentObject?.parent || ''
    let spIndexCount = 0
    this.indexData.forEach((idx) => {
      if (idx.spColName) spIndexCount += 1
    })
    payload.push({
      Name: this.currentObject?.name || '',
      Table: this.currentObject?.parent || '',
      Unique: false,
      Keys: this.indexData
        .filter((idx) => {
          if (idx.spColName) return true
          return false
        })
        .map((col: any) => {
          return {
            Col: col.spColName,
            Desc: col.spDesc,
            Order: col.spOrder,
          }
        }),
      Id: '',
    })
    payload[0].Keys.push({
      Col: this.addIndexKeyForm.value.columnName,
      Desc: this.addIndexKeyForm.value.ascOrDesc === 'desc',
      Order: spIndexCount + 1,
    })

<<<<<<< HEAD
  dropTable() {
    let openDialog = this.dialog.open(DropIndexOrTableDialogComponent, {
      width: '35vw',
      minWidth: '450px',
      maxWidth: '600px',
      data: { name: this.currentObject?.name, type: 'Table' },
    })
    openDialog.afterClosed().subscribe((res: string) => {
      if (res === 'Table') {
        this.data
          .dropTable(this.currentObject!.name)
          .pipe(take(1))
          .subscribe((res: string) => {
            if (res === '') {
              this.isObjectSelected = false
              this.updateSidebar.emit(true)
            }
          })
        this.currentObject = null
      }
    })
  }

  selectedColumnChange(tableName: string) {}

  addIndexColumn() {
    alert('Add column implementation is in progress.')
=======
    this.data.updateIndex(tableName, payload)
    this.addIndexKeyForm.controls['columnName'].setValue('')
    this.addIndexKeyForm.controls['ascOrDesc'].setValue('')
    this.addIndexKeyForm.markAsUntouched()
>>>>>>> b1fdb145
  }

  tabChanged(tabChangeEvent: MatTabChangeEvent): void {
    this.currentTabIndex = tabChangeEvent.index
  }
  restoreSpannerTable() {
    alert('Restore spanner table coming soon!')
  }
}<|MERGE_RESOLUTION|>--- conflicted
+++ resolved
@@ -11,12 +11,7 @@
 import FlatNode from 'src/app/model/schema-object-node'
 import { Subscription, take } from 'rxjs'
 import { MatTabChangeEvent } from '@angular/material/tabs/tab-group'
-<<<<<<< HEAD
-import IConv, { IPrimaryKey } from 'src/app/model/conv'
-=======
 import IConv, { ICreateIndex, IPrimaryKey } from 'src/app/model/conv'
-import { DropIndexDialogComponent } from '../drop-index-dialog/drop-index-dialog.component'
->>>>>>> b1fdb145
 import { ConversionService } from 'src/app/services/conversion/conversion.service'
 import { DropIndexOrTableDialogComponent } from '../drop-index-or-table-dialog/drop-index-or-table-dialog.component'
 
@@ -116,7 +111,6 @@
   isSpTableSuggesstionDisplay: boolean[] = []
   spTableSuggestion: string[] = []
   currentTabIndex: number = 0
-<<<<<<< HEAD
   addedColumnName: string = ''
   droppedColumnNames: string[] = []
   pkColumnNames: string[] = []
@@ -124,16 +118,11 @@
   addColumnForm = new FormGroup({
     columnName: new FormControl('', [Validators.required]),
   })
-  addPkColumnForm = new FormGroup({
-=======
-  indexColumnNames: string[] = []
   addIndexKeyForm = new FormGroup({
->>>>>>> b1fdb145
     columnName: new FormControl('', [Validators.required]),
     ascOrDesc: new FormControl('', [Validators.required]),
   })
   addedPkColumnName: string = ''
-  pkColumnNames: string[] = []
   addPkColumnForm = new FormGroup({
     columnName: new FormControl('', [Validators.required]),
   })
@@ -162,52 +151,10 @@
       this.interleaveObj = this.data.tableInterleaveStatus.subscribe((res) => {
         this.interleaveStatus = res
       })
-<<<<<<< HEAD
 
       this.setTableRows()
     } else if (this.currentObject?.type === ObjectExplorerNodeType.Index) {
       this.setIndexRows()
-=======
-      this.tableData.forEach((row) => {
-        this.rowArray.push(
-          new FormGroup({
-            srcOrder: new FormControl(row.srcOrder),
-            srcColName: new FormControl(row.srcColName),
-            srcDataType: new FormControl(row.srcDataType),
-            srcIsPk: new FormControl(row.srcIsPk),
-            srcIsNotNull: new FormControl(row.srcIsNotNull),
-            spOrder: new FormControl(row.spOrder),
-            spColName: new FormControl(row.spColName),
-            spDataType: new FormControl(row.spDataType),
-            spIsPk: new FormControl(row.spIsPk),
-            spIsNotNull: new FormControl(row.spIsNotNull),
-          })
-        )
-      })
-    } else if (this.currentObject) {
-      const addedIndexColumns = this.indexData.map((data) => data.spColName)
-      this.indexColumnNames = this.conv.SpSchema[this.currentObject?.parent].ColNames.filter(
-        (columnName) => {
-          if (addedIndexColumns.includes(columnName)) {
-            return false
-          } else {
-            return true
-          }
-        }
-      )
-      this.indexData.forEach((row: IIndexData) => {
-        this.rowArray.push(
-          new FormGroup({
-            srcOrder: new FormControl(row.srcOrder),
-            srcColName: new FormControl(row.srcColName),
-            srcDesc: new FormControl(row.srcDesc),
-            spOrder: new FormControl(row.spOrder),
-            spColName: new FormControl(row.spColName),
-            spDesc: new FormControl(row.spDesc),
-          })
-        )
-      })
->>>>>>> b1fdb145
     }
 
     this.updateSpTableSuggestion()
@@ -786,14 +733,25 @@
   }
 
   setIndexRows() {
-    this.indexColumnNames = this.conv.SpSchema[this.currentObject!.parent].ColNames
+    const addedIndexColumns = this.indexData.map((data) => data.spColName)
+    this.indexColumnNames = this.conv.SpSchema[this.currentObject!.parent].ColNames.filter(
+      (columnName) => {
+        if (addedIndexColumns.includes(columnName)) {
+          return false
+        } else {
+          return true
+        }
+      }
+    )
     this.indexData.forEach((row: IIndexData) => {
       this.rowArray.push(
         new FormGroup({
           srcOrder: new FormControl(row.srcOrder),
           srcColName: new FormControl(row.srcColName),
+          srcDesc: new FormControl(row.srcDesc),
           spOrder: new FormControl(row.spOrder),
           spColName: new FormControl(row.spColName),
+          spDesc: new FormControl(row.spDesc),
         })
       )
     })
@@ -892,8 +850,12 @@
       Desc: this.addIndexKeyForm.value.ascOrDesc === 'desc',
       Order: spIndexCount + 1,
     })
-
-<<<<<<< HEAD
+    this.data.updateIndex(tableName, payload)
+    this.addIndexKeyForm.controls['columnName'].setValue('')
+    this.addIndexKeyForm.controls['ascOrDesc'].setValue('')
+    this.addIndexKeyForm.markAsUntouched()
+  }
+
   dropTable() {
     let openDialog = this.dialog.open(DropIndexOrTableDialogComponent, {
       width: '35vw',
@@ -921,12 +883,6 @@
 
   addIndexColumn() {
     alert('Add column implementation is in progress.')
-=======
-    this.data.updateIndex(tableName, payload)
-    this.addIndexKeyForm.controls['columnName'].setValue('')
-    this.addIndexKeyForm.controls['ascOrDesc'].setValue('')
-    this.addIndexKeyForm.markAsUntouched()
->>>>>>> b1fdb145
   }
 
   tabChanged(tabChangeEvent: MatTabChangeEvent): void {

--- conflicted
+++ resolved
@@ -14,11 +14,8 @@
 import IConv, { ICreateIndex, IPrimaryKey } from 'src/app/model/conv'
 import { ConversionService } from 'src/app/services/conversion/conversion.service'
 import { DropIndexOrTableDialogComponent } from '../drop-index-or-table-dialog/drop-index-or-table-dialog.component'
-<<<<<<< HEAD
 import { SidenavService } from 'src/app/services/sidenav/sidenav.service'
 import { TableUpdatePubSubService } from 'src/app/services/table-update-pub-sub/table-update-pub-sub.service'
-=======
->>>>>>> a2307a20
 
 @Component({
   selector: 'app-object-detail',
@@ -819,17 +816,10 @@
       width: '35vw',
       minWidth: '450px',
       maxWidth: '600px',
-<<<<<<< HEAD
-      data: { name: this.currentObject?.name, type: 'Index' },
-    })
-    openDialog.afterClosed().subscribe((res: string) => {
-      if (res === 'Index') {
-=======
       data: { name: this.currentObject?.name, type: ObjectDetailNodeType.Index },
     })
     openDialog.afterClosed().subscribe((res: string) => {
       if (res === ObjectDetailNodeType.Index) {
->>>>>>> a2307a20
         this.data
           .dropIndex(this.currentObject!.parent, this.currentObject!.name)
           .pipe(take(1))
@@ -869,14 +859,9 @@
   }
 
   restoreSpannerTable() {
-<<<<<<< HEAD
-    this.data
-      .restoreTable(this.currentObject!.name)
-=======
     let tableId = this.currentObject!.id
     this.data
       .restoreTable(tableId)
->>>>>>> a2307a20
       .pipe(take(1))
       .subscribe((res: string) => {
         if (res === '') {
@@ -891,14 +876,6 @@
       width: '35vw',
       minWidth: '450px',
       maxWidth: '600px',
-<<<<<<< HEAD
-      data: { name: this.currentObject?.name, type: 'Table' },
-    })
-    openDialog.afterClosed().subscribe((res: string) => {
-      if (res === 'Table') {
-        this.data
-          .dropTable(this.currentObject!.name)
-=======
       data: { name: this.currentObject?.name, type: ObjectDetailNodeType.Table },
     })
     openDialog.afterClosed().subscribe((res: string) => {
@@ -906,7 +883,6 @@
         let tableId = this.currentObject!.id
         this.data
           .dropTable(tableId)
->>>>>>> a2307a20
           .pipe(take(1))
           .subscribe((res: string) => {
             if (res === '') {
@@ -921,13 +897,6 @@
 
   selectedColumnChange(tableName: string) {}
 
-<<<<<<< HEAD
-  addIndexColumn() {
-    alert('Add column implementation is in progress.')
-  }
-
-=======
->>>>>>> a2307a20
   tabChanged(tabChangeEvent: MatTabChangeEvent): void {
     this.currentTabIndex = tabChangeEvent.index
   }

--- conflicted
+++ resolved
@@ -154,27 +154,6 @@
       this.interleaveObj = this.data.tableInterleaveStatus.subscribe((res) => {
         this.interleaveStatus = res
       })
-<<<<<<< HEAD
-      this.tableData.forEach((row) => {
-        this.rowArray.push(
-          new FormGroup({
-            srcOrder: new FormControl(row.srcOrder),
-            srcColName: new FormControl(row.srcColName),
-            srcDataType: new FormControl(row.srcDataType),
-            srcIsPk: new FormControl(row.srcIsPk),
-            srcIsNotNull: new FormControl(row.srcIsNotNull),
-            spOrder: new FormControl(row.spOrder),
-            spColName: new FormControl(row.spColName, [
-              Validators.required,
-              Validators.pattern('[a-zA-Z0-9/_]+'),
-            ]),
-            spDataType: new FormControl(row.spDataType),
-            spIsPk: new FormControl(row.spIsPk),
-            spIsNotNull: new FormControl(row.spIsNotNull),
-          })
-        )
-      })
-=======
       this.setColumnTable()
       this.setFkRows()
       this.setAddPkColumnList()
@@ -182,7 +161,6 @@
       this.setPkRows()
 
       this.updateSpTableSuggestion()
->>>>>>> 3ce4ecde
     } else if (this.currentObject) {
       this.checkIsInterleave()
       this.indexOrderValidation()
@@ -202,7 +180,10 @@
           srcIsPk: new FormControl(row.srcIsPk),
           srcIsNotNull: new FormControl(row.srcIsNotNull),
           spOrder: new FormControl(row.spOrder),
-          spColName: new FormControl(row.spColName),
+          spColName: new FormControl(row.spColName, [
+            Validators.required,
+            Validators.pattern('^[a-zA-Z]([a-zA-Z0-9/_]*[a-zA-Z0-9])?'),
+          ]),
           spDataType: new FormControl(row.spDataType),
           spIsPk: new FormControl(row.spIsPk),
           spIsNotNull: new FormControl(row.spIsNotNull),
@@ -219,7 +200,7 @@
         new FormGroup({
           spName: new FormControl(fk.spName, [
             Validators.required,
-            Validators.pattern('[a-zA-Z0-9/_]+'),
+            Validators.pattern('^[a-zA-Z]([a-zA-Z0-9/_]*[a-zA-Z0-9])?'),
           ]),
           srcName: new FormControl(fk.srcName),
           spColumns: new FormControl(fk.spColumns),
@@ -362,7 +343,7 @@
           srcIsNotNull: new FormControl(srcArr[i].srcIsNotNull),
           spOrder: new FormControl(spArr[i].spOrder, [
             Validators.required,
-            Validators.pattern('[0-9]+'),
+            Validators.pattern('^[1-9][0-9]*$'),
           ]),
           spColName: new FormControl(spArr[i].spColName),
           spDataType: new FormControl(spArr[i].spDataType),
@@ -715,7 +696,10 @@
           srcColName: new FormControl(row.srcColName),
           srcDesc: new FormControl(row.srcDesc),
           spOrder: new FormControl(row.spOrder),
-          spColName: new FormControl(row.spColName),
+          spColName: new FormControl(row.spColName, [
+            Validators.required,
+            Validators.pattern('^[a-zA-Z]([a-zA-Z0-9/_]*[a-zA-Z0-9])?'),
+          ]),
           spDesc: new FormControl(row.spDesc),
         })
       )

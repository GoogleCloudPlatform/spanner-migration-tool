--- conflicted
+++ resolved
@@ -247,10 +247,9 @@
   toggleEdit() {
     this.currentTabIndex = 0
     if (this.isEditMode) {
-<<<<<<< HEAD
       console.log(this.tableData)
       console.log(this.spRowArray.value)
-      let updateData: IUpdateTable = { UpdateCols: {}, Update: false }
+      let updateData: IUpdateTable = { UpdateCols: {} }
 
       this.spRowArray.value.forEach((col: IColumnTabData, i: number) => {
         for (let j = 0; j < this.tableData.length; j++) {
@@ -269,25 +268,9 @@
       })
 
       console.log(updateData)
-      updateData.Update = true
 
       this.droppedColumns.forEach((col: IColumnTabData) => {
         updateData.UpdateCols[col.spColName] = {
-=======
-      let updateData: IUpdateTable = { UpdateCols: {} }
-      this.rowArray.value.forEach((col: IColumnTabData, i: number) => {
-        let oldRow = this.tableData[i]
-        updateData.UpdateCols[this.tableData[i].spColName] = {
-          Add: !this.conv.SpSchema[this.currentObject!.name].ColNames.includes(col.spColName),
-          Rename: oldRow.spColName !== col.spColName ? col.spColName : '',
-          NotNull: col.spIsNotNull ? 'ADDED' : 'REMOVED',
-          Removed: false,
-          ToType: oldRow.spDataType !== col.spDataType ? col.spDataType : '',
-        }
-      })
-      this.droppedColumnNames.forEach((col: string) => {
-        updateData.UpdateCols[col] = {
->>>>>>> e9220979
           Add: false,
           Rename: '',
           NotNull: '',

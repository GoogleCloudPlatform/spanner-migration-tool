--- conflicted
+++ resolved
@@ -29,12 +29,8 @@
     private dialog: MatDialog,
     private snackbar: SnackbarService,
     private conversion: ConversionService,
-<<<<<<< HEAD
     private sidenav: SidenavService,
     private tableUpdatePubSub: TableUpdatePubSubService
-=======
-    private formBuilder: FormBuilder
->>>>>>> 27070c26
   ) {}
 
   @Input() currentObject: FlatNode | null = null
@@ -183,7 +179,6 @@
   setSpTableRows() {
     this.spRowArray = new FormArray([])
     this.localTableData.forEach((row) => {
-<<<<<<< HEAD
       if (row.spOrder) {
         this.spRowArray.push(
           new FormGroup({
@@ -193,37 +188,20 @@
             srcIsPk: new FormControl(row.srcIsPk),
             srcIsNotNull: new FormControl(row.srcIsNotNull),
             spOrder: new FormControl(row.srcOrder),
-            spColName: new FormControl(row.spColName),
+            spColName: new FormControl(row.spColName, [
+              Validators.required,
+              Validators.pattern('^[a-zA-Z]([a-zA-Z0-9/_]*[a-zA-Z0-9])?'),
+            ]),
             spDataType: new FormControl(row.spDataType),
             spIsPk: new FormControl(row.spIsPk),
             spIsNotNull: new FormControl(row.spIsNotNull),
           })
         )
       }
-=======
-      this.rowArray.push(
-        new FormGroup({
-          srcOrder: new FormControl(row.srcOrder),
-          srcColName: new FormControl(row.srcColName),
-          srcDataType: new FormControl(row.srcDataType),
-          srcIsPk: new FormControl(row.srcIsPk),
-          srcIsNotNull: new FormControl(row.srcIsNotNull),
-          spOrder: new FormControl(row.spOrder),
-          spColName: new FormControl(row.spColName, [
-            Validators.required,
-            Validators.pattern('^[a-zA-Z]([a-zA-Z0-9/_]*[a-zA-Z0-9])?'),
-          ]),
-          spDataType: new FormControl(row.spDataType),
-          spIsPk: new FormControl(row.spIsPk),
-          spIsNotNull: new FormControl(row.spIsNotNull),
-        })
-      )
->>>>>>> 27070c26
     })
     this.spDataSource = this.spRowArray.controls
   }
 
-<<<<<<< HEAD
   setSrcTableRows() {
     this.srcRowArray = new FormArray([])
 
@@ -271,24 +249,6 @@
           if (col.srcColName == element.srcColName) {
             this.droppedColumns.push(element)
           }
-=======
-  setFkRows() {
-    this.fkArray = new FormArray([])
-    this.fkData.forEach((fk) => {
-      this.fkArray.push(
-        new FormGroup({
-          spName: new FormControl(fk.spName, [
-            Validators.required,
-            Validators.pattern('^[a-zA-Z]([a-zA-Z0-9/_]*[a-zA-Z0-9])?'),
-          ]),
-          srcName: new FormControl(fk.srcName),
-          spColumns: new FormControl(fk.spColumns),
-          srcColumns: new FormControl(fk.srcColumns),
-          spReferTable: new FormControl(fk.spReferTable),
-          srcReferTable: new FormControl(fk.srcReferTable),
-          spReferColumns: new FormControl(fk.spReferColumns),
-          srcReferColumns: new FormControl(fk.srcReferColumns),
->>>>>>> 27070c26
         })
       }
     })
@@ -741,7 +701,10 @@
     this.fkData.forEach((fk) => {
       this.fkArray.push(
         new FormGroup({
-          spName: new FormControl(fk.spName),
+          spName: new FormControl(fk.spName, [
+            Validators.required,
+            Validators.pattern('^[a-zA-Z]([a-zA-Z0-9/_]*[a-zA-Z0-9])?'),
+          ]),
           srcName: new FormControl(fk.srcName),
           spColumns: new FormControl(fk.spColumns),
           srcColumns: new FormControl(fk.srcColumns),

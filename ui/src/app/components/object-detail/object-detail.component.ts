--- conflicted
+++ resolved
@@ -11,11 +11,7 @@
 import FlatNode from 'src/app/model/schema-object-node'
 import { Subscription, take } from 'rxjs'
 import { MatTabChangeEvent } from '@angular/material/tabs/tab-group'
-<<<<<<< HEAD
-import IConv, { ICreateIndex } from 'src/app/model/conv'
-=======
-import IConv, { IPrimaryKey } from 'src/app/model/conv'
->>>>>>> 331cacd2
+import IConv, { ICreateIndex, IPrimaryKey } from 'src/app/model/conv'
 import { DropIndexDialogComponent } from '../drop-index-dialog/drop-index-dialog.component'
 import { ConversionService } from 'src/app/services/conversion/conversion.service'
 
@@ -116,20 +112,15 @@
   isSpTableSuggesstionDisplay: boolean[] = []
   spTableSuggestion: string[] = []
   currentTabIndex: number = 0
-<<<<<<< HEAD
   indexColumnNames: string[] = []
   addIndexKeyForm = new FormGroup({
-=======
-  addedColumnName: string = ''
+    columnName: new FormControl('', [Validators.required]),
+    ascOrDesc: new FormControl('', [Validators.required]),
+  })
+  addedPkColumnName: string = ''
   pkColumnNames: string[] = []
-  indexColumnNames: string[] = []
   addPkColumnForm = new FormGroup({
     columnName: new FormControl('', [Validators.required]),
-  })
-  addIndexColumnForm = new FormGroup({
->>>>>>> 331cacd2
-    columnName: new FormControl('', [Validators.required]),
-    ascOrDesc: new FormControl('', [Validators.required]),
   })
   pkObj: IPrimaryKey = {} as IPrimaryKey
 
@@ -171,7 +162,6 @@
         )
       })
     } else if (this.currentObject) {
-<<<<<<< HEAD
       const addedIndexColumns = this.indexData.map((data) => data.spColName)
       this.indexColumnNames = this.conv.SpSchema[this.currentObject?.parent].ColNames.filter(
         (columnName) => {
@@ -182,9 +172,6 @@
           }
         }
       )
-=======
-      this.indexColumnNames = this.conv.SpSchema[this.currentObject?.parent].ColNames
->>>>>>> 331cacd2
       this.indexData.forEach((row: IIndexData) => {
         this.rowArray.push(
           new FormGroup({
@@ -391,11 +378,11 @@
   }
 
   setPkColumn(columnName: string) {
-    this.addedColumnName = columnName
+    this.addedPkColumnName = columnName
   }
 
   addPkColumn() {
-    let index = this.tableData.map((item) => item.spColName).indexOf(this.addedColumnName)
+    let index = this.tableData.map((item) => item.spColName).indexOf(this.addedPkColumnName)
     let newColumnOrder = 1
     this.tableData[index].spIsPk = true
     this.pkData = []
@@ -493,7 +480,6 @@
     })
     this.pkObj.TableId = tableId
     this.pkObj.Columns = Columns
-    console.log(this.pkObj)
   }
 
   togglePkEdit() {
@@ -696,14 +682,15 @@
             return {
               Col: col.spColName,
               Desc: col.spDesc,
+              Order: col.spOrder,
             }
           }),
+        Id: '',
       })
       this.data.updateIndex(tableName, payload)
     }
   }
 
-<<<<<<< HEAD
   addIndexKey() {
     let payload: ICreateIndex[] = []
     const tableName = this.currentObject?.parent || ''
@@ -715,24 +702,21 @@
         return {
           Col: col.spColName,
           Desc: col.spDesc,
+          Order: col.spOrder,
         }
       }),
+      Id: '',
     })
     payload[0].Keys.push({
       Col: this.addIndexKeyForm.value.columnName,
       Desc: this.addIndexKeyForm.value.ascOrDesc === 'desc',
+      Order: 5,
     })
 
     this.data.updateIndex(tableName, payload)
     this.addIndexKeyForm.controls['columnName'].setValue('')
     this.addIndexKeyForm.controls['ascOrDesc'].setValue('')
     this.addIndexKeyForm.markAsUntouched()
-=======
-  setIndexColumn(columnName: string) {}
-
-  addIndexColumn() {
-    alert('Add column implementation is in progress.')
->>>>>>> 331cacd2
   }
 
   tabChanged(tabChangeEvent: MatTabChangeEvent): void {

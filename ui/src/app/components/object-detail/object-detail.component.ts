--- conflicted
+++ resolved
@@ -55,12 +55,8 @@
   @Input() tableData: IColumnTabData[] = []
   @Input() currentDatabase: string = 'spanner'
   @Input() indexData: IIndexData[] = []
-<<<<<<< HEAD
   @Input() sequenceData: ISequenceData = {}
-  @Input() srcDbName: String = localStorage.getItem(StorageKeys.SourceDbName) as string
-=======
   @Input() srcDbName: string = localStorage.getItem(StorageKeys.SourceDbName) as string
->>>>>>> 107390d4
   @Output() updateSidebar = new EventEmitter<boolean>()
   ObjectExplorerNodeType = ObjectExplorerNodeType
   conv: IConv = {} as IConv
@@ -73,12 +69,9 @@
   isMiddleColumnCollapse: boolean = false
   isPostgreSQLDialect: boolean = false
   processedAutoGenMap: GroupedAutoGens = {};
-<<<<<<< HEAD
   sequenceKinds: string[] = []
-=======
   autoGenSupportedDbs: string[] = ['MySQL']
   autGenSupported: boolean = false
->>>>>>> 107390d4
   ngOnInit(): void {
     this.data.conv.subscribe({
       next: (res: IConv) => {

--- conflicted
+++ resolved
@@ -271,17 +271,5 @@
   margin-right: 10px;
 }
 .scr-column-data-edit-mode {
-  height: 58.3px;
-}
-<<<<<<< HEAD
-=======
-
-#middle-column-toggle-button {
-  z-index: 100;
-  border: none;
-  background-color: inherit;
-}
-#middle-column-toggle-button:hover {
-  cursor: pointer;
-}
->>>>>>> 27a6b385
+  height: 58.3;
+}
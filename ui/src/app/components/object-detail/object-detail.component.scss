.no-table-selected {
  height: 90%;
}

.select-table-message {
  height: 100%;
  display: flex;
  align-items: center;
  justify-content: center;
  flex-direction: column;
  .image {
    margin: 20px;
  }
}

.title_container {
  display: flex;
  justify-content: space-between;
  flex-direction: column;
  align-items: flex-start;
  justify-content: left;
  padding: 10px 20px;
  border-bottom: 1px solid #cccccc;
  .title {
    display: flex;
    align-items: flex-start;
    margin-bottom: 0;
    margin-left: 0px;
    .icon {
      margin-right: 20px;
      color: #757575;
    }
    .drop {
      margin-left: 10px;
      color: #1967d2;
      height: 28px;
      display: inline-flex;
      align-items: center;
    }
  }
  .interleaved-title {
    display: flex;
    .interleave-parent-name {
      margin-left: 4px;
      text-decoration: underline;
    }
  }
}

.table {
  height: 100%;
  .mat-tab-group {
    height: 84%;
  }
}

.add-index-column-container {
  margin-left: 40%;
  padding: 10px;
<<<<<<< HEAD
  .index-column-list {
    margin-right: 1rem;
=======
  .column-list {
    width: 40%;
  }
  .add-column-button {
    width: 40%;
  }
}
.add-pk-column {
  margin-left: 50%;
  padding: 10px;
  .column-list {
    width: 40%;
>>>>>>> 331cacd2
  }
  .index-column-order {
    margin-right: 1rem;
  }
}

.add :host ::ng-deep .mat-tab-body-wrapper {
  height: 100%;
}

.column-tab-container,
.fk-tab-container,
.pk-tab-container {
  height: 84%;
  table {
    width: 100%;
  }

  .table_header {
    font-size: 13px;
    font-style: normal;
    font-weight: 500;
    line-height: 12px;
    color: black;
  }

  .mat-header-row {
    height: 35px;
    background-color: #f5f5f5;
  }

  .mat-cell,
  .mat-header-cell {
    padding: 0px 5px;
    color: rgba(0, 0, 0, 0.66);
  }

  .name_input {
    border-radius: 10px;
    border: 1px solid #f5f5f5;
    padding: 7px 5px;
    width: auto;
  }

  .order_input {
    border-radius: 10px;
    border: 1px solid #f5f5f5;
    padding: 7px 5px;
    max-width: 40px;
  }

  .db_name {
    font-size: 16px;
    font-weight: 400;
    line-height: 24px;
    letter-spacing: 0.05px;
    color: black;
    padding: 0.5rem;
    background-color: white;
  }

  .spanner_fk-edit-button,
  .spanner_edit-button {
    display: flex;
    align-items: center;
    button {
      background-color: inherit;
      border: none;
      .edit-icon {
        color: black;
        font-size: 1.1rem;
      }
    }
  }

  .mat-column-srcOrder,
  .mat-column-spOrder,
  .mat-column-srcIsPk,
  .mat-column-spIsPk,
  .mat-column-spIndexOrder,
  .mat-column-srcIndexOrder {
    min-width: 40px;
    text-align: center;
  }

  .mat-column-spReferColumns,
  .mat-column-srcColName,
  .mat-column-spColName,
  .mat-column-srcDataType,
  .mat-column-spDataType,
  .mat-column-spIndexColName,
  .mat-column-srcIndexColName {
    min-width: 100px;
  }

  .mat-column-srcIsNotNull,
  .mat-column-spIsNotNull {
    min-width: 70px;
  }

  .mat-column-srcIsNotNull,
  .mat-column-srcReferColumns,
  .mat-column-srcDatabase,
  .mat-column-srcIndexOrder {
    border-right: 1px solid #cdcccd;
  }
  .drop-button-left-border {
    border-left: 1px solid #cdcccd;
  }

  .sp-datatype-data-cells {
    display: flex;
    flex-direction: row;
    justify-content: left;
    align-items: center;
    .error {
      color: #eb0000;
      font-size: 18px;
    }

    .sp-datatype-suggestion-icon {
      margin-right: 5px;
      cursor: default;
    }
  }
}

.interleave-tab-container {
  height: 50%;
  display: flex;
  flex-direction: column;
  justify-content: center;
  align-items: center;
}

.save-button {
  width: 100%;
  button {
    float: right;
    margin: 5px;
  }
}

.ddl_container {
  padding: 30px;
}
.border_bottom {
  border: none;
  border-bottom: 1px solid lightgray;
  outline: none;
}
.centered {
  display: flex;
  align-items: center;
}

.w-100 {
  width: 100px;
}

p {
  margin: 0;
}

.visible {
  visibility: visible;
}
.hidden {
  visibility: hidden;
}

.mr10 {
  margin-right: 10px;
}<|MERGE_RESOLUTION|>--- conflicted
+++ resolved
@@ -57,15 +57,8 @@
 .add-index-column-container {
   margin-left: 40%;
   padding: 10px;
-<<<<<<< HEAD
   .index-column-list {
     margin-right: 1rem;
-=======
-  .column-list {
-    width: 40%;
-  }
-  .add-column-button {
-    width: 40%;
   }
 }
 .add-pk-column {
@@ -73,7 +66,6 @@
   padding: 10px;
   .column-list {
     width: 40%;
->>>>>>> 331cacd2
   }
   .index-column-order {
     margin-right: 1rem;
@@ -202,7 +194,7 @@
 }
 
 .interleave-tab-container {
-  height: 50%;
+  height: 200px;
   display: flex;
   flex-direction: column;
   justify-content: center;

--- conflicted
+++ resolved
@@ -190,12 +190,7 @@
     flex-direction: row;
     justify-content: left;
     align-items: center;
-<<<<<<< HEAD
-    .warning{
-      color: #ff9800;
-=======
     .material-icons {
->>>>>>> 3ce4ecde
       font-size: 18px;
     }
     

--- conflicted
+++ resolved
@@ -21,10 +21,7 @@
   srcSearchText: string = ''
   spannerSearchText: string = ''
   selectedTab: string = 'spanner'
-<<<<<<< HEAD
-=======
   @Output() selectedDatabase = new EventEmitter<string>()
->>>>>>> 18189213
   @Output() selectObject = new EventEmitter<FlatNode>()
   @Output() updateSpannerTable = new EventEmitter<IUpdateTableArgument>()
   @Output() updateSrcTable = new EventEmitter<IUpdateTableArgument>()
@@ -157,10 +154,7 @@
     } else {
       this.selectedTab = 'spanner'
     }
-<<<<<<< HEAD
-=======
     this.selectedDatabase.emit(this.selectedTab)
->>>>>>> 18189213
     this.currentSelectedObject = null
     this.selectObject.emit(undefined)
   }

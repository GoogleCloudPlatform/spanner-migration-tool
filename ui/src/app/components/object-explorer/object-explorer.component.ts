--- conflicted
+++ resolved
@@ -40,11 +40,8 @@
       isSpannerNode: node.isSpannerNode,
       level: level,
       isDeleted: node.isDeleted ? true : false,
-<<<<<<< HEAD
-=======
       id: node.id,
       parentId: node.parentId,
->>>>>>> a2307a20
     }
   }
   treeControl = new FlatTreeControl<FlatNode>(

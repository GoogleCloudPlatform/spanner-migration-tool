.container {
  position: relative;
  .filter-wrapper {
    padding: 0 10px;
  }

  .mat-header-cell-name {
<<<<<<< HEAD
    padding: 0.4rem;
=======
    height: 35px;
>>>>>>> 0031877f
  }
  .mat-header-cell-name div {
    display: flex;
    justify-content: flex-start;
    align-items: center;
  }
  .mat-header-cell-name .spanner-unsorted-icon {
    visibility: hidden;
  }
  .mat-header-cell-name:hover .spanner-unsorted-icon {
    visibility: visible;
    opacity: 0.7;
  }
  .mat-header-cell-name .src-unsorted-icon {
    visibility: hidden;
  }
  .mat-header-cell-name:hover .src-unsorted-icon {
    visibility: visible;
    opacity: 0.7;
  }
  .sort-icon {
    font-size: 1.1rem;
    display: flex;
    align-items: center;
    justify-content: flex-end;
  }
}

.selected-row {
  background-color: #61b3ff4a;
}
.explorer-table {
  height: calc(100vh - 320px);
  overflow-y: auto;
}

.mat-table {
  width: 100%;

  .sidebar_link {
    cursor: pointer;
    display: flex;
    justify-content: space-between;
    align-items: center;
    width: 100%;
    height: 40px;
    svg {
      margin-right: 10px;
    }
    .actions {
      height: 40px;
      margin-left: 14px;
      .add-index-icon {
        margin-top: 7px;
      }
    }
  }

  .mat-row,
  .mat-header-row {
    height: 29px;
  }

  .mat-header-cell {
    font-family: Roboto;
    font-size: 13px;
    font-style: normal;
    font-weight: 500;
    line-height: 18px;
    background: #f5f5f5;
  }
  .mat-column-status {
    .mat-icon {
      font-size: medium;
    }
  }

  .icon {
    margin-right: 20px;
  }

  .danger {
    color: #da4236;
  }

  .warning {
    color: #f3b300;
  }

  .success {
    color: green;
  }

  .orange {
    color: rgb(248, 116, 68);
  }
}

.filter-wrapper {
  display: flex;
  justify-content: space-between;
  align-items: center;
  height: 48px;
  .left {
    width: 30%;
    display: flex;
    align-items: center;
    .material-icons {
      margin-right: 5px;
    }
  }
  .right {
    width: 70%;
    input {
      width: 100%;
      border: none;
      outline: none;
      background-color: transparent;
    }
  }
}

.display {
  display: block;
}
.hidden {
  display: none;
}

#left-column-toggle-button {
  z-index: 100;
  position: absolute;
  right: 4px;
  top: 10px;
  border: none;
  background-color: inherit;
}
#left-column-toggle-button:hover {
  cursor: pointer;
}

.mat-column-status {
  width: 80px;
}
::ng-deep .column-left .mat-tab-label-container {
  margin-right: 40px;
}
::ng-deep .column-left .mat-tab-header-pagination-controls-enabled .mat-tab-label-container {
  margin-right: 0;
}
::ng-deep .column-left .mat-tab-header-pagination-after {
  margin-right: 40px;
}<|MERGE_RESOLUTION|>--- conflicted
+++ resolved
@@ -5,11 +5,7 @@
   }
 
   .mat-header-cell-name {
-<<<<<<< HEAD
-    padding: 0.4rem;
-=======
     height: 35px;
->>>>>>> 0031877f
   }
   .mat-header-cell-name div {
     display: flex;

--- conflicted
+++ resolved
@@ -2,46 +2,26 @@
   <div class="sidenav-view-assessment-header">
     <span class="mat-h2 header-title">Assessment report</span>
     <div class="btn-source-select">
-<<<<<<< HEAD
-      <button mat-raised-button color="primary" class="split-button-left" (click)="downloadReports()">
-        DOWNLOAD REPORTS
-=======
-    <span class="reportsButtons">
-    <button  mat-raised-button color="primary" class="split-button-left" (click)="downloadReports()">
-      DOWNLOAD REPORTS
-    </button>
-    <button  mat-raised-button color="primary" class="split-button-right" [matMenuTriggerFor]="menu">
-      <mat-icon aria-hidden="false" aria-label="More options">expand_more</mat-icon>
-    </button>
-    <mat-menu #menu="matMenu" xPosition="before">
-      <button mat-menu-item (click)="downloadTextReport()">
-        Download Text Report
->>>>>>> 5f05624b
-      </button>
-      <button mat-raised-button color="primary" class="split-button-right" [matMenuTriggerFor]="menu">
-        <mat-icon aria-hidden="false" aria-label="More options">expand_more</mat-icon>
-      </button>
-<<<<<<< HEAD
-      <mat-menu #menu="matMenu" xPosition="before">
-        <button mat-menu-item (click)="downloadTextReport()">
-          Download Text Report
+      <span class="reportsButtons">
+        <button mat-raised-button color="primary" class="split-button-left" (click)="downloadReports()">
+          DOWNLOAD REPORTS
         </button>
-        <button mat-menu-item (click)="downloadStructuredReport()">
-          Download Structured Report
+        <button mat-raised-button color="primary" class="split-button-right" [matMenuTriggerFor]="menu">
+          <mat-icon aria-hidden="false" aria-label="More options">expand_more</mat-icon>
         </button>
-      </mat-menu>
+        <mat-menu #menu="matMenu" xPosition="before">
+          <button mat-menu-item (click)="downloadTextReport()">
+            Download Text Report
+          </button>
+          <button mat-menu-item (click)="downloadStructuredReport()">
+            Download Structured Report
+          </button>
+        </mat-menu>
+      </span>
       <button class="close-button" mat-icon-button color="primary" (click)="closeSidenav()">
         <mat-icon class="close-icon">close</mat-icon>
       </button>
     </div>
-=======
-    </mat-menu>
-    </span>
-    <button class="close-button" mat-icon-button color="primary" (click)="closeSidenav()">
-      <mat-icon class="close-icon">close</mat-icon>
-    </button>
-  </div>
->>>>>>> 5f05624b
   </div>
   <div class="content">
     <div class="summaryHeader">

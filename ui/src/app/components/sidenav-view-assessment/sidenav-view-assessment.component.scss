--- conflicted
+++ resolved
@@ -36,29 +36,12 @@
     .header-title {
       margin: 0;
     }
-<<<<<<< HEAD
-=======
-  
-    .reportsButtons {
-      white-space: nowrap;
-    }
-    .split-button-left {
-      border-top-right-radius: 0;
-      border-bottom-right-radius: 0;
-    }
-
-    .split-button-right {
-      width: 30px !important;
-      min-width: unset !important;
-      padding: 0 8px 0 2px;
-      border-top-left-radius: 0;
-      border-bottom-left-radius: 0;
-      border-left: 1px solid #fafafa;
-    }
->>>>>>> 5f05624b
 
     .btn-source-select {
-      margin: 0px 5px 0px 395px;
+
+      .reportsButtons {
+        white-space: nowrap;
+      }
 
       .split-button-left {
         border-top-right-radius: 0;

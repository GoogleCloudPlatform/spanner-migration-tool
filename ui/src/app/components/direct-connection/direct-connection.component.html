--- conflicted
+++ resolved
@@ -5,11 +5,7 @@
 
       <mat-form-field class="full-width" appearance="outline">
         <mat-label>Database Engine</mat-label>
-<<<<<<< HEAD
-        <mat-select formControlName="dbEngine" (selectionChange)="refreshDbOptions()">
-=======
         <mat-select formControlName="dbEngine" (selectionChange)="refreshDbSpecifcConnectionOptions()">
->>>>>>> de39c964
           <mat-option *ngFor="let element of dbEngineList" [value]="element.value">
             {{ element.displayName }}
           </mat-option>
@@ -27,13 +23,8 @@
         </mat-form-field>
         <br>
         <b *ngIf="(connectForm.value.isSharded)">Note: For sharded migrations, please enter below the details of the
-<<<<<<< HEAD
-          shard you want Harbourbridge to read the schema from. Connection information for other shards will need to be
-          configured before migration, so please keep it handy.</b>
-=======
           shard you want Harbourbridge to read the schema from. The complete connection configuration of all the shards
           will be taken in later, during data migration.</b>
->>>>>>> de39c964
       </div>
 
       <br>

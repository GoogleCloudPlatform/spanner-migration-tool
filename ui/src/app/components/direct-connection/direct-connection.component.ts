import { Component, OnInit } from '@angular/core'
import { FormControl, FormGroup, Validators } from '@angular/forms'
import { Router } from '@angular/router'
import IDbConfig from 'src/app/model/db-config'
import { FetchService } from 'src/app/services/fetch/fetch.service'
import { DataService } from 'src/app/services/data/data.service'
import { LoaderService } from '../../services/loader/loader.service'
import { DialectList, InputType, PersistedFormValues, StorageKeys } from 'src/app/app.constants'
import { SnackbarService } from 'src/app/services/snackbar/snackbar.service'
import { extractSourceDbName } from 'src/app/utils/utils'
import { ClickEventService } from 'src/app/services/click-event/click-event.service'
<<<<<<< HEAD
import { InfodialogComponent } from '../infodialog/infodialog.component'
import { MatDialog } from '@angular/material/dialog'
=======
import { MatDialog } from '@angular/material/dialog'
import { InfodialogComponent } from '../infodialog/infodialog.component'
>>>>>>> 1a4e61bd

@Component({
  selector: 'app-direct-connection',
  templateUrl: './direct-connection.component.html',
  styleUrls: ['./direct-connection.component.scss'],
})
export class DirectConnectionComponent implements OnInit {
  connectForm = new FormGroup({
    dbEngine: new FormControl('', [Validators.required]),
    isSharded: new FormControl(false),
    hostName: new FormControl('', [Validators.required]),
    port: new FormControl('', [Validators.required, Validators.pattern('^[0-9]+$')]),
    userName: new FormControl('', [Validators.required]),
    password: new FormControl(''),
    dbName: new FormControl('', [Validators.required]),
    dialect: new FormControl('', [Validators.required]),
  })

  dbEngineList = [
    { value: 'mysql', displayName: 'MySQL' },
    { value: 'sqlserver', displayName: 'SQL Server' },
    { value: 'oracle', displayName: 'Oracle' },
    { value: 'postgres', displayName: 'PostgreSQL' },
  ]

  isTestConnectionSuccessful = false

  connectRequest: any = null
  getSchemaRequest: any = null
  isConfigSet: boolean = false
  shardedResponseList = [
    { value: false, displayName: 'No'},
    { value: true, displayName: 'Yes'},
  ]

  dialect = DialectList
  isConfigSet: boolean = false

  constructor(
    private router: Router,
    private fetch: FetchService,
    private data: DataService,
    private loader: LoaderService,
    private snackbarService: SnackbarService,
    private clickEvent: ClickEventService,
    private dialog: MatDialog,
  ) {}

  ngOnInit(): void {
    //initialise component with the previously persisted values if present.
    if (localStorage.getItem(PersistedFormValues.DirectConnectForm) != null) {
      this.connectForm.setValue(JSON.parse(localStorage.getItem(PersistedFormValues.DirectConnectForm) as string))
    }
    if (localStorage.getItem(PersistedFormValues.IsConnectionSuccessful) != null) {
      this.isTestConnectionSuccessful = localStorage.getItem(PersistedFormValues.IsConnectionSuccessful) === 'true'
    }
    this.clickEvent.cancelDbLoad.subscribe({
      next: (res: boolean) => {
        if (res && this.connectRequest) {
          this.connectRequest.unsubscribe()
          if (this.getSchemaRequest) {
            this.getSchemaRequest.unsubscribe()
          }
        }
      },
    })
  }

  testConn() {
    this.clickEvent.openDatabaseLoader('test-connection', this.connectForm.value.dbName!)
    const { dbEngine, isSharded, hostName, port, userName, password, dbName, dialect } = this.connectForm.value
    localStorage.setItem(PersistedFormValues.DirectConnectForm, JSON.stringify(this.connectForm.value))
    let config: IDbConfig = {
      dbEngine: dbEngine!,
      isSharded: isSharded!,
      hostName: hostName!,
      port: port!,
      userName: userName!,
      password: password!,
      dbName: dbName!,
    }
    this.connectRequest =this.fetch.connectTodb(config, dialect!).subscribe({
        next: () => {
          this.snackbarService.openSnackBar('SUCCESS! Spanner migration tool was able to successfully ping source database', 'Close', 3)
          //Datbase loader causes the direct connection form to get refreshed hence this value needs to be persisted to local storage.
          localStorage.setItem(PersistedFormValues.IsConnectionSuccessful, "true")
          this.clickEvent.closeDatabaseLoader()
        },
        error: (e) => { 
          this.isTestConnectionSuccessful = false
          this.snackbarService.openSnackBar(e.error, 'Close')
          localStorage.setItem(PersistedFormValues.IsConnectionSuccessful, "false")
          this.clickEvent.closeDatabaseLoader()
        }
      })
  }

  async connectToDb() {
    this.data.updateIsConfigSet();
<<<<<<< HEAD
    this.fetch.fetchIsConfigSet().subscribe({
      next: (res: boolean) => {
        this.isConfigSet = res;
  
=======
    this.fetch.getIsConfigSet().subscribe({
      next: (res: boolean) => {
        this.isConfigSet = res;

>>>>>>> 1a4e61bd
        if (!this.isConfigSet) {
          this.dialog.open(InfodialogComponent, {
            data: {
              message: "Please configure spanner project id and instance id to proceed",
              type: 'error',
              title: 'Configure Spanner',
            },
            maxWidth: '500px',
          });
          return;
        }
<<<<<<< HEAD
  
=======

>>>>>>> 1a4e61bd
        this.clickEvent.openDatabaseLoader('direct', this.connectForm.value.dbName!);
        window.scroll(0, 0);
        this.data.resetStore();
        localStorage.clear();
        const { dbEngine, isSharded, hostName, port, userName, password, dbName, dialect } = this.connectForm.value;
        localStorage.setItem(PersistedFormValues.DirectConnectForm, JSON.stringify(this.connectForm.value));
<<<<<<< HEAD
  
=======

>>>>>>> 1a4e61bd
        let config: IDbConfig = {
          dbEngine: dbEngine!,
          isSharded: isSharded!,
          hostName: hostName!,
          port: port!,
          userName: userName!,
          password: password!,
          dbName: dbName!,
        };
<<<<<<< HEAD
  
=======

>>>>>>> 1a4e61bd
        this.connectRequest = this.fetch.connectTodb(config, dialect!).subscribe({
          next: () => {
            this.getSchemaRequest = this.data.getSchemaConversionFromDb();
            this.data.conv.subscribe((res) => {
              localStorage.setItem(
                StorageKeys.Config,
                JSON.stringify({ dbEngine, hostName, port, userName, password, dbName })
              );
              localStorage.setItem(StorageKeys.Type, InputType.DirectConnect);
              localStorage.setItem(StorageKeys.SourceDbName, extractSourceDbName(dbEngine!));
              this.clickEvent.closeDatabaseLoader();
              // After a successful load, remove the persisted values.
              localStorage.removeItem(PersistedFormValues.DirectConnectForm);
              this.router.navigate(['/workspace']);
            });
          },
          error: (e) => {
            this.snackbarService.openSnackBar(e.error, 'Close');
            this.clickEvent.closeDatabaseLoader();
          },
        });
      },
      error: (err) => {
        console.error('Error fetching configuration:', err);
      },
    });
  }

  refreshDbSpecifcConnectionOptions() {
    this.connectForm.value.isSharded = false
  }
}<|MERGE_RESOLUTION|>--- conflicted
+++ resolved
@@ -9,13 +9,8 @@
 import { SnackbarService } from 'src/app/services/snackbar/snackbar.service'
 import { extractSourceDbName } from 'src/app/utils/utils'
 import { ClickEventService } from 'src/app/services/click-event/click-event.service'
-<<<<<<< HEAD
-import { InfodialogComponent } from '../infodialog/infodialog.component'
-import { MatDialog } from '@angular/material/dialog'
-=======
 import { MatDialog } from '@angular/material/dialog'
 import { InfodialogComponent } from '../infodialog/infodialog.component'
->>>>>>> 1a4e61bd
 
 @Component({
   selector: 'app-direct-connection',
@@ -52,7 +47,6 @@
   ]
 
   dialect = DialectList
-  isConfigSet: boolean = false
 
   constructor(
     private router: Router,
@@ -115,17 +109,10 @@
 
   async connectToDb() {
     this.data.updateIsConfigSet();
-<<<<<<< HEAD
-    this.fetch.fetchIsConfigSet().subscribe({
-      next: (res: boolean) => {
-        this.isConfigSet = res;
-  
-=======
     this.fetch.getIsConfigSet().subscribe({
       next: (res: boolean) => {
         this.isConfigSet = res;
 
->>>>>>> 1a4e61bd
         if (!this.isConfigSet) {
           this.dialog.open(InfodialogComponent, {
             data: {
@@ -137,22 +124,12 @@
           });
           return;
         }
-<<<<<<< HEAD
-  
-=======
-
->>>>>>> 1a4e61bd
         this.clickEvent.openDatabaseLoader('direct', this.connectForm.value.dbName!);
         window.scroll(0, 0);
         this.data.resetStore();
         localStorage.clear();
         const { dbEngine, isSharded, hostName, port, userName, password, dbName, dialect } = this.connectForm.value;
         localStorage.setItem(PersistedFormValues.DirectConnectForm, JSON.stringify(this.connectForm.value));
-<<<<<<< HEAD
-  
-=======
-
->>>>>>> 1a4e61bd
         let config: IDbConfig = {
           dbEngine: dbEngine!,
           isSharded: isSharded!,
@@ -162,11 +139,6 @@
           password: password!,
           dbName: dbName!,
         };
-<<<<<<< HEAD
-  
-=======
-
->>>>>>> 1a4e61bd
         this.connectRequest = this.fetch.connectTodb(config, dialect!).subscribe({
           next: () => {
             this.getSchemaRequest = this.data.getSchemaConversionFromDb();

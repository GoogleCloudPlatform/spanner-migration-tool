--- conflicted
+++ resolved
@@ -93,11 +93,7 @@
     })
   }
 
-<<<<<<< HEAD
-  refreshDbOptions() {
-=======
   refreshDbSpecifcConnectionOptions() {
->>>>>>> de39c964
     this.connectForm.value.isSharded = false
   }
 }
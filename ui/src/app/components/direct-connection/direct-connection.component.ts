--- conflicted
+++ resolved
@@ -33,12 +33,9 @@
     { value: 'postgres', displayName: 'PostgreSQL' },
   ]
 
-<<<<<<< HEAD
   connectRequest: any = null
   getSchemaRequest: any = null
-=======
   dialect = DialectList
->>>>>>> ecf8f257
 
   constructor(
     private router: Router,
@@ -67,15 +64,9 @@
     window.scroll(0, 0)
     this.data.resetStore()
     localStorage.clear()
-<<<<<<< HEAD
     const { dbEngine, hostName, port, userName, password, dbName } = this.connectForm.value
     const config: IDbConfig = { dbEngine, hostName, port, userName, password, dbName }
-    this.connectRequest = this.fetch.connectTodb(config).subscribe({
-=======
-    const { dbEngine, hostName, port, userName, password, dbName, dialect } = this.connectForm.value
-    const config: IDbConfig = { dbEngine, hostName, port, userName, password, dbName}
-    this.fetch.connectTodb(config, dialect).subscribe({
->>>>>>> ecf8f257
+    this.connectRequest =this.fetch.connectTodb(config, dialect).subscribe({
       next: () => {
         this.getSchemaRequest = this.data.getSchemaConversionFromDb()
         this.data.conv.subscribe((res) => {

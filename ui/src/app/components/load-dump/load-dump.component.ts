import { Component, OnInit } from '@angular/core'
import { FormControl, FormGroup, Validators } from '@angular/forms'
import IDumpConfig from 'src/app/model/DumpConfig'
import { FetchService } from 'src/app/services/fetch/fetch.service'
import { DataService } from 'src/app/services/data/data.service'
import { Router } from '@angular/router'
import { InputType, StorageKeys } from 'src/app/app.constants'
import { extractSourceDbName } from 'src/app/utils/utils'

@Component({
  selector: 'app-load-dump',
  templateUrl: './load-dump.component.html',
  styleUrls: ['./load-dump.component.scss'],
})
export class LoadDumpComponent implements OnInit {
  constructor(private data: DataService, private router: Router) {}
  connectForm = new FormGroup({
    dbEngine: new FormControl('mysqldump', [Validators.required]),
    filePath: new FormControl('test_data/frontend/sakila.sql', [Validators.required]),
  })
  ngOnInit(): void {}

  convertFromDump() {
    this.data.resetStore()
    const { dbEngine, filePath } = this.connectForm.value
    const payload: IDumpConfig = {
      Driver: dbEngine,
      Path: filePath,
    }
    this.data.getSchemaConversionFromDump(payload)
    this.data.conv.subscribe((res) => {
      localStorage.setItem(StorageKeys.Config, JSON.stringify(payload))
      localStorage.setItem(StorageKeys.Type, InputType.DumpFile)
<<<<<<< HEAD
=======
      localStorage.setItem(StorageKeys.SourceDbName, extractSourceDbName(dbEngine))
      console.log(res)
>>>>>>> f48889cf
      this.router.navigate(['/workspace'])
    })
  }
}<|MERGE_RESOLUTION|>--- conflicted
+++ resolved
@@ -31,11 +31,8 @@
     this.data.conv.subscribe((res) => {
       localStorage.setItem(StorageKeys.Config, JSON.stringify(payload))
       localStorage.setItem(StorageKeys.Type, InputType.DumpFile)
-<<<<<<< HEAD
-=======
       localStorage.setItem(StorageKeys.SourceDbName, extractSourceDbName(dbEngine))
       console.log(res)
->>>>>>> f48889cf
       this.router.navigate(['/workspace'])
     })
   }

--- conflicted
+++ resolved
@@ -56,9 +56,6 @@
       Driver: dbEngine,
       Path: filePath,
     }
-<<<<<<< HEAD
-    this.getSchemaRequest = this.data.getSchemaConversionFromDump(payload)
-=======
     const spannerDetails: ISpannerDetails = {
       Dialect: dialect,
     }
@@ -66,8 +63,7 @@
       Config: dumpConfig,
       SpannerDetails: spannerDetails
     }
-    this.data.getSchemaConversionFromDump(payload)
->>>>>>> ecf8f257
+    this.getSchemaRequest = this.data.getSchemaConversionFromDump(payload)
     this.data.conv.subscribe((res) => {
       localStorage.setItem(StorageKeys.Config, JSON.stringify(payload))
       localStorage.setItem(StorageKeys.Type, InputType.DumpFile)

--- conflicted
+++ resolved
@@ -32,12 +32,9 @@
     DataflowGcloudCmd: string
     ShardToDatastreamMap: Map<string, ResourceDetails>
     ShardToDataflowMap: Map<string, ResourceDetails>
-<<<<<<< HEAD
-    ShardToMonitoringDashboardMap: Map<string, ResourceDetails>
-=======
     ShardToPubsubTopicMap: Map<string, ResourceDetails>
     ShardToPubsubSubscriptionMap: Map<string, ResourceDetails>
->>>>>>> 0ec87837
+    ShardToMonitoringDashboardMap: Map<string, ResourceDetails>
 }
 
 export interface ResourceDetails {

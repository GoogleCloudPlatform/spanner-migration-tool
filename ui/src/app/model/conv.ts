--- conflicted
+++ resolved
@@ -86,12 +86,7 @@
   Indexes: ICreateIndex[]
   Parent: string
   Comment: string
-<<<<<<< HEAD
-  Id: number
-  PrimaryKeyId: number
-=======
   Id: string
->>>>>>> 331cacd2
 }
 
 export interface ICreateIndex {
@@ -123,11 +118,7 @@
 }
 
 export interface IColumnDef {
-<<<<<<< HEAD
-  Id: number
-=======
   Id: string
->>>>>>> 331cacd2
   Name: string
   T: IType
   NotNull: boolean
@@ -155,29 +146,6 @@
 }
 
 export interface IPrimaryKey {
-<<<<<<< HEAD
-  TableId: number
-  Columns: IPkColumnDefs[]
-  PrimaryKeyId: number
-}
-
-export interface IPkColumnDefs {
-  ColumnId: number
-  Desc: boolean
-  Order: number
-}
-
-export interface IPrimaryKeyResponse {
-  TableId: number
-  Columns: {
-    ColumnId: number
-    ColName: string
-    Desc: boolean
-    Order: number
-  }[]
-  PrimaryKeyId: number
-  Synth: boolean
-=======
   TableId: string
   Columns: IPkColumnDefs[]
 }
@@ -187,5 +155,4 @@
   ColName: string
   Desc: boolean
   Order: number
->>>>>>> 331cacd2
 }
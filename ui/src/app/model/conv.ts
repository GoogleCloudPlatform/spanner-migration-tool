--- conflicted
+++ resolved
@@ -16,12 +16,7 @@
   DatabaseType: string
   DatabaseName: string
   EditorName: string
-<<<<<<< HEAD
-  TargetDb: string
-=======
-  Audit: IAudit
   SpDialect: string
->>>>>>> 2a7a44db
 }
 
 export interface IFkeyAndIdxs {

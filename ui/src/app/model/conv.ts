--- conflicted
+++ resolved
@@ -16,16 +16,7 @@
   DatabaseType: string
   DatabaseName: string
   EditorName: string
-<<<<<<< HEAD
-=======
-  Audit: IAudit
   TargetDb: string
-}
-
-export interface IAudit {
-  ToSpannerFkIdx: Record<string, IFkeyAndIdxs>
-  ToSourceFkIdx: Record<string, IFkeyAndIdxs>
->>>>>>> ecf8f257
 }
 
 export interface IFkeyAndIdxs {

--- conflicted
+++ resolved
@@ -4,12 +4,8 @@
   SpSchema: Record<string, ICreateTable>
   SyntheticPKeys: Record<string, ISyntheticPKey>
   SrcSchema: Record<string, ITable>
-<<<<<<< HEAD
   SchemaIssues: Record<string, number>[]
-=======
   Rules: IRule[]
-  Issues: Record<string, number>[]
->>>>>>> e434ed7e
   ToSpanner: Record<string, NameAndCols>
   ToSource: Record<string, NameAndCols>
   UsedNames: Record<string, boolean>

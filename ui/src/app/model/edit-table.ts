--- conflicted
+++ resolved
@@ -13,17 +13,9 @@
 
 export interface IIndexData {
   srcColName: string
-<<<<<<< HEAD
-  spColName: string
-  srcDesc: boolean | undefined
-  srcOrder: number | string
-  spOrder: number | string
-  spDesc: boolean
-=======
   spColName: string | undefined
   srcDesc: boolean | undefined
   srcOrder: number | string
   spOrder: number | string | undefined
   spDesc: boolean | undefined
->>>>>>> 0031877f
 }
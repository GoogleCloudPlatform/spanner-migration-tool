import { Interface } from "readline"

export default interface IDbConfig {
  dbEngine: string
  isSharded: boolean
  hostName: string
  port: string
  userName: string
  password: string
  dbName: string
<<<<<<< HEAD
=======
  shardId?: string
>>>>>>> de39c964
}

export interface IDbConfigs {
  dbConfigs: Array<IDbConfig>
  isRestoredSession: string
}

export interface IShardSessionDetails {
  sourceDatabaseEngine: string
  isRestoredSession: string
}<|MERGE_RESOLUTION|>--- conflicted
+++ resolved
@@ -8,10 +8,7 @@
   userName: string
   password: string
   dbName: string
-<<<<<<< HEAD
-=======
   shardId?: string
->>>>>>> de39c964
 }
 
 export interface IDbConfigs {

--- conflicted
+++ resolved
@@ -9,8 +9,7 @@
   srcReferTable: string
   spReferColumns: string[]
   srcReferColumns: string[]
-<<<<<<< HEAD
-=======
-  Id: string
->>>>>>> de02fba7
+  spColIds: string[]
+  spReferColumnIds: string[]
+  spReferTableId: string
 }
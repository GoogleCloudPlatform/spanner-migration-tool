export default interface IConv {
  SpSchema: Record<string, ICreateTable>
  SyntheticPKeys: Record<string, ISyntheticPKey>
  SrcSchema: Record<string, ITable>
  Issues: Record<string, number>[]
  ToSpanner: Record<string, NameAndCols>
  ToSource: Record<string, NameAndCols>
  UsedNames: Record<string, boolean>
  TimezoneOffset: string
  Stats: IStats
  UniquePKey: Record<string, string[]>
  SessionName: string
  DatabaseType: string
  DatabaseName: string
  EditorName: string
}

export interface IStats {
  Rows: Record<string, number> // Count of rows encountered during processing (a + b + c + d), broken down by source table.
  GoodRows: Record<string, number>
  BadRows: Record<string, number>
  Unexpected: Record<string, number> // Count of unexpected conditions, broken down by condition description.
  Reparsed: number
}

export interface NameAndCols {
  Name: string
  Cols: Record<string, string>
}

// Spanner schema
export interface ITable {
  Name: string
  Schema: string
  ColNames: string[]
  ColDefs: Record<string, IColumn>
  PrimaryKeys: ISrcIndexKey[]
  ForeignKeys: ISpannerForeignKey[]
  Indexes: IIndex[]
}

export interface IColumn {
  Name: string
  Type: ISpannerType
  NotNull: boolean
  Ignored: IIgnored
}

export interface IIgnored {
  Check: boolean
  Identity: boolean
  Default: boolean
  Exclusion: boolean
  ForeignKey: boolean
  AutoIncrement: boolean
}

export interface ISpannerType {
  Name: string
  Mods: number[]
  ArrayBounds: number[]
}

export interface IIndex {
  Name: string
  Unique: boolean
  Keys: ISrcIndexKey[]
}

export interface ISpannerForeignKey {
  Name: string
  Columns: string[]
  ReferTable: string
  ReferColumns: string[]
  OnDelete: string
  OnUpdate: string
}

// source schema
export interface ICreateTable {
  Name: string
  ColNames: string[]
  ColDefs: Record<string, IColumnDef>
  Pks: IIndexKey[]
  Fks: IForeignKey[]
  Indexes: ICreateIndex[]
  Parent: string
  Comment: string
}

export interface ICreateIndex {
  Name: string
  Table: string
  Unique: boolean
  Keys: IIndexKey[]
}
export interface IForeignKey {
  Name: string
  Columns: string[]
  ReferTable: string
  ReferColumns: string[]
}

export interface IIndexKey {
  Col: string
  Desc: boolean
}

export interface ISrcIndexKey {
  Column: string
  Desc: boolean
}

export interface IColumnDef {
  Name: string
  T: IType
  NotNull: boolean
  Comment: string
}

export interface IType {
  Name: string
  Len: Number
  IsArray: boolean
}

export interface ISyntheticPKey {
  Col: string
  Sequence: Number
<<<<<<< HEAD
}
export interface IGlobalType {
  source: string
  destination: string
}
export interface ITableInterleaveStatus {
  Possible: boolean
  Parent: string
  Comment: string
}

export interface IInterleaveStatus {
  tableInterleaveStatus: ITableInterleaveStatus
=======
>>>>>>> c7869947
}<|MERGE_RESOLUTION|>--- conflicted
+++ resolved
@@ -127,11 +127,6 @@
 export interface ISyntheticPKey {
   Col: string
   Sequence: Number
-<<<<<<< HEAD
-}
-export interface IGlobalType {
-  source: string
-  destination: string
 }
 export interface ITableInterleaveStatus {
   Possible: boolean
@@ -141,6 +136,4 @@
 
 export interface IInterleaveStatus {
   tableInterleaveStatus: ITableInterleaveStatus
-=======
->>>>>>> c7869947
 }
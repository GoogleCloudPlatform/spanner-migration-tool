import { NgModule } from '@angular/core'
import { MatToolbarModule } from '@angular/material/toolbar'
import { MatButtonModule } from '@angular/material/button'
import { MatIconModule } from '@angular/material/icon'
import { MatCardModule } from '@angular/material/card'
import { MatProgressBarModule } from '@angular/material/progress-bar'
import { MatListModule } from '@angular/material/list'
import { MatFormFieldModule } from '@angular/material/form-field'
import { ReactiveFormsModule } from '@angular/forms'
import { MatInputModule } from '@angular/material/input'
import { MatSelectModule } from '@angular/material/select'
import { MatMenuModule } from '@angular/material/menu'
import { MatTableModule } from '@angular/material/table'
import { MatExpansionModule } from '@angular/material/expansion'
import { MatChipsModule } from '@angular/material/chips'
import { MatTreeModule } from '@angular/material/tree'
import { MatTabsModule } from '@angular/material/tabs'
import { MatSnackBarModule } from '@angular/material/snack-bar'
import { MatDialogModule } from '@angular/material/dialog'
<<<<<<< HEAD
import { MatDividerModule } from '@angular/material/divider'
=======
import { MatTooltipModule } from '@angular/material/tooltip'
import { MatCheckboxModule } from '@angular/material/checkbox'
>>>>>>> b26c5dda

const materialModules = [
  MatToolbarModule,
  MatButtonModule,
  MatIconModule,
  MatCardModule,
  MatProgressBarModule,
  MatListModule,
  MatFormFieldModule,
  MatInputModule,
  MatSelectModule,
  ReactiveFormsModule,
  MatMenuModule,
  MatTableModule,
  MatExpansionModule,
  MatChipsModule,
  MatTableModule,
  MatTreeModule,
  MatTabsModule,
  MatSnackBarModule,
  MatDialogModule,
<<<<<<< HEAD
  MatDividerModule,
=======
  MatTooltipModule,
  MatCheckboxModule,
>>>>>>> b26c5dda
]

@NgModule({
  declarations: [],
  imports: materialModules,
  exports: materialModules,
})
export class MaterialModule {}<|MERGE_RESOLUTION|>--- conflicted
+++ resolved
@@ -17,12 +17,9 @@
 import { MatTabsModule } from '@angular/material/tabs'
 import { MatSnackBarModule } from '@angular/material/snack-bar'
 import { MatDialogModule } from '@angular/material/dialog'
-<<<<<<< HEAD
 import { MatDividerModule } from '@angular/material/divider'
-=======
 import { MatTooltipModule } from '@angular/material/tooltip'
 import { MatCheckboxModule } from '@angular/material/checkbox'
->>>>>>> b26c5dda
 
 const materialModules = [
   MatToolbarModule,
@@ -44,12 +41,9 @@
   MatTabsModule,
   MatSnackBarModule,
   MatDialogModule,
-<<<<<<< HEAD
   MatDividerModule,
-=======
   MatTooltipModule,
   MatCheckboxModule,
->>>>>>> b26c5dda
 ]
 
 @NgModule({

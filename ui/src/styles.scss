/* You can add global styles to this file, and also import other style files */

html,
body {
  height: 100%;
  box-sizing: border-box;
}
body {
  margin: 0;
  font-family: Roboto, 'Helvetica Neue', sans-serif;
}

.content-height {
  height: calc(100vh - 80px);
}

.cursor-pointer {
  cursor: pointer;
}
.mat-drawer-container {
  background-color: white;
}

.mat-button.mat-primary {
  color: #3367d6;
}
.global-font-color {
  color: #000000;
}
.body-font-size {
  font-size: 14px;
}
.primary-header {
  font-size: 20px !important;
}
.mat-stroked-button.mat-primary {
  color: #3367d6;
}
.mat-raised-button.mat-primary {
  color: white;
  background-color: #3367d6;
}
.blue-font-color {
  color: #3367d6;
}

.mat-tab-label{
  opacity: 1 !important;
}

.gray-out {
  opacity: 0.6;
}

.danger {
  color: #da4236;
}

.warning {
  color: #ff9800;
}

.success {
  color: green;
}
<<<<<<< HEAD
=======

.suggestion {
  color: #f6be00;
  transform: rotate(180deg);
}

>>>>>>> b2cdfc54
.orange {
  color: rgb(248, 116, 68);
}

.dark {
  color: rgb(77, 75, 75);
}

.suggestion {
  color: #f6be00;
  transform: rotate(180deg);
}

.danger-background {
  background-color: #da4236;
}
.warning-background {
  background-color: #f3b300;
}
.success-background {
  background-color: green;
}

.failure {
  color: red;
}
.copy {
  color: cornflowerblue;
  margin-left: 40%;
}

.header {
  padding: 0 20px;
  display: flex;
  justify-content: space-between;
  align-items: center;
  border-bottom: 1px solid #cccccc;
  padding-bottom: 10px;
  .header_action {
    button {
      border: none;
      background-color: inherit;
      color: #1967d2;
      font-size: 0.8rem;
    }
  }
  .breadcrumb {
    display: flex;
    align-items: center;
    .breadcrumb_source {
      padding-left: 0;
      color:  rgb(143, 143, 143);
      font-weight: 400;
      font-size: 14px;
    }
    .breadcrumb_workspace {
      font-weight: 400;
      font-size: 14px;
      color :#000000;
    }  
    span {
      font-size: 1.2rem;
    }
  }
}

.prerequisites {
  padding: 0;
  width: 600px;
  .mat-card-title {
    font-size: 13pt;
    font-weight: normal;
    color: #000000;
  }
  .mat-card-subtitle {
    font-size: 9pt;
    font-weight: normal;
    color: #000000;
  }
  p {
    color: #000000;
    .bullet {
      position: relative;
      display: inline-block;
      background-color: #e5e5e5;
      padding: 0px 5px 10px 5px;
      margin: 0;
      border-radius: 12px;
      font-size: 9px;
      height: 9px;
      width: 9px;
      text-align: center;
    }
    span {
      margin-left: 40px;
      font-weight: lighter;
      font-size: 13px;
    }
  }
  hr {
    border-color: #ffffff;
    margin-bottom: 20px;
  }
}

.connect-load-database-container {
  padding: 0 20px;
  h5 {
    margin-bottom: 20px;
    color: #5c5c5c;
  }
  .mat-form-field {
    width: 400px;
    margin-right: 20px;
  }
  button {
    margin-right: 20px;
  }
  .form-container {
    background-color: inherit;
    padding: 16px;
  }
}
.progress_bar {
  width: 50%;
  text-align: center;
  padding-left: 20vw;
}

.mat-tab-label-active{
  color: #3367d6 !important;
}
.object-display-flex {
  display: flex;
  flex-direction: row;
}

.object-full-width {
  width: 100%;
}

.dialog-container {
  .dialog-message {
    padding-top: 1rem;
    padding-bottom: 1rem;
    display: flex;
    justify-content: center;
    align-items: center;
  }
  .dialog-action {
    display: flex;
    justify-content: flex-end;
  }
}

.sidenav {
  box-sizing: border-box;
  height: 100%;
  .sidenav-header {
    display: flex;
    flex-direction: row;
    justify-content: space-between;
    align-items: center;
    height: 48px;
    box-shadow: 0px 1px 0px rgba(0, 0, 0, 0.12);
    margin-bottom: 1px;
    .header-title {
      margin-left: 25px;
      font-size: 1rem;
      letter-spacing: 0.05px;
    }
    .close-button {
      margin-right: 10px;
      background-color: inherit;
    }
  }
  .sidenav-content {
    padding: 15px 25px;
    h3 {
      margin-bottom: 0;
    }
    mat-form-field {
      width: 100%;
      padding-top: 0;
    }
  }
  .sidenav-footer {
    padding: 1rem;
    display: flex;
    justify-content: flex-end;
  }
}

.sidenav-header-border {
  border-bottom-width: 1px;
  border-bottom-style: solid;
}

.sidenav-percentage-bar {
  height: 0.8rem;
  display: flex;
  flex-direction: row;
  border: 5px;
  div {
    height: 0.8rem;
  }
}

.sidenav-percentage-marker {
  display: flex;
  justify-content: space-between;
}

.sidenav-percentage-indent {
  display: flex;
  span {
    display: flex;
    align-items: center;
    padding-right: 0.5rem;
  }
}

.sidenav-conversionByTable {
  box-shadow: 0px 2px 1px -1px rgb(0 0 0 / 20%), 0px 1px 1px 0px rgb(0 0 0 / 14%),
    0px 1px 3px 0px rgb(0 0 0 / 12%);
}

.sidenav-conversionByPercentage {
  box-shadow: 0px 2px 1px -1px rgb(0 0 0 / 20%), 0px 1px 1px 0px rgb(0 0 0 / 14%),
    0px 1px 3px 0px rgb(0 0 0 / 12%);
}

.sidenav-databaseDefinitions {
  box-shadow: 0px 2px 1px -1px rgb(0 0 0 / 20%), 0px 1px 1px 0px rgb(0 0 0 / 14%),
    0px 1px 3px 0px rgb(0 0 0 / 12%);
}

.sidenav-title {
  margin-top: 10px;
  margin-bottom: 0px;
}
.radio-button-container mat-radio-button:hover {
  color: #1967d2;
  ;
}

.radio-button-group {
  display: flex; flex-direction: column;
}

.spinner {
  position: relative;
  display: inline-block;
}

.spinner-text {
  position: relative;
  display: inline-block;
  font-size: 20px;
  margin-left: 10px;
}

.display{
  display: block !important;
}

.hidden{
  display: none !important;
}
.spanner-tab-link{
  color:  #1967d2;
  font-weight: 400;
}<|MERGE_RESOLUTION|>--- conflicted
+++ resolved
@@ -63,15 +63,12 @@
 .success {
   color: green;
 }
-<<<<<<< HEAD
-=======
 
 .suggestion {
   color: #f6be00;
   transform: rotate(180deg);
 }
 
->>>>>>> b2cdfc54
 .orange {
   color: rgb(248, 116, 68);
 }

--- conflicted
+++ resolved
@@ -63,7 +63,6 @@
 .dark {
   color: rgb(77, 75, 75);
 }
-<<<<<<< HEAD
 
 .success-border {
   border: 1px solid #008000;
@@ -77,14 +76,12 @@
 }
 .hidden {
   display: none !important;
-=======
 .failure {
   color: red;
 }
 .copy {
   color:cornflowerblue;
   margin-left: 40%;
->>>>>>> 3f5579f6
 }
 
 .header {

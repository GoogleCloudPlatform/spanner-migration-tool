/* You can add global styles to this file, and also import other style files */

html,
body {
  height: 100%;
  box-sizing: border-box;
}
body {
  margin: 0;
  font-family: Roboto, 'Helvetica Neue', sans-serif;
}

.content-height {
  height: calc(100vh - 80px);
}

.cursor-pointer {
  cursor: pointer;
}
.mat-drawer-container {
  background-color: white;
}

.mat-button.mat-primary {
  color: #3367d6;
}
.global-font-color {
  color: #000000;
}
.body-font-size {
  font-size: 14px;
}
.primary-header {
  font-size: 20px !important;
}
.mat-stroked-button.mat-primary {
  color: #3367d6;
}
.mat-raised-button.mat-primary {
  color: white;
  background-color: #3367d6;
}
.blue-font-color {
  color: #3367d6;
}

.mat-tab-label{
  opacity: 1 !important;
}

.gray-out {
  opacity: 0.6;
}

.danger {
  color: #eb0000;
}
.warning {
  color: #ff9800;
}
.success {
  color: green;
}
.suggestion {
  color: #f6be00;
<<<<<<< HEAD
=======
  transform: rotate(180deg);
>>>>>>> 27070c26
}
.dark {
  color: rgb(77, 75, 75);
}

.success-border {
  border: 1px solid #008000;
}
.warning-border {
  border: 1px solid #f3b300;
}

.display {
  display: block !important;
}
.hidden {
  display: none !important;
}
.failure {
  color: red;
}
.copy {
  color:cornflowerblue;
  margin-left: 40%;
}

.header {
  padding: 0 20px;
  display: flex;
  justify-content: space-between;
  align-items: center;
  border-bottom: 1px solid #cccccc;
  padding-bottom: 10px;
  .header_action {
    button {
      border: none;
      background-color: inherit;
      color: #1967d2;
      font-size: 0.8rem;
    }
  }
  .breadcrumb {
    display: flex;
    align-items: center;
    .breadcrumb_source {
      padding-left: 0;
      color:  rgb(143, 143, 143);
      font-weight: 400;
      font-size: 14px;
    }
    .breadcrumb_workspace {
      font-weight: 400;
      font-size: 14px;
      color :#000000;
    }  
    span {
      font-size: 1.2rem;
    }
  }
}

.prerequisites {
  padding: 0;
  width: 600px;
  .mat-card-title {
    font-size: 13pt;
    font-weight: normal;
    color: #000000;
  }
  .mat-card-subtitle {
    font-size: 9pt;
    font-weight: normal;
    color: #000000;
  }
  p {
    color: #000000;
    .bullet {
      position: relative;
      display: inline-block;
      background-color: #e5e5e5;
      padding: 0px 5px 10px 5px;
      margin: 0;
      border-radius: 12px;
      font-size: 9px;
      height: 9px;
      width: 9px;
      text-align: center;
    }
    span {
      margin-left: 40px;
      font-weight: lighter;
      font-size: 13px;
    }
  }
  hr {
    border-color: #ffffff;
    margin-bottom: 20px;
  }
}

.connect-load-database-container {
  padding: 0 20px;
  h5 {
    margin-bottom: 20px;
    color: #5c5c5c;
  }
  .mat-form-field {
    width: 400px;
    margin-right: 20px;
  }
  button {
    margin-right: 20px;
  }
  .form-container {
    background-color: inherit;
    padding: 16px;
  }
}
.progress_bar {
  width: 50%;
  text-align: center;
  padding-left: 20vw;
}

.mat-tab-label-active{
  color: #3367d6 !important;
}<|MERGE_RESOLUTION|>--- conflicted
+++ resolved
@@ -63,10 +63,7 @@
 }
 .suggestion {
   color: #f6be00;
-<<<<<<< HEAD
-=======
   transform: rotate(180deg);
->>>>>>> 27070c26
 }
 .dark {
   color: rgb(77, 75, 75);

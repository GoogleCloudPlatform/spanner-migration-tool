--- conflicted
+++ resolved
@@ -66,7 +66,6 @@
 .dark {
   color: rgb(77, 75, 75);
 }
-<<<<<<< HEAD
 
 .danger-background {
   background-color: #da4236;
@@ -76,14 +75,14 @@
 }
 .success-background {
   background-color: green;
-=======
+}
+
 .failure {
   color: red;
 }
 .copy {
-  color:cornflowerblue;
+  color: cornflowerblue;
   margin-left: 40%;
->>>>>>> 45182f04
 }
 
 .header {

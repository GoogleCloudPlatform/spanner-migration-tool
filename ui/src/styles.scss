/* You can add global styles to this file, and also import other style files */

html,
body {
  height: 100%;
  box-sizing: border-box;
}
body {
  margin: 0;
  font-family: Roboto, 'Helvetica Neue', sans-serif;
}

.content-height {
  height: calc(100vh - 80px);
}

.cursor-pointer {
  cursor: pointer;
}
.mat-drawer-container {
  background-color: white;
}

.mat-button.mat-primary {
  color: #3367d6;
}
.global-font-color {
  color: #000000;
}
.body-font-size {
  font-size: 14px;
}
.primary-header {
  font-size: 20px !important;
}
.mat-stroked-button.mat-primary {
  color: #3367d6;
}
.mat-raised-button.mat-primary {
  color: white;
  background-color: #3367d6;
}
.blue-font-color {
  color: #3367d6;
}

.gray-out {
  opacity: 0.6;
}

.danger {
  color: #da4236;
}

.warning {
  color: #f3b300;
}

.success {
  color: green;
}

.orange {
  color: rgb(248, 116, 68);
}
.dark {
  color: rgb(77, 75, 75);
}
<<<<<<< HEAD
.display {
  display: block !important;
=======

.danger-background {
  background-color: #da4236;
}
.warning-background {
  background-color: #f3b300;
>>>>>>> 1f17283c
}
.success-background {
  background-color: green;
}

.failure {
  color: red;
}
.copy {
  color: cornflowerblue;
  margin-left: 40%;
}

.header {
  padding: 0 20px;
  display: flex;
  justify-content: space-between;
  align-items: center;
  border-bottom: 1px solid #cccccc;
  padding-bottom: 10px;
  .header_action {
    button {
      border: none;
      background-color: inherit;
      color: #1967d2;
      font-size: 0.8rem;
    }
  }
  .breadcrumb {
    display: flex;
    align-items: center;
    .breadcrumb_source {
      padding-left: 0;
      color: rgba(0, 0, 0, 0.56);
      font-weight: 400;
      font-size: 14px;
    }
    .breadcrumb_workspace {
      font-weight: 400;
      font-size: 14px;
    }
    span {
      font-size: 1.2rem;
      color: rgb(143, 143, 143);
    }
  }
}

.prerequisites {
  padding: 0;
  width: 600px;
  .mat-card-title {
    font-size: 13pt;
    font-weight: normal;
    color: #000000;
  }
  .mat-card-subtitle {
    font-size: 9pt;
    font-weight: normal;
    color: #000000;
  }
  p {
    color: #000000;
    .bullet {
      position: relative;
      display: inline-block;
      background-color: #e5e5e5;
      padding: 0px 5px 10px 5px;
      margin: 0;
      border-radius: 12px;
      font-size: 9px;
      height: 9px;
      width: 9px;
      text-align: center;
    }
    span {
      margin-left: 40px;
      font-weight: lighter;
      font-size: 13px;
    }
  }
  hr {
    border-color: #ffffff;
    margin-bottom: 20px;
  }
}

.connect-load-database-container {
  padding: 0 20px;
  h5 {
    margin-bottom: 20px;
    color: #5c5c5c;
  }
  .mat-form-field {
    width: 400px;
    margin-right: 20px;
  }
  button {
    margin-right: 20px;
  }
  .form-container {
    background-color: inherit;
    padding: 16px;
  }
}
.progress_bar {
  width: 50%;
  text-align: center;
  padding-left: 20vw;
}

.object-display-flex {
  display: flex;
  flex-direction: row;
}

.object-full-width {
  width: 100%;
}

.dialog-container {
  .dialog-message {
    padding-top: 1rem;
    padding-bottom: 1rem;
    display: flex;
    justify-content: center;
    align-items: center;
  }
  .dialog-action {
    display: flex;
    justify-content: flex-end;
  }
}

.sidenav {
  box-sizing: border-box;
  height: 100%;
  .sidenav-header {
    display: flex;
    flex-direction: row;
    justify-content: space-between;
    align-items: center;
    height: 48px;
    box-shadow: 0px 1px 0px rgba(0, 0, 0, 0.12);
    margin-bottom: 1px;
    .header-title {
      margin-left: 25px;
      font-size: 1rem;
      letter-spacing: 0.05px;
    }
    .close-button {
      margin-right: 10px;
      background-color: inherit;
    }
  }
  .sidenav-content {
    padding: 15px 25px;
    h3 {
      margin-bottom: 0;
    }
    mat-form-field {
      width: 100%;
      padding-top: 0;
    }
  }
  .sidenav-footer {
    padding: 1rem;
    display: flex;
    justify-content: flex-end;
  }
}

.sidenav-header-border{
  border-bottom-width: 1px;
  border-bottom-style: solid;
}


.sidenav-percentage-bar {
  height: 0.8rem;
  display: flex;
  flex-direction: row;
  border: 5px;
  div {
    height: 0.8rem;
  }
}

.sidenav-percentage-marker {
  display: flex;
  justify-content: space-between;
}

.sidenav-percentage-indent {
  display: flex;
  span {
    display: flex;
    align-items: center;
    padding-right: 0.5rem;
  }
}

.sidenav-conversionByTable{
  box-shadow: 0px 2px 1px -1px rgb(0 0 0 / 20%), 0px 1px 1px 0px rgb(0 0 0 / 14%), 0px 1px 3px 0px rgb(0 0 0 / 12%);
}

.sidenav-conversionByPercentage{
  box-shadow: 0px 2px 1px -1px rgb(0 0 0 / 20%), 0px 1px 1px 0px rgb(0 0 0 / 14%), 0px 1px 3px 0px rgb(0 0 0 / 12%);
}

.sidenav-databaseDefinitions{
  box-shadow: 0px 2px 1px -1px rgb(0 0 0 / 20%), 0px 1px 1px 0px rgb(0 0 0 / 14%), 0px 1px 3px 0px rgb(0 0 0 / 12%);
}


.sidenav-title{
  margin-top :10px;
  margin-bottom: 0px;
}
.radio-button-container mat-radio-button:hover {
  color: #1967d2;
  ;
}

.radio-button-group {
  display: flex; flex-direction: column;
}

.spinner {
  position: relative;
  display: inline-block;
}

.spinner-text {
  position: relative;
  display: inline-block;
  font-size: 20px;
  margin-left: 10px;
}<|MERGE_RESOLUTION|>--- conflicted
+++ resolved
@@ -63,20 +63,19 @@
 .orange {
   color: rgb(248, 116, 68);
 }
+
 .dark {
   color: rgb(77, 75, 75);
 }
-<<<<<<< HEAD
 .display {
   display: block !important;
-=======
+}
 
 .danger-background {
   background-color: #da4236;
 }
 .warning-background {
   background-color: #f3b300;
->>>>>>> 1f17283c
 }
 .success-background {
   background-color: green;
@@ -315,4 +314,12 @@
   display: inline-block;
   font-size: 20px;
   margin-left: 10px;
+}
+
+.display{
+  display: block !important;
+}
+
+.hidden{
+  display: none !important;
 }
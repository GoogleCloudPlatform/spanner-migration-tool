/* You can add global styles to this file, and also import other style files */

html,
body {
  height: 100%;
  box-sizing: border-box;
}
body {
  margin: 0;
  font-family: Roboto, 'Helvetica Neue', sans-serif;
}

.content-height {
  height: calc(100vh - 80px);
}

.cursor-pointer {
  cursor: pointer;
}
.mat-drawer-container {
  background-color: white;
}

.mat-button.mat-primary {
  color: #3367d6;
}
.global-font-color {
  color: #000000;
}
.body-font-size {
  font-size: 14px;
}
.primary-header {
  font-size: 20px !important;
}
.mat-stroked-button.mat-primary {
  color: #3367d6;
}
.mat-raised-button.mat-primary {
  color: white;
  background-color: #3367d6;
}
.blue-font-color {
  color: #3367d6;
}

.gray-out {
  opacity: 0.6;
}

.danger {
  color: #eb0000;
}
.warning {
  color: #ff9800;
}
.success {
  color: green;
}
.suggestion {
  color: #f6be00;
  transform: rotate(180deg);
}
.dark {
  color: rgb(77, 75, 75);
}

<<<<<<< HEAD
.danger-background {
  background-color: #da4236;
}
.warning-background {
  background-color: #f3b300;
}
.success-background {
  background-color: green;
}

=======
.success-border {
  border: 1px solid #008000;
}
.warning-border {
  border: 1px solid #f3b300;
}

.display {
  display: block !important;
}
.hidden {
  display: none !important;
}
>>>>>>> 27070c26
.failure {
  color: red;
}
.copy {
  color: cornflowerblue;
  margin-left: 40%;
}

.header {
  padding: 0 20px;
  display: flex;
  justify-content: space-between;
  align-items: center;
  border-bottom: 1px solid #cccccc;
  padding-bottom: 10px;
  .header_action {
    button {
      border: none;
      background-color: inherit;
      color: #1967d2;
      font-size: 0.8rem;
    }
  }
  .breadcrumb {
    display: flex;
    align-items: center;
    .breadcrumb_source {
      padding-left: 0;
      color: rgba(0, 0, 0, 0.56);
      font-weight: 400;
      font-size: 14px;
    }
    .breadcrumb_workspace {
      font-weight: 400;
      font-size: 14px;
    }
    span {
      font-size: 1.2rem;
      color: rgb(143, 143, 143);
    }
  }
}

.prerequisites {
  padding: 0;
  width: 600px;
  .mat-card-title {
    font-size: 13pt;
    font-weight: normal;
    color: #000000;
  }
  .mat-card-subtitle {
    font-size: 9pt;
    font-weight: normal;
    color: #000000;
  }
  p {
    color: #000000;
    .bullet {
      position: relative;
      display: inline-block;
      background-color: #e5e5e5;
      padding: 0px 5px 10px 5px;
      margin: 0;
      border-radius: 12px;
      font-size: 9px;
      height: 9px;
      width: 9px;
      text-align: center;
    }
    span {
      margin-left: 40px;
      font-weight: lighter;
      font-size: 13px;
    }
  }
  hr {
    border-color: #ffffff;
    margin-bottom: 20px;
  }
}

.connect-load-database-container {
  padding: 0 20px;
  h5 {
    margin-bottom: 20px;
    color: #5c5c5c;
  }
  .mat-form-field {
    width: 400px;
    margin-right: 20px;
  }
  button {
    margin-right: 20px;
  }
  .form-container {
    background-color: inherit;
    padding: 16px;
  }
}
.progress_bar {
  width: 50%;
  text-align: center;
  padding-left: 20vw;
}

.sidenav-header {
  padding: 5px 20px;
  display: flex;
  flex-direction: row;
  justify-content: space-between;
  align-items: center;
  border-bottom: 1px solid rgb(208, 204, 204);
  height:25px ;
  .header-title {
    margin: 0;
  }
}

.sidenav-content {
  padding: 10px 20px;
}

.sidenav-header-border{
  border-bottom-width: 1px;
  border-bottom-style: solid;
}


.sidenav-percentage-bar {
  height: 0.8rem;
  display: flex;
  flex-direction: row;
  border: 5px;
  div {
    height: 0.8rem;
  }
}

.sidenav-percentage-marker {
  display: flex;
  justify-content: space-between;
}

.sidenav-percentage-indent {
  display: flex;
  span {
    display: flex;
    align-items: center;
    padding-right: 0.5rem;
  }
}

.sidenav-conversionByTable{
  box-shadow: 0px 2px 1px -1px rgb(0 0 0 / 20%), 0px 1px 1px 0px rgb(0 0 0 / 14%), 0px 1px 3px 0px rgb(0 0 0 / 12%);
}

.sidenav-conversionByPercentage{
  box-shadow: 0px 2px 1px -1px rgb(0 0 0 / 20%), 0px 1px 1px 0px rgb(0 0 0 / 14%), 0px 1px 3px 0px rgb(0 0 0 / 12%);
}

.sidenav-title{
  margin-top :10px;
  margin-bottom: 0px;
}<|MERGE_RESOLUTION|>--- conflicted
+++ resolved
@@ -65,7 +65,6 @@
   color: rgb(77, 75, 75);
 }
 
-<<<<<<< HEAD
 .danger-background {
   background-color: #da4236;
 }
@@ -76,7 +75,6 @@
   background-color: green;
 }
 
-=======
 .success-border {
   border: 1px solid #008000;
 }
@@ -90,7 +88,6 @@
 .hidden {
   display: none !important;
 }
->>>>>>> 27070c26
 .failure {
   color: red;
 }

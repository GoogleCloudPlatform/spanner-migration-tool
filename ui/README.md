# Ui

This project was generated with [Angular CLI](https://github.com/angular/angular-cli) version 13.2.3.

## Updating the UI

The `dist/ui` directory is mounted inside the Spanner migration tool binary using the `go embed` library.
After making any changes to the UI, perform the following steps to update Spanner migration tool with the UI changes:

1. Run `ng build` inside the `ui/` directory. This places the generated angular artifacts in the `ui/dist/ui` directory.
2. Run `make build` from the root directory to generate the Spanner migration tool binary.
<<<<<<< HEAD
3. Run `./spanner-migration-tool web` to run the web UI.
=======
3. Run `./harbourbridge web` to run the web UI.
>>>>>>> 2fa927e9
4. Navigate to `http://localhost:8080/` to access the UI.

Note: Do not forget to commit the changes to the `dist/` directory once the updates to the UI have been made.

## Development server

Run `ng serve` for a dev server. Navigate to `http://localhost:8080/`. The app will automatically reload if you change any of the source files.

## Code scaffolding

Run `ng generate component component-name` to generate a new component. You can also use `ng generate directive|pipe|service|class|guard|interface|enum|module`.

## Build

Run `ng build` to build the project. The build artifacts will be stored in the `dist/` directory.

## Running unit tests

Run `ng test` to execute the unit tests via [Karma](https://karma-runner.github.io).

## Running end-to-end tests

Run `ng e2e` to execute the end-to-end tests via a platform of your choice. To use this command, you need to first add a package that implements end-to-end testing capabilities.

## Further help

To get more help on the Angular CLI use `ng help` or go check out the [Angular CLI Overview and Command Reference](https://angular.io/cli) page.<|MERGE_RESOLUTION|>--- conflicted
+++ resolved
@@ -9,11 +9,7 @@
 
 1. Run `ng build` inside the `ui/` directory. This places the generated angular artifacts in the `ui/dist/ui` directory.
 2. Run `make build` from the root directory to generate the Spanner migration tool binary.
-<<<<<<< HEAD
 3. Run `./spanner-migration-tool web` to run the web UI.
-=======
-3. Run `./harbourbridge web` to run the web UI.
->>>>>>> 2fa927e9
 4. Navigate to `http://localhost:8080/` to access the UI.
 
 Note: Do not forget to commit the changes to the `dist/` directory once the updates to the UI have been made.

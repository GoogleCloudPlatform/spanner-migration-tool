--- conflicted
+++ resolved
@@ -188,770 +188,13 @@
 		fmt.Printf("\nCan't finish data conversion for db %s: %v\n", db, err)
 		return fmt.Errorf("can't finish data conversion")
 	}
-<<<<<<< HEAD
+
+	if err = conversion.UpdateDDLForeignKeys(projectID, instanceID, dbName, conv, ioHelper.Out); err != nil {
+		fmt.Printf("\nCan't perform update operation on db %s with foreign keys: %v\n", db, err)
+		return fmt.Errorf("can't perform update schema with foreign keys")
+	}
 	banner := conversion.GetBanner(now, db)
 	conversion.Report(driver, bw.DroppedRowsByTable(), ioHelper.BytesRead, banner, conv, outputFilePrefix+reportFile, ioHelper.Out)
 	conversion.WriteBadData(bw, conv, banner, outputFilePrefix+badDataFile, ioHelper.Out)
-=======
-
-	if err = updateDDLForeignKeys(projectID, instanceID, dbName, conv, ioHelper.out); err != nil {
-		fmt.Printf("\nCan't perform update operation on db %s with foreign keys: %v\n", db, err)
-		return fmt.Errorf("can't perform update schema with foreign keys")
-	}
-	banner := getBanner(now, db)
-	report(driver, bw.DroppedRowsByTable(), ioHelper.bytesRead, banner, conv, outputFilePrefix+reportFile, ioHelper.out)
-	writeBadData(bw, conv, banner, outputFilePrefix+badDataFile, ioHelper.out)
-	return nil
-}
-
-func schemaConv(driver string, ioHelper *ioStreams) (*internal.Conv, error) {
-	switch driver {
-	case POSTGRES, MYSQL:
-		return schemaFromSQL(driver)
-	case PGDUMP, MYSQLDUMP:
-		return schemaFromDump(driver, ioHelper)
-	case DYNAMODB:
-		return schemaFromDynamoDB(schemaSampleSize)
-	default:
-		return nil, fmt.Errorf("schema conversion for driver %s not supported", driver)
-	}
-}
-
-func dataConv(driver string, ioHelper *ioStreams, client *sp.Client, conv *internal.Conv) (*spanner.BatchWriter, error) {
-	config := spanner.BatchWriterConfig{
-		BytesLimit: 100 * 1000 * 1000,
-		WriteLimit: 40,
-		RetryLimit: 1000,
-		Verbose:    internal.Verbose(),
-	}
-	switch driver {
-	case POSTGRES, MYSQL:
-		return dataFromSQL(driver, config, client, conv)
-	case PGDUMP, MYSQLDUMP:
-		return dataFromDump(driver, config, ioHelper, client, conv)
-	case DYNAMODB:
-		return dataFromDynamoDB(config, client, conv)
-	default:
-		return nil, fmt.Errorf("data conversion for driver %s not supported", driver)
-	}
-}
-
-func driverConfig(driver string) (string, error) {
-	switch driver {
-	case POSTGRES:
-		return pgDriverConfig()
-	case MYSQL:
-		return mysqlDriverConfig()
-	default:
-		return "", fmt.Errorf("Driver %s not supported", driver)
-	}
-}
-
-func pgDriverConfig() (string, error) {
-	server := os.Getenv("PGHOST")
-	port := os.Getenv("PGPORT")
-	user := os.Getenv("PGUSER")
-	dbname := os.Getenv("PGDATABASE")
-	if server == "" || port == "" || user == "" || dbname == "" {
-		fmt.Printf("Please specify host, port, user and database using PGHOST, PGPORT, PGUSER and PGDATABASE environment variables\n")
-		return "", fmt.Errorf("Could not connect to source database")
-	}
-	password := os.Getenv("PGPASSWORD")
-	if password == "" {
-		password = getPassword()
-	}
-	return fmt.Sprintf("host=%s port=%s user=%s password=%s dbname=%s sslmode=disable", server, port, user, password, dbname), nil
-}
-
-func mysqlDriverConfig() (string, error) {
-	server := os.Getenv("MYSQLHOST")
-	port := os.Getenv("MYSQLPORT")
-	user := os.Getenv("MYSQLUSER")
-	dbname := os.Getenv("MYSQLDATABASE")
-	if server == "" || port == "" || user == "" || dbname == "" {
-		fmt.Printf("Please specify host, port, user and database using MYSQLHOST, MYSQLPORT, MYSQLUSER and MYSQLDATABASE environment variables\n")
-		return "", fmt.Errorf("Could not connect to source database")
-	}
-	password := os.Getenv("MYSQLPWD")
-	if password == "" {
-		password = getPassword()
-	}
-	return fmt.Sprintf("%s:%s@tcp(%s:%s)/%s", user, password, server, port, dbname), nil
-}
-
-func schemaFromSQL(driver string) (*internal.Conv, error) {
-	driverConfig, err := driverConfig(driver)
-	if err != nil {
-		return nil, err
-	}
-	sourceDB, err := sql.Open(driver, driverConfig)
-	if err != nil {
-		return nil, err
-	}
-	conv := internal.MakeConv()
-	err = ProcessInfoSchema(driver, conv, sourceDB)
-	if err != nil {
-		return nil, err
-	}
-	return conv, nil
-}
-
-func dataFromSQL(driver string, config spanner.BatchWriterConfig, client *sp.Client, conv *internal.Conv) (*spanner.BatchWriter, error) {
-	// TODO: Refactor to avoid redundant calls to driverConfig and
-	// Open in schemaFromSQL and dataFromSQL. Also refactor to
-	// share code with dataFromPgDump. Use single transaction for
-	// reading schema and data from source db to get consistent
-	// dump.
-	driverConfig, err := driverConfig(driver)
-	if err != nil {
-		return nil, err
-	}
-	sourceDB, err := sql.Open(driver, driverConfig)
-	if err != nil {
-		return nil, err
-	}
-	err = SetRowStats(driver, conv, sourceDB)
-	if err != nil {
-		return nil, err
-	}
-	totalRows := conv.Rows()
-	p := internal.NewProgress(totalRows, "Writing data to Spanner", internal.Verbose())
-	rows := int64(0)
-	config.Write = func(m []*sp.Mutation) error {
-		_, err := client.Apply(context.Background(), m)
-		if err != nil {
-			return err
-		}
-		atomic.AddInt64(&rows, int64(len(m)))
-		p.MaybeReport(atomic.LoadInt64(&rows))
-		return nil
-	}
-	writer := spanner.NewBatchWriter(config)
-	conv.SetDataMode()
-	conv.SetDataSink(
-		func(table string, cols []string, vals []interface{}) {
-			writer.AddRow(table, cols, vals)
-		})
-	err = ProcessSQLData(driver, conv, sourceDB)
-	if err != nil {
-		return nil, err
-	}
-	writer.Flush()
-	return writer, nil
-}
-
-func schemaFromDynamoDB(sampleSize int64) (*internal.Conv, error) {
-	conv := internal.MakeConv()
-	mySession := session.Must(session.NewSession())
-	client := dydb.New(mySession)
-	err := dynamodb.ProcessSchema(conv, client, []string{}, sampleSize)
-	if err != nil {
-		return nil, err
-	}
-	return conv, nil
-}
-
-func dataFromDynamoDB(config spanner.BatchWriterConfig, client *sp.Client, conv *internal.Conv) (*spanner.BatchWriter, error) {
-	mySession := session.Must(session.NewSession())
-	dyclient := dydb.New(mySession)
-
-	dynamodb.SetRowStats(conv, dyclient)
-	totalRows := conv.Rows()
-	p := internal.NewProgress(totalRows, "Writing data to Spanner", internal.Verbose())
-
-	rows := int64(0)
-	config.Write = func(m []*sp.Mutation) error {
-		_, err := client.Apply(context.Background(), m)
-		if err != nil {
-			return err
-		}
-		atomic.AddInt64(&rows, int64(len(m)))
-		p.MaybeReport(atomic.LoadInt64(&rows))
-		return nil
-	}
-	writer := spanner.NewBatchWriter(config)
-	conv.SetDataMode()
-	conv.SetDataSink(
-		func(table string, cols []string, vals []interface{}) {
-			writer.AddRow(table, cols, vals)
-		})
-
-	err := dynamodb.ProcessData(conv, dyclient)
-	if err != nil {
-		return nil, err
-	}
-	writer.Flush()
-	return writer, nil
-}
-
-type ioStreams struct {
-	in, seekableIn, out *os.File
-	bytesRead           int64
-}
-
-func schemaFromDump(driver string, ioHelper *ioStreams) (*internal.Conv, error) {
-	f, n, err := getSeekable(ioHelper.in)
-	if err != nil {
-		printSeekError(driver, err, ioHelper.out)
-		return nil, fmt.Errorf("can't get seekable input file")
-	}
-	ioHelper.seekableIn = f
-	ioHelper.bytesRead = n
-	conv := internal.MakeConv()
-	p := internal.NewProgress(n, "Generating schema", internal.Verbose())
-	r := internal.NewReader(bufio.NewReader(f), p)
-	conv.SetSchemaMode() // Build schema and ignore data in dump.
-	conv.SetDataSink(nil)
-	err = ProcessDump(driver, conv, r)
-	if err != nil {
-		fmt.Fprintf(ioHelper.out, "Failed to parse the data file: %v", err)
-		return nil, fmt.Errorf("failed to parse the data file")
-	}
-	p.Done()
-	return conv, nil
-}
-
-func dataFromDump(driver string, config spanner.BatchWriterConfig, ioHelper *ioStreams, client *sp.Client, conv *internal.Conv) (*spanner.BatchWriter, error) {
-	// TODO: refactor of the way we handle getSeekable
-	// to avoid the code duplication here
-	if !dataOnly {
-		_, err := ioHelper.seekableIn.Seek(0, 0)
-		if err != nil {
-			fmt.Printf("\nCan't seek to start of file (preparation for second pass): %v\n", err)
-			return nil, fmt.Errorf("can't seek to start of file")
-		}
-	} else {
-		// Note: input file is kept seekable to plan for future
-		// changes in showing progress for data migration.
-		f, n, err := getSeekable(ioHelper.in)
-		if err != nil {
-			printSeekError(driver, err, ioHelper.out)
-			return nil, fmt.Errorf("can't get seekable input file")
-		}
-		ioHelper.seekableIn = f
-		ioHelper.bytesRead = n
-	}
-	totalRows := conv.Rows()
-
-	p := internal.NewProgress(totalRows, "Writing data to Spanner", internal.Verbose())
-	r := internal.NewReader(bufio.NewReader(ioHelper.seekableIn), nil)
-	rows := int64(0)
-	config.Write = func(m []*sp.Mutation) error {
-		_, err := client.Apply(context.Background(), m)
-		if err != nil {
-			return err
-		}
-		atomic.AddInt64(&rows, int64(len(m)))
-		p.MaybeReport(atomic.LoadInt64(&rows))
-		return nil
-	}
-	writer := spanner.NewBatchWriter(config)
-	conv.SetDataMode() // Process data in dump; schema is unchanged.
-	conv.SetDataSink(
-		func(table string, cols []string, vals []interface{}) {
-			writer.AddRow(table, cols, vals)
-		})
-	ProcessDump(driver, conv, r)
-	writer.Flush()
-	p.Done()
-
-	return writer, nil
-}
-
-func report(driver string, badWrites map[string]int64, bytesRead int64, banner string, conv *internal.Conv, reportFileName string, out *os.File) {
-	f, err := os.Create(reportFileName)
-	if err != nil {
-		fmt.Fprintf(out, "Can't write out report file %s: %v\n", reportFileName, err)
-		fmt.Fprintf(out, "Writing report to stdout\n")
-		f = out
-	} else {
-		defer f.Close()
-	}
-	w := bufio.NewWriter(f)
-	w.WriteString(banner)
-
-	summary := internal.GenerateReport(driver, conv, w, badWrites)
-	w.Flush()
-	var isDump bool
-	if strings.Contains(driver, "dump") {
-		isDump = true
-	}
-	if isDump {
-		fmt.Fprintf(out, "Processed %d bytes of %s data (%d statements, %d rows of data, %d errors, %d unexpected conditions).\n",
-			bytesRead, driver, conv.Statements(), conv.Rows(), conv.StatementErrors(), conv.Unexpecteds())
-	} else {
-		fmt.Fprintf(out, "Processed source database via %s driver (%d rows of data, %d unexpected conditions).\n",
-			driver, conv.Rows(), conv.Unexpecteds())
-	}
-	// We've already written summary to f (as part of GenerateReport).
-	// In the case where f is stdout, don't write a duplicate copy.
-	if f != out {
-		fmt.Fprint(out, summary)
-		fmt.Fprintf(out, "See file '%s' for details of the schema and data conversions.\n", reportFileName)
-	}
-}
-
-// getSeekable returns a seekable file (with same content as f) and the size of the content (in bytes).
-func getSeekable(f *os.File) (*os.File, int64, error) {
-	_, err := f.Seek(0, 0)
-	if err == nil { // Stdin is seekable, let's just use that. This happens when you run 'cmd < file'.
-		n, err := getSize(f)
-		return f, n, err
-	}
-	internal.VerbosePrintln("Creating a tmp file with a copy of stdin because stdin is not seekable.")
-
-	// Create file in os.TempDir. Its not clear this is a good idea e.g. if the
-	// pg_dump/mysqldump output is large (tens of GBs) and os.TempDir points to a directory
-	// (such as /tmp) that's configured with a small amount of disk space.
-	// To workaround such limits on Unix, set $TMPDIR to a directory with lots
-	// of disk space.
-	fcopy, err := ioutil.TempFile("", "harbourbridge.data")
-	if err != nil {
-		return nil, 0, err
-	}
-	syscall.Unlink(fcopy.Name()) // File will be deleted when this process exits.
-	_, err = io.Copy(fcopy, f)
-	if err != nil {
-		return nil, 0, fmt.Errorf("can't write stdin to tmp file: %w", err)
-	}
-	_, err = fcopy.Seek(0, 0)
-	if err != nil {
-		return nil, 0, fmt.Errorf("can't reset file offset: %w", err)
-	}
-	n, err := getSize(fcopy)
-	return fcopy, n, nil
-}
-
-// createDatabase returns a newly create Spanner DB.
-// It automatically determines an appropriate project, selects a
-// Spanner instance to use, generates a new Spanner DB name,
-// and call into the Spanner admin interface to create the new DB.
-func createDatabase(project, instance, dbName string, conv *internal.Conv, out *os.File) (string, error) {
-	fmt.Fprintf(out, "Creating new database %s in instance %s with default permissions ... ", dbName, instance)
-	ctx := context.Background()
-	adminClient, err := database.NewDatabaseAdminClient(ctx)
-	if err != nil {
-		return "", fmt.Errorf("can't create admin client: %w", analyzeError(err, project, instance))
-	}
-	defer adminClient.Close()
-	// The schema we send to Spanner excludes comments (since Cloud
-	// Spanner DDL doesn't accept them), and protects table and col names
-	// using backticks (to avoid any issues with Spanner reserved words).
-	// The database is created without foreign key constraints. We will add them later once
-	// data has been written to the database to avoid foreign key data dependencies during
-	// data writes.
-	schema := conv.GetDDL(ddl.Config{Comments: false, ProtectIds: true, Tables: true, ForeignKeys: false})
-	op, err := adminClient.CreateDatabase(ctx, &adminpb.CreateDatabaseRequest{
-		Parent:          fmt.Sprintf("projects/%s/instances/%s", project, instance),
-		CreateStatement: "CREATE DATABASE `" + dbName + "`",
-		ExtraStatements: schema,
-	})
-	if err != nil {
-		return "", fmt.Errorf("can't build CreateDatabaseRequest: %w", analyzeError(err, project, instance))
-	}
-	if _, err := op.Wait(ctx); err != nil {
-		return "", fmt.Errorf("createDatabase call failed: %w", analyzeError(err, project, instance))
-	}
-	fmt.Fprintf(out, "done.\n")
-	return fmt.Sprintf("projects/%s/instances/%s/databases/%s", project, instance, dbName), nil
-}
-
-func updateDDLForeignKeys(project, instance, dbName string, conv *internal.Conv, out *os.File) error {
-	ctx := context.Background()
-	adminClient, err := database.NewDatabaseAdminClient(ctx)
-	if err != nil {
-		return fmt.Errorf("can't create admin client: %w\n", analyzeError(err, project, instance))
-	}
-	defer adminClient.Close()
-	// The schema we send to Spanner excludes comments (since Cloud
-	// Spanner DDL doesn't accept them), and protects table and col names
-	// using backticks (to avoid any issues with Spanner reserved words).
-	fkStmts := conv.GetDDL(ddl.Config{Comments: false, ProtectIds: true, Tables: false, ForeignKeys: true})
-	if len(fkStmts) == 0 {
-		return nil
-	}
-	msg := fmt.Sprintf("Updating schema of database %s in instance %s with foreign key constraints ...", dbName, instance)
-	p := internal.NewProgress(int64(len(fkStmts)), msg, internal.Verbose())
-	for i, fkStmt := range fkStmts {
-		// TODO: Improve performance of the foreign key constraint updates.
-		// For example, issue all of the update ops first before waiting for them to complete
-		// so that that can execute in parallel. We could also print out ids of the
-		// long-running operations.
-		op, err := adminClient.UpdateDatabaseDdl(ctx, &adminpb.UpdateDatabaseDdlRequest{
-			Database:   fmt.Sprintf("projects/%s/instances/%s/databases/%s", project, instance, dbName),
-			Statements: []string{fkStmt},
-		})
-		if err != nil {
-			fmt.Printf("Can't add foreign key with statement %s: %s\n", fkStmt, err)
-			conv.Unexpected(fmt.Sprintf("Can't add foreign key with statement %s: %s", fkStmt, err))
-			continue
-		}
-		if err := op.Wait(ctx); err != nil {
-			fmt.Printf("Can't add foreign key with statement %s: %s\n", fkStmt, err)
-			conv.Unexpected(fmt.Sprintf("Can't add foreign key with statement %s: %s", fkStmt, err))
-		}
-		internal.VerbosePrintln("Updated schema with statement: " + fkStmt)
-		p.MaybeReport(int64(i + 1))
-	}
-	p.Done()
-	return nil
-}
-
-// getProject returns the cloud project we should use for accessing Spanner.
-// Use environment variable GCLOUD_PROJECT if it is set.
-// Otherwise, use the default project returned from gcloud.
-func getProject() (string, error) {
-	project := os.Getenv("GCLOUD_PROJECT")
-	if project != "" {
-		return project, nil
-	}
-	cmd := exec.Command("gcloud", "config", "list", "--format", "value(core.project)")
-	out, err := cmd.CombinedOutput()
-	if err != nil {
-		return "", fmt.Errorf("call to gcloud to get project failed: %w", err)
-	}
-	project = strings.TrimSpace(string(out))
-	return project, nil
-}
-
-// getInstance returns the Spanner instance we should use for creating DBs.
-// If the user specified instance (via flag 'instance') then use that.
-// Otherwise try to deduce the instance using gcloud.
-func getInstance(project string, out *os.File) (string, error) {
-	l, err := getInstances(project)
-	if err != nil {
-		return "", err
-	}
-	if len(l) == 0 {
-		fmt.Fprintf(out, "Could not find any Spanner instances for project %s\n", project)
-		return "", fmt.Errorf("no Spanner instances for %s", project)
-	}
-	// Note: we could ask for user input to select/confirm which Spanner
-	// instance to use, but that interacts poorly with piping pg_dump/mysqldump data
-	// to the tool via stdin.
-	if len(l) == 1 {
-		fmt.Fprintf(out, "Using only available Spanner instance: %s\n", l[0])
-		return l[0], nil
-	}
-	fmt.Fprintf(out, "Available Spanner instances:\n")
-	for i, x := range l {
-		fmt.Fprintf(out, " %d) %s\n", i+1, x)
-	}
-	fmt.Fprintf(out, "Please pick one of the available instances and set the flag '--instance'\n\n")
-	return "", fmt.Errorf("auto-selection of instance failed: project %s has more than one Spanner instance. "+
-		"Please use the flag '--instance' to select an instance", project)
-}
-
-func getInstances(project string) ([]string, error) {
-	ctx := context.Background()
-	instanceClient, err := instance.NewInstanceAdminClient(ctx)
-	if err != nil {
-		return nil, analyzeError(err, project, "")
-	}
-	it := instanceClient.ListInstances(ctx, &instancepb.ListInstancesRequest{Parent: fmt.Sprintf("projects/%s", project)})
-	var l []string
-	for {
-		resp, err := it.Next()
-		if err == iterator.Done {
-			break
-		}
-		if err != nil {
-			return nil, analyzeError(err, project, "")
-		}
-		l = append(l, strings.TrimPrefix(resp.Name, fmt.Sprintf("projects/%s/instances/", project)))
-	}
-	return l, nil
-}
-
-func writeSchemaFile(conv *internal.Conv, now time.Time, name string, out *os.File) {
-	f, err := os.Create(name)
-	if err != nil {
-		fmt.Fprintf(out, "Can't create schema file %s: %v\n", name, err)
-		return
-	}
-	// The schema file we write out includes comments, includes foreign keys
-	// and doesn't add backticks around table and column names. This file is
-	// intended for explanatory and documentation purposes, and is not strictly
-	// legal Cloud Spanner DDL (Cloud Spanner doesn't currently support comments).
-	// Change 'Comments' to false and 'ProtectIds' to true to write out a
-	// schema file that is legal Cloud Spanner DDL.
-	ddl := conv.GetDDL(ddl.Config{Comments: true, ProtectIds: false, Tables: true, ForeignKeys: true})
-	if len(ddl) == 0 {
-		ddl = []string{"\n-- Schema is empty -- no tables found\n"}
-	}
-	l := []string{
-		fmt.Sprintf("-- Schema generated %s\n", now.Format("2006-01-02 15:04:05")),
-		strings.Join(ddl, ";\n\n"),
-		"\n",
-	}
-	if _, err := f.WriteString(strings.Join(l, "")); err != nil {
-		fmt.Fprintf(out, "Can't write out schema file: %v\n", err)
-		return
-	}
-	fmt.Fprintf(out, "Wrote schema to file '%s'.\n", name)
-}
-
-func writeSessionFile(conv *internal.Conv, now time.Time, name string, out *os.File) {
-	f, err := os.Create(name)
-	if err != nil {
-		fmt.Fprintf(out, "Can't create session file %s: %v\n", name, err)
-		return
-	}
-	// Session file will basically contain 'conv' struct in JSON format.
-	// It contains all the information for schema and data conversion state.
-	convJSON, err := json.MarshalIndent(conv, "", " ")
-	if err != nil {
-		fmt.Fprintf(out, "Can't encode session state to JSON: %v\n", err)
-		return
-	}
-	if _, err := f.Write(convJSON); err != nil {
-		fmt.Fprintf(out, "Can't write out session file: %v\n", err)
-		return
-	}
-	fmt.Fprintf(out, "Wrote session to file '%s'.\n", name)
-}
-
-// readSessionFile reads a session JSON file and
-// unmarshal it's content into *internal.Conv.
-func readSessionFile(conv *internal.Conv) error {
-	s, err := ioutil.ReadFile(sessionJSON)
-	if err != nil {
-		return err
-	}
-	err = json.Unmarshal(s, &conv)
-	if err != nil {
-		return err
-	}
-	return nil
-}
-
-// writeBadData prints summary stats about bad rows and writes detailed info
-// to file 'name'.
-func writeBadData(bw *spanner.BatchWriter, conv *internal.Conv, banner, name string, out *os.File) {
-	badConversions := conv.BadRows()
-	badWrites := sum(bw.DroppedRowsByTable())
-	if badConversions == 0 && badWrites == 0 {
-		os.Remove(name) // Cleanup bad-data file from previous run.
-		return
-	}
-	f, err := os.Create(name)
-	if err != nil {
-		fmt.Fprintf(out, "Can't write out bad data file: %v\n", err)
-		return
-	}
-	f.WriteString(banner)
-	maxRows := 100
-	if badConversions > 0 {
-		l := conv.SampleBadRows(maxRows)
-		if int64(len(l)) < badConversions {
-			f.WriteString("A sample of rows that generated conversion errors:\n")
-		} else {
-			f.WriteString("Rows that generated conversion errors:\n")
-		}
-		for _, r := range l {
-			_, err := f.WriteString("  " + r + "\n")
-			if err != nil {
-				fmt.Fprintf(out, "Can't write out bad data file: %v\n", err)
-				return
-			}
-		}
-	}
-	if badWrites > 0 {
-		l := bw.SampleBadRows(maxRows)
-		if int64(len(l)) < badWrites {
-			f.WriteString("A sample of rows that successfully converted but couldn't be written to Spanner:\n")
-		} else {
-			f.WriteString("Rows that successfully converted but couldn't be written to Spanner:\n")
-		}
-		for _, r := range l {
-			_, err := f.WriteString("  " + r + "\n")
-			if err != nil {
-				fmt.Fprintf(out, "Can't write out bad data file: %v\n", err)
-				return
-			}
-		}
-	}
-	fmt.Fprintf(out, "See file '%s' for details of bad rows\n", name)
-}
-
-func getDatabaseName(driver string, now time.Time) (string, error) {
-	return generateName(fmt.Sprintf("%s_%s", driver, now.Format("2006-01-02")))
-}
-
-func getPassword() string {
-	fmt.Print("Enter Password: ")
-	bytePassword, err := terminal.ReadPassword(int(syscall.Stdin))
-	if err != nil {
-		fmt.Println("\nCoudln't read password")
-		return ""
-	}
-	fmt.Printf("\n")
-	return strings.TrimSpace(string(bytePassword))
-}
-
-// analyzeError inspects an error returned from Cloud Spanner and adds information
-// about potential root causes e.g. authentication issues.
-func analyzeError(err error, project, instance string) error {
-	e := strings.ToLower(err.Error())
-	if containsAny(e, []string{"unauthenticated", "cannot fetch token", "default credentials"}) {
-		return fmt.Errorf("%w.\n"+`
-Possible cause: credentials are mis-configured. Do you need to run
-
-  gcloud auth application-default login
-
-or configure environment variable GOOGLE_APPLICATION_CREDENTIALS.
-See https://cloud.google.com/docs/authentication/getting-started.
-`, err)
-	}
-	if containsAny(e, []string{"instance not found"}) && instance != "" {
-		return fmt.Errorf("%w.\n"+`
-Possible cause: Spanner instance specified via instance option does not exist.
-Please check that '%s' is correct and that it is a valid Spanner
-instance for project %s.
-`, err, instance, project)
-	}
-	return err
-}
-
-func printPermissionsWarning(driver string, out *os.File) {
-	fmt.Fprintf(out,
-		`
-WARNING: Please check that permissions for this Spanner instance are
-appropriate. Spanner manages access control at the database level, and the
-database created by HarbourBridge will inherit default permissions from this
-instance. All data written to Spanner will be visible to anyone who can
-access the created database. Note that `+driver+` table-level and row-level
-ACLs are dropped during conversion since they are not supported by Spanner.
-
-`)
-}
-
-func printSeekError(driver string, err error, out *os.File) {
-	fmt.Fprintf(out, "\nCan't get seekable input file: %v\n", err)
-	fmt.Fprintf(out, "Likely cause: not enough space in %s.\n", os.TempDir())
-	fmt.Fprintf(out, "Try writing "+driver+" output to a file first i.e.\n")
-	fmt.Fprintf(out, " "+driver+" > tmpfile\n")
-	fmt.Fprintf(out, "  harbourbridge < tmpfile\n")
-}
-
-func containsAny(s string, l []string) bool {
-	for _, a := range l {
-		if strings.Contains(s, a) {
-			return true
-		}
-	}
-	return false
-}
-
-func generateName(prefix string) (string, error) {
-	b := make([]byte, 4)
-	_, err := rand.Read(b)
-	if err != nil {
-		return "", fmt.Errorf("error generating name: %w", err)
-
-	}
-	return fmt.Sprintf("%s_%x-%x", prefix, b[0:2], b[2:4]), nil
-}
-
-func getClient(db string) (*sp.Client, error) {
-	ctx := context.Background()
-	return sp.NewClient(ctx, db)
-}
-
-func getSize(f *os.File) (int64, error) {
-	info, err := f.Stat()
-	if err != nil {
-		return 0, fmt.Errorf("can't stat file: %w", err)
-	}
-	return info.Size(), nil
-}
-
-// setupLogfile configures the file used for logs.
-// By default we just drop logs on the floor. To enable them (e.g. to debug
-// Cloud Spanner client library issues), set logfile to a non-empty filename.
-// Note: this tool itself doesn't generate logs, but some of the libraries it
-// uses do. If we don't set the log file, we see a number of unhelpful and
-// unactionable logs spamming stdout, which is annoying and confusing.
-func setupLogFile() (*os.File, error) {
-	// To enable debug logs, set logfile to a non-empty filename.
-	logfile := ""
-	if logfile == "" {
-		log.SetOutput(ioutil.Discard)
-		return nil, nil
-	}
-	f, err := os.Create(logfile)
-	if err != nil {
-		return nil, err
-	}
-	log.SetOutput(f)
-	return f, nil
-}
-
-func close(f *os.File) {
-	if f != nil {
-		f.Close()
-	}
-}
-
-func sum(m map[string]int64) int64 {
-	n := int64(0)
-	for _, c := range m {
-		n += c
-	}
-	return n
-}
-
-func getBanner(now time.Time, db string) string {
-	return fmt.Sprintf("Generated at %s for db %s\n\n", now.Format("2006-01-02 15:04:05"), db)
-}
-
-// ProcessDump invokes process dump function from a sql package based on driver selected.
-func ProcessDump(driver string, conv *internal.Conv, r *internal.Reader) error {
-	switch driver {
-	case MYSQLDUMP:
-		return mysql.ProcessMySQLDump(conv, r)
-	case PGDUMP:
-		return postgres.ProcessPgDump(conv, r)
-	default:
-		return fmt.Errorf("process dump for driver %s not supported", driver)
-	}
-}
-
-// ProcessInfoSchema invokes process infoschema function from a sql package based on driver selected.
-func ProcessInfoSchema(driver string, conv *internal.Conv, db *sql.DB) error {
-	switch driver {
-	case MYSQL:
-		return mysql.ProcessInfoSchema(conv, db, os.Getenv("MYSQLDATABASE"))
-	case POSTGRES:
-		return postgres.ProcessInfoSchema(conv, db)
-	default:
-		return fmt.Errorf("schema conversion for driver %s not supported", driver)
-	}
-}
-
-// SetRowStats invokes SetRowStats function from a sql package based on driver selected.
-func SetRowStats(driver string, conv *internal.Conv, db *sql.DB) error {
-	switch driver {
-	case MYSQL:
-		mysql.SetRowStats(conv, db, os.Getenv("MYSQLDATABASE"))
-	case POSTGRES:
-		postgres.SetRowStats(conv, db)
-	default:
-		return fmt.Errorf("Could get rows stats for '%s' driver", driver)
-	}
-	return nil
-}
-
-// ProcessSQLData invokes ProcessSQLData function from a sql package based on driver selected.
-func ProcessSQLData(driver string, conv *internal.Conv, db *sql.DB) error {
-	switch driver {
-	case MYSQL:
-		mysql.ProcessSQLData(conv, db, os.Getenv("MYSQLDATABASE"))
-	case POSTGRES:
-		postgres.ProcessSQLData(conv, db)
-	default:
-		return fmt.Errorf("Data conversion for driver %s is not supported", driver)
-	}
->>>>>>> 83765d9d
 	return nil
 }
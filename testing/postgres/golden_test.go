// Copyright 2024 Google LLC
//
// Licensed under the Apache License, Version 2.0 (the "License");
// you may not use this file except in compliance with the License.
// You may obtain a copy of the License at
//
//      http://www.apache.org/licenses/LICENSE-2.0
//
// Unless required by applicable law or agreed to in writing, software
// distributed under the License is distributed on an "AS IS" BASIS,
// WITHOUT WARRANTIES OR CONDITIONS OF ANY KIND, either express or implied.
// See the License for the specific language governing permissions and
// limitations under the License.

package postgres_test

import (
	"bufio"
	"context"
	"strings"
	"testing"
	"time"

	"github.com/GoogleCloudPlatform/spanner-migration-tool/common/constants"
	"github.com/GoogleCloudPlatform/spanner-migration-tool/expressions_api"
	"github.com/GoogleCloudPlatform/spanner-migration-tool/internal"
	"github.com/GoogleCloudPlatform/spanner-migration-tool/logger"
	"github.com/GoogleCloudPlatform/spanner-migration-tool/mocks"
	"github.com/GoogleCloudPlatform/spanner-migration-tool/sources/common"
	"github.com/GoogleCloudPlatform/spanner-migration-tool/sources/postgres"
	"github.com/GoogleCloudPlatform/spanner-migration-tool/spanner/ddl"
	commonTesting "github.com/GoogleCloudPlatform/spanner-migration-tool/testing/common"
	"github.com/stretchr/testify/assert"
	"github.com/stretchr/testify/mock"
	"go.uber.org/zap"
)

const GoldenTestsDir = "../../test_data/goldens/postgres"

func formatDdl(ddl []string) string {
	return strings.ReplaceAll(strings.Join(ddl, "\n"), "\t", strings.Repeat(" ", 4))
}

func TestGoldens(t *testing.T) {
	logger.Log = zap.NewNop()
	testCases := commonTesting.GoldenTestCasesFrom(t, GoldenTestsDir)
	t.Logf("executing %d test cases from %s", len(testCases), GoldenTestsDir)

	mockAccessor := new(mocks.MockExpressionVerificationAccessor)
	ctx := context.Background()
	mockAccessor.On("VerifyExpressions", ctx, mock.Anything).Return(internal.VerifyExpressionsOutput{
		ExpressionVerificationOutputList: []internal.ExpressionVerificationOutput{{Result: true}},
	}, nil)
	schemaToSpanner := common.SchemaToSpannerImpl{ExpressionVerificationAccessor: mockAccessor}

	for _, tc := range testCases {
		t.Run(tc.Name, func(t *testing.T) {
			conv := internal.MakeConv()
			conv.SetLocation(time.UTC)
			conv.SetSchemaMode()

			err := common.ProcessDbDump(
				conv,
				internal.NewReader(bufio.NewReader(strings.NewReader(tc.Input)), nil),
<<<<<<< HEAD
				postgres.DbDumpImpl{ExpressionVerificationAccessor: mockAccessor})
=======
				postgres.DbDumpImpl{}, &expressions_api.MockDDLVerifier{})
>>>>>>> 683d1eba
			if err != nil {
				t.Fatalf("error when processing dump %s: %s", tc.Input, err)
			}

			err = schemaToSpanner.SchemaToSpannerDDL(conv, postgres.ToDdlImpl{})
			if err != nil {
				t.Fatalf("error when converting schema to spanner ddl %s: %s", tc.Input, err)
			}
			config := ddl.Config{Comments: false, ProtectIds: true, Tables: true, ForeignKeys: true}

			config.SpDialect = constants.DIALECT_GOOGLESQL
			actual := ddl.GetDDL(config, conv.SpSchema, conv.SpSequences)
			assert.Equal(t, tc.GSQLWant, formatDdl(actual))

			config.SpDialect = constants.DIALECT_POSTGRESQL
			actual = ddl.GetDDL(config, conv.SpSchema, conv.SpSequences)
			assert.Equal(t, tc.PSQLWant, formatDdl(actual))
		})
	}
}<|MERGE_RESOLUTION|>--- conflicted
+++ resolved
@@ -62,11 +62,7 @@
 			err := common.ProcessDbDump(
 				conv,
 				internal.NewReader(bufio.NewReader(strings.NewReader(tc.Input)), nil),
-<<<<<<< HEAD
-				postgres.DbDumpImpl{ExpressionVerificationAccessor: mockAccessor})
-=======
-				postgres.DbDumpImpl{}, &expressions_api.MockDDLVerifier{})
->>>>>>> 683d1eba
+				postgres.DbDumpImpl{ExpressionVerificationAccessor: mockAccessor}, &expressions_api.MockDDLVerifier{})
 			if err != nil {
 				t.Fatalf("error when processing dump %s: %s", tc.Input, err)
 			}

// Copyright 2024 Google LLC
//
// Licensed under the Apache License, Version 2.0 (the "License");
// you may not use this file except in compliance with the License.
// You may obtain a copy of the License at
//
//      http://www.apache.org/licenses/LICENSE-2.0
//
// Unless required by applicable law or agreed to in writing, software
// distributed under the License is distributed on an "AS IS" BASIS,
// WITHOUT WARRANTIES OR CONDITIONS OF ANY KIND, either express or implied.
// See the License for the specific language governing permissions and
// limitations under the License.

package conversion

import (
	"context"
	"fmt"
	"strings"
	"sync"

	"cloud.google.com/go/datastream/apiv1/datastreampb"
	sp "cloud.google.com/go/spanner"
	"github.com/GoogleCloudPlatform/spanner-migration-tool/accessors/clients/datastream"
	spinstanceadmin "github.com/GoogleCloudPlatform/spanner-migration-tool/accessors/clients/spanner/instanceadmin"
	storageclient "github.com/GoogleCloudPlatform/spanner-migration-tool/accessors/clients/storage"
	datastream_accessor "github.com/GoogleCloudPlatform/spanner-migration-tool/accessors/datastream"
	spanneraccessor "github.com/GoogleCloudPlatform/spanner-migration-tool/accessors/spanner"
	storageaccessor "github.com/GoogleCloudPlatform/spanner-migration-tool/accessors/storage"
	"github.com/GoogleCloudPlatform/spanner-migration-tool/common/metrics"
	"github.com/GoogleCloudPlatform/spanner-migration-tool/common/utils"
	"github.com/GoogleCloudPlatform/spanner-migration-tool/internal"
	"github.com/GoogleCloudPlatform/spanner-migration-tool/logger"
	"github.com/GoogleCloudPlatform/spanner-migration-tool/profiles"
	"github.com/GoogleCloudPlatform/spanner-migration-tool/sources/common"
	"github.com/GoogleCloudPlatform/spanner-migration-tool/spanner/writer"
	"github.com/GoogleCloudPlatform/spanner-migration-tool/streaming"
	"go.uber.org/zap"
)

type DataFromDatabaseInterface interface{
	dataFromDatabaseForDMSMigration() (*writer.BatchWriter, error)
	dataFromDatabaseForDataflowMigration(targetProfile profiles.TargetProfile, ctx context.Context, sourceProfile profiles.SourceProfile, conv *internal.Conv, is common.InfoSchemaInterface) (*writer.BatchWriter, error)
	dataFromDatabaseForBulkMigration(sourceProfile profiles.SourceProfile, targetProfile profiles.TargetProfile, config writer.BatchWriterConfig, conv *internal.Conv, client *sp.Client, gi GetInfoInterface, sm SnapshotMigrationInterface) (*writer.BatchWriter, error)

}

type DataFromDatabaseImpl struct{}


// TODO: Define the data processing logic for DMS migrations here.
func (dd *DataFromDatabaseImpl) dataFromDatabaseForDMSMigration() (*writer.BatchWriter, error) {
	return nil, fmt.Errorf("dms configType is not implemented yet, please use one of 'bulk' or 'dataflow'")
}

// 1. Create batch for each physical shard
// 2. Create streaming cfg from the config source type.
// 3. Verify the CFG and update it with SMT defaults
// 4. Launch the stream for the physical shard
// 5. Perform streaming migration via dataflow
func (dd *DataFromDatabaseImpl) dataFromDatabaseForDataflowMigration(targetProfile profiles.TargetProfile, ctx context.Context, sourceProfile profiles.SourceProfile, conv *internal.Conv, is common.InfoSchemaInterface) (*writer.BatchWriter, error) {
	// Fetch Spanner Region
	if conv.SpRegion == "" {
		spInstanceAdmin, err := spinstanceadmin.NewInstanceAdminClientImpl(ctx)
		if err != nil {
			return nil, fmt.Errorf("unable to fetch Spanner Region for resource creation: %v", err)
		}
		spAcc := spanneraccessor.SpannerAccessorImpl{}
		spannerRegion, err := spAcc.GetSpannerLeaderLocation(ctx, spInstanceAdmin, "projects/" + targetProfile.Conn.Sp.Project+ "/instances/" + targetProfile.Conn.Sp.Instance)
		if err != nil {
			return nil, fmt.Errorf("unable to fetch Spanner Region for resource creation: %v", err)
		}
		conv.SpRegion = spannerRegion
	}

	storageClient, err := storageclient.NewStorageClientImpl(ctx)
	if err != nil {
		return nil, err
	}

	// Create Resources required for migration
	if conv.ResourceValidation {
		dsClient, err := datastreamclient.NewDatastreamClientImpl(ctx)
		if err != nil {
			return nil, err
		}
		createResources := NewValidateOrCreateResourcesImpl(&datastream_accessor.DatastreamAccessorImpl{}, dsClient, &storageaccessor.StorageAccessorImpl{}, storageClient)
		err = createResources.ValidateOrCreateResourcesForShardedMigration(ctx, targetProfile.Conn.Sp.Project, targetProfile.Conn.Sp.Instance, false, conv.SpRegion, sourceProfile)
		if err != nil {
			return nil, fmt.Errorf("unable to create connection profiles: %v", err)
		}
	}

	//Set the TmpDir from the sessionState bucket which is derived from the target connection profile
	for _, dataShard := range sourceProfile.Config.ShardConfigurationDataflow.DataShards {
		if dataShard.TmpDir == "" {
<<<<<<< HEAD
		bucket, rootPath, err := GetBucket(targetProfile.Conn.Sp.Project, conv.SpRegion, dataShard.DstConnectionProfile.Name)
=======
		bucket, rootPath, err := GetBucketFromDatastreamProfile(targetProfile.Conn.Sp.Project, conv.SpRegion, dataShard.DstConnectionProfile.Name)
>>>>>>> 6f34482e
		if err != nil {
			return nil, fmt.Errorf("error while getting target bucket: %v", err)
		}
		dataShard.TmpDir = "gs://" + bucket + rootPath
	}
	}

	updateShardsWithTuningConfigs(sourceProfile.Config.ShardConfigurationDataflow)
	//Generate a job Id
	migrationJobId := conv.Audit.MigrationRequestId
	fmt.Printf("Creating a migration job with id: %v. This jobId can be used in future commmands (such as cleanup) to refer to this job.\n", migrationJobId)
	conv.Audit.StreamingStats.ShardToShardResourcesMap = make(map[string]internal.ShardResources)
	schemaDetails, err := is.GetIncludedSrcTablesFromConv(conv)
	if err != nil {
		fmt.Printf("unable to determine tableList from schema, falling back to full database")
		schemaDetails = map[string]internal.SchemaDetails{}
	}
	err = streaming.PersistJobDetails(ctx, targetProfile, sourceProfile, conv, migrationJobId, true)
	if err != nil {
		logger.Log.Info(fmt.Sprintf("Error storing job details in SMT metadata store...the migration job will still continue as intended. %v", err))
	}
	asyncProcessShards := func(p *profiles.DataShard, mutex *sync.Mutex) common.TaskResult[*profiles.DataShard] {
		dbNameToShardIdMap := make(map[string]string)
		for _, l := range p.LogicalShards {
			dbNameToShardIdMap[l.DbName] = l.LogicalShardId
		}
		if p.DataShardId == "" {
			dataShardId, err := utils.GenerateName("smt-datashard")
			dataShardId = strings.Replace(dataShardId, "_", "-", -1)
			if err != nil {
				return common.TaskResult[*profiles.DataShard]{Result: p, Err: err}
			}
			p.DataShardId = dataShardId
			fmt.Printf("Data shard id generated: %v\n", p.DataShardId)
		}
		streamingCfg := streaming.CreateStreamingConfig(*p)
		err := streaming.VerifyAndUpdateCfg(&streamingCfg, targetProfile.Conn.Sp.Dbname, schemaDetails)
		if err != nil {
			err = fmt.Errorf("failed to process shard: %s, there seems to be an error in the sharding configuration, error: %v", p.DataShardId, err)
			return common.TaskResult[*profiles.DataShard]{Result: p, Err: err}
		}
		fmt.Printf("Initiating migration for shard: %v\n", p.DataShardId)
		pubsubCfg, err := streaming.CreatePubsubResources(ctx, targetProfile.Conn.Sp.Project, streamingCfg.DatastreamCfg.DestinationConnectionConfig, targetProfile.Conn.Sp.Dbname)
		if err != nil {
			return common.TaskResult[*profiles.DataShard]{Result: p, Err: err}
		}
		streamingCfg.PubsubCfg = *pubsubCfg
		err = streaming.LaunchStream(ctx, sourceProfile, p.LogicalShards, targetProfile.Conn.Sp.Project, streamingCfg.DatastreamCfg)
		if err != nil {
			return common.TaskResult[*profiles.DataShard]{Result: p, Err: err}
		}
		streamingCfg.DataflowCfg.DbNameToShardIdMap = dbNameToShardIdMap
		dfOutput, err := streaming.StartDataflow(ctx, targetProfile, streamingCfg, conv)
		if err != nil {
			return common.TaskResult[*profiles.DataShard]{Result: p, Err: err}
		}
		// store the generated resources locally in conv, this is used as source of truth for persistence and the UI (should change to persisted values)

		// Fetch and store the GCS bucket associated with the datastream
		dsClient := GetDatastreamClient(ctx)
		gcsBucket, gcsDestPrefix, fetchGcsErr := streaming.FetchTargetBucketAndPath(ctx, dsClient, targetProfile.Conn.Sp.Project, streamingCfg.DatastreamCfg.DestinationConnectionConfig)
		if fetchGcsErr != nil {
			logger.Log.Info(fmt.Sprintf("Could not fetch GCS Bucket for Shard %s hence Monitoring Dashboard will not contain Metrics for the gcs bucket\n", p.DataShardId))
			logger.Log.Debug("Error", zap.Error(fetchGcsErr))
		}

		// Try to apply lifecycle rule to Datastream destination bucket.
		gcsConfig := streamingCfg.GcsCfg
		sc, err := storageclient.NewStorageClientImpl(ctx)
		if err != nil {
			return common.TaskResult[*profiles.DataShard]{Result: p, Err: err}
		}
		sa := storageaccessor.StorageAccessorImpl{}
		if gcsConfig.TtlInDaysSet {
			err = sa.ApplyBucketLifecycleDeleteRule(ctx, sc, storageaccessor.StorageBucketMetadata{
				BucketName:    gcsBucket,
				Ttl:           gcsConfig.TtlInDays,
				MatchesPrefix: []string{gcsDestPrefix},
			})
			if err != nil {
				logger.Log.Warn(fmt.Sprintf("\nWARNING: could not update Datastream destination GCS bucket with lifecycle rule, error: %v\n", err))
				logger.Log.Warn("Please apply the lifecycle rule manually. Continuing...\n")
			}
		}

		// create monitoring dashboard for a single shard
		monitoringResources := metrics.MonitoringMetricsResources{
			ProjectId:            targetProfile.Conn.Sp.Project,
			DataflowJobId:        dfOutput.JobID,
			DatastreamId:         streamingCfg.DatastreamCfg.StreamId,
			JobMetadataGcsBucket: gcsBucket,
			PubsubSubscriptionId: streamingCfg.PubsubCfg.SubscriptionId,
			SpannerInstanceId:    targetProfile.Conn.Sp.Instance,
			SpannerDatabaseId:    targetProfile.Conn.Sp.Dbname,
			ShardId:              p.DataShardId,
			MigrationRequestId:   conv.Audit.MigrationRequestId,
		}
		respDash, dashboardErr := monitoringResources.CreateDataflowShardMonitoringDashboard(ctx)
		var dashboardName string
		if dashboardErr != nil {
			dashboardName = ""
			logger.Log.Info(fmt.Sprintf("Creation of the monitoring dashboard for shard %s failed, please create the dashboard manually\n", p.DataShardId))
			logger.Log.Debug("Error", zap.Error(dashboardErr))
		} else {
			dashboardName = strings.Split(respDash.Name, "/")[3]
			fmt.Printf("Monitoring Dashboard for shard %v: %+v\n", p.DataShardId, dashboardName)
		}
		streaming.StoreGeneratedResources(conv, streamingCfg, dfOutput.JobID, dfOutput.GCloudCmd, targetProfile.Conn.Sp.Project, p.DataShardId, internal.GcsResources{BucketName: gcsBucket}, dashboardName)
		//persist the generated resources in a metadata db
		err = streaming.PersistResources(ctx, targetProfile, sourceProfile, conv, migrationJobId, p.DataShardId)
		if err != nil {
			fmt.Printf("Error storing generated resources in SMT metadata store for dataShardId: %s...the migration job will still continue as intended, error: %v\n", p.DataShardId, err)
		}
		return common.TaskResult[*profiles.DataShard]{Result: p, Err: err}
	}
	r := common.RunParallelTasksImpl[*profiles.DataShard, *profiles.DataShard]{}
	_, err = r.RunParallelTasks(sourceProfile.Config.ShardConfigurationDataflow.DataShards, 20, asyncProcessShards, true)
	if err != nil {
		return nil, fmt.Errorf("unable to start minimal downtime migrations: %v", err)
	}

	// create monitoring aggregated dashboard for sharded migration
	aggMonitoringResources := metrics.MonitoringMetricsResources{
		ProjectId:                     targetProfile.Conn.Sp.Project,
		SpannerInstanceId:             targetProfile.Conn.Sp.Instance,
		SpannerDatabaseId:             targetProfile.Conn.Sp.Dbname,
		ShardToShardResourcesMap:      conv.Audit.StreamingStats.ShardToShardResourcesMap,
		MigrationRequestId:            conv.Audit.MigrationRequestId,
	}
	aggRespDash, dashboardErr := aggMonitoringResources.CreateDataflowAggMonitoringDashboard(ctx)
	if dashboardErr != nil {
		logger.Log.Error(fmt.Sprintf("Creation of the aggregated monitoring dashboard failed, please create the dashboard manually\n error=%v\n", dashboardErr))
	} else {
		fmt.Printf("Aggregated Monitoring Dashboard: %+v\n", strings.Split(aggRespDash.Name, "/")[3])
		conv.Audit.StreamingStats.AggMonitoringResources = internal.MonitoringResources{DashboardName: strings.Split(aggRespDash.Name, "/")[3]}
	}
	err = streaming.PersistAggregateMonitoringResources(ctx, targetProfile, sourceProfile, conv, migrationJobId)
	if err != nil {
		logger.Log.Info(fmt.Sprintf("Unable to store aggregated monitoring dashboard in metadata database\n error=%v\n", err))
	} else {
		logger.Log.Debug("Aggregate monitoring resources stored successfully.\n")
	}
	return &writer.BatchWriter{}, nil
}

// 1. Migrate the data from the data shards, the schema shard needs to be specified here again.
// 2. Create a connection profile object for it
// 3. Perform a snapshot migration for the shard
// 4. Once all shard migrations are complete, return the batch writer object
func (dd *DataFromDatabaseImpl) dataFromDatabaseForBulkMigration(sourceProfile profiles.SourceProfile, targetProfile profiles.TargetProfile, config writer.BatchWriterConfig, conv *internal.Conv, client *sp.Client, gi GetInfoInterface, sm SnapshotMigrationInterface) (*writer.BatchWriter, error) {
	var bw *writer.BatchWriter
	for _, dataShard := range sourceProfile.Config.ShardConfigurationBulk.DataShards {

		fmt.Printf("Initiating migration for shard: %v\n", dataShard.DbName)
		infoSchema, err := gi.getInfoSchemaForShard(dataShard, sourceProfile.Driver, targetProfile, &profiles.SourceProfileDialectImpl{}, &GetInfoImpl{})
		if err != nil {
			return nil, err
		}
		additionalDataAttributes := internal.AdditionalDataAttributes{
			ShardId: dataShard.DataShardId,
		}
		bw = sm.performSnapshotMigration(config, conv, client, infoSchema, additionalDataAttributes, &common.InfoSchemaImpl{}, &PopulateDataConvImpl{})
	}

	return bw, nil
}

<<<<<<< HEAD
func GetBucket(project, location, profileName string) (string, string, error) {
=======
func GetBucketFromDatastreamProfile(project, location, profileName string) (string, string, error) {
>>>>>>> 6f34482e
	ctx := context.Background()
	dsClient, err := datastreamclient.NewDatastreamClientImpl(ctx)
	if err != nil {
		return "", "", fmt.Errorf("datastream client can not be created: %v", err)
	}
	// Fetch the GCS path from the destination connection profile.
	dstProf := fmt.Sprintf("projects/%s/locations/%s/connectionProfiles/%s", project, location, profileName)
	res, err := dsClient.GetConnectionProfile(ctx, dstProf)
	if err != nil {
		return "", "", fmt.Errorf("could not get connection profile: %v", err)
	}
	gcsProfile := res.Profile.(*datastreampb.ConnectionProfile_GcsProfile).GcsProfile
	return gcsProfile.GetBucket(), gcsProfile.GetRootPath(), nil
}<|MERGE_RESOLUTION|>--- conflicted
+++ resolved
@@ -95,11 +95,7 @@
 	//Set the TmpDir from the sessionState bucket which is derived from the target connection profile
 	for _, dataShard := range sourceProfile.Config.ShardConfigurationDataflow.DataShards {
 		if dataShard.TmpDir == "" {
-<<<<<<< HEAD
-		bucket, rootPath, err := GetBucket(targetProfile.Conn.Sp.Project, conv.SpRegion, dataShard.DstConnectionProfile.Name)
-=======
 		bucket, rootPath, err := GetBucketFromDatastreamProfile(targetProfile.Conn.Sp.Project, conv.SpRegion, dataShard.DstConnectionProfile.Name)
->>>>>>> 6f34482e
 		if err != nil {
 			return nil, fmt.Errorf("error while getting target bucket: %v", err)
 		}
@@ -267,11 +263,7 @@
 	return bw, nil
 }
 
-<<<<<<< HEAD
-func GetBucket(project, location, profileName string) (string, string, error) {
-=======
 func GetBucketFromDatastreamProfile(project, location, profileName string) (string, string, error) {
->>>>>>> 6f34482e
 	ctx := context.Background()
 	dsClient, err := datastreamclient.NewDatastreamClientImpl(ctx)
 	if err != nil {

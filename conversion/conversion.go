// Copyright 2020 Google LLC
//
// Licensed under the Apache License, Version 2.0 (the "License");
// you may not use this file except in compliance with the License.
// You may obtain a copy of the License at
//
//      http://www.apache.org/licenses/LICENSE-2.0
//
// Unless required by applicable law or agreed to in writing, software
// distributed under the License is distributed on an "AS IS" BASIS,
// WITHOUT WARRANTIES OR CONDITIONS OF ANY KIND, either express or implied.
// See the License for the specific language governing permissions and
// limitations under the License.

// Package conversion handles initial setup for the command line tool
// and web APIs.

// TODO:(searce) Organize code in go style format to make this file more readable.
//
//	public constants first
//	key public type definitions next (although often it makes sense to put them next to public functions that use them)
//	then public functions (and relevant type definitions)
//	and helper functions and other non-public definitions last (generally in order of importance)
package conversion

import (
	"bufio"
	"context"
	"database/sql"
	"encoding/base64"
	"encoding/json"
	"fmt"
	"io"
	"io/ioutil"
	"log"
	"os"
	"strings"
	"sync"
	"sync/atomic"
	"syscall"
	"time"

	sp "cloud.google.com/go/spanner"
	database "cloud.google.com/go/spanner/admin/database/apiv1"
	"github.com/aws/aws-sdk-go/aws"
	"github.com/aws/aws-sdk-go/aws/session"
	dydb "github.com/aws/aws-sdk-go/service/dynamodb"
	"github.com/aws/aws-sdk-go/service/dynamodbstreams"
	"github.com/cloudspannerecosystem/harbourbridge/common/constants"
	"github.com/cloudspannerecosystem/harbourbridge/common/metrics"
	"github.com/cloudspannerecosystem/harbourbridge/common/utils"
	"github.com/cloudspannerecosystem/harbourbridge/dproc"
	"github.com/cloudspannerecosystem/harbourbridge/internal"
	"github.com/cloudspannerecosystem/harbourbridge/internal/reports"
	"github.com/cloudspannerecosystem/harbourbridge/logger"
	"github.com/cloudspannerecosystem/harbourbridge/profiles"
	"github.com/cloudspannerecosystem/harbourbridge/sources/common"
	"github.com/cloudspannerecosystem/harbourbridge/sources/csv"
	"github.com/cloudspannerecosystem/harbourbridge/sources/dynamodb"
	"github.com/cloudspannerecosystem/harbourbridge/sources/mysql"
	"github.com/cloudspannerecosystem/harbourbridge/sources/oracle"
	"github.com/cloudspannerecosystem/harbourbridge/sources/postgres"
	"github.com/cloudspannerecosystem/harbourbridge/sources/spanner"
	"github.com/cloudspannerecosystem/harbourbridge/sources/sqlserver"
	"github.com/cloudspannerecosystem/harbourbridge/spanner/ddl"
	"github.com/cloudspannerecosystem/harbourbridge/spanner/writer"
	"github.com/cloudspannerecosystem/harbourbridge/streaming"
	"go.uber.org/zap"
	adminpb "google.golang.org/genproto/googleapis/spanner/admin/database/v1"
	"google.golang.org/grpc/metadata"
	"google.golang.org/protobuf/proto"
)

var (
	// Set the maximum number of concurrent workers during foreign key creation.
	// This number should not be too high so as to not hit the AdminQuota limit.
	// AdminQuota limits are mentioned here: https://cloud.google.com/spanner/quotas#administrative_limits
	// If facing a quota limit error, consider reducing this value.
	MaxWorkers = 50
)

// SchemaConv performs the schema conversion
// The SourceProfile param provides the connection details to use the go SQL library.
func SchemaConv(sourceProfile profiles.SourceProfile, targetProfile profiles.TargetProfile, ioHelper *utils.IOStreams) (*internal.Conv, error) {
	switch sourceProfile.Driver {
	case constants.POSTGRES, constants.MYSQL, constants.DYNAMODB, constants.SQLSERVER, constants.ORACLE:
		return schemaFromDatabase(sourceProfile, targetProfile)
	case constants.PGDUMP, constants.MYSQLDUMP:
		return schemaFromDump(sourceProfile.Driver, targetProfile.Conn.Sp.Dialect, ioHelper)
	default:
		return nil, fmt.Errorf("schema conversion for driver %s not supported", sourceProfile.Driver)
	}
}

// DataConv performs the data conversion
// The SourceProfile param provides the connection details to use the go SQL library.
func DataConv(ctx context.Context, sourceProfile profiles.SourceProfile, targetProfile profiles.TargetProfile, ioHelper *utils.IOStreams, client *sp.Client, conv *internal.Conv, dataOnly bool, writeLimit int64) (*writer.BatchWriter, error) {
	config := writer.BatchWriterConfig{
		BytesLimit: 100 * 1000 * 1000,
		WriteLimit: writeLimit,
		RetryLimit: 1000,
		Verbose:    internal.Verbose(),
	}
	switch sourceProfile.Driver {
	case constants.POSTGRES, constants.MYSQL, constants.DYNAMODB, constants.SQLSERVER, constants.ORACLE:
		return dataFromDatabase(ctx, sourceProfile, targetProfile, config, conv, client)
	case constants.PGDUMP, constants.MYSQLDUMP:
		if conv.SpSchema.CheckInterleaved() {
			return nil, fmt.Errorf("harbourBridge does not currently support data conversion from dump files\nif the schema contains interleaved tables. Suggest using direct access to source database\ni.e. using drivers postgres and mysql")
		}
		return dataFromDump(sourceProfile.Driver, config, ioHelper, client, conv, dataOnly)
	case constants.CSV:
		return dataFromCSV(ctx, sourceProfile, targetProfile, config, conv, client)
	default:
		return nil, fmt.Errorf("data conversion for driver %s not supported", sourceProfile.Driver)
	}
}

func connectionConfig(sourceProfile profiles.SourceProfile) (interface{}, error) {
	switch sourceProfile.Driver {
	// For PG and MYSQL, When called as part of the subcommand flow, host/user/db etc will
	// never be empty as we error out right during source profile creation. If any of them
	// are empty, that means this was called through the legacy cmd flow and we create the
	// string using env vars.
	case constants.POSTGRES:
		pgConn := sourceProfile.Conn.Pg
		if !(pgConn.Host != "" && pgConn.User != "" && pgConn.Db != "") {
			return profiles.GeneratePGSQLConnectionStr()
		} else {
			return profiles.GetSQLConnectionStr(sourceProfile), nil
		}
	case constants.MYSQL:
		// If empty, this is called as part of the legacy mode witih global CLI flags.
		// When using source-profile mode is used, the sqlConnectionStr is already populated.
		mysqlConn := sourceProfile.Conn.Mysql
		if !(mysqlConn.Host != "" && mysqlConn.User != "" && mysqlConn.Db != "") {
			return profiles.GenerateMYSQLConnectionStr()
		} else {
			return profiles.GetSQLConnectionStr(sourceProfile), nil
		}
	// For Dynamodb, both legacy and new flows use env vars.
	case constants.DYNAMODB:
		return getDynamoDBClientConfig()
	case constants.SQLSERVER:
		return profiles.GetSQLConnectionStr(sourceProfile), nil
	case constants.ORACLE:
		return profiles.GetSQLConnectionStr(sourceProfile), nil
	default:
		return "", fmt.Errorf("driver %s not supported", sourceProfile.Driver)
	}
}

func getDbNameFromSQLConnectionStr(driver, sqlConnectionStr string) string {
	switch driver {
	case constants.POSTGRES:
		dbParam := strings.Split(sqlConnectionStr, " ")[4]
		return strings.Split(dbParam, "=")[1]
	case constants.MYSQL:
		return strings.Split(sqlConnectionStr, ")/")[1]
	case constants.SQLSERVER:
		splts := strings.Split(sqlConnectionStr, "?database=")
		return splts[len(splts)-1]
	case constants.ORACLE:
		// connection string formate : "oracle://user:password@104.108.154.85:1521/XE"
		substr := sqlConnectionStr[9:]
		dbName := strings.Split(substr, ":")[0]
		return dbName
	}
	return ""
}

func getInfoSchemaForShard(shardConnInfo profiles.DirectConnectionConfig, driver string, targetProfile profiles.TargetProfile) (common.InfoSchema, error) {
	params := make(map[string]string)
	params["host"] = shardConnInfo.Host
	params["user"] = shardConnInfo.User
	params["dbName"] = shardConnInfo.DbName
	params["port"] = shardConnInfo.Port
	params["password"] = shardConnInfo.Password
	//while adding other sources, a switch-case will be added here on the basis of the driver input param passed.
	//pased on the driver name, profiles.NewSourceProfileConnection<DBName> will need to be called to create
	//the source profile information.
	sourceProfileConnectionMySQL, err := profiles.NewSourceProfileConnectionMySQL(params)
	if err != nil {
		return nil, fmt.Errorf("cannot parse connection configuration for the primary shard")
	}
	sourceProfileConnection := profiles.SourceProfileConnection{Mysql: sourceProfileConnectionMySQL, Ty: profiles.SourceProfileConnectionTypeMySQL}
	//create a source profile which contains the sourceProfileConnection object for the primary shard
	//this is done because GetSQLConnectionStr() should not be aware of sharding
	newSourceProfile := profiles.SourceProfile{Conn: sourceProfileConnection, Ty: profiles.SourceProfileTypeConnection}
	newSourceProfile.Driver = driver
	infoSchema, err := GetInfoSchema(newSourceProfile, targetProfile)
	if err != nil {
		return nil, err
	}
	return infoSchema, nil
}

func schemaFromDatabase(sourceProfile profiles.SourceProfile, targetProfile profiles.TargetProfile) (*internal.Conv, error) {
	conv := internal.MakeConv()
	conv.SpDialect = targetProfile.Conn.Sp.Dialect
	//handle fetching schema differently for sharded migrations, we only connect to the primary shard to
	//fetch the schema. We reuse the SourceProfileConnection object for this purpose.
	var infoSchema common.InfoSchema
	var err error
	isSharded := false
	switch sourceProfile.Ty {
	case profiles.SourceProfileTypeConfig:
		isSharded = true
		//Find Primary Shard Name
		if sourceProfile.Config.ConfigType == constants.BULK_MIGRATION {
			schemaSource := sourceProfile.Config.ShardConfigurationBulk.SchemaSource
			infoSchema, err = getInfoSchemaForShard(schemaSource, sourceProfile.Driver, targetProfile)
			if err != nil {
				return conv, err
			}
		} else if sourceProfile.Config.ConfigType == constants.DATAFLOW_MIGRATION {
			schemaSource := sourceProfile.Config.ShardConfigurationDataflow.SchemaSource
			infoSchema, err = getInfoSchemaForShard(schemaSource, sourceProfile.Driver, targetProfile)
			if err != nil {
				return conv, err
			}
		} else if sourceProfile.Config.ConfigType == constants.DATAPROC_MIGRATION {
			schemaSource := sourceProfile.Config.ShardConfigurationDataproc.SchemaSource
			infoSchema, err = getInfoSchemaForShard(schemaSource, sourceProfile.Driver, targetProfile)
			if err != nil {
				return conv, err
			}
		} else if sourceProfile.Config.ConfigType == constants.DMS_MIGRATION {
			// TODO: Define the schema processing logic for DMS migrations here.
			return conv, fmt.Errorf("dms based migrations are not implemented yet")
		} else {
			return conv, fmt.Errorf("unknown type of migration, please select one of bulk, dataflow or dms")
		}
	default:
		infoSchema, err = GetInfoSchema(sourceProfile, targetProfile)
		if err != nil {
			return conv, err
		}
	}
	additionalSchemaAttributes := internal.AdditionalSchemaAttributes{
		IsSharded: isSharded,
	}
	return conv, common.ProcessSchema(conv, infoSchema, common.DefaultWorkers, additionalSchemaAttributes)
}

func performSnapshotMigration(config writer.BatchWriterConfig, conv *internal.Conv, client *sp.Client, infoSchema common.InfoSchema, additionalAttributes internal.AdditionalDataAttributes) *writer.BatchWriter {
	common.SetRowStats(conv, infoSchema)
	totalRows := conv.Rows()
	if !conv.Audit.DryRun {
		conv.Audit.Progress = *internal.NewProgress(totalRows, "Writing data to Spanner", internal.Verbose(), false, int(internal.DataWriteInProgress))
	}
	batchWriter := populateDataConv(conv, config, client)
	common.ProcessData(conv, infoSchema, additionalAttributes)
	batchWriter.Flush()
	return batchWriter
}

func processDataWithDataproc(sourceProfile profiles.SourceProfile, targetProfile profiles.TargetProfile, conv *internal.Conv, infoSchema common.InfoSchema) error {
	ctx := context.Background()

	tableDependencyTree := internal.GetTableDependencyTree(conv.SpSchema)
	tableCount := len(conv.SpSchema)

	if !conv.Audit.DryRun {
		conv.Audit.Progress = *internal.NewProgress(int64(tableCount), "Writing data to Spanner via Dataproc", internal.Verbose(), false, int(internal.DataWriteInProgress))
		fmt.Println()
	}

	// Extract location from subnet
	subnet := sourceProfile.Config.ShardConfigurationDataproc.DataprocConfig.Subnetwork
	location := strings.Split(subnet, "/")[3]

	batchClient, err := dproc.CreateDataprocBatchClient(ctx, location)
	if err != nil {
		log.Fatalf("Error creating the batch client: %s\n", err)
		return err
	}
	logger.Log.Debug(fmt.Sprint("Dataproc batch client created"))
	defer batchClient.Close()

	progressCtr := 0
	conv.Audit.DataprocMetadata.SrcTable = make(map[string]string)
	conv.Audit.DataprocMetadata.DataprocJobUrls = make(map[string]string)
	conv.Audit.DataprocMetadata.DataprocJobIds = make(map[string]string)
	conv.Audit.DataprocMetadata.DataprocJobStatus = make(map[string]internal.DataprocJobStatus)

	for _, t := range conv.SpSchema {
		spannerTableID := t.Id
		conv.Audit.DataprocMetadata.SrcTable[spannerTableID] = conv.SrcSchema[spannerTableID].Name
		conv.Audit.DataprocMetadata.DataprocJobUrls[spannerTableID] = "#"
		conv.Audit.DataprocMetadata.DataprocJobIds[spannerTableID] = "#"
		conv.Audit.DataprocMetadata.DataprocJobStatus[spannerTableID] = internal.DataprocQueued
		logger.Log.Debug(fmt.Sprintf("Queued: %s :: %s.%s", spannerTableID, conv.SrcSchema[spannerTableID].Schema, conv.SrcSchema[spannerTableID].Name))
	}

	var processTable func(spannerTableID string, mutex *sync.Mutex) error
	var asyncProcessTable func(spannerTableID string, mutex *sync.Mutex) common.TaskResult[string]

<<<<<<< HEAD
		// TODO: pull primary from conv struct instead of infoSchema

		// Primary key param is not used in dataproc templates for data migration
		// (only used for schema migration), as dataproc templates has set
		// primary key as required param for all modes, some value has to be provided to the param
=======
	processTable = func(spannerTableID string, mutex *sync.Mutex) error {
		srcTable := conv.SrcSchema[spannerTableID].Name
		srcSchema := conv.SrcSchema[spannerTableID]
>>>>>>> deee463c
		primaryKeys, _, _ := infoSchema.GetConstraints(conv, common.SchemaAndName{Name: srcTable, Schema: srcSchema.Schema})

		dataprocRequestParams, err := dproc.GetDataprocRequestParams(conv, sourceProfile, targetProfile, spannerTableID, strings.Join(primaryKeys, ","), location, subnet)
		if err != nil {
			return err
		}
		logger.Log.Info(fmt.Sprintf("Triggering Dataproc template for %s.%s\n", srcSchema.Schema, srcTable))
		op, err := dproc.TriggerDataprocTemplate(ctx, batchClient, dataprocRequestParams)
		if err != nil {
			logger.Log.Error(fmt.Sprintf("Failing to trigger Dataproc template for %s.%s", srcSchema.Schema, srcTable))
			return err
		}
		meta, _ := op.Metadata()
		jobId := strings.Split(meta.Batch, "/")[5]

		jobUrl := fmt.Sprintf("https://console.cloud.google.com/dataproc/batches/%s/%s?project=%s", location, jobId, dataprocRequestParams.Project)
		mutex.Lock()
		conv.Audit.DataprocMetadata.SrcTable[spannerTableID] = srcTable
		conv.Audit.DataprocMetadata.DataprocJobUrls[spannerTableID] = jobUrl
		conv.Audit.DataprocMetadata.DataprocJobIds[spannerTableID] = jobId
		conv.Audit.DataprocMetadata.DataprocJobStatus[spannerTableID] = internal.DataprocRunning
		mutex.Unlock()
		logger.Log.Info(fmt.Sprintf("Dataproc template triggered for %s.%s : %s", srcSchema.Schema, srcTable, jobUrl))

		_, err = op.Wait(ctx)
		if err != nil {
			mutex.Lock()
			conv.Audit.DataprocMetadata.DataprocJobStatus[spannerTableID] = internal.DataprocFailed
			logger.Log.Error(fmt.Sprintf("Error completing the batch [%s]:\n %s\n", jobId, err.Error()))
			logger.Log.Error(fmt.Sprintf("Failing data migration from Dataproc template for %s.%s, Check: %s for more details\n", srcSchema.Schema, srcTable, jobUrl))
			mutex.Unlock()
			return err
		}
		mutex.Lock()
		conv.Audit.DataprocMetadata.DataprocJobStatus[spannerTableID] = internal.DataprocSuccess
		mutex.Unlock()

		if conv.DataFlush != nil {
			conv.DataFlush()
		}

		if !conv.Audit.DryRun {
			progressCtr++
			conv.Audit.Progress.MaybeReport(int64(progressCtr))
		}
		return nil
	}

	asyncProcessTable = func(spannerTableID string, mutex *sync.Mutex) common.TaskResult[string] {
		err := processTable(spannerTableID, mutex)
		if err != nil {
			return common.TaskResult[string]{Result: "", Err: err}
		}
		childTableIds := tableDependencyTree.NodeMap[spannerTableID].GetChildTableIds()
		logger.Log.Debug(fmt.Sprintf("Finished %v, Next in queue: %v", spannerTableID, childTableIds))
		if len(childTableIds) > 0 {
			common.RunParallelTasks(childTableIds, len(childTableIds), asyncProcessTable, false)
		}
		return common.TaskResult[string]{Result: "", Err: nil}
	}

	logger.Log.Debug(fmt.Sprintf("Excecution Plan:\n %v", tableDependencyTree.GetTreeString()))
	rootTableIds := tableDependencyTree.GetRootTableIds()
	common.RunParallelTasks(rootTableIds, len(rootTableIds), asyncProcessTable, false)
	logger.Log.Debug("Data migration completed")

	return nil
}

func performDataprocMigration(sourceProfile profiles.SourceProfile, targetProfile profiles.TargetProfile, config writer.BatchWriterConfig, conv *internal.Conv, client *sp.Client, infoSchema common.InfoSchema) (*writer.BatchWriter, error) {
	common.SetRowStats(conv, infoSchema)
	batchWriter := populateDataConv(conv, config, client)
	err := processDataWithDataproc(sourceProfile, targetProfile, conv, infoSchema)
	if err != nil {
		return batchWriter, err
	}
	batchWriter.Flush()
	return batchWriter, nil
}

func snapshotMigrationHandler(sourceProfile profiles.SourceProfile, config writer.BatchWriterConfig, conv *internal.Conv, client *sp.Client, infoSchema common.InfoSchema) (*writer.BatchWriter, error) {
	switch sourceProfile.Driver {
	// Skip snapshot migration via harbourbridge for mysql and oracle since dataflow job will job will handle this from backfilled data.
	case constants.MYSQL, constants.ORACLE, constants.POSTGRES:
		return &writer.BatchWriter{}, nil
	case constants.DYNAMODB:
		return performSnapshotMigration(config, conv, client, infoSchema, internal.AdditionalDataAttributes{ShardId: ""}), nil
	default:
		return &writer.BatchWriter{}, fmt.Errorf("streaming migration not supported for driver %s", sourceProfile.Driver)
	}
}

func updateShardsWithDataflowConfig(shardedDataflowConfig profiles.ShardConfigurationDataflow) {
	for _, dataShard := range shardedDataflowConfig.DataShards {
		dataShard.DataflowConfig = shardedDataflowConfig.DataflowConfig
	}
}

func dataFromDatabase(ctx context.Context, sourceProfile profiles.SourceProfile, targetProfile profiles.TargetProfile, config writer.BatchWriterConfig, conv *internal.Conv, client *sp.Client) (*writer.BatchWriter, error) {
	//handle migrating data for sharded migrations differently
	//sharded migrations are identified via the config= flag, if that flag is not present
	//carry on with the existing code path in the else block
	switch sourceProfile.Ty {
	case profiles.SourceProfileTypeConfig:
		////There are three cases to cover here, bulk migrations and sharded migrations (and later DMS)
		//We provide an if-else based handling for each within the sharded code branch
		//This will be determined via the configType, which can be "bulk", "dataflow", "dms" or "dataproc"
		if sourceProfile.Config.ConfigType == constants.BULK_MIGRATION {
			return dataFromDatabaseForBulkMigration(sourceProfile, targetProfile, config, conv, client)
		} else if sourceProfile.Config.ConfigType == constants.DATAFLOW_MIGRATION {
			return dataFromDatabaseForDataflowMigration(targetProfile, ctx, sourceProfile, conv)
		} else if sourceProfile.Config.ConfigType == constants.DMS_MIGRATION {
			return dataFromDatabaseForDMSMigration()
		} else if sourceProfile.Config.ConfigType == constants.DATAPROC_MIGRATION {
			return dataFromDatabaseForDataprocMigration(sourceProfile, targetProfile, config, conv, client)
		} else {
			return nil, fmt.Errorf("configType should be one of 'bulk', 'dataflow', 'dms' or 'dataproc'")
		}
	default:
		infoSchema, err := GetInfoSchema(sourceProfile, targetProfile)
		if err != nil {
			return nil, err
		}
		var streamInfo map[string]interface{}
		if sourceProfile.Conn.Streaming {
			streamInfo, err = infoSchema.StartChangeDataCapture(ctx, conv)
			if err != nil {
				return nil, err
			}
			bw, err := snapshotMigrationHandler(sourceProfile, config, conv, client, infoSchema)
			if err != nil {
				return nil, err
			}
			err = infoSchema.StartStreamingMigration(ctx, client, conv, streamInfo)
			if err != nil {
				return nil, err
			}
			return bw, nil
		}
		return performSnapshotMigration(config, conv, client, infoSchema, internal.AdditionalDataAttributes{ShardId: ""}), nil
	}
}

// TODO: Define the data processing logic for DMS migrations here.
func dataFromDatabaseForDMSMigration() (*writer.BatchWriter, error) {
	return nil, fmt.Errorf("dms configType is not implemented yet, please use one of 'bulk' or 'dataflow'")
}

// TODO: Add sharding support
// Perform dataproc migration via dataflow
func dataFromDatabaseForDataprocMigration(sourceProfile profiles.SourceProfile, targetProfile profiles.TargetProfile, config writer.BatchWriterConfig, conv *internal.Conv, client *sp.Client) (*writer.BatchWriter, error) {
	schemaSource := sourceProfile.Config.ShardConfigurationDataproc.SchemaSource
	infoSchema, err := getInfoSchemaForShard(schemaSource, sourceProfile.Driver, targetProfile)
	if err != nil {
		return nil, err
	}
	return performDataprocMigration(sourceProfile, targetProfile, config, conv, client, infoSchema)
}

// 1. Create batch for each physical shard
// 2. Create streaming cfg from the config source type.
// 3. Verify the CFG and update it with HB defaults
// 4. Launch the stream for the physical shard
// 5. Perform streaming migration via dataflow
func dataFromDatabaseForDataflowMigration(targetProfile profiles.TargetProfile, ctx context.Context, sourceProfile profiles.SourceProfile, conv *internal.Conv) (*writer.BatchWriter, error) {
	updateShardsWithDataflowConfig(sourceProfile.Config.ShardConfigurationDataflow)
	conv.Audit.StreamingStats.ShardToDataStreamNameMap = make(map[string]string)
	conv.Audit.StreamingStats.ShardToDataflowJobMap = make(map[string]string)
	tableList, err := common.GetIncludedSrcTablesFromConv(conv)
	if err != nil {
		fmt.Printf("unable to determine tableList from schema, falling back to full database")
		tableList = []string{}
	}
	asyncProcessShards := func(p *profiles.DataShard, mutex *sync.Mutex) common.TaskResult[*profiles.DataShard] {
		dbNameToShardIdMap := make(map[string]string)
		for _, l := range p.LogicalShards {
			dbNameToShardIdMap[l.DbName] = l.LogicalShardId
		}
		streamingCfg := streaming.CreateStreamingConfig(*p)
		err := streaming.VerifyAndUpdateCfg(&streamingCfg, targetProfile.Conn.Sp.Dbname, tableList)
		if err != nil {
			err = fmt.Errorf("failed to process shard: %s, there seems to be an error in the sharding configuration, error: %v", p.DataShardId, err)
			return common.TaskResult[*profiles.DataShard]{Result: p, Err: err}
		}
		fmt.Printf("Initiating migration for shard: %v\n", p.DataShardId)

		err = streaming.LaunchStream(ctx, sourceProfile, p.LogicalShards, targetProfile.Conn.Sp.Project, streamingCfg.DatastreamCfg)
		if err != nil {
			return common.TaskResult[*profiles.DataShard]{Result: p, Err: err}
		}
		streamingCfg.DataflowCfg.DbNameToShardIdMap = dbNameToShardIdMap
		err = streaming.StartDataflow(ctx, targetProfile, streamingCfg, conv)
		return common.TaskResult[*profiles.DataShard]{Result: p, Err: err}
	}
	_, err = common.RunParallelTasks(sourceProfile.Config.ShardConfigurationDataflow.DataShards, 5, asyncProcessShards, true)
	if err != nil {
		return nil, fmt.Errorf("unable to start minimal downtime migrations: %v", err)
	}
	return &writer.BatchWriter{}, nil
}

// 1. Migrate the data from the data shards, the schema shard needs to be specified here again.
// 2. Create a connection profile object for it
// 3. Perform a snapshot migration for the shard
// 4. Once all shard migrations are complete, return the batch writer object
func dataFromDatabaseForBulkMigration(sourceProfile profiles.SourceProfile, targetProfile profiles.TargetProfile, config writer.BatchWriterConfig, conv *internal.Conv, client *sp.Client) (*writer.BatchWriter, error) {
	var bw *writer.BatchWriter
	for _, dataShard := range sourceProfile.Config.ShardConfigurationBulk.DataShards {

		fmt.Printf("Initiating migration for shard: %v\n", dataShard.DbName)
		infoSchema, err := getInfoSchemaForShard(dataShard, sourceProfile.Driver, targetProfile)
		if err != nil {
			return nil, err
		}
		additionalDataAttributes := internal.AdditionalDataAttributes{
			ShardId: dataShard.DataShardId,
		}
		bw = performSnapshotMigration(config, conv, client, infoSchema, additionalDataAttributes)
	}

	return bw, nil
}

func getDynamoDBClientConfig() (*aws.Config, error) {
	cfg := aws.Config{}
	endpointOverride := os.Getenv("DYNAMODB_ENDPOINT_OVERRIDE")
	if endpointOverride != "" {
		cfg.Endpoint = aws.String(endpointOverride)
	}
	return &cfg, nil
}

func schemaFromDump(driver string, spDialect string, ioHelper *utils.IOStreams) (*internal.Conv, error) {
	f, n, err := getSeekable(ioHelper.In)
	if err != nil {
		utils.PrintSeekError(driver, err, ioHelper.Out)
		return nil, fmt.Errorf("can't get seekable input file")
	}
	ioHelper.SeekableIn = f
	ioHelper.BytesRead = n
	conv := internal.MakeConv()
	conv.SpDialect = spDialect
	p := internal.NewProgress(n, "Generating schema", internal.Verbose(), false, int(internal.SchemaCreationInProgress))
	r := internal.NewReader(bufio.NewReader(f), p)
	conv.SetSchemaMode() // Build schema and ignore data in dump.
	conv.SetDataSink(nil)
	err = ProcessDump(driver, conv, r)
	if err != nil {
		fmt.Fprintf(ioHelper.Out, "Failed to parse the data file: %v", err)
		return nil, fmt.Errorf("failed to parse the data file")
	}
	p.Done()
	return conv, nil
}

func dataFromDump(driver string, config writer.BatchWriterConfig, ioHelper *utils.IOStreams, client *sp.Client, conv *internal.Conv, dataOnly bool) (*writer.BatchWriter, error) {
	// TODO: refactor of the way we handle getSeekable
	// to avoid the code duplication here
	if !dataOnly {
		_, err := ioHelper.SeekableIn.Seek(0, 0)
		if err != nil {
			fmt.Printf("\nCan't seek to start of file (preparation for second pass): %v\n", err)
			return nil, fmt.Errorf("can't seek to start of file")
		}
	} else {
		// Note: input file is kept seekable to plan for future
		// changes in showing progress for data migration.
		f, n, err := getSeekable(ioHelper.In)
		if err != nil {
			utils.PrintSeekError(driver, err, ioHelper.Out)
			return nil, fmt.Errorf("can't get seekable input file")
		}
		ioHelper.SeekableIn = f
		ioHelper.BytesRead = n
	}
	totalRows := conv.Rows()

	conv.Audit.Progress = *internal.NewProgress(totalRows, "Writing data to Spanner", internal.Verbose(), false, int(internal.DataWriteInProgress))
	r := internal.NewReader(bufio.NewReader(ioHelper.SeekableIn), nil)
	batchWriter := populateDataConv(conv, config, client)
	ProcessDump(driver, conv, r)
	batchWriter.Flush()
	conv.Audit.Progress.Done()

	return batchWriter, nil
}

func dataFromCSV(ctx context.Context, sourceProfile profiles.SourceProfile, targetProfile profiles.TargetProfile, config writer.BatchWriterConfig, conv *internal.Conv, client *sp.Client) (*writer.BatchWriter, error) {
	if targetProfile.Conn.Sp.Dbname == "" {
		return nil, fmt.Errorf("dbName is mandatory in target-profile for csv source")
	}
	conv.SpDialect = targetProfile.Conn.Sp.Dialect
	dialect, err := targetProfile.FetchTargetDialect(ctx)
	if err != nil {
		return nil, fmt.Errorf("could not fetch dialect: %v", err)
	}
	if strings.ToLower(dialect) != constants.DIALECT_POSTGRESQL {
		dialect = constants.DIALECT_GOOGLESQL
	}

	if dialect != conv.SpDialect {
		return nil, fmt.Errorf("dialect specified in target profile does not match spanner dialect")
	}

	delimiterStr := sourceProfile.Csv.Delimiter
	if len(delimiterStr) != 1 {
		return nil, fmt.Errorf("delimiter should only be a single character long, found '%s'", delimiterStr)
	}

	delimiter := rune(delimiterStr[0])

	err = utils.ReadSpannerSchema(ctx, conv, client)
	if err != nil {
		return nil, fmt.Errorf("error trying to read and convert spanner schema: %v", err)
	}

	tables, err := csv.GetCSVFiles(conv, sourceProfile)
	if err != nil {
		return nil, fmt.Errorf("error finding csv files: %v", err)
	}

	// Find the number of rows in each csv file for generating stats.
	err = csv.SetRowStats(conv, tables, delimiter)
	if err != nil {
		return nil, err
	}

	totalRows := conv.Rows()
	conv.Audit.Progress = *internal.NewProgress(totalRows, "Writing data to Spanner", internal.Verbose(), false, int(internal.DataWriteInProgress))
	batchWriter := populateDataConv(conv, config, client)
	err = csv.ProcessCSV(conv, tables, sourceProfile.Csv.NullStr, delimiter)
	if err != nil {
		return nil, fmt.Errorf("can't process csv: %v", err)
	}
	batchWriter.Flush()
	conv.Audit.Progress.Done()
	return batchWriter, nil
}

func populateDataConv(conv *internal.Conv, config writer.BatchWriterConfig, client *sp.Client) *writer.BatchWriter {
	rows := int64(0)
	config.Write = func(m []*sp.Mutation) error {
		ctx := context.Background()
		if !conv.Audit.SkipMetricsPopulation {
			migrationData := metrics.GetMigrationData(conv, "", constants.DataConv)
			serializedMigrationData, _ := proto.Marshal(migrationData)
			migrationMetadataValue := base64.StdEncoding.EncodeToString(serializedMigrationData)
			ctx = metadata.AppendToOutgoingContext(context.Background(), constants.MigrationMetadataKey, migrationMetadataValue)
		}
		_, err := client.Apply(ctx, m)
		if err != nil {
			return err
		}
		atomic.AddInt64(&rows, int64(len(m)))
		conv.Audit.Progress.MaybeReport(atomic.LoadInt64(&rows))
		return nil
	}
	batchWriter := writer.NewBatchWriter(config)
	conv.SetDataMode()
	if !conv.Audit.DryRun {
		conv.SetDataSink(
			func(table string, cols []string, vals []interface{}) {
				batchWriter.AddRow(table, cols, vals)
			})
		conv.DataFlush = func() {
			batchWriter.Flush()
		}
	}

	return batchWriter
}

// Report generates a report of schema and data conversion.
func Report(driver string, badWrites map[string]int64, BytesRead int64, banner string, conv *internal.Conv, reportFileName string, dbName string, out *os.File) {

	//Write the structured report file
	structuredReportFileName := fmt.Sprintf("%s.%s", reportFileName, "structured_report.json")
	structuredReport := reports.GenerateStructuredReport(driver, dbName, conv, badWrites, true, true)
	fBytes, _ := json.MarshalIndent(structuredReport, "", " ")
	f, err := os.Create(structuredReportFileName)
	if err != nil {
		fmt.Fprintf(out, "Can't write out structured report file %s: %v\n", reportFileName, err)
		fmt.Fprintf(out, "Writing report to stdout\n")
		f = out
	} else {
		defer f.Close()
	}
	f.Write(fBytes)

	//Write the text report file from the structured report
	textReportFileName := fmt.Sprintf("%s.%s", reportFileName, "report.txt")
	f, err = os.Create(textReportFileName)
	if err != nil {
		fmt.Fprintf(out, "Can't write out report file %s: %v\n", reportFileName, err)
		fmt.Fprintf(out, "Writing report to stdout\n")
		f = out
	} else {
		defer f.Close()
	}
	w := bufio.NewWriter(f)
	w.WriteString(banner)
	reports.GenerateTextReport(structuredReport, w)
	w.Flush()

	var isDump bool
	if strings.Contains(driver, "dump") {
		isDump = true
	}
	if isDump {
		fmt.Fprintf(out, "Processed %d bytes of %s data (%d statements, %d rows of data, %d errors, %d unexpected conditions).\n",
			BytesRead, driver, conv.Statements(), conv.Rows(), conv.StatementErrors(), conv.Unexpecteds())
	} else {
		fmt.Fprintf(out, "Processed source database via %s driver (%d rows of data, %d unexpected conditions).\n",
			driver, conv.Rows(), conv.Unexpecteds())
	}
	// We've already written summary to f (as part of GenerateReport).
	// In the case where f is stdout, don't write a duplicate copy.
	if f != out {
		fmt.Fprint(out, structuredReport.Summary.Text)
		fmt.Fprintf(out, "See file '%s' for details of the schema and data conversions.\n", reportFileName)
	}
}

// getSeekable returns a seekable file (with same content as f) and the size of the content (in bytes).
func getSeekable(f *os.File) (*os.File, int64, error) {
	_, err := f.Seek(0, 0)
	if err == nil { // Stdin is seekable, let's just use that. This happens when you run 'cmd < file'.
		n, err := utils.GetFileSize(f)
		return f, n, err
	}
	internal.VerbosePrintln("Creating a tmp file with a copy of stdin because stdin is not seekable.")
	logger.Log.Debug("Creating a tmp file with a copy of stdin because stdin is not seekable.")

	// Create file in os.TempDir. Its not clear this is a good idea e.g. if the
	// pg_dump/mysqldump output is large (tens of GBs) and os.TempDir points to a directory
	// (such as /tmp) that's configured with a small amount of disk space.
	// To workaround such limits on Unix, set $TMPDIR to a directory with lots
	// of disk space.
	fcopy, err := ioutil.TempFile("", "harbourbridge.data")
	if err != nil {
		return nil, 0, err
	}
	syscall.Unlink(fcopy.Name()) // File will be deleted when this process exits.
	_, err = io.Copy(fcopy, f)
	if err != nil {
		return nil, 0, fmt.Errorf("can't write stdin to tmp file: %w", err)
	}
	_, err = fcopy.Seek(0, 0)
	if err != nil {
		return nil, 0, fmt.Errorf("can't reset file offset: %w", err)
	}
	n, _ := utils.GetFileSize(fcopy)
	return fcopy, n, nil
}

// VerifyDb checks whether the db exists and if it does, verifies if the schema is what we currently support.
func VerifyDb(ctx context.Context, adminClient *database.DatabaseAdminClient, dbURI string) (dbExists bool, err error) {
	dbExists, err = CheckExistingDb(ctx, adminClient, dbURI)
	if err != nil {
		return dbExists, err
	}
	if dbExists {
		err = ValidateDDL(ctx, adminClient, dbURI)
	}
	return dbExists, err
}

// CheckExistingDb checks whether the database with dbURI exists or not.
// If API call doesn't respond then user is informed after every 5 minutes on command line.
func CheckExistingDb(ctx context.Context, adminClient *database.DatabaseAdminClient, dbURI string) (bool, error) {
	gotResponse := make(chan bool)
	var err error
	go func() {
		_, err = adminClient.GetDatabase(ctx, &adminpb.GetDatabaseRequest{Name: dbURI})
		gotResponse <- true
	}()
	for {
		select {
		case <-time.After(5 * time.Minute):
			fmt.Println("WARNING! API call not responding: make sure that spanner api endpoint is configured properly")
		case <-gotResponse:
			if err != nil {
				if utils.ContainsAny(strings.ToLower(err.Error()), []string{"database not found"}) {
					return false, nil
				}
				return false, fmt.Errorf("can't get database info: %s", err)
			}
			return true, nil
		}
	}
}

// ValidateTables validates that all the tables in the database are empty.
// It returns the name of the first non-empty table if found, and an empty string otherwise.
func ValidateTables(ctx context.Context, client *sp.Client, spDialect string) (string, error) {
	infoSchema := spanner.InfoSchemaImpl{Client: client, Ctx: ctx, SpDialect: spDialect}
	tables, err := infoSchema.GetTables()
	if err != nil {
		return "", err
	}
	for _, table := range tables {
		count, err := infoSchema.GetRowCount(table)
		if err != nil {
			return "", err
		}
		if count != 0 {
			return table.Name, nil
		}
	}
	return "", nil
}

// ValidateDDL verifies if an existing DB's ddl follows what is supported by harbourbridge. Currently,
// we only support empty schema when db already exists.
func ValidateDDL(ctx context.Context, adminClient *database.DatabaseAdminClient, dbURI string) error {
	dbDdl, err := adminClient.GetDatabaseDdl(ctx, &adminpb.GetDatabaseDdlRequest{Database: dbURI})
	if err != nil {
		return fmt.Errorf("can't fetch database ddl: %v", err)
	}
	if len(dbDdl.Statements) != 0 {
		return fmt.Errorf("harbourBridge supports writing to existing databases only if they have an empty schema")
	}
	return nil
}

// CreatesOrUpdatesDatabase updates an existing Spanner database or creates a new one if one does not exist.
func CreateOrUpdateDatabase(ctx context.Context, adminClient *database.DatabaseAdminClient, dbURI, driver string, conv *internal.Conv, out *os.File, migrationType string) error {
	dbExists, err := VerifyDb(ctx, adminClient, dbURI)
	if err != nil {
		return err
	}
	if !conv.Audit.SkipMetricsPopulation {
		// Adding migration metadata to the outgoing context.
		migrationData := metrics.GetMigrationData(conv, driver, constants.SchemaConv)
		serializedMigrationData, _ := proto.Marshal(migrationData)
		migrationMetadataValue := base64.StdEncoding.EncodeToString(serializedMigrationData)
		ctx = metadata.AppendToOutgoingContext(ctx, constants.MigrationMetadataKey, migrationMetadataValue)
	}
	if dbExists {
		if conv.SpDialect != constants.DIALECT_POSTGRESQL && migrationType == constants.DATAFLOW_MIGRATION {
			return fmt.Errorf("Harbourbridge does not support minimal downtime schema/schema-and-data migrations to an existing database.")
		}
		err := UpdateDatabase(ctx, adminClient, dbURI, conv, out, driver)
		if err != nil {
			return fmt.Errorf("can't update database schema: %v", err)
		}
	} else {
		err := CreateDatabase(ctx, adminClient, dbURI, conv, out, driver, migrationType)
		if err != nil {
			return fmt.Errorf("can't create database: %v", err)
		}
	}
	return nil
}

// CreateDatabase returns a newly create Spanner DB.
// It automatically determines an appropriate project, selects a
// Spanner instance to use, generates a new Spanner DB name,
// and call into the Spanner admin interface to create the new DB.
func CreateDatabase(ctx context.Context, adminClient *database.DatabaseAdminClient, dbURI string, conv *internal.Conv, out *os.File, driver string, migrationType string) error {
	project, instance, dbName := utils.ParseDbURI(dbURI)
	fmt.Fprintf(out, "Creating new database %s in instance %s with default permissions ... \n", dbName, instance)
	// The schema we send to Spanner excludes comments (since Cloud
	// Spanner DDL doesn't accept them), and protects table and col names
	// using backticks (to avoid any issues with Spanner reserved words).
	// Foreign Keys are set to false since we create them post data migration.
	req := &adminpb.CreateDatabaseRequest{
		Parent: fmt.Sprintf("projects/%s/instances/%s", project, instance),
	}
	if conv.SpDialect == constants.DIALECT_POSTGRESQL {
		// PostgreSQL dialect doesn't support:
		// a) backticks around the database name, and
		// b) DDL statements as part of a CreateDatabase operation (so schema
		// must be set using a separate UpdateDatabase operation).
		req.CreateStatement = "CREATE DATABASE \"" + dbName + "\""
		req.DatabaseDialect = adminpb.DatabaseDialect_POSTGRESQL
	} else {
		req.CreateStatement = "CREATE DATABASE `" + dbName + "`"
		if migrationType == constants.DATAFLOW_MIGRATION {
			req.ExtraStatements = conv.SpSchema.GetDDL(ddl.Config{Comments: false, ProtectIds: true, Tables: true, ForeignKeys: true, SpDialect: conv.SpDialect, Source: driver})
		} else {
			req.ExtraStatements = conv.SpSchema.GetDDL(ddl.Config{Comments: false, ProtectIds: true, Tables: true, ForeignKeys: false, SpDialect: conv.SpDialect, Source: driver})
		}

	}

	op, err := adminClient.CreateDatabase(ctx, req)
	if err != nil {
		return fmt.Errorf("can't build CreateDatabaseRequest: %w", utils.AnalyzeError(err, dbURI))
	}
	if _, err := op.Wait(ctx); err != nil {
		return fmt.Errorf("createDatabase call failed: %w", utils.AnalyzeError(err, dbURI))
	}
	fmt.Fprintf(out, "Created database successfully.\n")

	if conv.SpDialect == constants.DIALECT_POSTGRESQL {
		// Update schema separately for PG databases.
		return UpdateDatabase(ctx, adminClient, dbURI, conv, out, driver)
	}
	return nil
}

// UpdateDatabase updates an existing spanner database.
func UpdateDatabase(ctx context.Context, adminClient *database.DatabaseAdminClient, dbURI string, conv *internal.Conv, out *os.File, driver string) error {
	fmt.Fprintf(out, "Updating schema for %s with default permissions ... \n", dbURI)
	// The schema we send to Spanner excludes comments (since Cloud
	// Spanner DDL doesn't accept them), and protects table and col names
	// using backticks (to avoid any issues with Spanner reserved words).
	// Foreign Keys are set to false since we create them post data migration.
	schema := conv.SpSchema.GetDDL(ddl.Config{Comments: false, ProtectIds: true, Tables: true, ForeignKeys: false, SpDialect: conv.SpDialect, Source: driver})
	req := &adminpb.UpdateDatabaseDdlRequest{
		Database:   dbURI,
		Statements: schema,
	}
	// Update queries for postgres as target db return response after more
	// than 1 min for large schemas, therefore, timeout is specified as 5 minutes
	ctx, cancel := context.WithTimeout(ctx, 5*time.Minute)
	defer cancel()
	op, err := adminClient.UpdateDatabaseDdl(ctx, req)
	if err != nil {
		return fmt.Errorf("can't build UpdateDatabaseDdlRequest: %w", utils.AnalyzeError(err, dbURI))
	}
	if err := op.Wait(ctx); err != nil {
		return fmt.Errorf("UpdateDatabaseDdl call failed: %w", utils.AnalyzeError(err, dbURI))
	}
	fmt.Fprintf(out, "Updated schema successfully.\n")
	return nil
}

// UpdateDDLForeignKeys updates the Spanner database with foreign key
// constraints using ALTER TABLE statements.
func UpdateDDLForeignKeys(ctx context.Context, adminClient *database.DatabaseAdminClient, dbURI string, conv *internal.Conv, out *os.File, driver string, migrationType string) error {

	if conv.SpDialect != constants.DIALECT_POSTGRESQL && migrationType == constants.DATAFLOW_MIGRATION {
		//foreign keys were applied as part of CreateDatabase
		return nil
	}

	// The schema we send to Spanner excludes comments (since Cloud
	// Spanner DDL doesn't accept them), and protects table and col names
	// using backticks (to avoid any issues with Spanner reserved words).
	fkStmts := conv.SpSchema.GetDDL(ddl.Config{Comments: false, ProtectIds: true, Tables: false, ForeignKeys: true, SpDialect: conv.SpDialect, Source: driver})
	if len(fkStmts) == 0 {
		return nil
	}
	if len(fkStmts) > 50 {
		fmt.Println(`
Warning: Large number of foreign keys detected. Spanner can take a long amount of 
time to create foreign keys (over 5 mins per batch of Foreign Keys even with no data). 
Harbourbridge does not have control over a single foreign key creation time. The number 
of concurrent Foreign Key Creation Requests sent to spanner can be increased by 
tweaking the MaxWorkers variable (https://github.com/cloudspannerecosystem/harbourbridge/blob/master/conversion/conversion.go#L89).
However, setting it to a very high value might lead to exceeding the admin quota limit. Harbourbridge tries to stay under the
admin quota limit by spreading the FK creation requests over time.`)
	}
	msg := fmt.Sprintf("Updating schema of database %s with foreign key constraints ...", dbURI)
	conv.Audit.Progress = *internal.NewProgress(int64(len(fkStmts)), msg, internal.Verbose(), true, int(internal.ForeignKeyUpdateInProgress))

	workers := make(chan int, MaxWorkers)
	for i := 1; i <= MaxWorkers; i++ {
		workers <- i
	}
	var progressMutex sync.Mutex
	progress := int64(0)

	// We dispatch parallel foreign key create requests to ensure the backfill runs in parallel to reduce overall time.
	// This cuts down the time taken to a third (approx) compared to Serial and Batched creation. We also do not want to create
	// too many requests and get throttled due to network or hitting catalog memory limits.
	// Ensure atmost `MaxWorkers` go routines run in parallel that each update the ddl with one foreign key statement.
	for _, fkStmt := range fkStmts {
		workerID := <-workers
		go func(fkStmt string, workerID int) {
			defer func() {
				// Locking the progress reporting otherwise progress results displayed could be in random order.
				progressMutex.Lock()
				progress++
				conv.Audit.Progress.MaybeReport(progress)
				progressMutex.Unlock()
				workers <- workerID
			}()
			internal.VerbosePrintf("Submitting new FK create request: %s\n", fkStmt)
			logger.Log.Debug("Submitting new FK create request", zap.String("fkStmt", fkStmt))

			op, err := adminClient.UpdateDatabaseDdl(ctx, &adminpb.UpdateDatabaseDdlRequest{
				Database:   dbURI,
				Statements: []string{fkStmt},
			})
			if err != nil {
				fmt.Printf("Cannot submit request for create foreign key with statement: %s\n due to error: %s. Skipping this foreign key...\n", fkStmt, err)
				conv.Unexpected(fmt.Sprintf("Can't add foreign key with statement %s: %s", fkStmt, err))
				return
			}
			if err := op.Wait(ctx); err != nil {
				fmt.Printf("Can't add foreign key with statement: %s\n due to error: %s. Skipping this foreign key...\n", fkStmt, err)
				conv.Unexpected(fmt.Sprintf("Can't add foreign key with statement %s: %s", fkStmt, err))
				return
			}
			internal.VerbosePrintln("Updated schema with statement: " + fkStmt)
			logger.Log.Debug("Updated schema with statement", zap.String("fkStmt", fkStmt))
		}(fkStmt, workerID)
		// Send out an FK creation request every second, with total of maxWorkers request being present in a batch.
		time.Sleep(time.Second)
	}
	// Wait for all the goroutines to finish.
	for i := 1; i <= MaxWorkers; i++ {
		<-workers
	}
	conv.Audit.Progress.UpdateProgress("Foreign key update complete.", 100, internal.ForeignKeyUpdateComplete)
	conv.Audit.Progress.Done()
	return nil
}

// WriteSchemaFile writes DDL statements in a file. It includes CREATE TABLE
// statements and ALTER TABLE statements to add foreign keys.
// The parameter name should end with a .txt.
func WriteSchemaFile(conv *internal.Conv, now time.Time, name string, out *os.File, driver string) {
	f, err := os.Create(name)
	if err != nil {
		fmt.Fprintf(out, "Can't create schema file %s: %v\n", name, err)
		return
	}

	// The schema file we write out below is optimized for reading. It includes comments, foreign keys
	// and doesn't add backticks around table and column names. This file is
	// intended for explanatory and documentation purposes, and is not strictly
	// legal Cloud Spanner DDL (Cloud Spanner doesn't currently support comments).
	spDDL := conv.SpSchema.GetDDL(ddl.Config{Comments: true, ProtectIds: false, Tables: true, ForeignKeys: true, SpDialect: conv.SpDialect, Source: driver})
	if len(spDDL) == 0 {
		spDDL = []string{"\n-- Schema is empty -- no tables found\n"}
	}
	l := []string{
		fmt.Sprintf("-- Schema generated %s\n", now.Format("2006-01-02 15:04:05")),
		strings.Join(spDDL, ";\n\n"),
		"\n",
	}
	if _, err := f.WriteString(strings.Join(l, "")); err != nil {
		fmt.Fprintf(out, "Can't write out schema file: %v\n", err)
		return
	}
	fmt.Fprintf(out, "Wrote schema to file '%s'.\n", name)

	// Convert <file_name>.<ext> to <file_name>.ddl.<ext>.
	nameSplit := strings.Split(name, ".")
	nameSplit = append(nameSplit[:len(nameSplit)-1], "ddl", nameSplit[len(nameSplit)-1])
	name = strings.Join(nameSplit, ".")
	f, err = os.Create(name)
	if err != nil {
		fmt.Fprintf(out, "Can't create legal schema ddl file %s: %v\n", name, err)
		return
	}

	// We change 'Comments' to false and 'ProtectIds' to true below to write out a
	// schema file that is a legal Cloud Spanner DDL.
	spDDL = conv.SpSchema.GetDDL(ddl.Config{Comments: false, ProtectIds: true, Tables: true, ForeignKeys: true, SpDialect: conv.SpDialect, Source: driver})
	if len(spDDL) == 0 {
		spDDL = []string{"\n-- Schema is empty -- no tables found\n"}
	}
	l = []string{
		strings.Join(spDDL, ";\n\n"),
		"\n",
	}
	if _, err = f.WriteString(strings.Join(l, "")); err != nil {
		fmt.Fprintf(out, "Can't write out legal schema ddl file: %v\n", err)
		return
	}
	fmt.Fprintf(out, "Wrote legal schema ddl to file '%s'.\n", name)
}

// WriteSessionFile writes conv struct to a file in JSON format.
func WriteSessionFile(conv *internal.Conv, name string, out *os.File) {
	f, err := os.Create(name)
	if err != nil {
		fmt.Fprintf(out, "Can't create session file %s: %v\n", name, err)
		return
	}
	// Session file will basically contain 'conv' struct in JSON format.
	// It contains all the information for schema and data conversion state.
	convJSON, err := json.MarshalIndent(conv, "", " ")
	if err != nil {
		fmt.Fprintf(out, "Can't encode session state to JSON: %v\n", err)
		return
	}
	if _, err := f.Write(convJSON); err != nil {
		fmt.Fprintf(out, "Can't write out session file: %v\n", err)
		return
	}
	fmt.Fprintf(out, "Wrote session to file '%s'.\n", name)
}

// WriteConvGeneratedFiles creates a directory labeled downloads with the current timestamp
// where it writes the sessionfile, report summary and DDLs then returns the directory where it writes.
func WriteConvGeneratedFiles(conv *internal.Conv, dbName string, driver string, BytesRead int64, out *os.File) (string, error) {
	now := time.Now()
	dirPath := "harbour_bridge_output/" + dbName + "/"
	err := os.MkdirAll(dirPath, os.ModePerm)
	if err != nil {
		fmt.Fprintf(out, "Can't create directory %s: %v\n", dirPath, err)
		return "", err
	}
	schemaFileName := dirPath + dbName + "_schema.txt"
	WriteSchemaFile(conv, now, schemaFileName, out, driver)
	reportFileName := dirPath + dbName
	Report(driver, nil, BytesRead, "", conv, reportFileName, dbName, out)
	sessionFileName := dirPath + dbName + ".session.json"
	WriteSessionFile(conv, sessionFileName, out)
	return dirPath, nil
}

// ReadSessionFile reads a session JSON file and
// unmarshal it's content into *internal.Conv.
func ReadSessionFile(conv *internal.Conv, sessionJSON string) error {
	s, err := ioutil.ReadFile(sessionJSON)
	if err != nil {
		return err
	}
	err = json.Unmarshal(s, &conv)
	if err != nil {
		return err
	}
	return nil
}

// WriteBadData prints summary stats about bad rows and writes detailed info
// to file 'name'.
func WriteBadData(bw *writer.BatchWriter, conv *internal.Conv, banner, name string, out *os.File) {
	badConversions := conv.BadRows()
	badWrites := utils.SumMapValues(bw.DroppedRowsByTable())

	badDataStreaming := int64(0)
	if conv.Audit.StreamingStats.Streaming {
		badDataStreaming = getBadStreamingDataCount(conv)
	}

	if badConversions == 0 && badWrites == 0 && badDataStreaming == 0 {
		os.Remove(name) // Cleanup bad-data file from previous run.
		return
	}
	f, err := os.Create(name)
	if err != nil {
		fmt.Fprintf(out, "Can't write out bad data file: %v\n", err)
		return
	}
	f.WriteString(banner)
	maxRows := 100
	if badConversions > 0 {
		l := conv.SampleBadRows(maxRows)
		if int64(len(l)) < badConversions {
			f.WriteString("A sample of rows that generated conversion errors:\n")
		} else {
			f.WriteString("Rows that generated conversion errors:\n")
		}
		for _, r := range l {
			_, err := f.WriteString("  " + r + "\n")
			if err != nil {
				fmt.Fprintf(out, "Can't write out bad data file: %v\n", err)
				return
			}
		}
	}
	if badWrites > 0 {
		l := bw.SampleBadRows(maxRows)
		if int64(len(l)) < badWrites {
			f.WriteString("A sample of rows that successfully converted but couldn't be written to Spanner:\n")
		} else {
			f.WriteString("Rows that successfully converted but couldn't be written to Spanner:\n")
		}
		for _, r := range l {
			_, err := f.WriteString("  " + r + "\n")
			if err != nil {
				fmt.Fprintf(out, "Can't write out bad data file: %v\n", err)
				return
			}
		}
	}
	if badDataStreaming > 0 {
		err = writeBadStreamingData(conv, f)
		if err != nil {
			fmt.Fprintf(out, "Can't write out bad data file: %v\n", err)
			return
		}
	}

	fmt.Fprintf(out, "See file '%s' for details of bad rows\n", name)
}

// getBadStreamingDataCount returns the total sum of bad and dropped records during
// streaming migration process.
func getBadStreamingDataCount(conv *internal.Conv) int64 {
	badDataCount := int64(0)

	for _, x := range conv.Audit.StreamingStats.BadRecords {
		badDataCount += utils.SumMapValues(x)
	}
	for _, x := range conv.Audit.StreamingStats.DroppedRecords {
		badDataCount += utils.SumMapValues(x)
	}
	return badDataCount
}

// writeBadStreamingData writes sample of bad records and dropped records during streaming
// migration process to bad data file.
func writeBadStreamingData(conv *internal.Conv, f *os.File) error {
	f.WriteString("\nBad data encountered during streaming migration:\n\n")

	stats := (conv.Audit.StreamingStats)

	badRecords := int64(0)
	for _, x := range stats.BadRecords {
		badRecords += utils.SumMapValues(x)
	}
	droppedRecords := int64(0)
	for _, x := range stats.DroppedRecords {
		droppedRecords += utils.SumMapValues(x)
	}

	if badRecords > 0 {
		l := stats.SampleBadRecords
		if int64(len(l)) < badRecords {
			f.WriteString("A sample of records that generated conversion errors:\n")
		} else {
			f.WriteString("Records that generated conversion errors:\n")
		}
		for _, r := range l {
			_, err := f.WriteString("  " + r + "\n")
			if err != nil {
				return err
			}
		}
		f.WriteString("\n")
	}
	if droppedRecords > 0 {
		l := stats.SampleBadWrites
		if int64(len(l)) < droppedRecords {
			f.WriteString("A sample of records that successfully converted but couldn't be written to Spanner:\n")
		} else {
			f.WriteString("Records that successfully converted but couldn't be written to Spanner:\n")
		}
		for _, r := range l {
			_, err := f.WriteString("  " + r + "\n")
			if err != nil {
				return err
			}
		}
	}
	return nil
}

// ProcessDump invokes process dump function from a sql package based on driver selected.
func ProcessDump(driver string, conv *internal.Conv, r *internal.Reader) error {
	switch driver {
	case constants.MYSQLDUMP:
		return common.ProcessDbDump(conv, r, mysql.DbDumpImpl{})
	case constants.PGDUMP:
		return common.ProcessDbDump(conv, r, postgres.DbDumpImpl{})
	default:
		return fmt.Errorf("process dump for driver %s not supported", driver)
	}
}

func GetInfoSchema(sourceProfile profiles.SourceProfile, targetProfile profiles.TargetProfile) (common.InfoSchema, error) {
	connectionConfig, err := connectionConfig(sourceProfile)
	if err != nil {
		return nil, err
	}
	driver := sourceProfile.Driver
	switch driver {
	case constants.MYSQL:
		db, err := sql.Open(driver, connectionConfig.(string))
		dbName := getDbNameFromSQLConnectionStr(driver, connectionConfig.(string))
		if err != nil {
			return nil, err
		}
		return mysql.InfoSchemaImpl{
			DbName:        dbName,
			Db:            db,
			SourceProfile: sourceProfile,
			TargetProfile: targetProfile,
		}, nil
	case constants.POSTGRES:
		db, err := sql.Open(driver, connectionConfig.(string))
		if err != nil {
			return nil, err
		}
		temp := false
		return postgres.InfoSchemaImpl{
			Db:             db,
			SourceProfile:  sourceProfile,
			TargetProfile:  targetProfile,
			IsSchemaUnique: &temp, //this is a workaround to set a bool pointer
		}, nil
	case constants.DYNAMODB:
		mySession := session.Must(session.NewSession())
		dydbClient := dydb.New(mySession, connectionConfig.(*aws.Config))
		var dydbStreamsClient *dynamodbstreams.DynamoDBStreams
		if sourceProfile.Conn.Streaming {
			newSession := session.Must(session.NewSession())
			dydbStreamsClient = dynamodbstreams.New(newSession, connectionConfig.(*aws.Config))
		}
		return dynamodb.InfoSchemaImpl{
			DynamoClient:        dydbClient,
			SampleSize:          profiles.GetSchemaSampleSize(sourceProfile),
			DynamoStreamsClient: dydbStreamsClient,
		}, nil
	case constants.SQLSERVER:
		db, err := sql.Open(driver, connectionConfig.(string))
		dbName := getDbNameFromSQLConnectionStr(driver, connectionConfig.(string))
		if err != nil {
			return nil, err
		}
		return sqlserver.InfoSchemaImpl{DbName: dbName, Db: db}, nil
	case constants.ORACLE:
		db, err := sql.Open(driver, connectionConfig.(string))
		dbName := getDbNameFromSQLConnectionStr(driver, connectionConfig.(string))
		if err != nil {
			return nil, err
		}
		return oracle.InfoSchemaImpl{DbName: strings.ToUpper(dbName), Db: db, SourceProfile: sourceProfile, TargetProfile: targetProfile}, nil
	default:
		return nil, fmt.Errorf("driver %s not supported", driver)
	}
}<|MERGE_RESOLUTION|>--- conflicted
+++ resolved
@@ -296,17 +296,15 @@
 	var processTable func(spannerTableID string, mutex *sync.Mutex) error
 	var asyncProcessTable func(spannerTableID string, mutex *sync.Mutex) common.TaskResult[string]
 
-<<<<<<< HEAD
-		// TODO: pull primary from conv struct instead of infoSchema
+	processTable = func(spannerTableID string, mutex *sync.Mutex) error {
+		srcTable := conv.SrcSchema[spannerTableID].Name
+		srcSchema := conv.SrcSchema[spannerTableID]
+
+		// TODO: pull primary key from conv struct instead of infoSchema
 
 		// Primary key param is not used in dataproc templates for data migration
 		// (only used for schema migration), as dataproc templates has set
 		// primary key as required param for all modes, some value has to be provided to the param
-=======
-	processTable = func(spannerTableID string, mutex *sync.Mutex) error {
-		srcTable := conv.SrcSchema[spannerTableID].Name
-		srcSchema := conv.SrcSchema[spannerTableID]
->>>>>>> deee463c
 		primaryKeys, _, _ := infoSchema.GetConstraints(conv, common.SchemaAndName{Name: srcTable, Schema: srcSchema.Schema})
 
 		dataprocRequestParams, err := dproc.GetDataprocRequestParams(conv, sourceProfile, targetProfile, spannerTableID, strings.Join(primaryKeys, ","), location, subnet)

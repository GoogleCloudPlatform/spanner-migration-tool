--- conflicted
+++ resolved
@@ -73,18 +73,16 @@
 setting `dialect=PostgreSQL` in the `-target-profile`. Learn more about support
 for PostgreSQL dialect in Cloud Spanner [here](https://cloud.google.com/spanner/docs/postgresql-interface).
 
-<<<<<<< HEAD
+* **`defaultTimezone`**: Specifies the default timezone of the Spanner database. Must be a valid entry from the [IANA
+Time Zone Database](https://www.iana.org/time-zones). If not specified, the default timezone is not set when creating
+the Spanner database, and the database will therefore default to `America/Los_Angeles` (the default timezone for
+Spanner databases). Note, the default timezone can only be set on an empty Spanner database without any tables; a
+warning will be logged and this setting will be ignored if the database already includes tables.
+
 * **`defaultIdentitySkipRange`**: Optional flag. Specifies the default SKIP RANGE values to use for IDENTITY columns. Specified as `<min>-<max>`, where both `<min>` and `<max>` are positive integers and `<min>` must be less than `<max>`. For example, `defaultIdentitySkipRange=10-50`. For
   instructions on setting SKIP RANGE values for individual columns, see
   [here](../data-types/mysql.md#auto-increment-columns).
 
 * **`defaultIdentityStartCounterWith`**: Optional flag. Specifies the default START COUNTER WITH value to use for IDENTITY columns. This should be a positive integer. For example, `defaultIdentityStartCounterWith=1000`. For
   instructions on setting the START COUNTER WITH value for individual columns, see
-  [here](../data-types/mysql.md#auto-increment-columns).
-=======
-* **`defaultTimezone`**: Specifies the default timezone of the Spanner database. Must be a valid entry from the [IANA
-Time Zone Database](https://www.iana.org/time-zones). If not specified, the default timezone is not set when creating
-the Spanner database, and the database will therefore default to `America/Los_Angeles` (the default timezone for
-Spanner databases). Note, the default timezone can only be set on an empty Spanner database without any tables; a
-warning will be logged and this setting will be ignored if the database already includes tables.
->>>>>>> 0bf576d4
+  [here](../data-types/mysql.md#auto-increment-columns).
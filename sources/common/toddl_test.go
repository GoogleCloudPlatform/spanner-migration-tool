--- conflicted
+++ resolved
@@ -470,7 +470,6 @@
 	assert.Equal(t, spSchema, result)
 }
 
-<<<<<<< HEAD
 func TestSpannerSchemaApplyExpressions(t *testing.T) {
 	makeConv := func() *internal.Conv {
 		conv := internal.MakeConv()
@@ -578,185 +577,4 @@
 			assert.Equal(t, tc.expectedConv, tc.conv)
 		})
 	}
-func Test_cvtCheckContraint(t *testing.T) {
-
-	conv := internal.MakeConv()
-	srcSchema := []schema.CheckConstraint{
-		{
-			Id:   "cc1",
-			Name: "check_1",
-			Expr: "age > 0",
-		},
-		{
-			Id:   "cc2",
-			Name: "check_2",
-			Expr: "age < 99",
-		},
-		{
-			Id:   "cc3",
-			Name: "@invalid_name", // incompatabile name
-			Expr: "age != 0",
-		},
-	}
-	spSchema := []ddl.CheckConstraint{
-		{
-			Id:   "cc1",
-			Name: "check_1",
-			Expr: "age > 0",
-		},
-		{
-			Id:   "cc2",
-			Name: "check_2",
-			Expr: "age < 99",
-		},
-		{
-			Id:   "cc3",
-			Name: "Ainvalid_name",
-			Expr: "age != 0",
-		},
-	}
-	result := cvtCheckConstraint(conv, srcSchema)
-	assert.Equal(t, spSchema, result)
-}
-
-=======
->>>>>>> 731346fa
-func TestSpannerSchemaApplyExpressions(t *testing.T) {
-	makeConv := func() *internal.Conv {
-		conv := internal.MakeConv()
-		conv.SchemaIssues = make(map[string]internal.TableIssues)
-		conv.SchemaIssues["table1"] = internal.TableIssues{
-			ColumnLevelIssues: make(map[string][]internal.SchemaIssue),
-		}
-		conv.SpSchema = ddl.Schema{
-			"table1": {
-				ColDefs: map[string]ddl.ColumnDef{
-					"col1": {},
-				},
-			},
-		}
-		return conv
-	}
-
-	makeResultConv := func(SpSchema ddl.Schema, SchemaIssues map[string]internal.TableIssues) *internal.Conv {
-		conv := internal.MakeConv()
-		conv.SpSchema = SpSchema
-		conv.SchemaIssues = SchemaIssues
-		return conv
-	}
-
-	testCases := []struct {
-		name         string
-		conv         *internal.Conv
-		expressions  internal.VerifyExpressionsOutput
-		expectedConv *internal.Conv
-	}{
-		{
-			name: "successful default value application",
-			conv: makeConv(),
-			expressions: internal.VerifyExpressionsOutput{
-				ExpressionVerificationOutputList: []internal.ExpressionVerificationOutput{
-					{
-						Result: true,
-						ExpressionDetail: internal.ExpressionDetail{
-							Type:         "DEFAULT",
-							ExpressionId: "expr1",
-							Expression:   "SELECT 1",
-							Metadata:     map[string]string{"TableId": "table1", "ColId": "col1"},
-						},
-					},
-				},
-			},
-			expectedConv: makeResultConv(
-				ddl.Schema{
-					"table1": {
-						ColDefs: map[string]ddl.ColumnDef{
-							"col1": {
-								DefaultValue: ddl.DefaultValue{
-									IsPresent: true,
-									Value: ddl.Expression{
-										ExpressionId: "expr1",
-										Statement:    "SELECT 1",
-									},
-								},
-							},
-						},
-					},
-				}, map[string]internal.TableIssues{
-					"table1": {
-						ColumnLevelIssues: make(map[string][]internal.SchemaIssue),
-					},
-				}),
-		},
-		{
-			name: "failed default value application",
-			conv: makeConv(),
-			expressions: internal.VerifyExpressionsOutput{
-				ExpressionVerificationOutputList: []internal.ExpressionVerificationOutput{
-					{
-						Result: false,
-						ExpressionDetail: internal.ExpressionDetail{
-							Type:         "DEFAULT",
-							ExpressionId: "expr1",
-							Expression:   "SELECT 1",
-							Metadata:     map[string]string{"TableId": "table1", "ColId": "col1"},
-						},
-					},
-				},
-			},
-			expectedConv: makeResultConv(
-				ddl.Schema{
-					"table1": {
-						ColDefs: map[string]ddl.ColumnDef{
-							"col1": {},
-						},
-					},
-				},
-				map[string]internal.TableIssues{
-					"table1": {
-						ColumnLevelIssues: map[string][]internal.SchemaIssue{
-							"col1": {internal.DefaultValue},
-						},
-					},
-				}),
-		},
-	}
-
-	for _, tc := range testCases {
-		t.Run(tc.name, func(t *testing.T) {
-			spannerSchemaApplyExpressions(tc.conv, tc.expressions)
-			assert.Equal(t, tc.expectedConv, tc.conv)
-		})
-	}
-}
-
-func Test_cvtCheckContraint(t *testing.T) {
-
-	conv := internal.MakeConv()
-	srcSchema := []schema.CheckConstraint{
-		{
-			Id:   "ck1",
-			Name: "check_1",
-			Expr: "age > 0",
-		},
-		{
-			Id:   "ck1",
-			Name: "check_2",
-			Expr: "age < 99",
-		},
-	}
-	spSchema := []ddl.CheckConstraint{
-		{
-			Id:   "ck1",
-			Name: "check_1",
-			Expr: "age > 0",
-		},
-		{
-			Id:   "ck1",
-			Name: "check_2",
-			Expr: "age < 99",
-		},
-	}
-	result := cvtCheckConstraint(conv, srcSchema)
-	assert.Equal(t, spSchema, result)
 }
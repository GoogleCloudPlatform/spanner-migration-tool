--- conflicted
+++ resolved
@@ -432,8 +432,6 @@
 	}
 }
 
-<<<<<<< HEAD
-=======
 func Test_cvtCheckContraint(t *testing.T) {
 
 	conv := internal.MakeConv()
@@ -475,7 +473,6 @@
 	assert.Equal(t, spSchema, result)
 }
 
->>>>>>> 1a4e61bd
 func TestSpannerSchemaApplyExpressions(t *testing.T) {
 	makeConv := func() *internal.Conv {
 		conv := internal.MakeConv()
@@ -531,11 +528,7 @@
 									IsPresent: true,
 									Value: ddl.Expression{
 										ExpressionId: "expr1",
-<<<<<<< HEAD
-										Query:        "SELECT 1",
-=======
 										Statement:    "SELECT 1",
->>>>>>> 1a4e61bd
 									},
 								},
 							},

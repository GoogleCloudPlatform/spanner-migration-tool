--- conflicted
+++ resolved
@@ -229,64 +229,6 @@
 }
 
 func SrcTableToSpannerDDL(conv *internal.Conv, toddl ToDdl, srcTable schema.Table) error {
-<<<<<<< HEAD
-	spTableName, err := internal.GetSpannerTable(conv, srcTable.Name)
-	if err != nil {
-		conv.Unexpected(fmt.Sprintf("Couldn't map source table %s to Spanner: %s", srcTable.Name, err))
-		return err
-	}
-	var spColNames []string
-	spColDef := make(map[string]ddl.ColumnDef)
-	conv.Issues[srcTable.Name] = make(map[string][]internal.SchemaIssue)
-	// Iterate over columns using ColNames order.
-	for _, srcColName := range srcTable.ColNames {
-		srcCol := srcTable.ColDefs[srcColName]
-		colName, err := internal.GetSpannerCol(conv, srcTable.Name, srcCol.Name, false)
-		if err != nil {
-			conv.Unexpected(fmt.Sprintf("Couldn't map source column %s of table %s to Spanner: %s", srcTable.Name, srcCol.Name, err))
-			continue
-		}
-		spColNames = append(spColNames, colName)
-		ty, issues := toddl.ToSpannerType(conv, srcCol.Type)
-		// TODO(hengfeng): add issues for all elements of srcCol.Ignored.
-		if srcCol.Ignored.ForeignKey {
-			issues = append(issues, internal.ForeignKey)
-		}
-		if srcCol.Name != colName {
-			issues = append(issues, internal.IllegalName)
-		}
-		if srcCol.Ignored.Default {
-			issues = append(issues, internal.DefaultValue)
-		}
-		if srcCol.Ignored.AutoIncrement { //TODO(adibh) - check why this is not there in postgres
-			issues = append(issues, internal.AutoIncrement)
-		}
-		if len(issues) > 0 {
-			conv.Issues[srcTable.Name][srcCol.Name] = issues
-		}
-		spColDef[colName] = ddl.ColumnDef{
-			Name:    colName,
-			T:       ty,
-			NotNull: srcCol.NotNull,
-			Comment: "From: " + quoteIfNeeded(srcCol.Name) + " " + srcCol.Type.Print(),
-		}
-	}
-	comment := "Spanner schema for source table " + quoteIfNeeded(srcTable.Name)
-	conv.SpSchema[spTableName] = ddl.CreateTable{
-		Name:     spTableName,
-		ColNames: spColNames,
-		ColDefs:  spColDef,
-		Pks:      cvtPrimaryKeys(conv, srcTable.Name, srcTable.PrimaryKeys),
-		Fks:      cvtForeignKeys(conv, spTableName, srcTable.Name, srcTable.ForeignKeys),
-		Indexes:  cvtIndexes(conv, spTableName, srcTable.Name, srcTable.Indexes),
-		Comment:  comment}
-
-	for srcTableName, srcTable2 := range conv.SrcSchema {
-		if _, isPresent := conv.ToSpanner[srcTableName]; !isPresent {
-			continue
-		}
-		spTableName = conv.ToSpanner[srcTableName].Name
-=======
 	err := SchemaToSpannerDDLHelper(conv, toddl, srcTable, true)
 	if err != nil {
 		return err
@@ -296,18 +238,12 @@
 			continue
 		}
 		spTableName := conv.ToSpanner[srcTableName].Name
->>>>>>> a2307a20
 		if _, isPresent := conv.SpSchema[spTableName]; !isPresent {
 			continue
 		}
 		spTable := conv.SpSchema[spTableName]
-<<<<<<< HEAD
-		if srcTable2.Name != srcTable.Name {
-			spTable.Fks = cvtForeignKeysForAReferenceTable(conv, spTableName, srcTableName, srcTable.Name, srcTable2.ForeignKeys, spTable.Fks)
-=======
 		if sourceTable.Name != srcTable.Name {
 			spTable.Fks = cvtForeignKeysForAReferenceTable(conv, spTableName, srcTableName, srcTable.Name, sourceTable.ForeignKeys, spTable.Fks)
->>>>>>> a2307a20
 			conv.SpSchema[spTableName] = spTable
 		}
 	}
@@ -317,46 +253,12 @@
 
 func cvtForeignKeysForAReferenceTable(conv *internal.Conv, spTableName string, srcTable string, referTable string, srcKeys []schema.ForeignKey, spKeys []ddl.Foreignkey) []ddl.Foreignkey {
 	for _, key := range srcKeys {
-<<<<<<< HEAD
-		if len(key.Columns) != len(key.ReferColumns) {
-			conv.Unexpected(fmt.Sprintf("ConvertForeignKeys: columns and referColumns don't have the same lengths: len(columns)=%d, len(referColumns)=%d for source table: %s, referenced table: %s", len(key.Columns), len(key.ReferColumns), srcTable, key.ReferTable))
-			continue
-		}
-		if key.ReferTable == referTable {
-			spReferTable, err := internal.GetSpannerTable(conv, key.ReferTable)
-			if err != nil {
-				conv.Unexpected(fmt.Sprintf("Can't map foreign key for source table: %s, referenced table: %s", srcTable, key.ReferTable))
-				continue
-			}
-			var spCols, spReferCols []string
-			for i, col := range key.Columns {
-				spCol, err1 := internal.GetSpannerCol(conv, srcTable, col, false)
-				spReferCol, err2 := internal.GetSpannerCol(conv, key.ReferTable, key.ReferColumns[i], false)
-				if err1 != nil || err2 != nil {
-					conv.Unexpected(fmt.Sprintf("Can't map foreign key for table: %s, referenced table: %s, column: %s", srcTable, key.ReferTable, col))
-					continue
-				}
-				spCols = append(spCols, spCol)
-				spReferCols = append(spReferCols, spReferCol)
-			}
-			spKeyName := internal.ToSpannerForeignKey(conv, key.Name)
-
-			spKey := ddl.Foreignkey{
-				Name:         spKeyName,
-				Columns:      spCols,
-				ReferTable:   spReferTable,
-				ReferColumns: spReferCols}
-			spKeys = append(spKeys, spKey)
-			conv.Audit.ToSpannerFkIdx[srcTable].ForeignKey[key.Name] = spKeyName
-			conv.Audit.ToSourceFkIdx[spTableName].ForeignKey[spKeyName] = key.Name
-=======
 		if key.ReferTable == referTable {
 			spKey, err := cvtForeignKeysHelper(conv, spTableName, srcTable, key, true)
 			if err != nil {
 				continue
 			}
 			spKeys = append(spKeys, spKey)
->>>>>>> a2307a20
 		}
 	}
 	return spKeys

// Copyright 2020 Google LLC
//
// Licensed under the Apache License, Version 2.0 (the "License");
// you may not use this file except in compliance with the License.
// You may obtain a copy of the License at
//
//      http://www.apache.org/licenses/LICENSE-2.0
//
// Unless required by applicable law or agreed to in writing, software
// distributed under the License is distributed on an "AS IS" BASIS,
// WITHOUT WARRANTIES OR CONDITIONS OF ANY KIND, either express or implied.
// See the License for the specific language governing permissions and
// limitations under the License.

/*
Package common creates an outline for common functionality across the multiple
source databases we support.
While adding new methods or code here
 1. Ensure that the changes do not adversely impact any source that uses the
    common code
 2. Test cases might not sufficiently cover all cases, so integration and
    manual testing should be done ensure no functionality is breaking. Most of
    the test cases that cover the code in this package will lie in the
    implementing source databases, so it might not be required to have unit
    tests for each method here.
 3. Any functions added here should be used by two or more databases
 4. If it looks like the code is getting more complex due to refactoring,
    it is probably better off leaving the functionality out of common
*/
package common

import (
	"fmt"
	"reflect"
	"strconv"
	"unicode"

	"github.com/GoogleCloudPlatform/spanner-migration-tool/common/constants"
	"github.com/GoogleCloudPlatform/spanner-migration-tool/internal"
	"github.com/GoogleCloudPlatform/spanner-migration-tool/schema"
	"github.com/GoogleCloudPlatform/spanner-migration-tool/spanner/ddl"
)

// ToDdl interface is meant to be implemented by all sources. When support for a
// new target database is added, please add a new method here with the output
// type expected. In case a particular source to target transoformation is not
// supported, an error is to be returned by the corresponding method.
type ToDdl interface {
	ToSpannerType(conv *internal.Conv, spType string, srcType schema.Type) (ddl.Type, []internal.SchemaIssue)
}

type SchemaToSpannerInterface interface {
	SchemaToSpannerDDL(conv *internal.Conv, toddl ToDdl) error
	SchemaToSpannerDDLHelper(conv *internal.Conv, toddl ToDdl, srcTable schema.Table, isRestore bool) error
}

type SchemaToSpannerImpl struct {}

// SchemaToSpannerDDL performs schema conversion from the source DB schema to
// Spanner. It uses the source schema in conv.SrcSchema, and writes
// the Spanner schema to conv.SpSchema.
func (ss *SchemaToSpannerImpl) SchemaToSpannerDDL(conv *internal.Conv, toddl ToDdl) error {
	tableIds := GetSortedTableIdsBySrcName(conv.SrcSchema)
	for _, tableId := range tableIds {
		srcTable := conv.SrcSchema[tableId]
		ss.SchemaToSpannerDDLHelper(conv, toddl, srcTable, false)
	}
	internal.ResolveRefs(conv)
	return nil
}

func (ss *SchemaToSpannerImpl) SchemaToSpannerDDLHelper(conv *internal.Conv, toddl ToDdl, srcTable schema.Table, isRestore bool) error {
	spTableName, err := internal.GetSpannerTable(conv, srcTable.Id)
	if err != nil {
		conv.Unexpected(fmt.Sprintf("Couldn't map source table %s to Spanner: %s", srcTable.Name, err))
		return err
	}
	var spColIds []string
	spColDef := make(map[string]ddl.ColumnDef)

	var (
		totalNonKeyColumnSize int
		tableLevelIssues      []internal.SchemaIssue
	)

	columnLevelIssues := make(map[string][]internal.SchemaIssue)

	// Iterate over columns using ColNames order.
	for _, srcColId := range srcTable.ColIds {
		srcCol := srcTable.ColDefs[srcColId]
		colName, err := internal.GetSpannerCol(conv, srcTable.Id, srcCol.Id, spColDef)
		if err != nil {
			conv.Unexpected(fmt.Sprintf("Couldn't map source column %s of table %s to Spanner: %s", srcTable.Name, srcCol.Name, err))
			continue
		}
		spColIds = append(spColIds, srcColId)
		ty, issues := toddl.ToSpannerType(conv, "", srcCol.Type)

		// TODO(hengfeng): add issues for all elements of srcCol.Ignored.
		if srcCol.Ignored.ForeignKey {
			issues = append(issues, internal.ForeignKey)
		}
		_, isChanged := internal.FixName(srcCol.Name)
		if isChanged && (srcCol.Name != colName) {
			issues = append(issues, internal.IllegalName)
		}
		if srcCol.Ignored.Default {
			issues = append(issues, internal.DefaultValue)
		}
		if srcCol.Ignored.AutoIncrement { //TODO(adibh) - check why this is not there in postgres
			issues = append(issues, internal.AutoIncrement)
		}
		// Set the not null constraint to false for unsupported source datatypes
		isNotNull := srcCol.NotNull
		if findSchemaIssue(issues, internal.NoGoodType) != -1 {
			isNotNull = false
		}
		// Set the not null constraint to false for array datatype and add a warning because
		// datastream does not support array datatypes.
		if ty.IsArray {
			issues = append(issues, internal.ArrayTypeNotSupported)
			isNotNull = false
		}
		if len(issues) > 0 {
			columnLevelIssues[srcColId] = issues
		}

		spColDef[srcColId] = ddl.ColumnDef{
			Name:    colName,
			T:       ty,
			NotNull: isNotNull,
			Comment: "From: " + quoteIfNeeded(srcCol.Name) + " " + srcCol.Type.Print(),
			Id:      srcColId,
			AutoGen: ddl.AutoGenCol{
<<<<<<< HEAD
				Name: "None",
				Type: "None",
=======
				Name: "",
				GenerationType: "",
>>>>>>> 2995e954
			},
		}
		if !checkIfColumnIsPartOfPK(srcColId, srcTable.PrimaryKeys) {
			totalNonKeyColumnSize += getColumnSize(ty.Name, ty.Len)
		}
	}
	if totalNonKeyColumnSize > ddl.MaxNonKeyColumnLength {
		tableLevelIssues = append(tableLevelIssues, internal.RowLimitExceeded)
	}
	conv.SchemaIssues[srcTable.Id] = internal.TableIssues{
		TableLevelIssues:  tableLevelIssues,
		ColumnLevelIssues: columnLevelIssues,
	}
	comment := "Spanner schema for source table " + quoteIfNeeded(srcTable.Name)
	conv.SpSchema[srcTable.Id] = ddl.CreateTable{
		Name:        spTableName,
		ColIds:      spColIds,
		ColDefs:     spColDef,
		PrimaryKeys: cvtPrimaryKeys(srcTable.PrimaryKeys),
		ForeignKeys: cvtForeignKeys(conv, spTableName, srcTable.Id, srcTable.ForeignKeys, isRestore),
		Indexes:     cvtIndexes(conv, srcTable.Id, srcTable.Indexes, spColIds, spColDef),
		Comment:     comment,
		Id:          srcTable.Id}
	return nil
}

func quoteIfNeeded(s string) string {
	for _, r := range s {
		if unicode.IsLetter(r) || unicode.IsDigit(r) || unicode.IsPunct(r) {
			continue
		}
		return strconv.Quote(s)
	}
	return s
}

func cvtPrimaryKeys(srcKeys []schema.Key) []ddl.IndexKey {
	var spKeys []ddl.IndexKey
	for _, k := range srcKeys {
		spKeys = append(spKeys, ddl.IndexKey{ColId: k.ColId, Desc: k.Desc, Order: k.Order})
	}
	return spKeys
}

func cvtForeignKeys(conv *internal.Conv, spTableName string, srcTableId string, srcKeys []schema.ForeignKey, isRestore bool) []ddl.Foreignkey {
	var spKeys []ddl.Foreignkey
	for _, key := range srcKeys {
		spKey, err := CvtForeignKeysHelper(conv, spTableName, srcTableId, key, isRestore)
		if err != nil {
			continue
		}
		spKeys = append(spKeys, spKey)
	}
	return spKeys
}

func CvtForeignKeysHelper(conv *internal.Conv, spTableName string, srcTableId string, srcKey schema.ForeignKey, isRestore bool) (ddl.Foreignkey, error) {
	if len(srcKey.ColIds) != len(srcKey.ReferColumnIds) {
		conv.Unexpected(fmt.Sprintf("ConvertForeignKeys: ColIds and referColumns don't have the same lengths: len(columns)=%d, len(referColumns)=%d for source tableId: %s, referenced table: %s", len(srcKey.ColIds), len(srcKey.ReferColumnIds), srcTableId, srcKey.ReferTableId))
		return ddl.Foreignkey{}, fmt.Errorf("ConvertForeignKeys: columns and referColumns don't have the same lengths")
	}

	// check whether spanner refer table exist or not.
	_, isPresent := conv.SpSchema[srcKey.ReferTableId]
	if !isPresent && isRestore {
		return ddl.Foreignkey{}, nil
	}

	// check whether source refer table exist or not.
	_, isPresent = conv.SrcSchema[srcKey.ReferTableId]
	if !isPresent {
		conv.Unexpected(fmt.Sprintf("Can't map foreign key for source tableId: %s, referenced tableId: %s", srcTableId, srcKey.ReferTableId))
		return ddl.Foreignkey{}, fmt.Errorf("reference table not found")
	}
	var spColIds, spReferColIds []string
	for i, colId := range srcKey.ColIds {
		spColIds = append(spColIds, colId)
		spReferColIds = append(spReferColIds, srcKey.ReferColumnIds[i])
	}
	spKeyName := internal.ToSpannerForeignKey(conv, srcKey.Name)

	spKey := ddl.Foreignkey{
		Name:           spKeyName,
		ColIds:         spColIds,
		ReferTableId:   srcKey.ReferTableId,
		ReferColumnIds: spReferColIds,
		Id:             srcKey.Id,
	}
	return spKey, nil
}

func cvtIndexes(conv *internal.Conv, tableId string, srcIndexes []schema.Index, spColIds []string, spColDef map[string]ddl.ColumnDef) []ddl.CreateIndex {
	var spIndexes []ddl.CreateIndex
	for _, srcIndex := range srcIndexes {
		spIndex := CvtIndexHelper(conv, tableId, srcIndex, spColIds, spColDef)
		if (!reflect.DeepEqual(spIndex, ddl.CreateIndex{})) {
			spIndexes = append(spIndexes, spIndex)
		}
	}
	return spIndexes
}

func SrcTableToSpannerDDL(conv *internal.Conv, toddl ToDdl, srcTable schema.Table) error {
	schemaToSpanner := SchemaToSpannerImpl{}
	err := schemaToSpanner.SchemaToSpannerDDLHelper(conv, toddl, srcTable, true)
	if err != nil {
		return err
	}
	for tableId, sourceTable := range conv.SrcSchema {
		if _, isPresent := conv.SpSchema[tableId]; !isPresent {
			continue
		}
		spTable := conv.SpSchema[tableId]
		if tableId != srcTable.Id {
			spTable.ForeignKeys = cvtForeignKeysForAReferenceTable(conv, tableId, srcTable.Id, sourceTable.ForeignKeys, spTable.ForeignKeys)
			conv.SpSchema[tableId] = spTable
		}
	}
	internal.ResolveRefs(conv)
	return nil
}

func cvtForeignKeysForAReferenceTable(conv *internal.Conv, tableId string, referTableId string, srcKeys []schema.ForeignKey, spKeys []ddl.Foreignkey) []ddl.Foreignkey {
	for _, key := range srcKeys {
		if key.ReferTableId == referTableId {
			spKey, err := CvtForeignKeysHelper(conv, conv.SpSchema[tableId].Name, tableId, key, true)
			if err != nil {
				continue
			}

			spKey.Id = key.Id
			spKeys = append(spKeys, spKey)
		}
	}
	return spKeys
}

func CvtIndexHelper(conv *internal.Conv, tableId string, srcIndex schema.Index, spColIds []string, spColDef map[string]ddl.ColumnDef) ddl.CreateIndex {
	var spKeys []ddl.IndexKey
	var spStoredColIds []string

	for _, k := range srcIndex.Keys {
		isPresent := false
		for _, v := range spColIds {
			if v == k.ColId {
				isPresent = true
				if conv.SpDialect == constants.DIALECT_POSTGRESQL {
					if spColDef[v].T.Name == ddl.Numeric {
						//index on NUMERIC is not supported in PGSQL Dialect currently.
						//Indexes which contains a NUMERIC column in it will need to be skipped.
						return ddl.CreateIndex{}
					}
				}
				break
			}
		}
		if !isPresent {
			conv.Unexpected(fmt.Sprintf("Can't map index key column for tableId %s columnId %s", tableId, k.ColId))
			continue
		}
		spKeys = append(spKeys, ddl.IndexKey{ColId: k.ColId, Desc: k.Desc, Order: k.Order})
	}
	for _, colId := range srcIndex.StoredColumnIds {
		isPresent := false
		for _, v := range spColIds {
			if v == colId {
				isPresent = true
				break
			}
		}
		if !isPresent {
			conv.Unexpected(fmt.Sprintf("Can't map index column for tableId %s columnId %s", tableId, colId))
			continue
		}
		spStoredColIds = append(spStoredColIds, colId)
	}
	if srcIndex.Name == "" {
		// Generate a name if index name is empty in MySQL.
		// Collision of index name will be handled by ToSpannerIndexName.
		srcIndex.Name = fmt.Sprintf("Index_%s", conv.SrcSchema[tableId].Name)
	}
	spIndexName := internal.ToSpannerIndexName(conv, srcIndex.Name)
	spIndex := ddl.CreateIndex{
		Name:            spIndexName,
		TableId:         tableId,
		Unique:          srcIndex.Unique,
		Keys:            spKeys,
		StoredColumnIds: spStoredColIds,
		Id:              srcIndex.Id,
	}
	return spIndex
}<|MERGE_RESOLUTION|>--- conflicted
+++ resolved
@@ -132,13 +132,8 @@
 			Comment: "From: " + quoteIfNeeded(srcCol.Name) + " " + srcCol.Type.Print(),
 			Id:      srcColId,
 			AutoGen: ddl.AutoGenCol{
-<<<<<<< HEAD
-				Name: "None",
-				Type: "None",
-=======
 				Name: "",
 				GenerationType: "",
->>>>>>> 2995e954
 			},
 		}
 		if !checkIfColumnIsPartOfPK(srcColId, srcTable.PrimaryKeys) {

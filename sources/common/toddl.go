// Copyright 2020 Google LLC
//
// Licensed under the Apache License, Version 2.0 (the "License");
// you may not use this file except in compliance with the License.
// You may obtain a copy of the License at
//
//      http://www.apache.org/licenses/LICENSE-2.0
//
// Unless required by applicable law or agreed to in writing, software
// distributed under the License is distributed on an "AS IS" BASIS,
// WITHOUT WARRANTIES OR CONDITIONS OF ANY KIND, either express or implied.
// See the License for the specific language governing permissions and
// limitations under the License.

/*
Package common creates an outline for common functionality across the multiple
source databases we support.
While adding new methods or code here
 1. Ensure that the changes do not adversely impact any source that uses the
    common code
 2. Test cases might not sufficiently cover all cases, so integration and
    manual testing should be done ensure no functionality is breaking. Most of
    the test cases that cover the code in this package will lie in the
    implementing source databases, so it might not be required to have unit
    tests for each method here.
 3. Any functions added here should be used by two or more databases
 4. If it looks like the code is getting more complex due to refactoring,
    it is probably better off leaving the functionality out of common
*/
package common

import (
	"fmt"
	"reflect"
	"strconv"
	"unicode"

	"github.com/GoogleCloudPlatform/spanner-migration-tool/common/constants"
	"github.com/GoogleCloudPlatform/spanner-migration-tool/internal"
	"github.com/GoogleCloudPlatform/spanner-migration-tool/schema"
	"github.com/GoogleCloudPlatform/spanner-migration-tool/spanner/ddl"
)

// ToDdl interface is meant to be implemented by all sources. When support for a
// new target database is added, please add a new method here with the output
// type expected. In case a particular source to target transoformation is not
// supported, an error is to be returned by the corresponding method.
type ToDdl interface {
	ToSpannerType(conv *internal.Conv, spType string, srcType schema.Type) (ddl.Type, []internal.SchemaIssue)
	GetColumnAutoGen(conv *internal.Conv, autoGenCol ddl.AutoGenCol, colId string, tableId string) (*ddl.AutoGenCol, error)
}

type SchemaToSpannerInterface interface {
	SchemaToSpannerDDL(conv *internal.Conv, toddl ToDdl) error
	SchemaToSpannerDDLHelper(conv *internal.Conv, toddl ToDdl, srcTable schema.Table, isRestore bool) error
	SchemaToSpannerSequenceHelper(conv *internal.Conv, srcSequence ddl.Sequence) error
}

type SchemaToSpannerImpl struct{}

// SchemaToSpannerDDL performs schema conversion from the source DB schema to
// Spanner. It uses the source schema in conv.SrcSchema, and writes
// the Spanner schema to conv.SpSchema.
func (ss *SchemaToSpannerImpl) SchemaToSpannerDDL(conv *internal.Conv, toddl ToDdl) error {
	srcSequences := conv.SrcSequences
	for _, srcSequence := range srcSequences {
		ss.SchemaToSpannerSequenceHelper(conv, srcSequence)
	}
	tableIds := GetSortedTableIdsBySrcName(conv.SrcSchema)
	for _, tableId := range tableIds {
		srcTable := conv.SrcSchema[tableId]
		ss.SchemaToSpannerDDLHelper(conv, toddl, srcTable, false)
	}
	internal.ResolveRefs(conv)
	return nil
}

func (ss *SchemaToSpannerImpl) SchemaToSpannerDDLHelper(conv *internal.Conv, toddl ToDdl, srcTable schema.Table, isRestore bool) error {
	spTableName, err := internal.GetSpannerTable(conv, srcTable.Id)
	if err != nil {
		conv.Unexpected(fmt.Sprintf("Couldn't map source table %s to Spanner: %s", srcTable.Name, err))
		return err
	}
	var spColIds []string
	spColDef := make(map[string]ddl.ColumnDef)

	var (
		totalNonKeyColumnSize int
		tableLevelIssues      []internal.SchemaIssue
	)

	columnLevelIssues := make(map[string][]internal.SchemaIssue)

	// Iterate over columns using ColNames order.
	for _, srcColId := range srcTable.ColIds {
		srcCol := srcTable.ColDefs[srcColId]
		colName, err := internal.GetSpannerCol(conv, srcTable.Id, srcCol.Id, spColDef)
		if err != nil {
			conv.Unexpected(fmt.Sprintf("Couldn't map source column %s of table %s to Spanner: %s", srcTable.Name, srcCol.Name, err))
			continue
		}
		spColIds = append(spColIds, srcColId)
		ty, issues := toddl.ToSpannerType(conv, "", srcCol.Type)

		// TODO(hengfeng): add issues for all elements of srcCol.Ignored.
		if srcCol.Ignored.ForeignKey {
			issues = append(issues, internal.ForeignKey)
		}
		_, isChanged := internal.FixName(srcCol.Name)
		if isChanged && (srcCol.Name != colName) {
			issues = append(issues, internal.IllegalName)
		}
		if srcCol.Ignored.Default {
			issues = append(issues, internal.DefaultValue)
		}
		if srcCol.Ignored.AutoIncrement { //TODO(adibh) - check why this is not there in postgres
			issues = append(issues, internal.AutoIncrement)
		}
		// Set the not null constraint to false for unsupported source datatypes
		isNotNull := srcCol.NotNull
		if findSchemaIssue(issues, internal.NoGoodType) != -1 {
			isNotNull = false
		}
		// Set the not null constraint to false for array datatype and add a warning because
		// datastream does not support array datatypes.
		if ty.IsArray {
			issues = append(issues, internal.ArrayTypeNotSupported)
			isNotNull = false
		}
		// Set auto generation for column
		srcAutoGen := srcCol.AutoGen
		var autoGenCol *ddl.AutoGenCol = &ddl.AutoGenCol{}
		if srcAutoGen.Name != "" {
			autoGenCol, err = toddl.GetColumnAutoGen(conv, srcAutoGen, srcColId, srcTable.Id)
			if autoGenCol != nil {
				if err != nil {
					srcCol.Ignored.AutoIncrement = true
					issues = append(issues, internal.AutoIncrement)
				} else {
					issues = append(issues, internal.SequenceCreated)
				}
			}
		}
		if len(issues) > 0 {
			columnLevelIssues[srcColId] = issues
		}

		spColDef[srcColId] = ddl.ColumnDef{
			Name:    colName,
			T:       ty,
			NotNull: isNotNull,
			Comment: "From: " + quoteIfNeeded(srcCol.Name) + " " + srcCol.Type.Print(),
			Id:      srcColId,
<<<<<<< HEAD
			AutoGen: ddl.AutoGenCol{
				Name:           "",
				GenerationType: "",
			},
=======
			AutoGen: *autoGenCol,
>>>>>>> d991f56c
		}
		if !checkIfColumnIsPartOfPK(srcColId, srcTable.PrimaryKeys) {
			totalNonKeyColumnSize += getColumnSize(ty.Name, ty.Len)
		}
	}
	if totalNonKeyColumnSize > ddl.MaxNonKeyColumnLength {
		tableLevelIssues = append(tableLevelIssues, internal.RowLimitExceeded)
	}
	conv.SchemaIssues[srcTable.Id] = internal.TableIssues{
		TableLevelIssues:  tableLevelIssues,
		ColumnLevelIssues: columnLevelIssues,
	}
	comment := "Spanner schema for source table " + quoteIfNeeded(srcTable.Name)
	conv.SpSchema[srcTable.Id] = ddl.CreateTable{
		Name:        spTableName,
		ColIds:      spColIds,
		ColDefs:     spColDef,
		PrimaryKeys: cvtPrimaryKeys(srcTable.PrimaryKeys),
		ForeignKeys: cvtForeignKeys(conv, spTableName, srcTable.Id, srcTable.ForeignKeys, isRestore),
		Indexes:     cvtIndexes(conv, srcTable.Id, srcTable.Indexes, spColIds, spColDef),
		Comment:     comment,
		Id:          srcTable.Id}
	return nil
}

func (ss *SchemaToSpannerImpl) SchemaToSpannerSequenceHelper(conv *internal.Conv, srcSequence ddl.Sequence) error {
	switch srcSequence.SequenceKind {
	case constants.AUTO_INCREMENT:
		spSequence := ddl.Sequence{
			Name:             srcSequence.Name,
			Id:               srcSequence.Id,
			SequenceKind:     "BIT REVERSED POSITIVE",
			SkipRangeMin:     srcSequence.SkipRangeMin,
			SkipRangeMax:     srcSequence.SkipRangeMax,
			StartWithCounter: srcSequence.StartWithCounter,
		}
		conv.SpSequences[srcSequence.Id] = spSequence
	default:
		spSequence := ddl.Sequence{
			Name:             srcSequence.Name,
			Id:               srcSequence.Id,
			SequenceKind:     "BIT REVERSED POSITIVE",
			SkipRangeMin:     srcSequence.SkipRangeMin,
			SkipRangeMax:     srcSequence.SkipRangeMax,
			StartWithCounter: srcSequence.StartWithCounter,
		}
		conv.SpSequences[srcSequence.Id] = spSequence
	}
	return nil
}

func quoteIfNeeded(s string) string {
	for _, r := range s {
		if unicode.IsLetter(r) || unicode.IsDigit(r) || unicode.IsPunct(r) {
			continue
		}
		return strconv.Quote(s)
	}
	return s
}

func cvtPrimaryKeys(srcKeys []schema.Key) []ddl.IndexKey {
	var spKeys []ddl.IndexKey
	for _, k := range srcKeys {
		spKeys = append(spKeys, ddl.IndexKey{ColId: k.ColId, Desc: k.Desc, Order: k.Order})
	}
	return spKeys
}

func cvtForeignKeys(conv *internal.Conv, spTableName string, srcTableId string, srcKeys []schema.ForeignKey, isRestore bool) []ddl.Foreignkey {
	var spKeys []ddl.Foreignkey
	for _, key := range srcKeys {
		spKey, err := CvtForeignKeysHelper(conv, spTableName, srcTableId, key, isRestore)
		if err != nil {
			continue
		}
		spKeys = append(spKeys, spKey)
	}
	return spKeys
}

func CvtForeignKeysHelper(conv *internal.Conv, spTableName string, srcTableId string, srcKey schema.ForeignKey, isRestore bool) (ddl.Foreignkey, error) {
	if len(srcKey.ColIds) != len(srcKey.ReferColumnIds) {
		conv.Unexpected(fmt.Sprintf("ConvertForeignKeys: ColIds and referColumns don't have the same lengths: len(columns)=%d, len(referColumns)=%d for source tableId: %s, referenced table: %s", len(srcKey.ColIds), len(srcKey.ReferColumnIds), srcTableId, srcKey.ReferTableId))
		return ddl.Foreignkey{}, fmt.Errorf("ConvertForeignKeys: columns and referColumns don't have the same lengths")
	}

	// check whether spanner refer table exist or not.
	_, isPresent := conv.SpSchema[srcKey.ReferTableId]
	if !isPresent && isRestore {
		return ddl.Foreignkey{}, nil
	}

	// check whether source refer table exist or not.
	_, isPresent = conv.SrcSchema[srcKey.ReferTableId]
	if !isPresent {
		conv.Unexpected(fmt.Sprintf("Can't map foreign key for source tableId: %s, referenced tableId: %s", srcTableId, srcKey.ReferTableId))
		return ddl.Foreignkey{}, fmt.Errorf("reference table not found")
	}
	var spColIds, spReferColIds []string
	for i, colId := range srcKey.ColIds {
		spColIds = append(spColIds, colId)
		spReferColIds = append(spReferColIds, srcKey.ReferColumnIds[i])
	}
	spKeyName := internal.ToSpannerForeignKey(conv, srcKey.Name)
	spDeleteRule := internal.ToSpannerOnDelete(conv, srcTableId, srcKey.OnDelete)
	spUpdateRule := internal.ToSpannerOnUpdate(conv, srcTableId, srcKey.OnUpdate)

	spKey := ddl.Foreignkey{
		Name:           spKeyName,
		ColIds:         spColIds,
		ReferTableId:   srcKey.ReferTableId,
		ReferColumnIds: spReferColIds,
		Id:             srcKey.Id,
		OnDelete:       spDeleteRule,
		OnUpdate:       spUpdateRule,
	}
	return spKey, nil
}

func cvtIndexes(conv *internal.Conv, tableId string, srcIndexes []schema.Index, spColIds []string, spColDef map[string]ddl.ColumnDef) []ddl.CreateIndex {
	var spIndexes []ddl.CreateIndex
	for _, srcIndex := range srcIndexes {
		spIndex := CvtIndexHelper(conv, tableId, srcIndex, spColIds, spColDef)
		if (!reflect.DeepEqual(spIndex, ddl.CreateIndex{})) {
			spIndexes = append(spIndexes, spIndex)
		}
	}
	return spIndexes
}

func SrcTableToSpannerDDL(conv *internal.Conv, toddl ToDdl, srcTable schema.Table) error {
	schemaToSpanner := SchemaToSpannerImpl{}
	err := schemaToSpanner.SchemaToSpannerDDLHelper(conv, toddl, srcTable, true)
	if err != nil {
		return err
	}
	for tableId, sourceTable := range conv.SrcSchema {
		if _, isPresent := conv.SpSchema[tableId]; !isPresent {
			continue
		}
		spTable := conv.SpSchema[tableId]
		if tableId != srcTable.Id {
			spTable.ForeignKeys = cvtForeignKeysForAReferenceTable(conv, tableId, srcTable.Id, sourceTable.ForeignKeys, spTable.ForeignKeys)
			conv.SpSchema[tableId] = spTable
		}
	}
	internal.ResolveRefs(conv)
	return nil
}

func cvtForeignKeysForAReferenceTable(conv *internal.Conv, tableId string, referTableId string, srcKeys []schema.ForeignKey, spKeys []ddl.Foreignkey) []ddl.Foreignkey {
	for _, key := range srcKeys {
		if key.ReferTableId == referTableId {
			spKey, err := CvtForeignKeysHelper(conv, conv.SpSchema[tableId].Name, tableId, key, true)
			if err != nil {
				continue
			}

			spKey.Id = key.Id
			spKeys = append(spKeys, spKey)
		}
	}
	return spKeys
}

func CvtIndexHelper(conv *internal.Conv, tableId string, srcIndex schema.Index, spColIds []string, spColDef map[string]ddl.ColumnDef) ddl.CreateIndex {
	var spKeys []ddl.IndexKey
	var spStoredColIds []string

	for _, k := range srcIndex.Keys {
		isPresent := false
		for _, v := range spColIds {
			if v == k.ColId {
				isPresent = true
				if conv.SpDialect == constants.DIALECT_POSTGRESQL {
					if spColDef[v].T.Name == ddl.Numeric {
						//index on NUMERIC is not supported in PGSQL Dialect currently.
						//Indexes which contains a NUMERIC column in it will need to be skipped.
						return ddl.CreateIndex{}
					}
				}
				break
			}
		}
		if !isPresent {
			conv.Unexpected(fmt.Sprintf("Can't map index key column for tableId %s columnId %s", tableId, k.ColId))
			continue
		}
		spKeys = append(spKeys, ddl.IndexKey{ColId: k.ColId, Desc: k.Desc, Order: k.Order})
	}
	for _, colId := range srcIndex.StoredColumnIds {
		isPresent := false
		for _, v := range spColIds {
			if v == colId {
				isPresent = true
				break
			}
		}
		if !isPresent {
			conv.Unexpected(fmt.Sprintf("Can't map index column for tableId %s columnId %s", tableId, colId))
			continue
		}
		spStoredColIds = append(spStoredColIds, colId)
	}
	if srcIndex.Name == "" {
		// Generate a name if index name is empty in MySQL.
		// Collision of index name will be handled by ToSpannerIndexName.
		srcIndex.Name = fmt.Sprintf("Index_%s", conv.SrcSchema[tableId].Name)
	}
	spIndexName := internal.ToSpannerIndexName(conv, srcIndex.Name)
	spIndex := ddl.CreateIndex{
		Name:            spIndexName,
		TableId:         tableId,
		Unique:          srcIndex.Unique,
		Keys:            spKeys,
		StoredColumnIds: spStoredColIds,
		Id:              srcIndex.Id,
	}
	return spIndex
}<|MERGE_RESOLUTION|>--- conflicted
+++ resolved
@@ -151,14 +151,7 @@
 			NotNull: isNotNull,
 			Comment: "From: " + quoteIfNeeded(srcCol.Name) + " " + srcCol.Type.Print(),
 			Id:      srcColId,
-<<<<<<< HEAD
-			AutoGen: ddl.AutoGenCol{
-				Name:           "",
-				GenerationType: "",
-			},
-=======
 			AutoGen: *autoGenCol,
->>>>>>> d991f56c
 		}
 		if !checkIfColumnIsPartOfPK(srcColId, srcTable.PrimaryKeys) {
 			totalNonKeyColumnSize += getColumnSize(ty.Name, ty.Len)

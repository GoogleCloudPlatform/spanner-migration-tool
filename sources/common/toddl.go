// Copyright 2020 Google LLC
//
// Licensed under the Apache License, Version 2.0 (the "License");
// you may not use this file except in compliance with the License.
// You may obtain a copy of the License at
//
//      http://www.apache.org/licenses/LICENSE-2.0
//
// Unless required by applicable law or agreed to in writing, software
// distributed under the License is distributed on an "AS IS" BASIS,
// WITHOUT WARRANTIES OR CONDITIONS OF ANY KIND, either express or implied.
// See the License for the specific language governing permissions and
// limitations under the License.

/*
Package common creates an outline for common functionality across the multiple
source databases we support.
While adding new methods or code here
 1. Ensure that the changes do not adversely impact any source that uses the
    common code
 2. Test cases might not sufficiently cover all cases, so integration and
    manual testing should be done ensure no functionality is breaking. Most of
    the test cases that cover the code in this package will lie in the
    implementing source databases, so it might not be required to have unit
    tests for each method here.
 3. Any functions added here should be used by two or more databases
 4. If it looks like the code is getting more complex due to refactoring,
    it is probably better off leaving the functionality out of common
*/
package common

import (
	"fmt"
	"strconv"
	"unicode"

	"github.com/cloudspannerecosystem/harbourbridge/internal"
	"github.com/cloudspannerecosystem/harbourbridge/schema"
	"github.com/cloudspannerecosystem/harbourbridge/spanner/ddl"
)

// ToDdl interface is meant to be implemented by all sources. When support for a
// new target database is added, please add a new method here with the output
// type expected. In case a particular source to target transoformation is not
// supported, an error is to be returned by the corresponding method.
type ToDdl interface {
	ToSpannerType(conv *internal.Conv, columnType schema.Type) (ddl.Type, []internal.SchemaIssue)
}

// SchemaToSpannerDDL performs schema conversion from the source DB schema to
// Spanner. It uses the source schema in conv.SrcSchema, and writes
// the Spanner schema to conv.SpSchema.
func SchemaToSpannerDDL(conv *internal.Conv, toddl ToDdl) error {
	tableIds := GetSortedTableIdsBySrcName(conv.SrcSchema)
	for _, tableId := range tableIds {
		srcTable := conv.SrcSchema[tableId]
		SchemaToSpannerDDLHelper(conv, toddl, srcTable, false)
	}
	internal.ResolveRefs(conv)
	return nil
}

func SchemaToSpannerDDLHelper(conv *internal.Conv, toddl ToDdl, srcTable schema.Table, isRestore bool) error {
	spTableName, err := internal.GetSpannerTable(conv, srcTable.Id)
	if err != nil {
		conv.Unexpected(fmt.Sprintf("Couldn't map source table %s to Spanner: %s", srcTable.Name, err))
		return err
	}
	var spColIds []string
	spColDef := make(map[string]ddl.ColumnDef)
	conv.SchemaIssues[srcTable.Id] = make(map[string][]internal.SchemaIssue)
	// Iterate over columns using ColNames order.
	for _, srcColId := range srcTable.ColIds {
		srcCol := srcTable.ColDefs[srcColId]
		colName, err := internal.GetSpannerCol(conv, srcTable.Name, srcCol.Name, false)
		if err != nil {
			conv.Unexpected(fmt.Sprintf("Couldn't map source column %s of table %s to Spanner: %s", srcTable.Name, srcCol.Name, err))
			continue
		}
		spColIds = append(spColIds, srcColId)
		ty, issues := toddl.ToSpannerType(conv, srcCol.Type)
		// TODO(hengfeng): add issues for all elements of srcCol.Ignored.
		if srcCol.Ignored.ForeignKey {
			issues = append(issues, internal.ForeignKey)
		}
		if srcCol.Name != colName {
			issues = append(issues, internal.IllegalName)
		}
		if srcCol.Ignored.Default {
			issues = append(issues, internal.DefaultValue)
		}
		if srcCol.Ignored.AutoIncrement { //TODO(adibh) - check why this is not there in postgres
			issues = append(issues, internal.AutoIncrement)
		}
		if len(issues) > 0 {
			conv.SchemaIssues[srcTable.Id][srcColId] = issues
		}
		spColDef[srcColId] = ddl.ColumnDef{
			Name:    colName,
			T:       ty,
			NotNull: srcCol.NotNull,
			Comment: "From: " + quoteIfNeeded(srcCol.Name) + " " + srcCol.Type.Print(),
			Id:      srcColId,
		}
	}
	comment := "Spanner schema for source table " + quoteIfNeeded(srcTable.Name)
	conv.SpSchema[srcTable.Id] = ddl.CreateTable{
		Name:        spTableName,
		ColIds:      spColIds,
		ColDefs:     spColDef,
		PrimaryKeys: cvtPrimaryKeys(conv, srcTable.Id, srcTable.PrimaryKeys),
		ForeignKeys: cvtForeignKeys(conv, spTableName, srcTable.Id, srcTable.ForeignKeys, isRestore),
		Indexes:     cvtIndexes(conv, spTableName, srcTable.Id, srcTable.Indexes, spColIds),
		Comment:     comment,
		Id:          srcTable.Id}
	return nil
}

func quoteIfNeeded(s string) string {
	for _, r := range s {
		if unicode.IsLetter(r) || unicode.IsDigit(r) || unicode.IsPunct(r) {
			continue
		}
		return strconv.Quote(s)
	}
	return s
}

func cvtPrimaryKeys(conv *internal.Conv, srcTableId string, srcKeys []schema.Key) []ddl.IndexKey {
	var spKeys []ddl.IndexKey
	for _, k := range srcKeys {
		spKeys = append(spKeys, ddl.IndexKey{ColId: k.ColId, Desc: k.Desc})
	}
	return spKeys
}

func cvtForeignKeys(conv *internal.Conv, spTableName string, srcTableId string, srcKeys []schema.ForeignKey, isRestore bool) []ddl.Foreignkey {
	var spKeys []ddl.Foreignkey
	for _, key := range srcKeys {
<<<<<<< HEAD
		spKey, err := cvtForeignKeysHelper(conv, spTableName, srcTableId, key, isRestore)
=======
		spKey, err := CvtForeignKeysHelper(conv, spTableName, srcTable, key, isRestore)
>>>>>>> af6b1a84
		if err != nil {
			continue
		}
		spKey.Id = key.Id
		spKeys = append(spKeys, spKey)
	}
	return spKeys
}

<<<<<<< HEAD
// todo handle for case when the refer table is dropped
func cvtForeignKeysHelper(conv *internal.Conv, spTableName string, srcTableId string, srcKey schema.ForeignKey, isRestore bool) (ddl.Foreignkey, error) {
	if len(srcKey.ColIds) != len(srcKey.ReferColumnIds) {
		conv.Unexpected(fmt.Sprintf("ConvertForeignKeys: ColIds and referColumns don't have the same lengths: len(columns)=%d, len(referColumns)=%d for source tableId: %s, referenced table: %s", len(srcKey.ColIds), len(srcKey.ReferColumnIds), srcTableId, srcKey.ReferTableId))
=======
func CvtForeignKeysHelper(conv *internal.Conv, spTableName string, srcTable string, srcKey schema.ForeignKey, isRestore bool) (ddl.Foreignkey, error) {
	if len(srcKey.Columns) != len(srcKey.ReferColumns) {
		conv.Unexpected(fmt.Sprintf("ConvertForeignKeys: columns and referColumns don't have the same lengths: len(columns)=%d, len(referColumns)=%d for source table: %s, referenced table: %s", len(srcKey.Columns), len(srcKey.ReferColumns), srcTable, srcKey.ReferTable))
>>>>>>> af6b1a84
		return ddl.Foreignkey{}, fmt.Errorf("ConvertForeignKeys: columns and referColumns don't have the same lengths")
	}

	// check whether spanner refer table exist or not.
	_, isPresent := conv.SpSchema[srcKey.ReferTableId]
	if !isPresent && isRestore {
		return ddl.Foreignkey{}, nil
	}

	// check whether source refer table exist or not.
	_, isPresent = conv.SrcSchema[srcKey.ReferTableId]
	if !isPresent {
		conv.Unexpected(fmt.Sprintf("Can't map foreign key for source tableId: %s, referenced tableId: %s", srcTableId, srcKey.ReferTableId))
		return ddl.Foreignkey{}, fmt.Errorf("reference table not found")
	}
	var spColIds, spReferColIds []string
	for i, colId := range srcKey.ColIds {
		spColIds = append(spColIds, colId)
		spReferColIds = append(spReferColIds, srcKey.ReferColumnIds[i])
	}
	spKeyName := internal.ToSpannerForeignKey(conv, srcKey.Name)

	spKey := ddl.Foreignkey{
		Name:           spKeyName,
		ColIds:         spColIds,
		ReferTableId:   srcKey.ReferTableId,
		ReferColumnIds: spReferColIds,
	}
	return spKey, nil
}

func cvtIndexes(conv *internal.Conv, spTableName string, srcTableId string, srcIndexes []schema.Index, spColIds []string) []ddl.CreateIndex {
	var spIndexes []ddl.CreateIndex
	for _, srcIndex := range srcIndexes {
<<<<<<< HEAD
		var spKeys []ddl.IndexKey
		var spStoredColumns []string

		for _, k := range srcIndex.Keys {
			isPresent := false
			for _, v := range spColIds {
				if v == k.ColId {
					isPresent = true
					break
				}
			}
			if !isPresent {
				conv.Unexpected(fmt.Sprintf("Can't map index key column for tableId %s columnId %s", srcTableId, k.ColId))
				continue
			}
			spKeys = append(spKeys, ddl.IndexKey{ColId: k.ColId, Desc: k.Desc})
		}

		for _, colId := range srcIndex.StoredColumnIds {
			isPresent := false
			for _, v := range spColIds {
				if v == colId {
					isPresent = true
					break
				}
			}
			if !isPresent {
				conv.Unexpected(fmt.Sprintf("Can't map index column for tableId %s columnId %s", srcTableId, colId))
				continue
			}
			spStoredColumns = append(spStoredColumns, colId)
		}

		if srcIndex.Name == "" {
			// Generate a name if index name is empty in MySQL.
			// Collision of index name will be handled by ToSpannerIndexName.
			srcIndex.Name = fmt.Sprintf("Index_%s", conv.SrcSchema[srcTableId].Name)
		}
		spIndexName := internal.ToSpannerIndexName(conv, srcIndex.Name)
		spIndex := ddl.CreateIndex{
			Name:            spIndexName,
			TableId:         srcTableId,
			Unique:          srcIndex.Unique,
			Keys:            spKeys,
			StoredColumnIds: spStoredColumns,
			Id:              srcIndex.Id,
		}
=======
		spIndex := CvtIndexHelper(conv, spTableName, srcTable, srcIndex)
>>>>>>> af6b1a84
		spIndexes = append(spIndexes, spIndex)
	}
	return spIndexes
}

func SrcTableToSpannerDDL(conv *internal.Conv, toddl ToDdl, srcTable schema.Table) error {
	err := SchemaToSpannerDDLHelper(conv, toddl, srcTable, true)
	if err != nil {
		return err
	}
	for tableId, sourceTable := range conv.SrcSchema {
		if _, isPresent := conv.SpSchema[tableId]; !isPresent {
			continue
		}
		spTable := conv.SpSchema[tableId]
		if tableId != srcTable.Id {
			spTable.ForeignKeys = cvtForeignKeysForAReferenceTable(conv, tableId, srcTable.Id, sourceTable.ForeignKeys, spTable.ForeignKeys)
			conv.SpSchema[tableId] = spTable
		}
	}
	internal.ResolveRefs(conv)
	return nil
}

func cvtForeignKeysForAReferenceTable(conv *internal.Conv, tableId string, referTableId string, srcKeys []schema.ForeignKey, spKeys []ddl.Foreignkey) []ddl.Foreignkey {
	for _, key := range srcKeys {
<<<<<<< HEAD
		if key.ReferTableId == referTableId {
			spKey, err := cvtForeignKeysHelper(conv, conv.SpSchema[tableId].Name, tableId, key, true)
=======
		if key.ReferTable == referTable {
			spKey, err := CvtForeignKeysHelper(conv, spTableName, srcTable, key, true)
>>>>>>> af6b1a84
			if err != nil {
				continue
			}
			spKey.Id = key.Id
			spKeys = append(spKeys, spKey)
		}
	}
	return spKeys
}

func CvtIndexHelper(conv *internal.Conv, spTableName string, srcTable string, srcIndex schema.Index) ddl.CreateIndex {
	var spKeys []ddl.IndexKey
	var spStoredColumns []string

	for _, k := range srcIndex.Keys {
		spCol, err := internal.GetSpannerCol(conv, srcTable, k.Column, true)
		if err != nil {
			conv.Unexpected(fmt.Sprintf("Can't map index key column name for table %s column %s", srcTable, k.Column))
			continue
		}
		spKeys = append(spKeys, ddl.IndexKey{Col: spCol, Desc: k.Desc})
	}
	for _, k := range srcIndex.StoredColumns {
		spCol, err := internal.GetSpannerCol(conv, srcTable, k, true)
		if err != nil {
			conv.Unexpected(fmt.Sprintf("Can't map index column name for table %s column %s", srcTable, k))
			continue
		}
		spStoredColumns = append(spStoredColumns, spCol)
	}
	if srcIndex.Name == "" {
		// Generate a name if index name is empty in MySQL.
		// Collision of index name will be handled by ToSpannerIndexName.
		srcIndex.Name = fmt.Sprintf("Index_%s", srcTable)
	}
	spIndexName := internal.ToSpannerIndexName(conv, srcIndex.Name)
	spIndex := ddl.CreateIndex{
		Name:          spIndexName,
		Table:         spTableName,
		Unique:        srcIndex.Unique,
		Keys:          spKeys,
		StoredColumns: spStoredColumns,
	}
	conv.Audit.ToSpannerFkIdx[srcTable].Index[srcIndex.Name] = spIndexName
	conv.Audit.ToSourceFkIdx[spTableName].Index[spIndexName] = srcIndex.Name
	return spIndex
}<|MERGE_RESOLUTION|>--- conflicted
+++ resolved
@@ -110,7 +110,7 @@
 		ColDefs:     spColDef,
 		PrimaryKeys: cvtPrimaryKeys(conv, srcTable.Id, srcTable.PrimaryKeys),
 		ForeignKeys: cvtForeignKeys(conv, spTableName, srcTable.Id, srcTable.ForeignKeys, isRestore),
-		Indexes:     cvtIndexes(conv, spTableName, srcTable.Id, srcTable.Indexes, spColIds),
+		Indexes:     cvtIndexes(conv, srcTable.Id, srcTable.Indexes, spColIds),
 		Comment:     comment,
 		Id:          srcTable.Id}
 	return nil
@@ -137,30 +137,19 @@
 func cvtForeignKeys(conv *internal.Conv, spTableName string, srcTableId string, srcKeys []schema.ForeignKey, isRestore bool) []ddl.Foreignkey {
 	var spKeys []ddl.Foreignkey
 	for _, key := range srcKeys {
-<<<<<<< HEAD
-		spKey, err := cvtForeignKeysHelper(conv, spTableName, srcTableId, key, isRestore)
-=======
-		spKey, err := CvtForeignKeysHelper(conv, spTableName, srcTable, key, isRestore)
->>>>>>> af6b1a84
+		spKey, err := CvtForeignKeysHelper(conv, spTableName, srcTableId, key, isRestore)
 		if err != nil {
 			continue
 		}
-		spKey.Id = key.Id
 		spKeys = append(spKeys, spKey)
 	}
 	return spKeys
 }
 
-<<<<<<< HEAD
 // todo handle for case when the refer table is dropped
-func cvtForeignKeysHelper(conv *internal.Conv, spTableName string, srcTableId string, srcKey schema.ForeignKey, isRestore bool) (ddl.Foreignkey, error) {
+func CvtForeignKeysHelper(conv *internal.Conv, spTableName string, srcTableId string, srcKey schema.ForeignKey, isRestore bool) (ddl.Foreignkey, error) {
 	if len(srcKey.ColIds) != len(srcKey.ReferColumnIds) {
 		conv.Unexpected(fmt.Sprintf("ConvertForeignKeys: ColIds and referColumns don't have the same lengths: len(columns)=%d, len(referColumns)=%d for source tableId: %s, referenced table: %s", len(srcKey.ColIds), len(srcKey.ReferColumnIds), srcTableId, srcKey.ReferTableId))
-=======
-func CvtForeignKeysHelper(conv *internal.Conv, spTableName string, srcTable string, srcKey schema.ForeignKey, isRestore bool) (ddl.Foreignkey, error) {
-	if len(srcKey.Columns) != len(srcKey.ReferColumns) {
-		conv.Unexpected(fmt.Sprintf("ConvertForeignKeys: columns and referColumns don't have the same lengths: len(columns)=%d, len(referColumns)=%d for source table: %s, referenced table: %s", len(srcKey.Columns), len(srcKey.ReferColumns), srcTable, srcKey.ReferTable))
->>>>>>> af6b1a84
 		return ddl.Foreignkey{}, fmt.Errorf("ConvertForeignKeys: columns and referColumns don't have the same lengths")
 	}
 
@@ -188,64 +177,15 @@
 		ColIds:         spColIds,
 		ReferTableId:   srcKey.ReferTableId,
 		ReferColumnIds: spReferColIds,
+		Id:             srcKey.Id,
 	}
 	return spKey, nil
 }
 
-func cvtIndexes(conv *internal.Conv, spTableName string, srcTableId string, srcIndexes []schema.Index, spColIds []string) []ddl.CreateIndex {
+func cvtIndexes(conv *internal.Conv, tableId string, srcIndexes []schema.Index, spColIds []string) []ddl.CreateIndex {
 	var spIndexes []ddl.CreateIndex
 	for _, srcIndex := range srcIndexes {
-<<<<<<< HEAD
-		var spKeys []ddl.IndexKey
-		var spStoredColumns []string
-
-		for _, k := range srcIndex.Keys {
-			isPresent := false
-			for _, v := range spColIds {
-				if v == k.ColId {
-					isPresent = true
-					break
-				}
-			}
-			if !isPresent {
-				conv.Unexpected(fmt.Sprintf("Can't map index key column for tableId %s columnId %s", srcTableId, k.ColId))
-				continue
-			}
-			spKeys = append(spKeys, ddl.IndexKey{ColId: k.ColId, Desc: k.Desc})
-		}
-
-		for _, colId := range srcIndex.StoredColumnIds {
-			isPresent := false
-			for _, v := range spColIds {
-				if v == colId {
-					isPresent = true
-					break
-				}
-			}
-			if !isPresent {
-				conv.Unexpected(fmt.Sprintf("Can't map index column for tableId %s columnId %s", srcTableId, colId))
-				continue
-			}
-			spStoredColumns = append(spStoredColumns, colId)
-		}
-
-		if srcIndex.Name == "" {
-			// Generate a name if index name is empty in MySQL.
-			// Collision of index name will be handled by ToSpannerIndexName.
-			srcIndex.Name = fmt.Sprintf("Index_%s", conv.SrcSchema[srcTableId].Name)
-		}
-		spIndexName := internal.ToSpannerIndexName(conv, srcIndex.Name)
-		spIndex := ddl.CreateIndex{
-			Name:            spIndexName,
-			TableId:         srcTableId,
-			Unique:          srcIndex.Unique,
-			Keys:            spKeys,
-			StoredColumnIds: spStoredColumns,
-			Id:              srcIndex.Id,
-		}
-=======
-		spIndex := CvtIndexHelper(conv, spTableName, srcTable, srcIndex)
->>>>>>> af6b1a84
+		spIndex := CvtIndexHelper(conv, tableId, srcIndex, spColIds)
 		spIndexes = append(spIndexes, spIndex)
 	}
 	return spIndexes
@@ -272,13 +212,8 @@
 
 func cvtForeignKeysForAReferenceTable(conv *internal.Conv, tableId string, referTableId string, srcKeys []schema.ForeignKey, spKeys []ddl.Foreignkey) []ddl.Foreignkey {
 	for _, key := range srcKeys {
-<<<<<<< HEAD
 		if key.ReferTableId == referTableId {
-			spKey, err := cvtForeignKeysHelper(conv, conv.SpSchema[tableId].Name, tableId, key, true)
-=======
-		if key.ReferTable == referTable {
-			spKey, err := CvtForeignKeysHelper(conv, spTableName, srcTable, key, true)
->>>>>>> af6b1a84
+			spKey, err := CvtForeignKeysHelper(conv, conv.SpSchema[tableId].Name, tableId, key, true)
 			if err != nil {
 				continue
 			}
@@ -289,40 +224,51 @@
 	return spKeys
 }
 
-func CvtIndexHelper(conv *internal.Conv, spTableName string, srcTable string, srcIndex schema.Index) ddl.CreateIndex {
+func CvtIndexHelper(conv *internal.Conv, tableId string, srcIndex schema.Index, spColIds []string) ddl.CreateIndex {
 	var spKeys []ddl.IndexKey
-	var spStoredColumns []string
+	var spStoredColIds []string
 
 	for _, k := range srcIndex.Keys {
-		spCol, err := internal.GetSpannerCol(conv, srcTable, k.Column, true)
-		if err != nil {
-			conv.Unexpected(fmt.Sprintf("Can't map index key column name for table %s column %s", srcTable, k.Column))
-			continue
-		}
-		spKeys = append(spKeys, ddl.IndexKey{Col: spCol, Desc: k.Desc})
-	}
-	for _, k := range srcIndex.StoredColumns {
-		spCol, err := internal.GetSpannerCol(conv, srcTable, k, true)
-		if err != nil {
-			conv.Unexpected(fmt.Sprintf("Can't map index column name for table %s column %s", srcTable, k))
-			continue
-		}
-		spStoredColumns = append(spStoredColumns, spCol)
+		isPresent := false
+		for _, v := range spColIds {
+			if v == k.ColId {
+				isPresent = true
+				break
+			}
+		}
+		if !isPresent {
+			conv.Unexpected(fmt.Sprintf("Can't map index key column for tableId %s columnId %s", tableId, k.ColId))
+			continue
+		}
+		spKeys = append(spKeys, ddl.IndexKey{ColId: k.ColId, Desc: k.Desc})
+	}
+	for _, colId := range srcIndex.StoredColumnIds {
+		isPresent := false
+		for _, v := range spColIds {
+			if v == colId {
+				isPresent = true
+				break
+			}
+		}
+		if !isPresent {
+			conv.Unexpected(fmt.Sprintf("Can't map index column for tableId %s columnId %s", tableId, colId))
+			continue
+		}
+		spStoredColIds = append(spStoredColIds, colId)
 	}
 	if srcIndex.Name == "" {
 		// Generate a name if index name is empty in MySQL.
 		// Collision of index name will be handled by ToSpannerIndexName.
-		srcIndex.Name = fmt.Sprintf("Index_%s", srcTable)
+		srcIndex.Name = fmt.Sprintf("Index_%s", conv.SrcSchema[tableId].Name)
 	}
 	spIndexName := internal.ToSpannerIndexName(conv, srcIndex.Name)
 	spIndex := ddl.CreateIndex{
-		Name:          spIndexName,
-		Table:         spTableName,
-		Unique:        srcIndex.Unique,
-		Keys:          spKeys,
-		StoredColumns: spStoredColumns,
-	}
-	conv.Audit.ToSpannerFkIdx[srcTable].Index[srcIndex.Name] = spIndexName
-	conv.Audit.ToSourceFkIdx[spTableName].Index[spIndexName] = srcIndex.Name
+		Name:            spIndexName,
+		TableId:         tableId,
+		Unique:          srcIndex.Unique,
+		Keys:            spKeys,
+		StoredColumnIds: spStoredColIds,
+		Id:              srcIndex.Id,
+	}
 	return spIndex
 }
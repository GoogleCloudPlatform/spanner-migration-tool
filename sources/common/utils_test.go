// Copyright 2020 Google LLC
//
// Licensed under the Apache License, Version 2.0 (the "License");
// you may not use this file except in compliance with the License.
// You may obtain a copy of the License at
//
//      http://www.apache.org/licenses/LICENSE-2.0
//
// Unless required by applicable law or agreed to in writing, software
// distributed under the License is distributed on an "AS IS" BASIS,
// WITHOUT WARRANTIES OR CONDITIONS OF ANY KIND, either express or implied.
// See the License for the specific language governing permissions and
// limitations under the License.

package common

import (
	"reflect"
	"testing"

	"github.com/stretchr/testify/assert"
	"go.uber.org/zap"

	"github.com/GoogleCloudPlatform/spanner-migration-tool/common/task"
	"github.com/GoogleCloudPlatform/spanner-migration-tool/internal"
	"github.com/GoogleCloudPlatform/spanner-migration-tool/logger"
	"github.com/GoogleCloudPlatform/spanner-migration-tool/schema"
	"github.com/GoogleCloudPlatform/spanner-migration-tool/spanner/ddl"
)

func init() {
	logger.Log = zap.NewNop()
}

func TestToNotNull(t *testing.T) {
	conv := internal.MakeConv()
	assert.Equal(t, false, ToNotNull(conv, "YES"))
	assert.Equal(t, true, ToNotNull(conv, "NO"))
	ToNotNull(conv, "Something else")
	assert.Equal(t, int64(1), conv.Unexpecteds())
}

func TestGetColsAndSchemas(t *testing.T) {
	tableName := "testtable"
	tableId := "t1"
	cols := []string{"a", "b", "c"}
	colIds := []string{"c1", "c2", "c3"}
	spSchema := ddl.CreateTable{
		Name:   tableName,
		Id:     tableId,
		ColIds: colIds,
		ColDefs: map[string]ddl.ColumnDef{
			"c1": {Name: "a", Id: "c1", T: ddl.Type{Name: ddl.String, Len: ddl.MaxLength}},
			"c2": {Name: "b", Id: "c2", T: ddl.Type{Name: ddl.Numeric}},
			"c3": {Name: "c", Id: "c3", T: ddl.Type{Name: ddl.String, Len: ddl.MaxLength}},
		},
		PrimaryKeys: []ddl.IndexKey{{ColId: "c1"}},
	}
	srcSchema := schema.Table{
		Name:   tableName,
		Id:     tableId,
		ColIds: colIds,
		ColDefs: map[string]schema.Column{
			"c1": {Name: "a", Id: "c1", Type: schema.Type{Name: "String"}},
			"c2": {Name: "b", Id: "c2", Type: schema.Type{Name: "Number"}},
			"c3": {Name: "c", Id: "c3", Type: schema.Type{Name: "NumberString"}},
		},
		PrimaryKeys: []schema.Key{{ColId: "c1"}},
	}

	conv := internal.MakeConv()
	conv.SpSchema[spSchema.Id] = spSchema
	conv.SrcSchema[srcSchema.Id] = srcSchema

	type args struct {
		conv    *internal.Conv
		tableId string
	}
	tests := []struct {
		name    string
		args    args
		want    schema.Table
		want1   string
		want2   []string
		want3   ddl.CreateTable
		wantErr bool
	}{
		{
			name: "test for checking correctness of output",
			args: args{
				conv:    conv,
				tableId: tableId,
			},
			want:    srcSchema,
			want1:   tableName,
			want2:   cols,
			want3:   spSchema,
			wantErr: false,
		},
	}
	for _, tt := range tests {
		t.Run(tt.name, func(t *testing.T) {
			got, got1, got2, got3, err := GetColsAndSchemas(tt.args.conv, tt.args.tableId)
			if (err != nil) != tt.wantErr {
				t.Errorf("getColsAndSchemas() error = %v, wantErr %v", err, tt.wantErr)
				return
			}
			if !reflect.DeepEqual(got, tt.want) {
				t.Errorf("getColsAndSchemas() got = %v, want %v", got, tt.want)
			}
			if got1 != tt.want1 {
				t.Errorf("getColsAndSchemas() got1 = %v, want %v", got1, tt.want1)
			}
			if !reflect.DeepEqual(got2, tt.want2) {
				t.Errorf("getColsAndSchemas() got2 = %v, want %v", got2, tt.want2)
			}
			if !reflect.DeepEqual(got3, tt.want3) {
				t.Errorf("getColsAndSchemas() got3 = %v, want %v", got3, tt.want3)
			}
		})
	}
}

<<<<<<< HEAD
func TestWorkerPool(t *testing.T) {
	input := []int{1, 2, 3, 4, 5, 6, 7, 8, 9, 10}

	f := func(i int, mutex *sync.Mutex) task.TaskResult[int] {
		sleepTime := time.Duration(rand.Intn(1000 * 1000))
		time.Sleep(sleepTime)
		res := task.TaskResult[int]{Result: i, Err: nil}
		return res
	}

	r := task.RunParallelTasksImpl[int, int]{}
	out, _ := r.RunParallelTasks(input, 5, f, false)
	assert.Equal(t, len(input), len(out), fmt.Sprintln("jobs not processed"))
}

=======
>>>>>>> 9fa986de
func TestPrepareColumns(t *testing.T) {
	tc := []struct {
		name           string
		conv           *internal.Conv
		tableId        string
		srcCols        []string
		expectedColIds []string
	}{
		{
			name: "when source and spanner tables have same set of columns",
			conv: &internal.Conv{
				SpSchema: map[string]ddl.CreateTable{
					"t1": {
						Name:   "t1",
						ColIds: []string{"c1", "c2"},
						ColDefs: map[string]ddl.ColumnDef{
							"c1": {Name: "a", Id: "c1", T: ddl.Type{Name: ddl.Int64}},
							"c2": {Name: "b", Id: "c2", T: ddl.Type{Name: ddl.String, Len: 6}},
						},
						PrimaryKeys: []ddl.IndexKey{{ColId: "c1"}},
					}},
				SrcSchema: map[string]schema.Table{
					"t1": {
						Name:   "t1",
						ColIds: []string{"c1", "c2"},
						ColDefs: map[string]schema.Column{
							"c1": {Name: "a", Id: "c1", Type: schema.Type{Name: "bigint", Mods: []int64{}}},
							"c2": {Name: "b", Id: "c2", Type: schema.Type{Name: "varchar", Mods: []int64{6}}},
						},
						PrimaryKeys: []schema.Key{{ColId: "c1"}},
					}},
			},
			tableId:        "t1",
			srcCols:        []string{"a", "b"},
			expectedColIds: []string{"c1", "c2"},
		},
		{
			name: "when a column is deleted on spanner table",
			conv: &internal.Conv{
				SpSchema: map[string]ddl.CreateTable{
					"t1": {
						Name:   "t1",
						ColIds: []string{"c1"},
						ColDefs: map[string]ddl.ColumnDef{
							"c1": {Name: "a", Id: "c1", T: ddl.Type{Name: ddl.Int64}},
						},
						PrimaryKeys: []ddl.IndexKey{{ColId: "c1"}},
					}},
				SrcSchema: map[string]schema.Table{
					"t1": {
						Name:   "t1",
						ColIds: []string{"c1", "c2"},
						ColDefs: map[string]schema.Column{
							"c1": {Name: "a", Id: "c1", Type: schema.Type{Name: "bigint", Mods: []int64{}}},
							"c2": {Name: "b", Id: "c2", Type: schema.Type{Name: "varchar", Mods: []int64{6}}},
						},
						PrimaryKeys: []schema.Key{{ColId: "c1"}},
					}},
			},
			tableId:        "t1",
			srcCols:        []string{"a", "b"},
			expectedColIds: []string{"c1"},
		},
	}
	for _, tc := range tc {
		res, err := PrepareColumns(tc.conv, tc.tableId, tc.srcCols)
		assert.Equal(t, nil, err)
		assert.Equal(t, tc.expectedColIds, res)
	}
}

func TestPrepareValues(t *testing.T) {
	tc := []struct {
		name              string
		conv              *internal.Conv
		tableId           string
		srcColNameToIdMap map[string]string
		commonId          []string
		srcCols           []string
		values            []string
		expectedValues    []string
	}{
		{
			name: "when source and spanner tables have same set of columns",
			conv: &internal.Conv{
				SpSchema: map[string]ddl.CreateTable{
					"t1": {
						Name:   "t1",
						ColIds: []string{"c1", "c2"},
						ColDefs: map[string]ddl.ColumnDef{
							"c1": {Name: "a", Id: "c1", T: ddl.Type{Name: ddl.Int64}},
							"c2": {Name: "b", Id: "c2", T: ddl.Type{Name: ddl.String, Len: 6}},
						},
						PrimaryKeys: []ddl.IndexKey{{ColId: "c1"}},
					}},
				SrcSchema: map[string]schema.Table{
					"t1": {
						Name:   "t1",
						ColIds: []string{"c1", "c2"},
						ColDefs: map[string]schema.Column{
							"c1": {Name: "a", Id: "c1", Type: schema.Type{Name: "bigint", Mods: []int64{}}},
							"c2": {Name: "b", Id: "c2", Type: schema.Type{Name: "varchar", Mods: []int64{6}}},
						},
						PrimaryKeys: []schema.Key{{ColId: "c1"}},
					}},
			},
			tableId:           "t1",
			srcColNameToIdMap: map[string]string{"a": "c1", "b": "c2"},
			commonId:          []string{"c1", "c2"},
			srcCols:           []string{"a", "b"},
			values:            []string{"1234", "xyz"},
			expectedValues:    []string{"1234", "xyz"},
		},
		{
			name: "when a column is deleted on spanner table",
			conv: &internal.Conv{
				SpSchema: map[string]ddl.CreateTable{
					"t1": {
						Name:   "t1",
						ColIds: []string{"c1", "c2"},
						ColDefs: map[string]ddl.ColumnDef{
							"c1": {Name: "a", Id: "c1", T: ddl.Type{Name: ddl.Int64}},
						},
						PrimaryKeys: []ddl.IndexKey{{ColId: "c1"}},
					}},
				SrcSchema: map[string]schema.Table{
					"t1": {
						Name:   "t1",
						ColIds: []string{"c1", "c2"},
						ColDefs: map[string]schema.Column{
							"c1": {Name: "a", Id: "c1", Type: schema.Type{Name: "bigint", Mods: []int64{}}},
							"c2": {Name: "b", Id: "c2", Type: schema.Type{Name: "varchar", Mods: []int64{6}}},
						},
						PrimaryKeys: []schema.Key{{ColId: "c1"}},
					}},
			},
			tableId:           "t1",
			srcColNameToIdMap: map[string]string{"a": "c1", "b": "c2"},
			commonId:          []string{"c1"},
			srcCols:           []string{"a", "b"},
			values:            []string{"1234", "xyz"},
			expectedValues:    []string{"1234"},
		},
	}
	for _, tc := range tc {
		res, err := PrepareValues(tc.conv, tc.tableId, tc.srcColNameToIdMap, tc.commonId, tc.srcCols, tc.values)
		assert.Equal(t, nil, err)
		assert.Equal(t, tc.expectedValues, res)
	}
}<|MERGE_RESOLUTION|>--- conflicted
+++ resolved
@@ -21,7 +21,6 @@
 	"github.com/stretchr/testify/assert"
 	"go.uber.org/zap"
 
-	"github.com/GoogleCloudPlatform/spanner-migration-tool/common/task"
 	"github.com/GoogleCloudPlatform/spanner-migration-tool/internal"
 	"github.com/GoogleCloudPlatform/spanner-migration-tool/logger"
 	"github.com/GoogleCloudPlatform/spanner-migration-tool/schema"
@@ -121,24 +120,6 @@
 	}
 }
 
-<<<<<<< HEAD
-func TestWorkerPool(t *testing.T) {
-	input := []int{1, 2, 3, 4, 5, 6, 7, 8, 9, 10}
-
-	f := func(i int, mutex *sync.Mutex) task.TaskResult[int] {
-		sleepTime := time.Duration(rand.Intn(1000 * 1000))
-		time.Sleep(sleepTime)
-		res := task.TaskResult[int]{Result: i, Err: nil}
-		return res
-	}
-
-	r := task.RunParallelTasksImpl[int, int]{}
-	out, _ := r.RunParallelTasks(input, 5, f, false)
-	assert.Equal(t, len(input), len(out), fmt.Sprintln("jobs not processed"))
-}
-
-=======
->>>>>>> 9fa986de
 func TestPrepareColumns(t *testing.T) {
 	tc := []struct {
 		name           string

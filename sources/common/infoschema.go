// Copyright 2020 Google LLC
//
// Licensed under the Apache License, Version 2.0 (the "License");
// you may not use this file except in compliance with the License.
// You may obtain a copy of the License at
//
//      http://www.apache.org/licenses/LICENSE-2.0
//
// Unless required by applicable law or agreed to in writing, software
// distributed under the License is distributed on an "AS IS" BASIS,
// WITHOUT WARRANTIES OR CONDITIONS OF ANY KIND, either express or implied.
// See the License for the specific language governing permissions and
// limitations under the License.

package common

import (
	"context"
	"fmt"
	"sync"

	sp "cloud.google.com/go/spanner"

	"github.com/cloudspannerecosystem/harbourbridge/internal"
	"github.com/cloudspannerecosystem/harbourbridge/schema"
	"github.com/cloudspannerecosystem/harbourbridge/spanner/ddl"
)

const DefaultWorkers = 20 // Default to 20 - observed diminishing returns above this value

// InfoSchema contains database information.
type InfoSchema interface {
	GetToDdl() ToDdl
	GetTableName(schema string, tableName string) string
	GetTables() ([]SchemaAndName, error)
	GetColumns(conv *internal.Conv, table SchemaAndName, constraints map[string][]string, primaryKeys []string) (map[string]schema.Column, []string, error)
	GetRowsFromTable(conv *internal.Conv, srcTable string) (interface{}, error)
	GetRowCount(table SchemaAndName) (int64, error)
	GetConstraints(conv *internal.Conv, table SchemaAndName) ([]string, map[string][]string, error)
	GetForeignKeys(conv *internal.Conv, table SchemaAndName) (foreignKeys []schema.ForeignKey, err error)
	GetIndexes(conv *internal.Conv, table SchemaAndName, colNameIdMp map[string]string) ([]schema.Index, error)
	ProcessData(conv *internal.Conv, tableId string, srcSchema schema.Table, spCols []string, spSchema ddl.CreateTable) error
	StartChangeDataCapture(ctx context.Context, conv *internal.Conv) (map[string]interface{}, error)
	StartStreamingMigration(ctx context.Context, client *sp.Client, conv *internal.Conv, streamInfo map[string]interface{}) error
}

// SchemaAndName contains the schema and name for a table
type SchemaAndName struct {
	Schema string
	Name   string
}

// FkConstraint contains foreign key constraints
type FkConstraint struct {
	Name    string
	Table   string
	Refcols []string
	Cols    []string
}

// ProcessSchema performs schema conversion for source database
// 'db'. Information schema tables are a broadly supported ANSI standard,
// and we use them to obtain source database's schema information.
<<<<<<< HEAD
func ProcessSchema(conv *internal.Conv, infoSchema InfoSchema) error {

	GenerateSrcSchema(conv, infoSchema)
	initPrimaryKeyOrder(conv)
	initIndexOrder(conv)
	SchemaToSpannerDDL(conv, infoSchema.GetToDdl())
	conv.AddPrimaryKeys()
	return nil
}

func GenerateSrcSchema(conv *internal.Conv, infoSchema InfoSchema) error {
=======
// numWorkers decides the parallelism while converting tables
func ProcessSchema(conv *internal.Conv, infoSchema InfoSchema, numWorkers int) error {
>>>>>>> 2a7a44db
	tables, err := infoSchema.GetTables()
	fmt.Println("fetched tables", tables)
	if err != nil {
		return err
	}

	if numWorkers < 1 {
		numWorkers = DefaultWorkers
	}

	asyncProcessTable := func(t SchemaAndName, mutex *sync.Mutex) TaskResult[SchemaAndName] {
		table, e := processTable(conv, t, infoSchema)
		mutex.Lock()
		conv.SrcSchema[table.Name] = table
		mutex.Unlock()
		res := TaskResult[SchemaAndName]{t, e}
		return res
	}
<<<<<<< HEAD
	internal.ResolveForeignKeyIds(conv.SrcSchema)
	return err
=======

	res, e := RunParallelTasks(tables, numWorkers, asyncProcessTable, true)
	if e != nil {
		fmt.Println("exiting due to error while processing schema for table", res)
		return err
	}

	SchemaToSpannerDDL(conv, infoSchema.GetToDdl())
	conv.AddPrimaryKeys()
	fmt.Println("loaded schema")
	return nil
>>>>>>> 2a7a44db
}

// ProcessData performs data conversion for source database
// 'db'. For each table, we extract and convert the data to Spanner data
// (based on the source and Spanner schemas), and write it to Spanner.
// If we can't get/process data for a table, we skip that table and process
// the remaining tables.
func ProcessData(conv *internal.Conv, infoSchema InfoSchema) {
	// Tables are ordered in alphabetical order with one exception: interleaved
	// tables appear after the population of their parent table.
	tableIds := ddl.GetSortedTableIdsBySpName(conv.SpSchema)

	for _, tableId := range tableIds {
		srcSchema := conv.SrcSchema[tableId]
		spSchema, ok := conv.SpSchema[tableId]
		if !ok {
			conv.Stats.BadRows[srcSchema.Name] += conv.Stats.Rows[srcSchema.Name]
			conv.Unexpected(fmt.Sprintf("Can't get cols and schemas for table %s:ok=%t",
				srcSchema.Name, ok))
			continue
		}
		// Extract spColds without synthetic primary key columnn id.
		colIds := RemoveSynthId(conv, tableId, spSchema.ColIds)
		err := infoSchema.ProcessData(conv, tableId, srcSchema, colIds, spSchema)
		if err != nil {
			return
		}
		if conv.DataFlush != nil {
			conv.DataFlush()
		}
	}
}

// SetRowStats populates conv with the number of rows in each table.
func SetRowStats(conv *internal.Conv, infoSchema InfoSchema) {
	tables, err := infoSchema.GetTables()
	if err != nil {
		conv.Unexpected(fmt.Sprintf("Couldn't get list of table: %s", err))
		return
	}
	for _, t := range tables {
		tableName := infoSchema.GetTableName(t.Schema, t.Name)
		count, err := infoSchema.GetRowCount(t)
		if err != nil {
			conv.Unexpected(fmt.Sprintf("Couldn't get number of rows for table %s", tableName))
			continue
		}
		conv.Stats.Rows[tableName] += count
	}
}

<<<<<<< HEAD
func processTable(conv *internal.Conv, table SchemaAndName, infoSchema InfoSchema) error {
	tblId := internal.GenerateTableId()

=======
func processTable(conv *internal.Conv, table SchemaAndName, infoSchema InfoSchema) (schema.Table, error) {
	var t schema.Table
	fmt.Println("processing schema for table", table)
>>>>>>> 2a7a44db
	primaryKeys, constraints, err := infoSchema.GetConstraints(conv, table)
	if err != nil {
		return t, fmt.Errorf("couldn't get constraints for table %s.%s: %s", table.Schema, table.Name, err)
	}
	foreignKeys, err := infoSchema.GetForeignKeys(conv, table)
	if err != nil {
		return t, fmt.Errorf("couldn't get foreign key constraints for table %s.%s: %s", table.Schema, table.Name, err)
	}

	colDefs, colIds, err := infoSchema.GetColumns(conv, table, constraints, primaryKeys)
	if err != nil {
<<<<<<< HEAD
		return fmt.Errorf("couldn't get schema for table %s.%s: %s", table.Schema, table.Name, err)
	}
	colNameIdMap := make(map[string]string)
	for k, v := range colDefs {
		colNameIdMap[v.Name] = k
=======
		return t, fmt.Errorf("couldn't get indexes for table %s.%s: %s", table.Schema, table.Name, err)
>>>>>>> 2a7a44db
	}

	indexes, err := infoSchema.GetIndexes(conv, table, colNameIdMap)
	if err != nil {
<<<<<<< HEAD
		return fmt.Errorf("couldn't get indexes for table %s.%s: %s", table.Schema, table.Name, err)
=======
		return t, fmt.Errorf("couldn't get schema for table %s.%s: %s", table.Schema, table.Name, err)
>>>>>>> 2a7a44db
	}

	name := infoSchema.GetTableName(table.Schema, table.Name)
	var schemaPKeys []schema.Key
	for _, k := range primaryKeys {
		schemaPKeys = append(schemaPKeys, schema.Key{ColId: colNameIdMap[k]})
	}
<<<<<<< HEAD
	conv.SrcSchema[tblId] = schema.Table{
		Id:           tblId,
		Name:         name,
		Schema:       table.Schema,
		ColIds:       colIds,
		ColNameIdMap: colNameIdMap,
		ColDefs:      colDefs,
		PrimaryKeys:  schemaPKeys,
		Indexes:      indexes,
		ForeignKeys:  foreignKeys}

	return nil
=======
	t = schema.Table{
		Name:        name,
		Schema:      table.Schema,
		ColNames:    colNames,
		ColDefs:     colDefs,
		PrimaryKeys: schemaPKeys,
		Indexes:     indexes,
		ForeignKeys: foreignKeys}
	return t, nil
>>>>>>> 2a7a44db
}<|MERGE_RESOLUTION|>--- conflicted
+++ resolved
@@ -61,22 +61,18 @@
 // ProcessSchema performs schema conversion for source database
 // 'db'. Information schema tables are a broadly supported ANSI standard,
 // and we use them to obtain source database's schema information.
-<<<<<<< HEAD
-func ProcessSchema(conv *internal.Conv, infoSchema InfoSchema) error {
+func ProcessSchema(conv *internal.Conv, infoSchema InfoSchema, numWorkers int) error {
 
-	GenerateSrcSchema(conv, infoSchema)
+	GenerateSrcSchema(conv, infoSchema, numWorkers)
 	initPrimaryKeyOrder(conv)
 	initIndexOrder(conv)
 	SchemaToSpannerDDL(conv, infoSchema.GetToDdl())
 	conv.AddPrimaryKeys()
+	fmt.Println("loaded schema")
 	return nil
 }
 
-func GenerateSrcSchema(conv *internal.Conv, infoSchema InfoSchema) error {
-=======
-// numWorkers decides the parallelism while converting tables
-func ProcessSchema(conv *internal.Conv, infoSchema InfoSchema, numWorkers int) error {
->>>>>>> 2a7a44db
+func GenerateSrcSchema(conv *internal.Conv, infoSchema InfoSchema, numWorkers int) error {
 	tables, err := infoSchema.GetTables()
 	fmt.Println("fetched tables", tables)
 	if err != nil {
@@ -90,27 +86,19 @@
 	asyncProcessTable := func(t SchemaAndName, mutex *sync.Mutex) TaskResult[SchemaAndName] {
 		table, e := processTable(conv, t, infoSchema)
 		mutex.Lock()
-		conv.SrcSchema[table.Name] = table
+		conv.SrcSchema[table.Id] = table
 		mutex.Unlock()
 		res := TaskResult[SchemaAndName]{t, e}
 		return res
 	}
-<<<<<<< HEAD
-	internal.ResolveForeignKeyIds(conv.SrcSchema)
-	return err
-=======
 
 	res, e := RunParallelTasks(tables, numWorkers, asyncProcessTable, true)
 	if e != nil {
 		fmt.Println("exiting due to error while processing schema for table", res)
 		return err
 	}
-
-	SchemaToSpannerDDL(conv, infoSchema.GetToDdl())
-	conv.AddPrimaryKeys()
-	fmt.Println("loaded schema")
+	internal.ResolveForeignKeyIds(conv.SrcSchema)
 	return nil
->>>>>>> 2a7a44db
 }
 
 // ProcessData performs data conversion for source database
@@ -162,15 +150,10 @@
 	}
 }
 
-<<<<<<< HEAD
-func processTable(conv *internal.Conv, table SchemaAndName, infoSchema InfoSchema) error {
-	tblId := internal.GenerateTableId()
-
-=======
 func processTable(conv *internal.Conv, table SchemaAndName, infoSchema InfoSchema) (schema.Table, error) {
 	var t schema.Table
 	fmt.Println("processing schema for table", table)
->>>>>>> 2a7a44db
+	tblId := internal.GenerateTableId()
 	primaryKeys, constraints, err := infoSchema.GetConstraints(conv, table)
 	if err != nil {
 		return t, fmt.Errorf("couldn't get constraints for table %s.%s: %s", table.Schema, table.Name, err)
@@ -182,24 +165,16 @@
 
 	colDefs, colIds, err := infoSchema.GetColumns(conv, table, constraints, primaryKeys)
 	if err != nil {
-<<<<<<< HEAD
-		return fmt.Errorf("couldn't get schema for table %s.%s: %s", table.Schema, table.Name, err)
+		return t, fmt.Errorf("couldn't get schema for table %s.%s: %s", table.Schema, table.Name, err)
 	}
 	colNameIdMap := make(map[string]string)
 	for k, v := range colDefs {
 		colNameIdMap[v.Name] = k
-=======
-		return t, fmt.Errorf("couldn't get indexes for table %s.%s: %s", table.Schema, table.Name, err)
->>>>>>> 2a7a44db
 	}
 
 	indexes, err := infoSchema.GetIndexes(conv, table, colNameIdMap)
 	if err != nil {
-<<<<<<< HEAD
-		return fmt.Errorf("couldn't get indexes for table %s.%s: %s", table.Schema, table.Name, err)
-=======
-		return t, fmt.Errorf("couldn't get schema for table %s.%s: %s", table.Schema, table.Name, err)
->>>>>>> 2a7a44db
+		return t, fmt.Errorf("couldn't get indexes for table %s.%s: %s", table.Schema, table.Name, err)
 	}
 
 	name := infoSchema.GetTableName(table.Schema, table.Name)
@@ -207,8 +182,7 @@
 	for _, k := range primaryKeys {
 		schemaPKeys = append(schemaPKeys, schema.Key{ColId: colNameIdMap[k]})
 	}
-<<<<<<< HEAD
-	conv.SrcSchema[tblId] = schema.Table{
+	t = schema.Table{
 		Id:           tblId,
 		Name:         name,
 		Schema:       table.Schema,
@@ -218,17 +192,5 @@
 		PrimaryKeys:  schemaPKeys,
 		Indexes:      indexes,
 		ForeignKeys:  foreignKeys}
-
-	return nil
-=======
-	t = schema.Table{
-		Name:        name,
-		Schema:      table.Schema,
-		ColNames:    colNames,
-		ColDefs:     colDefs,
-		PrimaryKeys: schemaPKeys,
-		Indexes:     indexes,
-		ForeignKeys: foreignKeys}
 	return t, nil
->>>>>>> 2a7a44db
 }
// Copyright 2020 Google LLC
//
// Licensed under the Apache License, Version 2.0 (the "License");
// you may not use this file except in compliance with the License.
// You may obtain a copy of the License at
//
//      http://www.apache.org/licenses/LICENSE-2.0
//
// Unless required by applicable law or agreed to in writing, software
// distributed under the License is distributed on an "AS IS" BASIS,
// WITHOUT WARRANTIES OR CONDITIONS OF ANY KIND, either express or implied.
// See the License for the specific language governing permissions and
// limitations under the License.

package common

import (
	"context"
	"fmt"
	"strings"
	"sync"

	sp "cloud.google.com/go/spanner"

	"github.com/GoogleCloudPlatform/spanner-migration-tool/common/task"
	"github.com/GoogleCloudPlatform/spanner-migration-tool/internal"
	"github.com/GoogleCloudPlatform/spanner-migration-tool/schema"
	"github.com/GoogleCloudPlatform/spanner-migration-tool/spanner/ddl"
)

const DefaultWorkers = 20 // Default to 20 - observed diminishing returns above this value

// InfoSchema contains database information.
type InfoSchema interface {
	GetToDdl() ToDdl
	GetTableName(schema string, tableName string) string
	GetTables() ([]SchemaAndName, error)
	GetColumns(conv *internal.Conv, table SchemaAndName, constraints map[string][]string, primaryKeys []string) (map[string]schema.Column, []string, error)
	GetRowsFromTable(conv *internal.Conv, srcTable string) (interface{}, error)
	GetRowCount(table SchemaAndName) (int64, error)
	GetConstraints(conv *internal.Conv, table SchemaAndName) ([]string, []schema.CheckConstraint, map[string][]string, error)
	GetForeignKeys(conv *internal.Conv, table SchemaAndName) (foreignKeys []schema.ForeignKey, err error)
	GetIndexes(conv *internal.Conv, table SchemaAndName, colNameIdMp map[string]string) ([]schema.Index, error)
	ProcessData(conv *internal.Conv, tableId string, srcSchema schema.Table, spCols []string, spSchema ddl.CreateTable, additionalAttributes internal.AdditionalDataAttributes) error
	StartChangeDataCapture(ctx context.Context, conv *internal.Conv) (map[string]interface{}, error)
	StartStreamingMigration(ctx context.Context, migrationProjectId string, client *sp.Client, conv *internal.Conv, streamInfo map[string]interface{}) (internal.DataflowOutput, error)
}

// SchemaAndName contains the schema and name for a table
type SchemaAndName struct {
	Schema string
	Name   string
	Id     string
}

// FkConstraint contains foreign key constraints
type FkConstraint struct {
	Name     string
	Table    string
	Refcols  []string
	Cols     []string
	OnDelete string
	OnUpdate string
}

type InfoSchemaInterface interface {
	GenerateSrcSchema(conv *internal.Conv, infoSchema InfoSchema, numWorkers int) (int, error)
	ProcessData(conv *internal.Conv, infoSchema InfoSchema, additionalAttributes internal.AdditionalDataAttributes)
	SetRowStats(conv *internal.Conv, infoSchema InfoSchema)
	processTable(conv *internal.Conv, table SchemaAndName, infoSchema InfoSchema) (schema.Table, error)
	GetIncludedSrcTablesFromConv(conv *internal.Conv) (schemaToTablesMap map[string]internal.SchemaDetails, err error)
}
type InfoSchemaImpl struct{}

type ProcessSchemaInterface interface {
	ProcessSchema(conv *internal.Conv, infoSchema InfoSchema, numWorkers int, attributes internal.AdditionalSchemaAttributes, s SchemaToSpannerInterface, uo UtilsOrderInterface, is InfoSchemaInterface) error
}

type ProcessSchemaImpl struct{}

// ProcessSchema performs schema conversion for source database
// 'db'. Information schema tables are a broadly supported ANSI standard,
// and we use them to obtain source database's schema information.
func (ps *ProcessSchemaImpl) ProcessSchema(conv *internal.Conv, infoSchema InfoSchema, numWorkers int, attributes internal.AdditionalSchemaAttributes, s SchemaToSpannerInterface, uo UtilsOrderInterface, is InfoSchemaInterface) error {

	tableCount, err := is.GenerateSrcSchema(conv, infoSchema, numWorkers)
	if err != nil {
		return err
	}
	uo.initPrimaryKeyOrder(conv)
	uo.initIndexOrder(conv)
	s.SchemaToSpannerDDL(conv, infoSchema.GetToDdl())
	if tableCount != len(conv.SpSchema) {
		fmt.Printf("Failed to load all the source tables, source table count: %v, processed tables:%v. Please retry connecting to the source database to load tables.\n", tableCount, len(conv.SpSchema))
		return fmt.Errorf("failed to load all the source tables, source table count: %v, processed tables:%v. Please retry connecting to the source database to load tables.", tableCount, len(conv.SpSchema))
	}
	conv.AddPrimaryKeys()
	if attributes.IsSharded {
		conv.AddShardIdColumn()
	}
	fmt.Println("loaded schema")
	return nil
}

func (is *InfoSchemaImpl) GenerateSrcSchema(conv *internal.Conv, infoSchema InfoSchema, numWorkers int) (int, error) {
	tables, err := infoSchema.GetTables()
	fmt.Println("fetched tables", tables)
	if err != nil {
		return 0, err
	}

	if numWorkers < 1 {
		numWorkers = DefaultWorkers
	}

	asyncProcessTable := func(t SchemaAndName, mutex *sync.Mutex) task.TaskResult[SchemaAndName] {
		table, e := is.processTable(conv, t, infoSchema)
		mutex.Lock()
		conv.SrcSchema[table.Id] = table
		mutex.Unlock()
		res := task.TaskResult[SchemaAndName]{t, e}
		return res
	}

	r := task.RunParallelTasksImpl[SchemaAndName, SchemaAndName]{}
	res, e := r.RunParallelTasks(tables, numWorkers, asyncProcessTable, false)
	if e != nil {
		fmt.Printf("exiting due to error: %s , while processing schema for table %s\n", e, res)
		return 0, e
	}

	internal.ResolveForeignKeyIds(conv.SrcSchema)
	return len(tables), nil
}

// ProcessData performs data conversion for source database
// 'db'. For each table, we extract and convert the data to Spanner data
// (based on the source and Spanner schemas), and write it to Spanner.
// If we can't get/process data for a table, we skip that table and process
// the remaining tables.
func (is *InfoSchemaImpl) ProcessData(conv *internal.Conv, infoSchema InfoSchema, additionalAttributes internal.AdditionalDataAttributes) {
	// Tables are ordered in alphabetical order with one exception: interleaved
	// tables appear after the population of their parent table.
	tableIds := ddl.GetSortedTableIdsBySpName(conv.SpSchema)

	for _, tableId := range tableIds {
		srcSchema := conv.SrcSchema[tableId]
		spSchema, ok := conv.SpSchema[tableId]
		if !ok {
			conv.Stats.BadRows[srcSchema.Name] += conv.Stats.Rows[srcSchema.Name]
			conv.Unexpected(fmt.Sprintf("Can't get cols and schemas for table %s:ok=%t",
				srcSchema.Name, ok))
			continue
		}
		// Extract common spColds. We get column ids common to both source and
		// spanner table so that we can read these records from source
		colIds := GetCommonColumnIds(conv, tableId, spSchema.ColIds)
		err := infoSchema.ProcessData(conv, tableId, srcSchema, colIds, spSchema, additionalAttributes)
		if err != nil {
			return
		}
		if conv.DataFlush != nil {
			conv.DataFlush()
		}
	}
}

// SetRowStats populates conv with the number of rows in each table.
func (is *InfoSchemaImpl) SetRowStats(conv *internal.Conv, infoSchema InfoSchema) {
	tables, err := infoSchema.GetTables()
	if err != nil {
		conv.Unexpected(fmt.Sprintf("Couldn't get list of table: %s", err))
		return
	}
	for _, t := range tables {
		tableName := infoSchema.GetTableName(t.Schema, t.Name)
		count, err := infoSchema.GetRowCount(t)
		if err != nil {
			conv.Unexpected(fmt.Sprintf("Couldn't get number of rows for table %s", tableName))
			continue
		}
		conv.Stats.Rows[tableName] += count
	}
}

func (is *InfoSchemaImpl) processTable(conv *internal.Conv, table SchemaAndName, infoSchema InfoSchema) (schema.Table, error) {
	var t schema.Table
	fmt.Println("processing schema for table", table)
	tblId := internal.GenerateTableId()
	primaryKeys, checkConstraints, constraints, err := infoSchema.GetConstraints(conv, table)
	if err != nil {
		return t, fmt.Errorf("couldn't get constraints for table %s.%s: %s", table.Schema, table.Name, err)
	}
	foreignKeys, err := infoSchema.GetForeignKeys(conv, table)
	if err != nil {
		return t, fmt.Errorf("couldn't get foreign key constraints for table %s.%s: %s", table.Schema, table.Name, err)
	}

	table.Id = tblId
	colDefs, colIds, err := infoSchema.GetColumns(conv, table, constraints, primaryKeys)
	if err != nil {
		return t, fmt.Errorf("couldn't get schema for table %s.%s: %s", table.Schema, table.Name, err)
	}
	colNameIdMap := make(map[string]string)
	for k, v := range colDefs {
		colNameIdMap[v.Name] = k
	}

	indexes, err := infoSchema.GetIndexes(conv, table, colNameIdMap)
	if err != nil {
		return t, fmt.Errorf("couldn't get indexes for table %s.%s: %s", table.Schema, table.Name, err)
	}

	name := infoSchema.GetTableName(table.Schema, table.Name)
	var schemaPKeys []schema.Key
	for _, k := range primaryKeys {
		schemaPKeys = append(schemaPKeys, schema.Key{ColId: colNameIdMap[k]})
	}
	t = schema.Table{
		Id:               tblId,
		Name:             name,
		Schema:           table.Schema,
		ColIds:           colIds,
		ColNameIdMap:     colNameIdMap,
		ColDefs:          colDefs,
		PrimaryKeys:      schemaPKeys,
		CheckConstraints: checkConstraints,
		Indexes:          indexes,
		ForeignKeys:      foreignKeys}
	return t, nil
}

// getIncludedSrcTablesFromConv fetches the list of tables
// from the source database that need to be migrated.
func (is *InfoSchemaImpl) GetIncludedSrcTablesFromConv(conv *internal.Conv) (schemaToTablesMap map[string]internal.SchemaDetails, err error) {
	schemaToTablesMap = make(map[string]internal.SchemaDetails)
	for spTable := range conv.SpSchema {
		//lookup the spanner table in the source tables via ID
		srcTable, ok := conv.SrcSchema[spTable]
		if !ok {
			err := fmt.Errorf("id for spanner and source tables do not match, this is most likely a bug")
			return nil, err
		}
		if _, exists := schemaToTablesMap[srcTable.Schema]; !exists {
			schemaToTablesMap[srcTable.Schema] = internal.SchemaDetails{
				TableDetails: []internal.TableDetails{},
			}
		}
		schemaDetails := schemaToTablesMap[srcTable.Schema]
		schemaDetails.TableDetails = append(
			schemaDetails.TableDetails,
			internal.TableDetails{TableName: srcTable.Name},
		)
		schemaToTablesMap[srcTable.Schema] = schemaDetails
	}
	return schemaToTablesMap, nil
}

// SanitizeDefaultValue removes extra characters added to Default Value in information schema in MySQL.
func SanitizeDefaultValue(defaultValue string, ty string, generated bool) string {
<<<<<<< HEAD
	defaultValue = strings.ReplaceAll(defaultValue, "_utf8mb4", "")
	defaultValue = strings.ReplaceAll(defaultValue, "\\\\", "\\")
	defaultValue = strings.ReplaceAll(defaultValue, "\\'", "'")
	if !generated && (ty == "char" || ty == "varchar" || ty == "text" || ty=="STRING") && !strings.HasPrefix(defaultValue, "'") && !strings.HasSuffix(defaultValue, "'") {
=======
	types := []string{"char", "varchar", "text", "varbinary", "tinyblob", "tinytext", "text",
		"blob", "mediumtext", "mediumblob", "longtext", "longblob", "STRING"}
	// Check if ty exists in the types array
	stringType := false
	for _, t := range types {
		if t == ty {
			stringType = true
			break
		}
	}
	defaultValue = strings.ReplaceAll(defaultValue, "_utf8mb4", "")
	defaultValue = strings.ReplaceAll(defaultValue, "\\\\", "\\")
	defaultValue = strings.ReplaceAll(defaultValue, "\\'", "'")
	if !generated && stringType && !strings.HasPrefix(defaultValue, "'") && !strings.HasSuffix(defaultValue, "'") {
>>>>>>> 1a4e61bd
		defaultValue = "'" + defaultValue + "'"
	}
	return defaultValue
}<|MERGE_RESOLUTION|>--- conflicted
+++ resolved
@@ -258,12 +258,6 @@
 
 // SanitizeDefaultValue removes extra characters added to Default Value in information schema in MySQL.
 func SanitizeDefaultValue(defaultValue string, ty string, generated bool) string {
-<<<<<<< HEAD
-	defaultValue = strings.ReplaceAll(defaultValue, "_utf8mb4", "")
-	defaultValue = strings.ReplaceAll(defaultValue, "\\\\", "\\")
-	defaultValue = strings.ReplaceAll(defaultValue, "\\'", "'")
-	if !generated && (ty == "char" || ty == "varchar" || ty == "text" || ty=="STRING") && !strings.HasPrefix(defaultValue, "'") && !strings.HasSuffix(defaultValue, "'") {
-=======
 	types := []string{"char", "varchar", "text", "varbinary", "tinyblob", "tinytext", "text",
 		"blob", "mediumtext", "mediumblob", "longtext", "longblob", "STRING"}
 	// Check if ty exists in the types array
@@ -278,7 +272,6 @@
 	defaultValue = strings.ReplaceAll(defaultValue, "\\\\", "\\")
 	defaultValue = strings.ReplaceAll(defaultValue, "\\'", "'")
 	if !generated && stringType && !strings.HasPrefix(defaultValue, "'") && !strings.HasSuffix(defaultValue, "'") {
->>>>>>> 1a4e61bd
 		defaultValue = "'" + defaultValue + "'"
 	}
 	return defaultValue

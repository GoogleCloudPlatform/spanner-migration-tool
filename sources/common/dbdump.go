// Copyright 2020 Google LLC
//
// Licensed under the Apache License, Version 2.0 (the "License");
// you may not use this file except in compliance with the License.
// You may obtain a copy of the License at
//
//      http://www.apache.org/licenses/LICENSE-2.0
//
// Unless required by applicable law or agreed to in writing, software
// distributed under the License is distributed on an "AS IS" BASIS,
// WITHOUT WARRANTIES OR CONDITIONS OF ANY KIND, either express or implied.
// See the License for the specific language governing permissions and
// limitations under the License.

package common

import (
	"github.com/GoogleCloudPlatform/spanner-migration-tool/expressions_api"
	"github.com/GoogleCloudPlatform/spanner-migration-tool/internal"
)

// DbDump common interface for database dump functions.
type DbDump interface {
	GetToDdl() ToDdl
	ProcessDump(conv *internal.Conv, r *internal.Reader) error
	GetExpressionVerificationAccessor() expressions_api.ExpressionVerificationAccessor
}

// ProcessDbDump reads dump data from r and does schema or data conversion,
// depending on whether conv is configured for schema mode or data mode.
// In schema mode, this method incrementally builds a schema (updating conv).
// In data mode, this method uses this schema to convert data and writes it
// to Spanner, using the data sink specified in conv.
func ProcessDbDump(conv *internal.Conv, r *internal.Reader, dbDump DbDump, ddlVerifier expressions_api.DDLVerifier) error {
	if err := dbDump.ProcessDump(conv, r); err != nil {
		return err
	}
	if conv.SchemaMode() {
		utilsOrder := UtilsOrderImpl{}
		utilsOrder.initPrimaryKeyOrder(conv)
		utilsOrder.initIndexOrder(conv)
		schemaToSpanner := SchemaToSpannerImpl{
<<<<<<< HEAD
			ExpressionVerificationAccessor: dbDump.GetExpressionVerificationAccessor(),
=======
			DdlV: ddlVerifier,
>>>>>>> 683d1eba
		}
		schemaToSpanner.SchemaToSpannerDDL(conv, dbDump.GetToDdl())
		conv.AddPrimaryKeys()
	}
	return nil
}<|MERGE_RESOLUTION|>--- conflicted
+++ resolved
@@ -40,11 +40,8 @@
 		utilsOrder.initPrimaryKeyOrder(conv)
 		utilsOrder.initIndexOrder(conv)
 		schemaToSpanner := SchemaToSpannerImpl{
-<<<<<<< HEAD
 			ExpressionVerificationAccessor: dbDump.GetExpressionVerificationAccessor(),
-=======
-			DdlV: ddlVerifier,
->>>>>>> 683d1eba
+			DdlV:                           ddlVerifier,
 		}
 		schemaToSpanner.SchemaToSpannerDDL(conv, dbDump.GetToDdl())
 		conv.AddPrimaryKeys()

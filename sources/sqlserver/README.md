# Spanner migration tool: SQLServer-to-Spanner Evaluation and Migration

Spanner migration tool is a stand-alone open source tool for Cloud Spanner evaluation,
using data from an existing SQL Server database. This README provides
details of the tool's SQL Server capabilities. For general Spanner migration tool information
<<<<<<< HEAD
see this [README](https://github.com/GoogleCloudPlatform/spanner-migration-tool#spanner-migration-tool-spanner-evaluation-and-migration).
=======
see this [README](https://github.com/cloudspannerecosystem/harbourbridge#harbourbridge-spanner-evaluation-and-migration).
>>>>>>> c501b584

We currently do not support dump file mode for SQL Server. The only way to use Spanner migration tool with SQL Server is connecting directly.

We currently do not support clustered columnstore indexes in spanner, therefore such indexes will be skipped during the migration.

Note that either _'sqlserver'_ or _'mssql'_ can be used as an identifier with the flag `-source` in the command line.

## Example SQL Server Usage

Spanner migration tool can be run directly on a SQL Server database (via go's database/sql package).

The following examples assume a `harbourbridge` alias has been setup as described
in the [Installing Spanner migration tool](https://github.com/GoogleCloudPlatform/spanner-migration-tool#installing-spanner-migration-tool) section of the main README.

### Directly connecting to a SQL Server database

In this case, Spanner migration tool connects directly to the SQL Server database to
retrieve table schema and data. Set the `-source=sqlserver` and corresponding
source profile connection parameters `host`, `port`, `user`, `dbName` and
`password`.

For example, to perform schema conversion, run

```sh
harbourbridge schema -source=sqlserver -source-profile="host=<>,port=<>,user=<>,dbName=<>"
```

Parameters `port` and `password` are optional. Port (`port`) defaults to `1433`
for SQL Server source. Password can be provided at the password prompt.

## Schema Conversion

| SQL_Server_Type        | Spanner_Type |
| ---------------------- | ------------ |
| INT                    | INT64        |
| TINYINT                | INT64        |
| SMALLINT               | INT64        |
| BIGINT                 | INT64        |
| TIMESTAMP              | INT64        |
| ROWVERSION             | INT64        |
| BIT                    | BOOL         |
| FLOAT                  | FLOAT64      |
| REAL                   | FLOAT64      |
| NUMERIC                | NUMERIC      |
| DECIMAL                | NUMERIC      |
| MONEY                  | NUMERIC      |
| SMALLMONEY             | NUMERIC      |
| CHAR                   | STRING(1)    |
| NCHAR                  | STRING(N)    |
| VARCHAR                | STRING(MAX)  |
| NVARCHAR               | STRING(MAX)  |
| TEXT                   | STRING(MAX)  |
| NTEXT                  | STRING(MAX)  |
| DATE                   | DATE         |
| DATETIME               | TIMESTAMP    |
| DATETIME2              | TIMESTAMP    |
| SMALLDATETIME          | TIMESTAMP    |
| DATETIMEOFFSET         | TIMESTAMP    |
| TIME                   | STRING(MAX)  |
| BINARY                 | BYTES        |
| VARBINARY              | BYTES        |
| IMAGE                  | BYTES        |
| XML                    | STRING(MAX)  |
| UNIQUEIDENTIFIER       | STRING(MAX)  |
| SQL_VARIANT            | STRING(MAX)  |
| HIERARCHYID            | STRING(MAX)  |
| Spatial Geography Type | STRING(MAX)  |
| Spatial Geometry Types | STRING(MAX)  |

### `Spatial datatypes`

SQL Server supports `SPATIAL GEOGRAPHY` and `SPATIAL GEOMETRY` datatypes however, Spanner 
does not support spatial data types.
These datatype are currently mapped to standard `STRING` Spanner datatype.

### `TIMESTAMP`
The `TIMESTAMP` datatype (deprecated in the newer versions of SQL Server) 
was used for Row versioning. Hence, it is mapped to INT64 to keep it consistent
with the `ROWVERSION` data type.

### Storage Use

The tool maps several SQL Server types to Spanner types that use more storage.
For example, `SMALLINT` is a two-byte integer, but it maps to Spanner's `INT64`,
an eight-byte integer.

### Primary Keys

Spanner requires primary keys for all tables. SQL Server recommends the use of
primary keys for all tables, but does not enforce this. When converting a table
without a primary key:
- Spanner migration tool will check for `UNIQUE` constraints on the table. If found, it
will automatically pick any one of the unique constraints and convert it to a 
primary key.
- If no `UNIQUE` constraints are present, Spanner migration tool will create a new primary 
key column of type INT64. By default, the name of the new column is `synth_id`. 
- If there is already a column with that name, then a variation is used to avoid collisions.

### NOT NULL Constraints

The tool preserves `NOT NULL` constraints. Note that Spanner does not require
primary key columns to be `NOT NULL`. However, in SQL Server, a primary key is a
combination of `NOT NULL` and `UNIQUE`, and so primary key columns from
SQL Server will be mapped to Spanner columns that are both primary keys and `NOT NULL`.

### Foreign Keys

The tool maps SQL Server foreign key constraints into Spanner foreign key constraints, and
preserves constraint names where possible. Since Spanner doesn't support `DELETE CASCADE`
and `UPDATE CASCADE` actions, we drop them.

### Default Values

Spanner does not currently support default values. We drop these
SQL Server features during conversion.

### Secondary Indexes

The tool maps SQL Server non-clustered indexes to Spanner secondary indexes, and preserves
constraint names where possible. Note that Spanner requires index key constraint
names to be globally unique (within a database), but in SQL Server they only have to be
unique for a table, so we add a uniqueness suffix to a name if needed. The tool also
maps `UNIQUE` constraint into `UNIQUE` secondary index.

### Other SQL Server features

SQL Server has many other features we haven't discussed, including functions,
sequences, procedures, triggers and views which are currently not supported in Spanner. 
The tool does not support these and the relevant schema info is ignored during schema
conversion. 

## Data Conversion

### Strings, character set support and UTF-8

Spanner requires that `STRING` values be UTF-8 encoded. All Spanner functions
and operators that act on `STRING` values operate on Unicode characters rather
than bytes. Since we map many SQL Server types (including `VARCHAR`)
to Spanner's `STRING` type, Spanner migration tool is effectively a UTF-8 based
tool.
Internally, we use Go's string type, which supports UTF-8.

### Timestamps and Timezones

There are some subtle differences in how timestamps are
handled in SQL Server and Spanner.

During data conversion, SQL Server stores `SMALLDATETIME`, `DATETIME2`, `DATETIME` values 
in ISO 8601 format without offsets which is consistent with the way Spanner stores it. 
Hence, they are directly stored in Spanner. For `DATETIMEOFFSET`, the value contains an offset.
During conversion, the timezone offset is taken into account and the 
corresponding UTC time is saved.<|MERGE_RESOLUTION|>--- conflicted
+++ resolved
@@ -3,11 +3,7 @@
 Spanner migration tool is a stand-alone open source tool for Cloud Spanner evaluation,
 using data from an existing SQL Server database. This README provides
 details of the tool's SQL Server capabilities. For general Spanner migration tool information
-<<<<<<< HEAD
 see this [README](https://github.com/GoogleCloudPlatform/spanner-migration-tool#spanner-migration-tool-spanner-evaluation-and-migration).
-=======
-see this [README](https://github.com/cloudspannerecosystem/harbourbridge#harbourbridge-spanner-evaluation-and-migration).
->>>>>>> c501b584
 
 We currently do not support dump file mode for SQL Server. The only way to use Spanner migration tool with SQL Server is connecting directly.
 

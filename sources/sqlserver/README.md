--- conflicted
+++ resolved
@@ -15,11 +15,7 @@
 
 Spanner migration tool can be run directly on a SQL Server database (via go's database/sql package).
 
-<<<<<<< HEAD
 The following examples assume a `spanner-migration-tool` alias has been setup as described
-=======
-The following examples assume a `harbourbridge` alias has been setup as described
->>>>>>> 2fa927e9
 in the [Installing Spanner migration tool](https://github.com/GoogleCloudPlatform/spanner-migration-tool#installing-spanner-migration-tool) section of the main README.
 
 ### Directly connecting to a SQL Server database

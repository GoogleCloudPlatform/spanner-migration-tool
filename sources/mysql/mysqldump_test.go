// Copyright 2020 Google LLC
//
// Licensed under the Apache License, Version 2.0 (the "License");
// you may not use this file except in compliance with the License.
// You may obtain a copy of the License at
//
//      http://www.apache.org/licenses/LICENSE-2.0
//
// Unless required by applicable law or agreed to in writing, software
// distributed under the License is distributed on an "AS IS" BASIS,
// WITHOUT WARRANTIES OR CONDITIONS OF ANY KIND, either express or implied.
// See the License for the specific language governing permissions and
// limitations under the License.

package mysql

import (
	"bufio"
	"context"
	"fmt"
	"math/big"
	"math/bits"
	"strings"
	"testing"
	"time"

	"github.com/GoogleCloudPlatform/spanner-migration-tool/common/constants"
	"github.com/GoogleCloudPlatform/spanner-migration-tool/expressions_api"
	"github.com/GoogleCloudPlatform/spanner-migration-tool/internal"
	"github.com/GoogleCloudPlatform/spanner-migration-tool/mocks"
	"github.com/GoogleCloudPlatform/spanner-migration-tool/sources/common"
	"github.com/GoogleCloudPlatform/spanner-migration-tool/spanner/ddl"
	"github.com/stretchr/testify/assert"
	"github.com/stretchr/testify/mock"
)

func TestProcessMySQLDump_Scalar(t *testing.T) {
	// First, test scalar types.
	scalarTests := []struct {
		ty       string
		expected ddl.Type
	}{
		{"varbinary(100)", ddl.Type{Name: ddl.Bytes, Len: int64(100)}},
		{"bigint", ddl.Type{Name: ddl.Int64}},
		{"bool", ddl.Type{Name: ddl.Bool}},
		{"boolean", ddl.Type{Name: ddl.Bool}},
		{"tinyint(1)", ddl.Type{Name: ddl.Bool}},
		{"tinyint(4)", ddl.Type{Name: ddl.Int64}},
		{"json", ddl.Type{Name: ddl.JSON}},
		{"blob", ddl.Type{Name: ddl.Bytes, Len: int64(65535)}},
		{"mediumblob", ddl.Type{Name: ddl.Bytes, Len: int64(16_777_215)}},
		{"tinyblob", ddl.Type{Name: ddl.Bytes, Len: int64(255)}},
		{"longblob", ddl.Type{Name: ddl.Bytes, Len: int64(4_294_967_295)}},
		{"char(42)", ddl.Type{Name: ddl.String, Len: int64(42)}},
		{"date", ddl.Type{Name: ddl.Date}},
		{"decimal(4,10)", ddl.Type{Name: ddl.Numeric}},
		{"numeric(4,10)", ddl.Type{Name: ddl.Numeric}},
		{"double(4,10)", ddl.Type{Name: ddl.Float64}},
		{"float(4,10)", ddl.Type{Name: ddl.Float32}},
		{"integer", ddl.Type{Name: ddl.Int64}},
		{"mediumint", ddl.Type{Name: ddl.Int64}},
		{"int", ddl.Type{Name: ddl.Int64}},
		{"bit(1)", ddl.Type{Name: ddl.Bool}},
		{"bit(5)", ddl.Type{Name: ddl.Bytes, Len: ddl.MaxLength}},
		{"smallint", ddl.Type{Name: ddl.Int64}},
		{"bigint unsigned", ddl.Type{Name: ddl.Int64}},
		{"text", ddl.Type{Name: ddl.String, Len: ddl.MaxLength}},
		{"tinytext", ddl.Type{Name: ddl.String, Len: ddl.MaxLength}},
		{"mediumtext", ddl.Type{Name: ddl.String, Len: ddl.MaxLength}},
		{"longtext", ddl.Type{Name: ddl.String, Len: ddl.MaxLength}},
		{"enum('a','b')", ddl.Type{Name: ddl.String, Len: ddl.MaxLength}},
		{"timestamp", ddl.Type{Name: ddl.Timestamp}},
		{"datetime", ddl.Type{Name: ddl.Timestamp}},
		{"binary", ddl.Type{Name: ddl.Bytes, Len: int64(1)}},
		{"varchar(42)", ddl.Type{Name: ddl.String, Len: int64(42)}},
	}
	for _, tc := range scalarTests {
		t.Run(tc.ty, func(t *testing.T) {
			conv, _ := runProcessMySQLDump(fmt.Sprintf("CREATE TABLE t (a %s);", tc.ty))
			tableId, _ := internal.GetTableIdFromSrcName(conv.SrcSchema, "t")
			columnId, _ := internal.GetColIdFromSrcName(conv.SrcSchema[tableId].ColDefs, "a")
			noIssues(conv, t, "Scalar type: "+tc.ty)
			assert.Equal(t, tc.expected, conv.SpSchema[tableId].ColDefs[columnId].T, "Scalar type: "+tc.ty)
		})
	}
}

func TestProcessMySQLDump_SingleCol(t *testing.T) {
	// Test array types and not null.
	singleColTests := []struct {
		ty       string
		expected ddl.ColumnDef
	}{
		{"set('a','b','c')", ddl.ColumnDef{Name: "a", T: ddl.Type{Name: "STRING", Len: 9223372036854775807, IsArray: false}, NotNull: false, Comment: ""}},
		{"text NOT NULL", ddl.ColumnDef{Name: "a", T: ddl.Type{Name: ddl.String, Len: ddl.MaxLength}, NotNull: true}},
	}

	for _, tc := range singleColTests {
		t.Run(tc.ty, func(t *testing.T) {
			v := fmt.Sprintf("CREATE TABLE t (a %s);", tc.ty)
			conv, _ := runProcessMySQLDump(v)
			noIssues(conv, t, "Not null: "+tc.ty)
			tableId, err := internal.GetTableIdFromSpName(conv.SpSchema, "t")
			assert.Equal(t, nil, err)
			colId, err := internal.GetColIdFromSpName(conv.SpSchema[tableId].ColDefs, "a")
			assert.Equal(t, nil, err)
			cd := conv.SpSchema[tableId].ColDefs[colId]
			cd.Comment = ""
			cd.Id = ""
			assert.Equal(t, tc.expected, cd, "Not null: "+tc.ty)
		})
	}
}

func TestProcessMySQLDump_MultiCol(t *testing.T) {
	// Next test more general cases: multi-column schemas and data conversion.
	multiColTests := []struct {
		name           string
		input          string
		expectedSchema map[string]ddl.CreateTable
		expectedData   []spannerData
		expectIssues   bool // True if we expect to encounter issues during conversion.
	}{
		{
			name: "Shopping cart",
			input: "CREATE TABLE cart (productid text, userid text, quantity bigint, price bigint unsigned);\n" +
				"ALTER TABLE cart ADD CONSTRAINT cart_pkey PRIMARY KEY (productid, userid);\n",
			expectedSchema: map[string]ddl.CreateTable{
				"cart": {
					Name:   "cart",
					ColIds: []string{"productid", "userid", "quantity", "price"},
					ColDefs: map[string]ddl.ColumnDef{
						"productid": {Name: "productid", T: ddl.Type{Name: ddl.String, Len: ddl.MaxLength}, NotNull: true},
						"userid":    {Name: "userid", T: ddl.Type{Name: ddl.String, Len: ddl.MaxLength}, NotNull: true},
						"quantity":  {Name: "quantity", T: ddl.Type{Name: ddl.Int64}},
<<<<<<< HEAD
						"price":    {Name: "price", T: ddl.Type{Name: ddl.Int64}},
=======
						"price":     {Name: "price", T: ddl.Type{Name: ddl.Int64}},
>>>>>>> aa26fe2f
					},
					PrimaryKeys: []ddl.IndexKey{{ColId: "productid", Order: 1}, {ColId: "userid", Order: 2}}}},
		},
		{
			name:  "Shopping cart with no primary key",
			input: "CREATE TABLE cart (productid text, userid text NOT NULL, quantity bigint);\n",
			expectedSchema: map[string]ddl.CreateTable{
				"cart": {
					Name:   "cart",
					ColIds: []string{"productid", "userid", "quantity", "synth_id"},
					ColDefs: map[string]ddl.ColumnDef{
						"productid": {Name: "productid", T: ddl.Type{Name: ddl.String, Len: ddl.MaxLength}},
						"userid":    {Name: "userid", T: ddl.Type{Name: ddl.String, Len: ddl.MaxLength}, NotNull: true},
						"quantity":  {Name: "quantity", T: ddl.Type{Name: ddl.Int64}},
						"synth_id":  {Name: "synth_id", T: ddl.Type{Name: ddl.String, Len: 50}},
					},
					PrimaryKeys: []ddl.IndexKey{{ColId: "synth_id", Order: 1}}}},
		},
		{
			name:  "Create table with single primary key",
			input: "CREATE TABLE test (a text PRIMARY KEY, b text);\n",
			expectedSchema: map[string]ddl.CreateTable{
				"test": {
					Name:   "test",
					ColIds: []string{"a", "b"},
					ColDefs: map[string]ddl.ColumnDef{
						"a": {Name: "a", T: ddl.Type{Name: ddl.String, Len: ddl.MaxLength}, NotNull: true},
						"b": {Name: "b", T: ddl.Type{Name: ddl.String, Len: ddl.MaxLength}},
					},
					PrimaryKeys: []ddl.IndexKey{{ColId: "a", Order: 1}}}},
		},
		{
			name:  "Create table with multiple primary keys",
			input: "CREATE TABLE test (a text, b text, n bigint, PRIMARY KEY (a, b) );\n",
			expectedSchema: map[string]ddl.CreateTable{
				"test": {
					Name:   "test",
					ColIds: []string{"a", "b", "n"},
					ColDefs: map[string]ddl.ColumnDef{
						"a": {Name: "a", T: ddl.Type{Name: ddl.String, Len: ddl.MaxLength}, NotNull: true},
						"b": {Name: "b", T: ddl.Type{Name: ddl.String, Len: ddl.MaxLength}, NotNull: true},
						"n": {Name: "n", T: ddl.Type{Name: ddl.Int64}},
					},
					PrimaryKeys: []ddl.IndexKey{{ColId: "a", Order: 1}, {ColId: "b", Order: 2}}}},
		},
		{
			name: "Create table with single foreign key",
			input: "CREATE TABLE test (a SMALLINT, b text, PRIMARY KEY (a) );\n" +
				"CREATE TABLE test2 (c SMALLINT, d SMALLINT, CONSTRAINT `fk_test` FOREIGN KEY (d) REFERENCES test (a) ON DELETE RESTRICT ON UPDATE CASCADE);",
			expectedSchema: map[string]ddl.CreateTable{
				"test": {
					Name:   "test",
					ColIds: []string{"a", "b"},
					ColDefs: map[string]ddl.ColumnDef{
						"a": {Name: "a", T: ddl.Type{Name: ddl.Int64}, NotNull: true},
						"b": {Name: "b", T: ddl.Type{Name: ddl.String, Len: ddl.MaxLength}},
					},
					PrimaryKeys: []ddl.IndexKey{{ColId: "a", Order: 1}}},
				"test2": {
					Name:   "test2",
					ColIds: []string{"c", "d", "synth_id"},
					ColDefs: map[string]ddl.ColumnDef{
						"c":        {Name: "c", T: ddl.Type{Name: ddl.Int64}},
						"d":        {Name: "d", T: ddl.Type{Name: ddl.Int64}},
						"synth_id": {Name: "synth_id", T: ddl.Type{Name: ddl.String, Len: 50}},
					},
					PrimaryKeys: []ddl.IndexKey{{ColId: "synth_id", Order: 1}},
					ForeignKeys: []ddl.Foreignkey{{Name: "fk_test", ColIds: []string{"d"}, ReferTableId: "test", ReferColumnIds: []string{"a"}, OnDelete: constants.FK_NO_ACTION, OnUpdate: constants.FK_NO_ACTION}}}},
		},
		{
			name: "Create table with multiple foreign key test constraint name",
			input: "CREATE TABLE test (a SMALLINT, b text, PRIMARY KEY (a) );\n" +
				"CREATE TABLE test3 (e SMALLINT, f text, PRIMARY KEY (e) );\n" +
				"CREATE TABLE test2 (c SMALLINT, d SMALLINT, CONSTRAINT `1_fk_test_2` FOREIGN KEY (d) REFERENCES test (a) ON DELETE RESTRICT ON UPDATE CASCADE );\n" +
				"ALTER TABLE test2 ADD CONSTRAINT __fk_test_2 FOREIGN KEY (c) REFERENCES test3(e);\n",
			expectedSchema: map[string]ddl.CreateTable{
				"test": ddl.CreateTable{
					Name:   "test",
					ColIds: []string{"a", "b"},
					ColDefs: map[string]ddl.ColumnDef{
						"a": ddl.ColumnDef{Name: "a", T: ddl.Type{Name: ddl.Int64}, NotNull: true},
						"b": ddl.ColumnDef{Name: "b", T: ddl.Type{Name: ddl.String, Len: ddl.MaxLength}},
					},
					PrimaryKeys: []ddl.IndexKey{ddl.IndexKey{ColId: "a", Order: 1}}},
				"test3": ddl.CreateTable{
					Name:   "test3",
					ColIds: []string{"e", "f"},
					ColDefs: map[string]ddl.ColumnDef{
						"e": ddl.ColumnDef{Name: "e", T: ddl.Type{Name: ddl.Int64}, NotNull: true},
						"f": ddl.ColumnDef{Name: "f", T: ddl.Type{Name: ddl.String, Len: ddl.MaxLength}},
					},
					PrimaryKeys: []ddl.IndexKey{ddl.IndexKey{ColId: "e", Order: 1}}},
				"test2": ddl.CreateTable{
					Name:   "test2",
					ColIds: []string{"c", "d", "synth_id"},
					ColDefs: map[string]ddl.ColumnDef{
						"c":        ddl.ColumnDef{Name: "c", T: ddl.Type{Name: ddl.Int64}},
						"d":        ddl.ColumnDef{Name: "d", T: ddl.Type{Name: ddl.Int64}},
						"synth_id": ddl.ColumnDef{Name: "synth_id", T: ddl.Type{Name: ddl.String, Len: 50}},
					},
					PrimaryKeys: []ddl.IndexKey{ddl.IndexKey{ColId: "synth_id", Order: 1}},
					ForeignKeys: []ddl.Foreignkey{ddl.Foreignkey{Name: "A_fk_test_2", ColIds: []string{"d"}, ReferTableId: "test", ReferColumnIds: []string{"a"}, OnDelete: constants.FK_NO_ACTION, OnUpdate: constants.FK_NO_ACTION},
						ddl.Foreignkey{Name: "A_fk_test_2_3", ColIds: []string{"c"}, ReferTableId: "test3", ReferColumnIds: []string{"e"}, OnDelete: constants.FK_NO_ACTION, OnUpdate: constants.FK_NO_ACTION}}}},
		},
		{
			name: "Alter table add foreign key",
			input: "CREATE TABLE test (a SMALLINT, b text, PRIMARY KEY (a) );\n" +
				"CREATE TABLE test2 (c SMALLINT, d SMALLINT );\n" +
				"ALTER TABLE test2 ADD FOREIGN KEY (d) REFERENCES test(a);\n",
			expectedSchema: map[string]ddl.CreateTable{
				"test": ddl.CreateTable{
					Name:   "test",
					ColIds: []string{"a", "b"},
					ColDefs: map[string]ddl.ColumnDef{
						"a": ddl.ColumnDef{Name: "a", T: ddl.Type{Name: ddl.Int64}, NotNull: true},
						"b": ddl.ColumnDef{Name: "b", T: ddl.Type{Name: ddl.String, Len: ddl.MaxLength}},
					},
					PrimaryKeys: []ddl.IndexKey{ddl.IndexKey{ColId: "a", Order: 1}}},
				"test2": ddl.CreateTable{
					Name:   "test2",
					ColIds: []string{"c", "d", "synth_id"},
					ColDefs: map[string]ddl.ColumnDef{
						"c":        ddl.ColumnDef{Name: "c", T: ddl.Type{Name: ddl.Int64}},
						"d":        ddl.ColumnDef{Name: "d", T: ddl.Type{Name: ddl.Int64}},
						"synth_id": ddl.ColumnDef{Name: "synth_id", T: ddl.Type{Name: ddl.String, Len: 50}},
					},
					PrimaryKeys: []ddl.IndexKey{ddl.IndexKey{ColId: "synth_id", Order: 1}},
					ForeignKeys: []ddl.Foreignkey{ddl.Foreignkey{ColIds: []string{"d"}, ReferTableId: "test", ReferColumnIds: []string{"a"}, OnDelete: constants.FK_NO_ACTION, OnUpdate: constants.FK_NO_ACTION}}}},
		},
		{
			name: "Alter table add constraint foreign key",
			input: "CREATE TABLE test (a SMALLINT, b text, PRIMARY KEY (a) );\n" +
				"CREATE TABLE test2 (c SMALLINT, d SMALLINT );\n" +
				"ALTER TABLE test2 ADD CONSTRAINT fk_test FOREIGN KEY (d) REFERENCES test(a);\n",
			expectedSchema: map[string]ddl.CreateTable{
				"test": ddl.CreateTable{
					Name:   "test",
					ColIds: []string{"a", "b"},
					ColDefs: map[string]ddl.ColumnDef{
						"a": ddl.ColumnDef{Name: "a", T: ddl.Type{Name: ddl.Int64}, NotNull: true},
						"b": ddl.ColumnDef{Name: "b", T: ddl.Type{Name: ddl.String, Len: ddl.MaxLength}},
					},
					PrimaryKeys: []ddl.IndexKey{ddl.IndexKey{ColId: "a", Order: 1}}},
				"test2": ddl.CreateTable{
					Name:   "test2",
					ColIds: []string{"c", "d", "synth_id"},
					ColDefs: map[string]ddl.ColumnDef{
						"c":        ddl.ColumnDef{Name: "c", T: ddl.Type{Name: ddl.Int64}},
						"d":        ddl.ColumnDef{Name: "d", T: ddl.Type{Name: ddl.Int64}},
						"synth_id": ddl.ColumnDef{Name: "synth_id", T: ddl.Type{Name: ddl.String, Len: 50}},
					},
					PrimaryKeys: []ddl.IndexKey{ddl.IndexKey{ColId: "synth_id", Order: 1}},
					ForeignKeys: []ddl.Foreignkey{ddl.Foreignkey{Name: "fk_test", ColIds: []string{"d"}, ReferTableId: "test", ReferColumnIds: []string{"a"}, OnDelete: constants.FK_NO_ACTION, OnUpdate: constants.FK_NO_ACTION}}}},
		},
		{
			name: "Create table with multiple foreign keys",
			input: "CREATE TABLE test (a SMALLINT, b text, PRIMARY KEY (a) );\n" +
				"CREATE TABLE test2 (c SMALLINT, d text, PRIMARY KEY (c) );\n" +
				"CREATE TABLE test3 (e SMALLINT, f SMALLINT, g text, CONSTRAINT `fk_test` FOREIGN KEY (e) REFERENCES test (a) ON DELETE CASCADE ON UPDATE CASCADE,CONSTRAINT `fk_test2` FOREIGN KEY (f) REFERENCES test2 (c) ON DELETE RESTRICT);",
			expectedSchema: map[string]ddl.CreateTable{
				"test": ddl.CreateTable{
					Name:   "test",
					ColIds: []string{"a", "b"},
					ColDefs: map[string]ddl.ColumnDef{
						"a": ddl.ColumnDef{Name: "a", T: ddl.Type{Name: ddl.Int64}, NotNull: true},
						"b": ddl.ColumnDef{Name: "b", T: ddl.Type{Name: ddl.String, Len: ddl.MaxLength}},
					},
					PrimaryKeys: []ddl.IndexKey{ddl.IndexKey{ColId: "a", Order: 1}}},
				"test2": ddl.CreateTable{
					Name:   "test2",
					ColIds: []string{"c", "d"},
					ColDefs: map[string]ddl.ColumnDef{
						"c": ddl.ColumnDef{Name: "c", T: ddl.Type{Name: ddl.Int64}, NotNull: true},
						"d": ddl.ColumnDef{Name: "d", T: ddl.Type{Name: ddl.String, Len: ddl.MaxLength}},
					},
					PrimaryKeys: []ddl.IndexKey{ddl.IndexKey{ColId: "c", Order: 1}}},
				"test3": ddl.CreateTable{
					Name:   "test3",
					ColIds: []string{"e", "f", "g", "synth_id"},
					ColDefs: map[string]ddl.ColumnDef{
						"e":        ddl.ColumnDef{Name: "e", T: ddl.Type{Name: ddl.Int64}},
						"f":        ddl.ColumnDef{Name: "f", T: ddl.Type{Name: ddl.Int64}},
						"g":        ddl.ColumnDef{Name: "g", T: ddl.Type{Name: ddl.String, Len: ddl.MaxLength}},
						"synth_id": ddl.ColumnDef{Name: "synth_id", T: ddl.Type{Name: ddl.String, Len: 50}},
					},
					PrimaryKeys: []ddl.IndexKey{ddl.IndexKey{ColId: "synth_id", Order: 1}},
					ForeignKeys: []ddl.Foreignkey{ddl.Foreignkey{Name: "fk_test", ColIds: []string{"e"}, ReferTableId: "test", ReferColumnIds: []string{"a"}, OnDelete: constants.FK_CASCADE, OnUpdate: constants.FK_NO_ACTION},
						ddl.Foreignkey{Name: "fk_test2", ColIds: []string{"f"}, ReferTableId: "test2", ReferColumnIds: []string{"c"}, OnDelete: constants.FK_NO_ACTION, OnUpdate: constants.FK_NO_ACTION}}}},
		},
		{
			name: "Create table with single foreign key multiple column",
			input: "CREATE TABLE test (a SMALLINT, b SMALLINT, c text, PRIMARY KEY (a) );\n" +
				"CREATE TABLE test2 (e SMALLINT, f SMALLINT, g text, CONSTRAINT `fk_test` FOREIGN KEY (e,f) REFERENCES test (a,b) ON UPDATE CASCADE );",
			expectedSchema: map[string]ddl.CreateTable{
				"test": ddl.CreateTable{
					Name:   "test",
					ColIds: []string{"a", "b", "c"},
					ColDefs: map[string]ddl.ColumnDef{
						"a": ddl.ColumnDef{Name: "a", T: ddl.Type{Name: ddl.Int64}, NotNull: true},
						"b": ddl.ColumnDef{Name: "b", T: ddl.Type{Name: ddl.Int64}},
						"c": ddl.ColumnDef{Name: "c", T: ddl.Type{Name: ddl.String, Len: ddl.MaxLength}},
					},
					PrimaryKeys: []ddl.IndexKey{ddl.IndexKey{ColId: "a", Order: 1}}},

				"test2": ddl.CreateTable{
					Name:   "test2",
					ColIds: []string{"e", "f", "g", "synth_id"},
					ColDefs: map[string]ddl.ColumnDef{
						"e":        ddl.ColumnDef{Name: "e", T: ddl.Type{Name: ddl.Int64}},
						"f":        ddl.ColumnDef{Name: "f", T: ddl.Type{Name: ddl.Int64}},
						"g":        ddl.ColumnDef{Name: "g", T: ddl.Type{Name: ddl.String, Len: ddl.MaxLength}},
						"synth_id": ddl.ColumnDef{Name: "synth_id", T: ddl.Type{Name: ddl.String, Len: 50}},
					},
					PrimaryKeys: []ddl.IndexKey{ddl.IndexKey{ColId: "synth_id", Order: 1}},
					ForeignKeys: []ddl.Foreignkey{ddl.Foreignkey{Name: "fk_test", ColIds: []string{"e", "f"}, ReferTableId: "test", ReferColumnIds: []string{"a", "b"}, OnDelete: constants.FK_NO_ACTION, OnUpdate: constants.FK_NO_ACTION}}}},
		},
		{
			name: "Create table with index keys",
			input: "CREATE TABLE test (" +
				"a smallint DEFAULT NULL," +
				"b text DEFAULT NULL," +
				"c text DEFAULT NULL," +
				"KEY custom_index (b, c)" +
				");\n",
			expectedSchema: map[string]ddl.CreateTable{
				"test": ddl.CreateTable{
					Name:   "test",
					ColIds: []string{"a", "b", "c", "synth_id"},
					ColDefs: map[string]ddl.ColumnDef{
						"a":        ddl.ColumnDef{Name: "a", T: ddl.Type{Name: ddl.Int64}},
						"b":        ddl.ColumnDef{Name: "b", T: ddl.Type{Name: ddl.String, Len: ddl.MaxLength}},
						"c":        ddl.ColumnDef{Name: "c", T: ddl.Type{Name: ddl.String, Len: ddl.MaxLength}},
						"synth_id": ddl.ColumnDef{Name: "synth_id", T: ddl.Type{Name: ddl.String, Len: 50}},
					},
					PrimaryKeys: []ddl.IndexKey{ddl.IndexKey{ColId: "synth_id", Order: 1}},
					Indexes:     []ddl.CreateIndex{ddl.CreateIndex{Name: "custom_index", TableId: "test", Unique: false, Keys: []ddl.IndexKey{ddl.IndexKey{ColId: "b", Desc: false, Order: 1}, ddl.IndexKey{ColId: "c", Desc: false, Order: 2}}}}}},
		},
		{
			name: "Create table with unique index keys",
			input: "CREATE TABLE test (" +
				"a smallint DEFAULT NULL," +
				"b text DEFAULT NULL," +
				"c text DEFAULT NULL," +
				"UNIQUE KEY custom_index (b, c)" +
				");\n",
			expectedSchema: map[string]ddl.CreateTable{
				"test": ddl.CreateTable{
					Name:   "test",
					ColIds: []string{"a", "b", "c"},
					ColDefs: map[string]ddl.ColumnDef{
						"a": ddl.ColumnDef{Name: "a", T: ddl.Type{Name: ddl.Int64}},
						"b": ddl.ColumnDef{Name: "b", T: ddl.Type{Name: ddl.String, Len: ddl.MaxLength}},
						"c": ddl.ColumnDef{Name: "c", T: ddl.Type{Name: ddl.String, Len: ddl.MaxLength}},
					},
					PrimaryKeys: []ddl.IndexKey{ddl.IndexKey{ColId: "b", Order: 1}, ddl.IndexKey{ColId: "c", Order: 2}},
					Indexes:     []ddl.CreateIndex{}}},
		},
		{
			name: "Create table with multiple index keys with different order",
			input: "CREATE TABLE test (" +
				"a smallint DEFAULT NULL," +
				"b text DEFAULT NULL," +
				"c text DEFAULT NULL," +
				"UNIQUE KEY custom_index (b, c)," +
				"KEY custom_index2 (c, a)" +
				");\n",
			expectedSchema: map[string]ddl.CreateTable{
				"test": ddl.CreateTable{
					Name:   "test",
					ColIds: []string{"a", "b", "c"},
					ColDefs: map[string]ddl.ColumnDef{
						"a": ddl.ColumnDef{Name: "a", T: ddl.Type{Name: ddl.Int64}},
						"b": ddl.ColumnDef{Name: "b", T: ddl.Type{Name: ddl.String, Len: ddl.MaxLength}},
						"c": ddl.ColumnDef{Name: "c", T: ddl.Type{Name: ddl.String, Len: ddl.MaxLength}},
					},
					PrimaryKeys: []ddl.IndexKey{ddl.IndexKey{ColId: "b", Order: 1}, ddl.IndexKey{ColId: "c", Order: 2}},
					Indexes:     []ddl.CreateIndex{ddl.CreateIndex{Name: "custom_index2", TableId: "test", Unique: false, Keys: []ddl.IndexKey{ddl.IndexKey{ColId: "c", Desc: false, Order: 1}, ddl.IndexKey{ColId: "a", Desc: false, Order: 2}}}}}},
		},
		{
			name: "Alter table add index keys",
			input: "CREATE TABLE test (" +
				"a smallint DEFAULT NULL," +
				"b text DEFAULT NULL," +
				"c text DEFAULT NULL" +
				");\n" +
				"ALTER TABLE test ADD INDEX custom_index (b, c);\n",
			expectedSchema: map[string]ddl.CreateTable{
				"test": ddl.CreateTable{
					Name:   "test",
					ColIds: []string{"a", "b", "c", "synth_id"},
					ColDefs: map[string]ddl.ColumnDef{
						"a":        ddl.ColumnDef{Name: "a", T: ddl.Type{Name: ddl.Int64}},
						"b":        ddl.ColumnDef{Name: "b", T: ddl.Type{Name: ddl.String, Len: ddl.MaxLength}},
						"c":        ddl.ColumnDef{Name: "c", T: ddl.Type{Name: ddl.String, Len: ddl.MaxLength}},
						"synth_id": ddl.ColumnDef{Name: "synth_id", T: ddl.Type{Name: ddl.String, Len: 50}},
					},
					PrimaryKeys: []ddl.IndexKey{ddl.IndexKey{ColId: "synth_id", Order: 1}},
					Indexes:     []ddl.CreateIndex{ddl.CreateIndex{Name: "custom_index", TableId: "test", Unique: false, Keys: []ddl.IndexKey{ddl.IndexKey{ColId: "b", Desc: false, Order: 1}, ddl.IndexKey{ColId: "c", Desc: false, Order: 2}}}}}},
		},
		{
			name: "Alter table add unique index keys",
			input: "CREATE TABLE test (" +
				"a smallint DEFAULT NULL," +
				"b text DEFAULT NULL," +
				"c text DEFAULT NULL" +
				");\n" +
				"ALTER TABLE test ADD UNIQUE INDEX custom_index (b, c);\n",
			expectedSchema: map[string]ddl.CreateTable{
				"test": ddl.CreateTable{
					Name:   "test",
					ColIds: []string{"a", "b", "c"},
					ColDefs: map[string]ddl.ColumnDef{
						"a": ddl.ColumnDef{Name: "a", T: ddl.Type{Name: ddl.Int64}},
						"b": ddl.ColumnDef{Name: "b", T: ddl.Type{Name: ddl.String, Len: ddl.MaxLength}},
						"c": ddl.ColumnDef{Name: "c", T: ddl.Type{Name: ddl.String, Len: ddl.MaxLength}},
					},
					PrimaryKeys: []ddl.IndexKey{ddl.IndexKey{ColId: "b", Order: 1}, ddl.IndexKey{ColId: "c", Order: 2}},
					Indexes:     []ddl.CreateIndex{},
				}},
		},
		{
			name: "Alter table add index keys",
			input: "CREATE TABLE test (" +
				"a smallint DEFAULT NULL," +
				"b text DEFAULT NULL," +
				"c text DEFAULT NULL" +
				");\n" +
				"ALTER TABLE test ADD CONSTRAINT custom_index UNIQUE (b, c);\n",
			expectedSchema: map[string]ddl.CreateTable{
				"test": ddl.CreateTable{
					Name:   "test",
					ColIds: []string{"a", "b", "c"},
					ColDefs: map[string]ddl.ColumnDef{
						"a": ddl.ColumnDef{Name: "a", T: ddl.Type{Name: ddl.Int64}},
						"b": ddl.ColumnDef{Name: "b", T: ddl.Type{Name: ddl.String, Len: ddl.MaxLength}},
						"c": ddl.ColumnDef{Name: "c", T: ddl.Type{Name: ddl.String, Len: ddl.MaxLength}},
					},
					PrimaryKeys: []ddl.IndexKey{ddl.IndexKey{ColId: "b", Order: 1}, ddl.IndexKey{ColId: "c", Order: 2}},
					Indexes:     []ddl.CreateIndex{},
				}},
		},
		{
			name: "Create index statement",
			input: "CREATE TABLE test (" +
				"a smallint DEFAULT NULL," +
				"b text DEFAULT NULL," +
				"c text DEFAULT NULL" +
				");\n" +
				"CREATE INDEX custom_index ON test (b, c);\n",
			expectedSchema: map[string]ddl.CreateTable{
				"test": ddl.CreateTable{
					Name:   "test",
					ColIds: []string{"a", "b", "c", "synth_id"},
					ColDefs: map[string]ddl.ColumnDef{
						"a":        ddl.ColumnDef{Name: "a", T: ddl.Type{Name: ddl.Int64}},
						"b":        ddl.ColumnDef{Name: "b", T: ddl.Type{Name: ddl.String, Len: ddl.MaxLength}},
						"c":        ddl.ColumnDef{Name: "c", T: ddl.Type{Name: ddl.String, Len: ddl.MaxLength}},
						"synth_id": ddl.ColumnDef{Name: "synth_id", T: ddl.Type{Name: ddl.String, Len: 50}},
					},
					PrimaryKeys: []ddl.IndexKey{ddl.IndexKey{ColId: "synth_id", Order: 1}},
					Indexes:     []ddl.CreateIndex{ddl.CreateIndex{Name: "custom_index", TableId: "test", Unique: false, Keys: []ddl.IndexKey{ddl.IndexKey{ColId: "b", Desc: false, Order: 1}, ddl.IndexKey{ColId: "c", Desc: false, Order: 2}}}}}},
		},
		{
			name: "Create unique index statement",
			input: "CREATE TABLE test (" +
				"a smallint DEFAULT NULL," +
				"b text DEFAULT NULL," +
				"c text DEFAULT NULL" +
				");\n" +
				"CREATE UNIQUE INDEX custom_index ON test (b, c);\n",
			expectedSchema: map[string]ddl.CreateTable{
				"test": ddl.CreateTable{
					Name:   "test",
					ColIds: []string{"a", "b", "c"},
					ColDefs: map[string]ddl.ColumnDef{
						"a": ddl.ColumnDef{Name: "a", T: ddl.Type{Name: ddl.Int64}},
						"b": ddl.ColumnDef{Name: "b", T: ddl.Type{Name: ddl.String, Len: ddl.MaxLength}},
						"c": ddl.ColumnDef{Name: "c", T: ddl.Type{Name: ddl.String, Len: ddl.MaxLength}},
					},
					PrimaryKeys: []ddl.IndexKey{ddl.IndexKey{ColId: "b", Order: 1}, ddl.IndexKey{ColId: "c", Order: 2}},
					Indexes:     []ddl.CreateIndex{},
				}},
		},
		{
			name:  "Create table with mysql schema",
			input: "CREATE TABLE myschema.test (a text PRIMARY KEY, b text);\n",
			expectedSchema: map[string]ddl.CreateTable{
				"myschema_test": ddl.CreateTable{
					Name:   "myschema_test",
					ColIds: []string{"a", "b"},
					ColDefs: map[string]ddl.ColumnDef{
						"a": ddl.ColumnDef{Name: "a", T: ddl.Type{Name: ddl.String, Len: ddl.MaxLength}, NotNull: true},
						"b": ddl.ColumnDef{Name: "b", T: ddl.Type{Name: ddl.String, Len: ddl.MaxLength}},
					},
					PrimaryKeys: []ddl.IndexKey{ddl.IndexKey{ColId: "a", Order: 1}}}},
		},
		{
			name: "Create table with function, trigger and procedure",
			input: `
		DELIMITER ;;
		CREATE PROCEDURE test_procedure( x INT )
		    DETERMINISTIC
		BEGIN
		  SELECT concat(x, ' is a nice number');
		END ;;
		DELIMITER ;

		DELIMITER ;;
		CREATE FUNCTION test_function( x INT ) RETURNS int(11)
		    DETERMINISTIC
		BEGIN
		  RETURN x + 42;
		END ;;
		DELIMITER ;

		DELIMITER ;;
		/*!50003 CREATE TRIGGER test_trigger BEFORE INSERT ON MyTable FOR EACH ROW If NEW.id < 0 THEN SET NEW.id = -NEW.id; END IF */;;
		DELIMITER ;

		CREATE TABLE test (a text PRIMARY KEY, b text);`,
			expectedSchema: map[string]ddl.CreateTable{
				"test": ddl.CreateTable{
					Name:   "test",
					ColIds: []string{"a", "b"},
					ColDefs: map[string]ddl.ColumnDef{
						"a": ddl.ColumnDef{Name: "a", T: ddl.Type{Name: ddl.String, Len: ddl.MaxLength}, NotNull: true},
						"b": ddl.ColumnDef{Name: "b", T: ddl.Type{Name: ddl.String, Len: ddl.MaxLength}},
					},
					PrimaryKeys: []ddl.IndexKey{ddl.IndexKey{ColId: "a", Order: 1}}}},
			expectIssues: true, // conv.Stats.Reparsed != 0
		},
		{
			name: "ALTER TABLE SET NOT NULL",
			input: "CREATE TABLE test (a text PRIMARY KEY, b text);\n" +
				"ALTER TABLE test MODIFY b text NOT NULL;\n",
			expectedSchema: map[string]ddl.CreateTable{
				"test": ddl.CreateTable{
					Name:   "test",
					ColIds: []string{"a", "b"},
					ColDefs: map[string]ddl.ColumnDef{
						"a": ddl.ColumnDef{Name: "a", T: ddl.Type{Name: ddl.String, Len: ddl.MaxLength}, NotNull: true},
						"b": ddl.ColumnDef{Name: "b", T: ddl.Type{Name: ddl.String, Len: ddl.MaxLength}, NotNull: true},
					},
					PrimaryKeys: []ddl.IndexKey{ddl.IndexKey{ColId: "a", Order: 1}}}},
		},
		{
			name: "Multiple statements on one line",
			input: "CREATE TABLE t1 (a text, b text); CREATE TABLE t2 (c text);\n" +
				"ALTER TABLE t1 ADD CONSTRAINT t1_pkey PRIMARY KEY (a);\n" +
				"ALTER TABLE t2 ADD CONSTRAINT t2_pkey PRIMARY KEY (c);",
			expectedSchema: map[string]ddl.CreateTable{
				"t1": ddl.CreateTable{
					Name:   "t1",
					ColIds: []string{"a", "b"},
					ColDefs: map[string]ddl.ColumnDef{
						"a": ddl.ColumnDef{Name: "a", T: ddl.Type{Name: ddl.String, Len: ddl.MaxLength}, NotNull: true},
						"b": ddl.ColumnDef{Name: "b", T: ddl.Type{Name: ddl.String, Len: ddl.MaxLength}}},
					PrimaryKeys: []ddl.IndexKey{ddl.IndexKey{ColId: "a", Order: 1}}},
				"t2": ddl.CreateTable{
					Name:   "t2",
					ColIds: []string{"c"},
					ColDefs: map[string]ddl.ColumnDef{
						"c": ddl.ColumnDef{Name: "c", T: ddl.Type{Name: ddl.String, Len: ddl.MaxLength}, NotNull: true}},
					PrimaryKeys: []ddl.IndexKey{ddl.IndexKey{ColId: "c", Order: 1}}}},
		},
		{
			name: "INSERT statement",
			input: "CREATE TABLE test (a text, b text, n bigint);\n" +
				"ALTER TABLE test ADD CONSTRAINT test_pkey PRIMARY KEY (a, b);\n" +
				"INSERT INTO test (a, b, n) VALUES ('a1','b1',42),\n" +
				"('a22','b99', 6);",
			expectedData: []spannerData{
				spannerData{table: "test", cols: []string{"a", "b", "n"}, vals: []interface{}{"a1", "b1", int64(42)}},
				spannerData{table: "test", cols: []string{"a", "b", "n"}, vals: []interface{}{"a22", "b99", int64(6)}}},
		},
		{
			name: "INSERT INTO with renamed table/cols",
			input: "CREATE TABLE _test (_a text, b text, n bigint);\n" +
				"ALTER TABLE _test ADD CONSTRAINT test_pkey PRIMARY KEY (_a, b);\n" +
				"INSERT INTO _test (_a, b, n) VALUES ('a1','b1',42),\n" +
				"('a22','b99', 6);",
			expectedData: []spannerData{
				spannerData{table: "Atest", cols: []string{"Aa", "b", "n"}, vals: []interface{}{"a1", "b1", int64(42)}},
				spannerData{table: "Atest", cols: []string{"Aa", "b", "n"}, vals: []interface{}{"a22", "b99", int64(6)}}},
		},
		{
			name: "INSERT INTO with CRLF",
			input: "CREATE TABLE test (a text, b text, n bigint);\r\n" +
				"INSERT INTO test (a, b, n) VALUES \r\n ('a1','b1',42),\r\n" +
				"('a22','b99', 6);\r\n" +
				"ALTER TABLE test ADD CONSTRAINT test_pkey PRIMARY KEY (a, b);\r\n",
			expectedData: []spannerData{
				spannerData{table: "test", cols: []string{"a", "b", "n"}, vals: []interface{}{"a1", "b1", int64(42)}},
				spannerData{table: "test", cols: []string{"a", "b", "n"}, vals: []interface{}{"a22", "b99", int64(6)}}},
		},
		{
			name: "INSERT INTO with spaces",
			input: "CREATE TABLE test (a text NOT NULL, b text NOT NULL, n bigint);\n" +
				"ALTER TABLE test ADD CONSTRAINT test_pkey PRIMARY KEY (a, b);\n" +
				"INSERT INTO test (a, b, n) VALUES ('a1 ',' b1',42),\n" +
				"('a22','b 99 ', 6);",
			expectedData: []spannerData{
				spannerData{table: "test", cols: []string{"a", "b", "n"}, vals: []interface{}{"a1 ", " b1", int64(42)}},
				spannerData{table: "test", cols: []string{"a", "b", "n"}, vals: []interface{}{"a22", "b 99 ", int64(6)}}},
		},
		{
			name: "INSERT INTO with no primary key",
			input: "CREATE TABLE test (a text, b text, n bigint);\n" +
				"INSERT INTO test (a, b, n) VALUES\n" +
				"('a1','b1',42),\n" +
				"('a22','b99', 6),\n" +
				"('a33','b',9),\n" +
				"('a3','b',7);",
			expectedData: []spannerData{
				spannerData{table: "test", cols: []string{"a", "b", "n", "synth_id"}, vals: []interface{}{"a1", "b1", int64(42), fmt.Sprintf("%d", bitReverse(0))}},
				spannerData{table: "test", cols: []string{"a", "b", "n", "synth_id"}, vals: []interface{}{"a22", "b99", int64(6), fmt.Sprintf("%d", bitReverse(1))}},
				spannerData{table: "test", cols: []string{"a", "b", "n", "synth_id"}, vals: []interface{}{"a33", "b", int64(9), fmt.Sprintf("%d", bitReverse(2))}},
				spannerData{table: "test", cols: []string{"a", "b", "n", "synth_id"}, vals: []interface{}{"a3", "b", int64(7), fmt.Sprintf("%d", bitReverse(3))}}},
		},
		{
			name: "INSERT INTO with empty cols",
			input: "CREATE TABLE test (a text, b text, n bigint);\n" +
				"INSERT INTO test (a, b, n) VALUES\n" +
				"(NULL,'b1',42),\n" +
				"('a22',NULL,6),\n" +
				"('a33','b',NULL),\n" +
				"('a3','b',7);\n",
			expectedData: []spannerData{
				spannerData{table: "test", cols: []string{"b", "n", "synth_id"}, vals: []interface{}{"b1", int64(42), fmt.Sprintf("%d", bitReverse(0))}},
				spannerData{table: "test", cols: []string{"a", "n", "synth_id"}, vals: []interface{}{"a22", int64(6), fmt.Sprintf("%d", bitReverse(1))}},
				spannerData{table: "test", cols: []string{"a", "b", "synth_id"}, vals: []interface{}{"a33", "b", fmt.Sprintf("%d", bitReverse(2))}},
				spannerData{table: "test", cols: []string{"a", "b", "n", "synth_id"}, vals: []interface{}{"a3", "b", int64(7), fmt.Sprintf("%d", bitReverse(3))}}},
		},
		{
			name: "INSERT",
			input: "CREATE TABLE test (a text NOT NULL, b text NOT NULL, n bigint);" +
				"ALTER TABLE test ADD CONSTRAINT test_pkey PRIMARY KEY (a, b);\n" +
				"INSERT INTO test (a, b, n) VALUES ('a42', 'b6', 2);",
			expectedData: []spannerData{
				spannerData{table: "test", cols: []string{"a", "b", "n"}, vals: []interface{}{"a42", "b6", int64(2)}}},
		},
		{
			name: "INSERT with no primary key",
			input: "CREATE TABLE test (a text NOT NULL, b text NOT NULL, n bigint);\n" +
				"INSERT INTO test (a, b, n) VALUES ('a42', 'b6', 2);",
			expectedData: []spannerData{
				spannerData{table: "test", cols: []string{"a", "b", "n", "synth_id"}, vals: []interface{}{"a42", "b6", int64(2), fmt.Sprintf("%d", bitReverse(0))}}},
		},
		{
			name: "INSERT with spaces",
			input: "CREATE TABLE test (a text NOT NULL, b text NOT NULL, n bigint);\n" +
				"ALTER TABLE test ADD CONSTRAINT test_pkey PRIMARY KEY (a, b);\n" +
				"INSERT INTO test (a, b, n) VALUES (' a42 ', '\nb6\n', 2);\n",
			expectedData: []spannerData{
				spannerData{table: "test", cols: []string{"a", "b", "n"}, vals: []interface{}{" a42 ", "\nb6\n", int64(2)}}},
		},
		{
			name: "Statements with embedded semicolons",
			input: "CREATE TABLE test (a text NOT NULL, b text NOT NULL, n bigint);\n" +
				"ALTER TABLE test ADD CONSTRAINT test_pkey PRIMARY KEY (a, b);\n" +
				`INSERT INTO test (a, b, n) VALUES ('a;\n2', 'b;6\n', 2);` + "\n",
			expectedData: []spannerData{
				spannerData{table: "test", cols: []string{"a", "b", "n"}, vals: []interface{}{"a;\n2", "b;6\n", int64(2)}}},
		},
		{
			name: "Tables and columns with illegal characters",
			input: "CREATE TABLE `te.s t` (`a?^` text PRIMARY KEY, `b.b` text, `n*n` bigint);\n" +
				"INSERT INTO `te.s t` (`a?^`, `b.b`, `n*n`) VALUES ('a', 'b', 2);",
			expectedData: []spannerData{
				spannerData{table: "te_s_t", cols: []string{"a__", "b_b", "n_n"}, vals: []interface{}{"a", "b", int64(2)}}},
			expectedSchema: map[string]ddl.CreateTable{
				"te_s_t": ddl.CreateTable{
					Name:   "te_s_t",
					ColIds: []string{"a__", "b_b", "n_n"},
					ColDefs: map[string]ddl.ColumnDef{
						"a__": ddl.ColumnDef{Name: "a__", T: ddl.Type{Name: ddl.String, Len: ddl.MaxLength}, NotNull: true},
						"b_b": ddl.ColumnDef{Name: "b_b", T: ddl.Type{Name: ddl.String, Len: ddl.MaxLength}},
						"n_n": ddl.ColumnDef{Name: "n_n", T: ddl.Type{Name: ddl.Int64}},
					},
					PrimaryKeys: []ddl.IndexKey{ddl.IndexKey{ColId: "a__", Order: 1}}}},
		},
		{
			name: "Tables and columns with illegal characters: CREATE-ALTER",
			input: "CREATE TABLE `te.s t` (`a?^` text, `b.b` text, `n*n` bigint);\n" +
				"ALTER TABLE `te.s t` ADD CONSTRAINT test_pkey PRIMARY KEY (`a?^`);\n" +
				"INSERT INTO `te.s t` (`a?^`, `b.b`, `n*n`) VALUES ('a', 'b', 2);",
			expectedData: []spannerData{
				spannerData{table: "te_s_t", cols: []string{"a__", "b_b", "n_n"}, vals: []interface{}{"a", "b", int64(2)}}},
			expectedSchema: map[string]ddl.CreateTable{
				"te_s_t": ddl.CreateTable{
					Name:   "te_s_t",
					ColIds: []string{"a__", "b_b", "n_n"},
					ColDefs: map[string]ddl.ColumnDef{
						"a__": ddl.ColumnDef{Name: "a__", T: ddl.Type{Name: ddl.String, Len: ddl.MaxLength}, NotNull: true},
						"b_b": ddl.ColumnDef{Name: "b_b", T: ddl.Type{Name: ddl.String, Len: ddl.MaxLength}},
						"n_n": ddl.ColumnDef{Name: "n_n", T: ddl.Type{Name: ddl.Int64}},
					},
					PrimaryKeys: []ddl.IndexKey{ddl.IndexKey{ColId: "a__", Order: 1}}}},
		},
		// The "Data conversion: ..." cases check data conversion for each type.
		{
			name: "Data conversion: bool, bigint, char, blob",
			input: `
		CREATE TABLE test (id integer PRIMARY KEY, a bool, b bigint, c char(1),d blob);
		INSERT INTO test (id, a, b, c, d) VALUES (1, 1, 42, 'x',_binary '` + string([]byte{137, 80}) + `');`,
			expectedData: []spannerData{
				spannerData{table: "test", cols: []string{"id", "a", "b", "c", "d"}, vals: []interface{}{int64(1), true, int64(42), "x", []byte{0x89, 0x50}}}},
		},
		{
			name: "Data conversion: date, float, decimal, mediumint",
			input: `
		CREATE TABLE test (id integer PRIMARY KEY, a date, b float, c decimal(3,5));
		INSERT INTO test (id, a, b, c) VALUES (1,'2019-10-29',4.444,5.44444);
		`,
			expectedData: []spannerData{
				spannerData{table: "test", cols: []string{"id", "a", "b", "c"}, vals: []interface{}{int64(1), getDate("2019-10-29"), float32(4.444), big.NewRat(136111, 25000)}}},
		},
		{
			name: "Data conversion: smallint, mediumint, bigint, double",
			input: `
		CREATE TABLE test (id integer PRIMARY KEY, a smallint, b mediumint, c bigint, d double);
		INSERT INTO test (id, a, b, c, d) VALUES (1, 88, 44, 22, 444.9876);
		`,
			expectedData: []spannerData{
				spannerData{table: "test", cols: []string{"id", "a", "b", "c", "d"}, vals: []interface{}{int64(1), int64(88), int64(44), int64(22), float64(444.9876)}}},
		},
		{
			name: "Data conversion: negative values for smallint, mediumint, bigint, double",
			input: `
		CREATE TABLE test (id integer PRIMARY KEY, a smallint, b mediumint, c bigint, d double);
		INSERT INTO test (id, a, b, c, d) VALUES (-1, -88, -44, -22, -444.9876);
		`,
			expectedData: []spannerData{
				spannerData{table: "test", cols: []string{"id", "a", "b", "c", "d"}, vals: []interface{}{int64(-1), int64(-88), int64(-44), int64(-22), float64(-444.9876)}}},
		},
		{
			name: "create table check constraint",
			input: "CREATE TABLE `Reviews` (" +
				"`review_id` int NOT NULL AUTO_INCREMENT, " +
				"`rating` tinyint unsigned DEFAULT NULL, " +
				"`restaurant_id` bigint unsigned DEFAULT NULL, " +
				"PRIMARY KEY (`review_id`), " +
				"UNIQUE KEY `restaurant_id` (`restaurant_id`), " +
				"CONSTRAINT `reviews_chk_1` CHECK (((`rating` >= 1) and (`rating` <= 5)))" +
				");",
			expectedSchema: map[string]ddl.CreateTable{
				"Reviews": {
					Name:   "Reviews",
					ColIds: []string{"review_id", "rating"},
					ColDefs: map[string]ddl.ColumnDef{
						"review_id":     {Name: "review_id", T: ddl.Type{Name: ddl.Int64}, NotNull: true},
						"rating":        {Name: "rating", T: ddl.Type{Name: ddl.Int64}},
						"restaurant_id": {Name: "restaurant_id", T: ddl.Type{Name: ddl.Int64}},
					},
					PrimaryKeys: []ddl.IndexKey{{ColId: "review_id", Order: 1}},
					Indexes: []ddl.CreateIndex{
						{
							Name:   "restaurant_id",
							Unique: true,
							Keys:   []ddl.IndexKey{{ColId: "restaurant_id", Order: 1}},
						},
					},
					CheckConstraints: []ddl.CheckConstraint{
						{
							Name:   "reviews_chk_1",
							Expr:   "((rating>=1) AND (rating<=5))",
							ExprId: "e2",
							Id:     "cc3",
						},
					},
				},
			},
			expectIssues: false,
		},
		// test with different timezone
		{
			name: "Data conversion:  text, timestamp, datetime, varchar",
			input: `
		SET TIME_ZONE='+02:30';
		CREATE TABLE test (id integer PRIMARY KEY, a text, b timestamp, c datetime, d varchar(15));
		INSERT INTO test (id, a, b, c, d) VALUES (1, 'my text', '2019-10-29 05:30:00', '2019-10-29 05:30:00', 'my varchar');
		`,
			expectedData: []spannerData{
				{table: "test", cols: []string{"id", "a", "b", "c", "d"}, vals: []interface{}{int64(1), "my text", getTime(t, "2019-10-29T05:30:00+02:30"), getTimeWithoutTimezone(t, "2019-10-29 05:30:00"), "my varchar"}}},
		},
	}
	for _, tc := range multiColTests {
		t.Run(tc.name, func(t *testing.T) {
			conv, rows := runProcessMySQLDump(tc.input)
			if !tc.expectIssues {
				noIssues(conv, t, tc.name)
			}
			if tc.expectedSchema != nil {
				internal.AssertSpSchema(conv, t, tc.expectedSchema, stripSchemaComments(conv.SpSchema))
			}
			if tc.expectedData != nil {
				assert.Equal(t, tc.expectedData, rows, tc.name+": Data rows did not match")
			}
		})
	}
}

func TestProcessMySQLDump_TimeZone(t *testing.T) {
	// Test set timezone statement.
	conv, _ := runProcessMySQLDump("SET TIME_ZONE='+02:30';")
	assert.Equal(t, conv.TimezoneOffset, "+02:30", "Set timezone")
}

func TestProcessMySQLDump_DataError(t *testing.T) {
	// Finally test data conversion errors.
	dataErrorTests := []struct {
		name         string
		input        string
		expectedData []spannerData
	}{
		{
			// Test bad data for each scalar type (except text, which accepts all values) and an array type.
			name: "Data conversion errors",
			input: "CREATE TABLE test (a int, b double, c bool, d date, e blob, f set('42','6'), g bit, h float);\n" +
				`INSERT INTO test (a, b, c, d, e, f, g, h) VALUES (7,42.1,1,'2019-10-29',_binary '` + string([]byte{137, 80}) + `','42,6', 0, 3.14);` + // Baseline (good)
				"INSERT INTO test (a, b, c, d, e, f, g) VALUES (7,NULL,NULL,NULL,NULL,NULL, NULL);\n" + // Good
				"INSERT INTO test (a, b, c, d, e, f) VALUES (7.1,NULL,NULL,NULL,NULL,NULL);\n" + // Error
				"INSERT INTO test (a, b, c, d, e, f) VALUES (NULL,42.1,NULL,NULL,NULL,NULL);\n" + // Good
				"INSERT INTO test (a, b, c, d, e, f) VALUES (NULL,'42-1',NULL,NULL,NULL,NULL);\n" + // Error
				"INSERT INTO test (a, b, c, d, e, f) VALUES (NULL,NULL,true,NULL,NULL,NULL);\n" + // Good
				"INSERT INTO test (a, b, c, d, e, f) VALUES (NULL,NULL,'truefalse',NULL,NULL,NULL);\n" + // Error
				"INSERT INTO test (a, b, c, d, e, f) VALUES (NULL,NULL,NULL,'2019-10-29',NULL,NULL);\n" + // Good
				"INSERT INTO test (a, b, c, d, e, f) VALUES (NULL,NULL,NULL,'2019-10-42',NULL,NULL);\n" + // Error
				`INSERT INTO test (a, b, c, d, e, f) VALUES (NULL,NULL,NULL,NULL,_binary '` + string([]byte{137, 80}) + `',NULL);` + // Good
				"INSERT INTO test (a, b, c, d, e, f) VALUES (NULL,NULL,NULL,NULL,NULL,'42,6');\n" + // Good
				"INSERT INTO test (a, b, c, d, e, f) VALUES (NULL,NULL,NULL,NULL,NULL,42,6);\n" + // Error
				"INSERT INTO test (a, b, c, d, e, f, h) VALUES (NULL,NULL,NULL,NULL,NULL,NULL, 3.14);\n" + // Good
				"INSERT INTO test (a, b, c, d, e, f, h) VALUES (NULL,NULL,NULL,NULL,NULL,NULL, '3-14');\n", // Error
			expectedData: []spannerData{
				spannerData{
					table: "test", cols: []string{"a", "b", "c", "d", "e", "f", "g", "h", "synth_id"},
					vals: []interface{}{int64(7), float64(42.1), true,
						getDate("2019-10-29"), []byte{0x89, 0x50},
						"42,6", false, float32(3.14),
						fmt.Sprintf("%d", bitReverse(0))}},
				spannerData{table: "test", cols: []string{"a", "synth_id"}, vals: []interface{}{int64(7), fmt.Sprintf("%d", bitReverse(1))}},
				spannerData{table: "test", cols: []string{"b", "synth_id"}, vals: []interface{}{float64(42.1), fmt.Sprintf("%d", bitReverse(2))}},
				spannerData{table: "test", cols: []string{"c", "synth_id"}, vals: []interface{}{true, fmt.Sprintf("%d", bitReverse(3))}},
				spannerData{table: "test", cols: []string{"d", "synth_id"}, vals: []interface{}{getDate("2019-10-29"), fmt.Sprintf("%d", bitReverse(4))}},
				spannerData{table: "test", cols: []string{"e", "synth_id"}, vals: []interface{}{[]byte{0x89, 0x50}, fmt.Sprintf("%d", bitReverse(5))}},
				spannerData{table: "test", cols: []string{"f", "synth_id"},
					vals: []interface{}{"42,6", fmt.Sprintf("%d", bitReverse(6))}},
				spannerData{table: "test", cols: []string{"h", "synth_id"}, vals: []interface{}{float32(3.14), fmt.Sprintf("%d", bitReverse(7))}},
			},
		},
	}
	for _, tc := range dataErrorTests {
		conv, rows := runProcessMySQLDump(tc.input)
		assert.Equal(t, tc.expectedData, rows, tc.name+": Data rows did not match")
		assert.Equal(t, conv.BadRows(), int64(6), tc.name+": Error count did not match")
	}
}

// The following test Conv API calls based on data generated by ProcessMySQLDump.
func TestProcessMySQLDump_GetDDL(t *testing.T) {
	conv, _ := runProcessMySQLDump("CREATE TABLE cart (productid text, userid text, quantity bigint);\n" +
		"ALTER TABLE cart ADD CONSTRAINT cart_pkey PRIMARY KEY (productid, userid);")
	expected :=
		"CREATE TABLE cart (\n" +
			"	productid STRING(MAX) NOT NULL ,\n" +
			"	userid STRING(MAX) NOT NULL ,\n" +
			"	quantity INT64,\n" +
			") PRIMARY KEY (productid, userid)"
	c := ddl.Config{Tables: true}
	assert.Equal(t, expected, strings.Join(ddl.GetDDL(c, conv.SpSchema, conv.SpSequences), " "))
}

func TestProcessMySQLDump_Rows(t *testing.T) {
	conv, _ := runProcessMySQLDump("CREATE TABLE cart (a text, n bigint);\n" +
		"INSERT INTO cart (a, n) VALUES ('a42', 2);")
	assert.Equal(t, int64(1), conv.Rows())
}

func TestProcessMySQLDump_BadRows(t *testing.T) {
	conv, _ := runProcessMySQLDump("CREATE TABLE cart (a text, n bigint);\n" +
		"INSERT INTO cart (a, n) VALUES ('a42', 'not_a_number');")
	assert.Equal(t, int64(1), conv.BadRows())
}

func TestProcessMySQLDump_GetBadRows(t *testing.T) {
	conv, _ := runProcessMySQLDump("CREATE TABLE cart (a text, n bigint);\n" +
		"INSERT INTO cart (a, n) VALUES ('a42', 'not_a_number');")
	assert.Equal(t, 1, len(conv.SampleBadRows(100)))
}

func TestProcessMySQLDump_AddPrimaryKeys(t *testing.T) {
	cases := []struct {
		name           string
		input          string
		expectedSchema map[string]ddl.CreateTable
	}{
		{
			name:  "Shopping cart",
			input: "CREATE TABLE cart (productid text, userid text, quantity bigint);",
			expectedSchema: map[string]ddl.CreateTable{
				"cart": ddl.CreateTable{
					Name:   "cart",
					ColIds: []string{"productid", "userid", "quantity", "synth_id"},
					ColDefs: map[string]ddl.ColumnDef{
						"productid": ddl.ColumnDef{Name: "productid", T: ddl.Type{Name: ddl.String, Len: ddl.MaxLength}},
						"userid":    ddl.ColumnDef{Name: "userid", T: ddl.Type{Name: ddl.String, Len: ddl.MaxLength}},
						"quantity":  ddl.ColumnDef{Name: "quantity", T: ddl.Type{Name: ddl.Int64}},
						"synth_id":  ddl.ColumnDef{Name: "synth_id", T: ddl.Type{Name: ddl.String, Len: 50}},
					},
					PrimaryKeys: []ddl.IndexKey{ddl.IndexKey{ColId: "synth_id", Order: 1}}}},
		},
		{
			name:  "synth_id clash",
			input: "CREATE TABLE test (synth_id text, synth_id0 text, synth_id1 bigint);",
			expectedSchema: map[string]ddl.CreateTable{
				"test": ddl.CreateTable{
					Name:   "test",
					ColIds: []string{"synth_id", "synth_id0", "synth_id1", "synth_id2"},
					ColDefs: map[string]ddl.ColumnDef{
						"synth_id":  ddl.ColumnDef{Name: "synth_id", T: ddl.Type{Name: ddl.String, Len: ddl.MaxLength}},
						"synth_id0": ddl.ColumnDef{Name: "synth_id0", T: ddl.Type{Name: ddl.String, Len: ddl.MaxLength}},
						"synth_id1": ddl.ColumnDef{Name: "synth_id1", T: ddl.Type{Name: ddl.Int64}},
						"synth_id2": ddl.ColumnDef{Name: "synth_id2", T: ddl.Type{Name: ddl.String, Len: 50}},
					},
					PrimaryKeys: []ddl.IndexKey{ddl.IndexKey{ColId: "synth_id2", Order: 1}}}},
		},
	}
	for _, tc := range cases {
		t.Run(tc.name, func(t *testing.T) {
			conv, _ := runProcessMySQLDump(tc.input)
			conv.AddPrimaryKeys()
			if tc.expectedSchema != nil {
				internal.AssertSpSchema(conv, t, tc.expectedSchema, stripSchemaComments(conv.SpSchema))
			}
		})
	}
}

func runProcessMySQLDump(s string) (*internal.Conv, []spannerData) {
	conv := internal.MakeConv()
	conv.SetLocation(time.UTC)
	conv.SetSchemaMode()
	mockAccessor := new(mocks.MockExpressionVerificationAccessor)
	ctx := context.Background()
	mockAccessor.On("VerifyExpressions", ctx, mock.Anything).Return(internal.VerifyExpressionsOutput{
		ExpressionVerificationOutputList: []internal.ExpressionVerificationOutput{
			{Result: true, Err: nil, ExpressionDetail: internal.ExpressionDetail{Expression: "(col1 > 0)", Type: "CHECK", Metadata: map[string]string{"tableId": "t1", "colId": "c1", "checkConstraintName": "check1"}, ExpressionId: "expr1"}},
		},
	})
	mysqlDbDump := DbDumpImpl{}
	common.ProcessDbDump(conv, internal.NewReader(bufio.NewReader(strings.NewReader(s)), nil), mysqlDbDump, &expressions_api.MockDDLVerifier{}, mockAccessor)
	conv.SetDataMode()
	var rows []spannerData
	conv.SetDataSink(func(table string, cols []string, vals []interface{}) {
		rows = append(rows, spannerData{table: table, cols: cols, vals: vals})
	})
	common.ProcessDbDump(conv, internal.NewReader(bufio.NewReader(strings.NewReader(s)), nil), mysqlDbDump, &expressions_api.MockDDLVerifier{}, mockAccessor)
	return conv, rows
}

// noIssues verifies that conversion was issue-free by checking that conv
// contains no unexpected conditions, statement errors, etc. Note that
// many tests are issue-free, but several explicitly test handling of
// various issues (so don't call nonIssue for them!).
func noIssues(conv *internal.Conv, t *testing.T, name string) {
	assert.Zero(t, conv.Unexpecteds(), fmt.Sprintf("'%s' generated unexpected conditions: %v", name, conv.Stats.Unexpected))
	for s, stat := range conv.Stats.Statement {
		assert.Zero(t, stat.Error, fmt.Sprintf("'%s' generated %d errors for %s statements", name, stat.Error, s))
		if stat.Error > 0 {
		}
	}
	assert.Zero(t, len(conv.Stats.BadRows), fmt.Sprintf("'%s' generated bad rows: %v", name, conv.Stats.BadRows))
	assert.Zero(t, conv.Stats.Reparsed, fmt.Sprintf("'%s' generated %d reparse events", name, conv.Stats.Reparsed))
}

// stripSchemaComments returns a schema with all comments removed.
// We mostly ignore schema comments in testing since schema comments
// are often changed and are not a core part of conversion functionality.
func stripSchemaComments(spSchema map[string]ddl.CreateTable) map[string]ddl.CreateTable {
	for t, ct := range spSchema {
		for c, cd := range ct.ColDefs {
			cd.Comment = ""
			ct.ColDefs[c] = cd
		}
		ct.Comment = ""
		spSchema[t] = ct
	}
	return spSchema
}

func bitReverse(i int64) int64 {
	return int64(bits.Reverse64(uint64(i)))
}<|MERGE_RESOLUTION|>--- conflicted
+++ resolved
@@ -133,11 +133,7 @@
 						"productid": {Name: "productid", T: ddl.Type{Name: ddl.String, Len: ddl.MaxLength}, NotNull: true},
 						"userid":    {Name: "userid", T: ddl.Type{Name: ddl.String, Len: ddl.MaxLength}, NotNull: true},
 						"quantity":  {Name: "quantity", T: ddl.Type{Name: ddl.Int64}},
-<<<<<<< HEAD
-						"price":    {Name: "price", T: ddl.Type{Name: ddl.Int64}},
-=======
 						"price":     {Name: "price", T: ddl.Type{Name: ddl.Int64}},
->>>>>>> aa26fe2f
 					},
 					PrimaryKeys: []ddl.IndexKey{{ColId: "productid", Order: 1}, {ColId: "userid", Order: 2}}}},
 		},

--- conflicted
+++ resolved
@@ -465,7 +465,6 @@
 	conv := internal.MakeConv()
 	isi := InfoSchemaImpl{"test", db, "migration-project-id", profiles.SourceProfile{}, profiles.TargetProfile{}}
 	processSchema := common.ProcessSchemaImpl{}
-<<<<<<< HEAD
 	mockAccessor := new(mocks.MockExpressionVerificationAccessor)
 	ctx := context.Background()
 	mockAccessor.On("VerifyExpressions", ctx, mock.Anything).Return(internal.VerifyExpressionsOutput{
@@ -474,13 +473,11 @@
 		},
 	})
 
-	err := processSchema.ProcessSchema(conv, isi, 1, internal.AdditionalSchemaAttributes{}, &common.SchemaToSpannerImpl{ExpressionVerificationAccessor: mockAccessor}, &common.UtilsOrderImpl{}, &common.InfoSchemaImpl{})
-=======
 	schemaToSpanner := common.SchemaToSpannerImpl{
-		DdlV: &expressions_api.MockDDLVerifier{},
+		ExpressionVerificationAccessor: mockAccessor,
+		DdlV:                           &expressions_api.MockDDLVerifier{},
 	}
 	err := processSchema.ProcessSchema(conv, isi, 1, internal.AdditionalSchemaAttributes{}, &schemaToSpanner, &common.UtilsOrderImpl{}, &common.InfoSchemaImpl{})
->>>>>>> 683d1eba
 	assert.Nil(t, err)
 	expectedSchema := map[string]ddl.CreateTable{
 		"test": {
@@ -591,14 +588,11 @@
 		},
 	})
 	processSchema := common.ProcessSchemaImpl{}
-<<<<<<< HEAD
-	err := processSchema.ProcessSchema(conv, isi, 1, internal.AdditionalSchemaAttributes{IsSharded: true}, &common.SchemaToSpannerImpl{ExpressionVerificationAccessor: mockAccessor}, &common.UtilsOrderImpl{}, &common.InfoSchemaImpl{})
-=======
 	schemaToSpanner := common.SchemaToSpannerImpl{
-		DdlV: &expressions_api.MockDDLVerifier{},
+		ExpressionVerificationAccessor: mockAccessor,
+		DdlV:                           &expressions_api.MockDDLVerifier{},
 	}
 	err := processSchema.ProcessSchema(conv, isi, 1, internal.AdditionalSchemaAttributes{IsSharded: true}, &schemaToSpanner, &common.UtilsOrderImpl{}, &common.InfoSchemaImpl{})
->>>>>>> 683d1eba
 	assert.Nil(t, err)
 	expectedSchema := map[string]ddl.CreateTable{
 		"test": {

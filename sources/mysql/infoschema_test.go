// Copyright 2020 Google LLC
//
// Licensed under the Apache License, Version 2.0 (the "License");
// you may not use this file except in compliance with the License.
// You may obtain a copy of the License at
//
//      http://www.apache.org/licenses/LICENSE-2.0
//
// Unless required by applicable law or agreed to in writing, software
// distributed under the License is distributed on an "AS IS" BASIS,
// WITHOUT WARRANTIES OR CONDITIONS OF ANY KIND, either express or implied.
// See the License for the specific language governing permissions and
// limitations under the License.

package mysql

import (
	"database/sql"
	"database/sql/driver"
	"testing"

	"github.com/DATA-DOG/go-sqlmock"
	"github.com/stretchr/testify/assert"

	"github.com/cloudspannerecosystem/harbourbridge/internal"
	"github.com/cloudspannerecosystem/harbourbridge/profiles"
	"github.com/cloudspannerecosystem/harbourbridge/schema"
	"github.com/cloudspannerecosystem/harbourbridge/sources/common"
	"github.com/cloudspannerecosystem/harbourbridge/spanner/ddl"
)

type mockSpec struct {
	query string
	args  []driver.Value   // Query args.
	cols  []string         // Columns names for returned rows.
	rows  [][]driver.Value // Set of rows returned.
}

func TestProcessSchemaMYSQL(t *testing.T) {
	ms := []mockSpec{

		{
			query: "SELECT (.+) FROM information_schema.tables where table_type = 'BASE TABLE'  and (.+)",
			args:  []driver.Value{"test"},
			cols:  []string{"table_name"},
			rows: [][]driver.Value{
				{"user"},
				{"cart"},
				{"product"},
				{"test"},
				{"test_ref"}},
		}, {
			query: "SELECT (.+) FROM INFORMATION_SCHEMA.TABLE_CONSTRAINTS (.+)",
			args:  []driver.Value{"test", "user"},
			cols:  []string{"column_name", "constraint_type"},
			rows: [][]driver.Value{
				{"user_id", "PRIMARY KEY"},
				{"ref", "FOREIGN KEY"}},
		}, {
			query: "SELECT (.+) FROM INFORMATION_SCHEMA.TABLE_CONSTRAINTS (.+)",
			args:  []driver.Value{"test", "user"},
			cols:  []string{"REFERENCED_TABLE_NAME", "COLUMN_NAME", "REFERENCED_COLUMN_NAME", "CONSTRAINT_NAME"},
			rows: [][]driver.Value{
				{"test", "ref", "id", "fk_test"},
			},
		}, {
			query: "SELECT (.+) FROM information_schema.COLUMNS (.+)",
			args:  []driver.Value{"test", "user"},
			cols:  []string{"column_name", "data_type", "column_type", "is_nullable", "column_default", "character_maximum_length", "numeric_precision", "numeric_scale", "extra"},
			rows: [][]driver.Value{
				{"user_id", "text", "text", "NO", nil, nil, nil, nil, nil},
				{"name", "text", "text", "NO", nil, nil, nil, nil, nil},
				{"ref", "bigint", "bigint", "NO", nil, nil, nil, nil, nil}},
		},
		// db call to fetch index happens after fetching of column
		{
			query: "SELECT (.+) FROM INFORMATION_SCHEMA.STATISTICS (.+)",
			args:  []driver.Value{"test", "user"},
			cols:  []string{"INDEX_NAME", "COLUMN_NAME", "SEQ_IN_INDEX", "COLLATION", "NON_UNIQUE"},
		},
		{
			query: "SELECT (.+) FROM INFORMATION_SCHEMA.TABLE_CONSTRAINTS (.+)",
			args:  []driver.Value{"test", "cart"},
			cols:  []string{"column_name", "constraint_type"},
			rows: [][]driver.Value{
				{"productid", "PRIMARY KEY"},
				{"userid", "PRIMARY KEY"}},
		}, {
			query: "SELECT (.+) FROM INFORMATION_SCHEMA.TABLE_CONSTRAINTS (.+)",
			args:  []driver.Value{"test", "cart"},
			cols:  []string{"REFERENCED_TABLE_NAME", "COLUMN_NAME", "REFERENCED_COLUMN_NAME", "CONSTRAINT_NAME"},
			rows: [][]driver.Value{
				{"product", "productid", "product_id", "fk_test2"},
				{"user", "userid", "user_id", "fk_test3"}},
		}, {
			query: "SELECT (.+) FROM information_schema.COLUMNS (.+)",
			args:  []driver.Value{"test", "cart"},
			cols:  []string{"column_name", "data_type", "column_type", "is_nullable", "column_default", "character_maximum_length", "numeric_precision", "numeric_scale", "extra"},
			rows: [][]driver.Value{
				{"productid", "text", "text", "NO", nil, nil, nil, nil, nil},
				{"userid", "text", "text", "NO", nil, nil, nil, nil, nil},
				{"quantity", "bigint", "bigint", "YES", nil, nil, 64, 0, nil}},
		},
		// db call to fetch index happens after fetching of column
		{
			query: "SELECT (.+) FROM INFORMATION_SCHEMA.STATISTICS (.+)",
			args:  []driver.Value{"test", "cart"},
			cols:  []string{"INDEX_NAME", "COLUMN_NAME", "SEQ_IN_INDEX", "COLLATION", "NON_UNIQUE"},
			rows: [][]driver.Value{
				{"index1", "userid", 1, sql.NullString{Valid: false}, "0"},
				{"index2", "userid", 1, "A", "1"},
				{"index2", "productid", 2, "D", "1"},
				{"index3", "productid", 1, "A", "0"},
				{"index3", "userid", 2, "D", "0"}},
		},
		{
			query: "SELECT (.+) FROM INFORMATION_SCHEMA.TABLE_CONSTRAINTS (.+)",
			args:  []driver.Value{"test", "product"},
			cols:  []string{"column_name", "constraint_type"},
			rows: [][]driver.Value{
				{"product_id", "PRIMARY KEY"}},
		}, {
			query: "SELECT (.+) FROM INFORMATION_SCHEMA.TABLE_CONSTRAINTS (.+)",
			args:  []driver.Value{"test", "product"},
			cols:  []string{"REFERENCED_TABLE_NAME", "COLUMN_NAME", "REFERENCED_COLUMN_NAME", "CONSTRAINT_NAME"},
		}, {
			query: "SELECT (.+) FROM information_schema.COLUMNS (.+)",
			args:  []driver.Value{"test", "product"},
			cols:  []string{"column_name", "data_type", "column_type", "is_nullable", "column_default", "character_maximum_length", "numeric_precision", "numeric_scale", "extra"},
			rows: [][]driver.Value{
				{"product_id", "text", "text", "NO", nil, nil, nil, nil, nil},
				{"product_name", "text", "text", "NO", nil, nil, nil, nil, nil}},
		},
		// db call to fetch index happens after fetching of column
		{
			query: "SELECT (.+) FROM INFORMATION_SCHEMA.STATISTICS (.+)",
			args:  []driver.Value{"test", "product"},
			cols:  []string{"INDEX_NAME", "COLUMN_NAME", "SEQ_IN_INDEX", "COLLATION", "NON_UNIQUE"},
		},
		{
			query: "SELECT (.+) FROM INFORMATION_SCHEMA.TABLE_CONSTRAINTS (.+)",
			args:  []driver.Value{"test", "test"},
			cols:  []string{"column_name", "constraint_type"},
			rows:  [][]driver.Value{{"id", "PRIMARY KEY"}, {"id", "FOREIGN KEY"}},
		}, {
			query: "SELECT (.+) FROM INFORMATION_SCHEMA.TABLE_CONSTRAINTS (.+)",
			args:  []driver.Value{"test", "test"},
			cols:  []string{"REFERENCED_TABLE_NAME", "COLUMN_NAME", "REFERENCED_COLUMN_NAME", "CONSTRAINT_NAME"},
			rows: [][]driver.Value{{"test_ref", "id", "ref_id", "fk_test4"},
				{"test_ref", "txt", "ref_txt", "fk_test4"}},
		}, {
			query: "SELECT (.+) FROM information_schema.COLUMNS (.+)",
			args:  []driver.Value{"test", "test"},
			cols:  []string{"column_name", "data_type", "column_type", "is_nullable", "column_default", "character_maximum_length", "numeric_precision", "numeric_scale", "extra"},
			rows: [][]driver.Value{
				{"id", "bigint", "bigint", "NO", nil, nil, 64, 0, nil},
				{"s", "set", "set", "YES", nil, nil, nil, nil, nil},
				{"txt", "text", "text", "NO", nil, nil, nil, nil, nil},
				{"b", "boolean", "boolean", "YES", nil, nil, nil, nil, nil},
				{"bs", "bigint", "bigint", "NO", "nextval('test11_bs_seq'::regclass)", nil, 64, 0, nil},
				{"bl", "blob", "blob", "YES", nil, nil, nil, nil, nil},
				{"c", "char", "char(1)", "YES", nil, 1, nil, nil, nil},
				{"c8", "char", "char(8)", "YES", nil, 8, nil, nil, nil},
				{"d", "date", "date", "YES", nil, nil, nil, nil, nil},
				{"dec", "decimal", "decimal(20,5)", "YES", nil, nil, 20, 5, nil},
				{"f8", "double", "double", "YES", nil, nil, 53, nil, nil},
				{"f4", "float", "float", "YES", nil, nil, 24, nil, nil},
				{"i8", "bigint", "bigint", "YES", nil, nil, 64, 0, nil},
				{"i4", "integer", "integer", "YES", nil, nil, 32, 0, "auto_increment"},
				{"i2", "smallint", "smallint", "YES", nil, nil, 16, 0, nil},
				{"si", "integer", "integer", "NO", "nextval('test11_s_seq'::regclass)", nil, 32, 0, nil},
				{"ts", "datetime", "datetime", "YES", nil, nil, nil, nil, nil},
				{"tz", "timestamp", "timestamp", "YES", nil, nil, nil, nil, nil},
				{"vc", "varchar", "varchar", "YES", nil, nil, nil, nil, nil},
				{"vc6", "varchar", "varchar(6)", "YES", nil, 6, nil, nil, nil}},
		},
		// db call to fetch index happens after fetching of column
		{
			query: "SELECT (.+) FROM INFORMATION_SCHEMA.STATISTICS (.+)",
			args:  []driver.Value{"test", "test"},
			cols:  []string{"INDEX_NAME", "COLUMN_NAME", "SEQ_IN_INDEX", "COLLATION", "NON_UNIQUE"},
		},
		{
			query: "SELECT (.+) FROM INFORMATION_SCHEMA.TABLE_CONSTRAINTS (.+)",
			args:  []driver.Value{"test", "test_ref"},
			cols:  []string{"column_name", "constraint_type"},
			rows: [][]driver.Value{
				{"ref_id", "PRIMARY KEY"},
				{"ref_txt", "PRIMARY KEY"}},
		}, {
			query: "SELECT (.+) FROM INFORMATION_SCHEMA.TABLE_CONSTRAINTS (.+)",
			args:  []driver.Value{"test", "test_ref"},
			cols:  []string{"REFERENCED_TABLE_NAME", "COLUMN_NAME", "REFERENCED_COLUMN_NAME", "CONSTRAINT_NAME"},
		}, {
			query: "SELECT (.+) FROM information_schema.COLUMNS (.+)",
			args:  []driver.Value{"test", "test_ref"},
			cols:  []string{"column_name", "data_type", "column_type", "is_nullable", "column_default", "character_maximum_length", "numeric_precision", "numeric_scale", "extra"},
			rows: [][]driver.Value{
				{"ref_id", "bigint", "bigint", "NO", nil, nil, 64, 0, nil},
				{"ref_txt", "text", "text", "NO", nil, nil, nil, nil, nil},
				{"abc", "text", "text", "NO", nil, nil, nil, nil, nil}},
		},
		// db call to fetch index happens after fetching of column
		{
			query: "SELECT (.+) FROM INFORMATION_SCHEMA.STATISTICS (.+)",
			args:  []driver.Value{"test", "test_ref"},
			cols:  []string{"INDEX_NAME", "COLUMN_NAME", "SEQ_IN_INDEX", "COLLATION", "NON_UNIQUE"},
		},
	}
	db := mkMockDB(t, ms)
	conv := internal.MakeConv()
	isi := InfoSchemaImpl{"test", db, profiles.SourceProfile{}, profiles.TargetProfile{}}
<<<<<<< HEAD
	err := common.GenerateSrcSchema(conv, isi)
=======
	err := common.ProcessSchema(conv, isi, 1)
>>>>>>> 2a7a44db
	assert.Nil(t, err)
	expectedSchema := map[string]schema.Table{
		"cart": schema.Table{Name: "cart", Schema: "test", ColIds: []string{"productid", "userid", "quantity"}, ColDefs: map[string]schema.Column{
			"productid": schema.Column{Name: "productid", Type: schema.Type{Name: "text", Mods: []int64(nil), ArrayBounds: []int64(nil)}, NotNull: true, Ignored: schema.Ignored{Check: false, Identity: false, Default: false, Exclusion: false, ForeignKey: false, AutoIncrement: false}, Id: ""},
			"quantity":  schema.Column{Name: "quantity", Type: schema.Type{Name: "bigint", Mods: []int64(nil), ArrayBounds: []int64(nil)}, NotNull: false, Ignored: schema.Ignored{Check: false, Identity: false, Default: false, Exclusion: false, ForeignKey: false, AutoIncrement: false}, Id: ""},
			"userid":    schema.Column{Name: "userid", Type: schema.Type{Name: "text", Mods: []int64(nil), ArrayBounds: []int64(nil)}, NotNull: true, Ignored: schema.Ignored{Check: false, Identity: false, Default: false, Exclusion: false, ForeignKey: false, AutoIncrement: false}, Id: ""}},
			PrimaryKeys: []schema.Key{schema.Key{ColId: "productid", Desc: false, Order: 0}, schema.Key{ColId: "userid", Desc: false, Order: 0}},
			ForeignKeys: []schema.ForeignKey{schema.ForeignKey{Name: "fk_test2", ColIds: []string{"productid"}, ReferTableId: "product", ReferColumnIds: []string{"product_id"}, OnDelete: "", OnUpdate: "", Id: ""}, schema.ForeignKey{Name: "fk_test3", ColIds: []string{"userid"}, ReferTableId: "user", ReferColumnIds: []string{"user_id"}, OnDelete: "", OnUpdate: "", Id: ""}},
			Indexes:     []schema.Index{schema.Index{Name: "index1", Unique: true, Keys: []schema.Key{schema.Key{ColId: "userid", Desc: false, Order: 0}}, Id: "", StoredColumnIds: []string(nil)}, schema.Index{Name: "index2", Unique: false, Keys: []schema.Key{schema.Key{ColId: "userid", Desc: false, Order: 0}, schema.Key{ColId: "productid", Desc: true, Order: 0}}, Id: "", StoredColumnIds: []string(nil)}, schema.Index{Name: "index3", Unique: true, Keys: []schema.Key{schema.Key{ColId: "productid", Desc: false, Order: 0}, schema.Key{ColId: "userid", Desc: true, Order: 0}}, Id: "", StoredColumnIds: []string(nil)}}, Id: ""},

		"product": schema.Table{Name: "product", Schema: "test", ColIds: []string{"product_id", "product_name"}, ColDefs: map[string]schema.Column{
			"product_id":   schema.Column{Name: "product_id", Type: schema.Type{Name: "text", Mods: []int64(nil), ArrayBounds: []int64(nil)}, NotNull: true, Ignored: schema.Ignored{Check: false, Identity: false, Default: false, Exclusion: false, ForeignKey: false, AutoIncrement: false}, Id: ""},
			"product_name": schema.Column{Name: "product_name", Type: schema.Type{Name: "text", Mods: []int64(nil), ArrayBounds: []int64(nil)}, NotNull: true, Ignored: schema.Ignored{Check: false, Identity: false, Default: false, Exclusion: false, ForeignKey: false, AutoIncrement: false}, Id: ""}},
			PrimaryKeys: []schema.Key{schema.Key{ColId: "product_id", Desc: false, Order: 0}}, ForeignKeys: []schema.ForeignKey(nil), Indexes: []schema.Index(nil), Id: ""},
		"test": schema.Table{Name: "test", Schema: "test", ColIds: []string{"id", "s", "txt", "b", "bs", "bl", "c", "c8", "d", "dec", "f8", "f4", "i8", "i4", "i2", "si", "ts", "tz", "vc", "vc6"}, ColDefs: map[string]schema.Column{
			"b":   schema.Column{Name: "b", Type: schema.Type{Name: "boolean", Mods: []int64(nil), ArrayBounds: []int64(nil)}, NotNull: false, Ignored: schema.Ignored{Check: false, Identity: false, Default: false, Exclusion: false, ForeignKey: false, AutoIncrement: false}, Id: ""},
			"bl":  schema.Column{Name: "bl", Type: schema.Type{Name: "blob", Mods: []int64(nil), ArrayBounds: []int64(nil)}, NotNull: false, Ignored: schema.Ignored{Check: false, Identity: false, Default: false, Exclusion: false, ForeignKey: false, AutoIncrement: false}, Id: ""},
			"bs":  schema.Column{Name: "bs", Type: schema.Type{Name: "bigint", Mods: []int64(nil), ArrayBounds: []int64(nil)}, NotNull: true, Ignored: schema.Ignored{Check: false, Identity: false, Default: true, Exclusion: false, ForeignKey: false, AutoIncrement: false}, Id: ""},
			"c":   schema.Column{Name: "c", Type: schema.Type{Name: "char", Mods: []int64{1}, ArrayBounds: []int64(nil)}, NotNull: false, Ignored: schema.Ignored{Check: false, Identity: false, Default: false, Exclusion: false, ForeignKey: false, AutoIncrement: false}, Id: ""},
			"c8":  schema.Column{Name: "c8", Type: schema.Type{Name: "char", Mods: []int64{8}, ArrayBounds: []int64(nil)}, NotNull: false, Ignored: schema.Ignored{Check: false, Identity: false, Default: false, Exclusion: false, ForeignKey: false, AutoIncrement: false}, Id: ""},
			"d":   schema.Column{Name: "d", Type: schema.Type{Name: "date", Mods: []int64(nil), ArrayBounds: []int64(nil)}, NotNull: false, Ignored: schema.Ignored{Check: false, Identity: false, Default: false, Exclusion: false, ForeignKey: false, AutoIncrement: false}, Id: ""},
			"dec": schema.Column{Name: "dec", Type: schema.Type{Name: "decimal", Mods: []int64{20, 5}, ArrayBounds: []int64(nil)}, NotNull: false, Ignored: schema.Ignored{Check: false, Identity: false, Default: false, Exclusion: false, ForeignKey: false, AutoIncrement: false}, Id: ""},
			"f4":  schema.Column{Name: "f4", Type: schema.Type{Name: "float", Mods: []int64(nil), ArrayBounds: []int64(nil)}, NotNull: false, Ignored: schema.Ignored{Check: false, Identity: false, Default: false, Exclusion: false, ForeignKey: false, AutoIncrement: false}, Id: ""},
			"f8":  schema.Column{Name: "f8", Type: schema.Type{Name: "double", Mods: []int64(nil), ArrayBounds: []int64(nil)}, NotNull: false, Ignored: schema.Ignored{Check: false, Identity: false, Default: false, Exclusion: false, ForeignKey: false, AutoIncrement: false}, Id: ""},
			"i2":  schema.Column{Name: "i2", Type: schema.Type{Name: "smallint", Mods: []int64(nil), ArrayBounds: []int64(nil)}, NotNull: false, Ignored: schema.Ignored{Check: false, Identity: false, Default: false, Exclusion: false, ForeignKey: false, AutoIncrement: false}, Id: ""},
			"i4":  schema.Column{Name: "i4", Type: schema.Type{Name: "integer", Mods: []int64(nil), ArrayBounds: []int64(nil)}, NotNull: false, Ignored: schema.Ignored{Check: false, Identity: false, Default: false, Exclusion: false, ForeignKey: false, AutoIncrement: true}, Id: ""},
			"i8":  schema.Column{Name: "i8", Type: schema.Type{Name: "bigint", Mods: []int64(nil), ArrayBounds: []int64(nil)}, NotNull: false, Ignored: schema.Ignored{Check: false, Identity: false, Default: false, Exclusion: false, ForeignKey: false, AutoIncrement: false}, Id: ""},
			"id":  schema.Column{Name: "id", Type: schema.Type{Name: "bigint", Mods: []int64(nil), ArrayBounds: []int64(nil)}, NotNull: true, Ignored: schema.Ignored{Check: false, Identity: false, Default: false, Exclusion: false, ForeignKey: false, AutoIncrement: false}, Id: ""},
			"s":   schema.Column{Name: "s", Type: schema.Type{Name: "set", Mods: []int64(nil), ArrayBounds: []int64{-1}}, NotNull: false, Ignored: schema.Ignored{Check: false, Identity: false, Default: false, Exclusion: false, ForeignKey: false, AutoIncrement: false}, Id: ""},
			"si":  schema.Column{Name: "si", Type: schema.Type{Name: "integer", Mods: []int64(nil), ArrayBounds: []int64(nil)}, NotNull: true, Ignored: schema.Ignored{Check: false, Identity: false, Default: true, Exclusion: false, ForeignKey: false, AutoIncrement: false}, Id: ""},
			"ts":  schema.Column{Name: "ts", Type: schema.Type{Name: "datetime", Mods: []int64(nil), ArrayBounds: []int64(nil)}, NotNull: false, Ignored: schema.Ignored{Check: false, Identity: false, Default: false, Exclusion: false, ForeignKey: false, AutoIncrement: false}, Id: ""},
			"txt": schema.Column{Name: "txt", Type: schema.Type{Name: "text", Mods: []int64(nil), ArrayBounds: []int64(nil)}, NotNull: true, Ignored: schema.Ignored{Check: false, Identity: false, Default: false, Exclusion: false, ForeignKey: false, AutoIncrement: false}, Id: ""},
			"tz":  schema.Column{Name: "tz", Type: schema.Type{Name: "timestamp", Mods: []int64(nil), ArrayBounds: []int64(nil)}, NotNull: false, Ignored: schema.Ignored{Check: false, Identity: false, Default: false, Exclusion: false, ForeignKey: false, AutoIncrement: false}, Id: ""},
			"vc":  schema.Column{Name: "vc", Type: schema.Type{Name: "varchar", Mods: []int64(nil), ArrayBounds: []int64(nil)}, NotNull: false, Ignored: schema.Ignored{Check: false, Identity: false, Default: false, Exclusion: false, ForeignKey: false, AutoIncrement: false}, Id: ""},
			"vc6": schema.Column{Name: "vc6", Type: schema.Type{Name: "varchar", Mods: []int64{6}, ArrayBounds: []int64(nil)}, NotNull: false, Ignored: schema.Ignored{Check: false, Identity: false, Default: false, Exclusion: false, ForeignKey: false, AutoIncrement: false}, Id: ""}},
			PrimaryKeys: []schema.Key{schema.Key{ColId: "id", Desc: false, Order: 0}}, ForeignKeys: []schema.ForeignKey{schema.ForeignKey{Name: "fk_test4", ColIds: []string{"id", "txt"}, ReferTableId: "test_ref", ReferColumnIds: []string{"ref_id", "ref_txt"}, OnDelete: "", OnUpdate: "", Id: ""}}, Indexes: []schema.Index(nil), Id: ""},
		"test_ref": schema.Table{Name: "test_ref", Schema: "test", ColIds: []string{"ref_id", "ref_txt", "abc"}, ColDefs: map[string]schema.Column{
			"abc":     schema.Column{Name: "abc", Type: schema.Type{Name: "text", Mods: []int64(nil), ArrayBounds: []int64(nil)}, NotNull: true, Ignored: schema.Ignored{Check: false, Identity: false, Default: false, Exclusion: false, ForeignKey: false, AutoIncrement: false}, Id: ""},
			"ref_id":  schema.Column{Name: "ref_id", Type: schema.Type{Name: "bigint", Mods: []int64(nil), ArrayBounds: []int64(nil)}, NotNull: true, Ignored: schema.Ignored{Check: false, Identity: false, Default: false, Exclusion: false, ForeignKey: false, AutoIncrement: false}, Id: ""},
			"ref_txt": schema.Column{Name: "ref_txt", Type: schema.Type{Name: "text", Mods: []int64(nil), ArrayBounds: []int64(nil)}, NotNull: true, Ignored: schema.Ignored{Check: false, Identity: false, Default: false, Exclusion: false, ForeignKey: false, AutoIncrement: false}, Id: ""}},
			PrimaryKeys: []schema.Key{schema.Key{ColId: "ref_id", Desc: false, Order: 0}, schema.Key{ColId: "ref_txt", Desc: false, Order: 0}}, ForeignKeys: []schema.ForeignKey(nil), Indexes: []schema.Index(nil), Id: ""},
		"user": schema.Table{Name: "user", Schema: "test", ColIds: []string{"user_id", "name", "ref"}, ColDefs: map[string]schema.Column{
			"name":    schema.Column{Name: "name", Type: schema.Type{Name: "text", Mods: []int64(nil), ArrayBounds: []int64(nil)}, NotNull: true, Ignored: schema.Ignored{Check: false, Identity: false, Default: false, Exclusion: false, ForeignKey: false, AutoIncrement: false}, Id: ""},
			"ref":     schema.Column{Name: "ref", Type: schema.Type{Name: "bigint", Mods: []int64(nil), ArrayBounds: []int64(nil)}, NotNull: true, Ignored: schema.Ignored{Check: false, Identity: false, Default: false, Exclusion: false, ForeignKey: false, AutoIncrement: false}, Id: ""},
			"user_id": schema.Column{Name: "user_id", Type: schema.Type{Name: "text", Mods: []int64(nil), ArrayBounds: []int64(nil)}, NotNull: true, Ignored: schema.Ignored{Check: false, Identity: false, Default: false, Exclusion: false, ForeignKey: false, AutoIncrement: false}, Id: ""}},
			PrimaryKeys: []schema.Key{schema.Key{ColId: "user_id", Desc: false, Order: 0}}, ForeignKeys: []schema.ForeignKey{schema.ForeignKey{Name: "fk_test", ColIds: []string{"ref"}, ReferTableId: "test", ReferColumnIds: []string{"id"}, OnDelete: "", OnUpdate: "", Id: ""}}, Indexes: []schema.Index(nil), Id: ""}}
	internal.AssertSrcSchema(t, conv, expectedSchema, conv.SrcSchema)
	assert.Equal(t, int64(0), conv.Unexpecteds())
}

func TestProcessData(t *testing.T) {
	ms := []mockSpec{
		{
			query: "SELECT (.+) FROM `test`.`te st`",
			cols:  []string{"a a", " b", " c "},
			rows: [][]driver.Value{
				{42.3, 3, "cat"},
				{6.6, 22, "dog"},
				{6.6, "2006-01-02", "dog"}}, // Test bad row logic.
		},
	}
	db := mkMockDB(t, ms)
	conv := buildConv(
		ddl.CreateTable{
			Name:   "te_st",
			Id:     "t1",
			ColIds: []string{"c1", "c2", "c3"},
			ColDefs: map[string]ddl.ColumnDef{
				"c1": ddl.ColumnDef{Name: "a_a", Id: "c1", T: ddl.Type{Name: ddl.Float64}},
				"c2": ddl.ColumnDef{Name: "Ab", Id: "c2", T: ddl.Type{Name: ddl.Int64}},
				"c3": ddl.ColumnDef{Name: "Ac_", Id: "c3", T: ddl.Type{Name: ddl.String, Len: ddl.MaxLength}},
			},
		},
		schema.Table{
			Name:   "te st",
			Id:     "t1",
			Schema: "test",
			ColIds: []string{"c1", "c2", "c3"},
			ColDefs: map[string]schema.Column{
				"c1": schema.Column{Name: "a a", Id: "c1", Type: schema.Type{Name: "float"}},
				"c2": schema.Column{Name: " b", Id: "c2", Type: schema.Type{Name: "int"}},
				"c3": schema.Column{Name: " c ", Id: "c3", Type: schema.Type{Name: "text"}},
			},
			ColNameIdMap: map[string]string{
				"a a": "c1",
				" b":  "c2",
				" c ": "c3",
			},
		})

	conv.SetDataMode()
	var rows []spannerData
	conv.SetDataSink(
		func(table string, cols []string, vals []interface{}) {
			rows = append(rows, spannerData{table: table, cols: cols, vals: vals})
		})
	isi := InfoSchemaImpl{"test", db, profiles.SourceProfile{}, profiles.TargetProfile{}}
	common.ProcessData(conv, isi)
	assert.Equal(t,
		[]spannerData{
			spannerData{table: "te_st", cols: []string{"a_a", "Ab", "Ac_"}, vals: []interface{}{float64(42.3), int64(3), "cat"}},
			spannerData{table: "te_st", cols: []string{"a_a", "Ab", "Ac_"}, vals: []interface{}{float64(6.6), int64(22), "dog"}},
		},
		rows)
	assert.Equal(t, conv.BadRows(), int64(1))
	assert.Equal(t, conv.SampleBadRows(10), []string{"table=te st cols=[a a  b  c ] data=[6.6 2006-01-02 dog]\n"})
	assert.Equal(t, int64(1), conv.Unexpecteds()) // Bad row generates an entry in unexpected.
}

func TestProcessData_MultiCol(t *testing.T) {
	// Tests multi-column behavior of ProcessSQLData (including
	// handling of null columns and synthetic keys). Also tests
	// the combination of ProcessInfoSchema and ProcessSQLData
	// i.e. ProcessSQLData uses the schemas built by
	// ProcessInfoSchema.
	ms := []mockSpec{
		{
			query: "SELECT table_name FROM information_schema.tables where table_type = 'BASE TABLE' and (.+)",
			args:  []driver.Value{"test"},
			cols:  []string{"table_name"},
			rows:  [][]driver.Value{{"test"}},
		}, {
			query: "SELECT (.+) FROM INFORMATION_SCHEMA.TABLE_CONSTRAINTS (.+)",
			args:  []driver.Value{"test", "test"},
			cols:  []string{"column_name", "constraint_type"},
			rows:  [][]driver.Value{}, // No primary key --> force generation of synthetic key.
		}, {
			query: "SELECT (.+) FROM INFORMATION_SCHEMA.TABLE_CONSTRAINTS (.+)",
			args:  []driver.Value{"test", "test"},
			cols:  []string{"REFERENCED_TABLE_NAME", "COLUMN_NAME", "REFERENCED_COLUMN_NAME", "CONSTRAINT_NAME"},
		}, {
			query: "SELECT (.+) FROM information_schema.COLUMNS (.+)",
			args:  []driver.Value{"test", "test"},
			cols:  []string{"column_name", "data_type", "column_type", "is_nullable", "column_default", "character_maximum_length", "numeric_precision", "numeric_scale", "extra"},
			rows: [][]driver.Value{
				{"a", "text", "text", "NO", nil, nil, nil, nil, nil},
				{"b", "double", "double", "YES", nil, nil, 53, nil, nil},
				{"c", "bigint", "bigint", "YES", nil, nil, 64, 0, nil}},
		},
		{
			query: "SELECT (.+) FROM INFORMATION_SCHEMA.STATISTICS (.+)",
			args:  []driver.Value{"test", "test"},
			cols:  []string{"INDEX_NAME", "COLUMN_NAME", "SEQ_IN_INDEX", "COLLATION", "NON_UNIQUE"},
		},
		{
			query: "SELECT (.+) FROM `test`.`test`",
			cols:  []string{"a", "b", "c"},
			rows: [][]driver.Value{
				{"cat", 42.3, nil},
				{"dog", nil, 22}},
		},
	}
	db := mkMockDB(t, ms)
	conv := internal.MakeConv()
	isi := InfoSchemaImpl{"test", db, profiles.SourceProfile{}, profiles.TargetProfile{}}
	err := common.ProcessSchema(conv, isi, 1)
	assert.Nil(t, err)
	expectedSchema := map[string]ddl.CreateTable{
		"test": ddl.CreateTable{
			Name:   "test",
			ColIds: []string{"a", "b", "c", "synth_id"},
			ColDefs: map[string]ddl.ColumnDef{
				"a":        ddl.ColumnDef{Name: "a", T: ddl.Type{Name: ddl.String, Len: ddl.MaxLength}, NotNull: true},
				"b":        ddl.ColumnDef{Name: "b", T: ddl.Type{Name: ddl.Float64}},
				"c":        ddl.ColumnDef{Name: "c", T: ddl.Type{Name: ddl.Int64}},
				"synth_id": ddl.ColumnDef{Name: "synth_id", T: ddl.Type{Name: ddl.String, Len: 50}},
			},
			PrimaryKeys: []ddl.IndexKey{ddl.IndexKey{ColId: "synth_id", Order: 1}}},
	}
	internal.AssertSpSchema(conv, t, expectedSchema, stripSchemaComments(conv.SpSchema))
	expectedIssues := map[string][]internal.SchemaIssue{}
	tableId, err := internal.GetTableIdFromSpName(conv.SpSchema, "test")
	assert.Equal(t, nil, err)
	assert.Equal(t, expectedIssues, conv.SchemaIssues[tableId])
	assert.Equal(t, int64(0), conv.Unexpecteds())
	conv.SetDataMode()
	var rows []spannerData
	conv.SetDataSink(
		func(table string, cols []string, vals []interface{}) {
			rows = append(rows, spannerData{table: table, cols: cols, vals: vals})
		})
	common.ProcessData(conv, isi)
	assert.Equal(t, []spannerData{
		{table: "test", cols: []string{"a", "b", "synth_id"}, vals: []interface{}{"cat", float64(42.3), "0"}},
		{table: "test", cols: []string{"a", "c", "synth_id"}, vals: []interface{}{"dog", int64(22), "-9223372036854775808"}}},
		rows)
	assert.Equal(t, int64(0), conv.Unexpecteds())
}

func TestSetRowStats(t *testing.T) {
	ms := []mockSpec{
		{
			query: "SELECT table_name FROM information_schema.tables where table_type = 'BASE TABLE' and (.+)",
			args:  []driver.Value{"test"},
			cols:  []string{"table_name"},
			rows:  [][]driver.Value{{"test1"}, {"test2"}},
		}, {
			query: "SELECT COUNT[(][*][)] FROM `test`.`test1`",
			cols:  []string{"count"},
			rows:  [][]driver.Value{{5}},
		}, {
			query: "SELECT COUNT[(][*][)] FROM `test`.`test2`",
			cols:  []string{"count"},
			rows:  [][]driver.Value{{142}},
		},
	}
	db := mkMockDB(t, ms)
	conv := internal.MakeConv()
	conv.SetDataMode()
	isi := InfoSchemaImpl{"test", db, profiles.SourceProfile{}, profiles.TargetProfile{}}
	common.SetRowStats(conv, isi)
	assert.Equal(t, int64(5), conv.Stats.Rows["test1"])
	assert.Equal(t, int64(142), conv.Stats.Rows["test2"])
	assert.Equal(t, int64(0), conv.Unexpecteds())
}

func mkMockDB(t *testing.T, ms []mockSpec) *sql.DB {
	db, mock, err := sqlmock.New()
	assert.Nil(t, err)
	for _, m := range ms {
		rows := sqlmock.NewRows(m.cols)
		for _, r := range m.rows {
			rows.AddRow(r...)
		}
		if len(m.args) > 0 {
			mock.ExpectQuery(m.query).WithArgs(m.args...).WillReturnRows(rows)
		} else {
			mock.ExpectQuery(m.query).WillReturnRows(rows)
		}
	}
	return db
}<|MERGE_RESOLUTION|>--- conflicted
+++ resolved
@@ -210,11 +210,7 @@
 	db := mkMockDB(t, ms)
 	conv := internal.MakeConv()
 	isi := InfoSchemaImpl{"test", db, profiles.SourceProfile{}, profiles.TargetProfile{}}
-<<<<<<< HEAD
-	err := common.GenerateSrcSchema(conv, isi)
-=======
-	err := common.ProcessSchema(conv, isi, 1)
->>>>>>> 2a7a44db
+	err := common.GenerateSrcSchema(conv, isi, 1)
 	assert.Nil(t, err)
 	expectedSchema := map[string]schema.Table{
 		"cart": schema.Table{Name: "cart", Schema: "test", ColIds: []string{"productid", "userid", "quantity"}, ColDefs: map[string]schema.Column{

// Copyright 2020 Google LLC
//
// Licensed under the Apache License, Version 2.0 (the "License");
// you may not use this file except in compliance with the License.
// You may obtain a copy of the License at
//
//      http://www.apache.org/licenses/LICENSE-2.0
//
// Unless required by applicable law or agreed to in writing, software
// distributed under the License is distributed on an "AS IS" BASIS,
// WITHOUT WARRANTIES OR CONDITIONS OF ANY KIND, either express or implied.
// See the License for the specific language governing permissions and
// limitations under the License.

package mysql

import (
	"database/sql"
	"database/sql/driver"
	"regexp"
	"testing"

	"github.com/DATA-DOG/go-sqlmock"
	"github.com/stretchr/testify/assert"

	"github.com/GoogleCloudPlatform/spanner-migration-tool/common/constants"
	"github.com/GoogleCloudPlatform/spanner-migration-tool/expressions_api"
	"github.com/GoogleCloudPlatform/spanner-migration-tool/internal"
	"github.com/GoogleCloudPlatform/spanner-migration-tool/profiles"
	"github.com/GoogleCloudPlatform/spanner-migration-tool/schema"
	"github.com/GoogleCloudPlatform/spanner-migration-tool/sources/common"
	"github.com/GoogleCloudPlatform/spanner-migration-tool/spanner/ddl"
)

type mockSpec struct {
	query string
	args  []driver.Value   // Query args.
	cols  []string         // Columns names for returned rows.
	rows  [][]driver.Value // Set of rows returned.
}

func TestProcessSchemaMYSQL(t *testing.T) {
	ms := []mockSpec{
		{
			query: "SELECT (.+) FROM information_schema.tables where table_type = 'BASE TABLE'  and (.+)",
			args:  []driver.Value{"test"},
			cols:  []string{"table_name"},
			rows: [][]driver.Value{
				{"user"},
				{"cart"},
				{"product"},
				{"test"},
				{"test_ref"},
			},
		},
		{
			query: `SELECT COUNT\(\*\) FROM INFORMATION_SCHEMA.TABLES WHERE TABLE_SCHEMA = 'INFORMATION_SCHEMA' AND TABLE_NAME = 'CHECK_CONSTRAINTS';`,
			args:  nil,
			cols:  []string{"count"},
			rows: [][]driver.Value{
				{int64(0)},
			},
		},
		{
			query: "SELECT (.+) FROM INFORMATION_SCHEMA.TABLE_CONSTRAINTS (.+)",
			args:  []driver.Value{"test", "user"},
			cols:  []string{"column_name", "constraint_type"},
			rows: [][]driver.Value{
				{"user_id", "PRIMARY KEY"},
				{"ref", "FOREIGN KEY"},
			},
		},
		{
			query: "SELECT (.+) FROM INFORMATION_SCHEMA.REFERENTIAL_CONSTRAINTS (.+)",
			args:  []driver.Value{"test", "user"},
			cols:  []string{"REFERENCED_TABLE_NAME", "COLUMN_NAME", "REFERENCED_COLUMN_NAME", "CONSTRAINT_NAME", "DELETE_RULE", "UPDATE_RULE"},
			rows: [][]driver.Value{
				{"test", "ref", "id", "fk_test", constants.FK_SET_NULL, constants.FK_CASCADE},
			},
		},
		{
			query: "SELECT (.+) FROM information_schema.COLUMNS (.+)",
			args:  []driver.Value{"test", "user"},
			cols:  []string{"column_name", "data_type", "column_type", "is_nullable", "column_default", "character_maximum_length", "numeric_precision", "numeric_scale", "extra"},
			rows: [][]driver.Value{
<<<<<<< HEAD
				{"user_id", "text", "text", "NO", "uuid()", nil, nil, nil, "DEFAULT_GENERATED"},
=======
				{"user_id", "text", "text", "NO", "uuid()", nil, nil, nil, constants.DEFAULT_GENERATED},
>>>>>>> 1a4e61bd
				{"name", "text", "text", "NO", "default_name", nil, nil, nil, nil},
				{"ref", "bigint", "bigint", "NO", nil, nil, nil, nil, nil}},
		},
		// db call to fetch index happens after fetching of column
		{
			query: "SELECT (.+) FROM INFORMATION_SCHEMA.STATISTICS (.+)",
			args:  []driver.Value{"test", "user"},
			cols:  []string{"INDEX_NAME", "COLUMN_NAME", "SEQ_IN_INDEX", "COLLATION", "NON_UNIQUE"},
		},
		{
			query: `SELECT COUNT\(\*\) FROM INFORMATION_SCHEMA.TABLES WHERE TABLE_SCHEMA = 'INFORMATION_SCHEMA' AND TABLE_NAME = 'CHECK_CONSTRAINTS';`,
			args:  nil,
			cols:  []string{"count"},
			rows: [][]driver.Value{
				{int64(0)},
			},
		},
		{
			query: "SELECT (.+) FROM INFORMATION_SCHEMA.TABLE_CONSTRAINTS (.+)",
			args:  []driver.Value{"test", "cart"},
			cols:  []string{"column_name", "constraint_type"},
			rows: [][]driver.Value{
				{"productid", "PRIMARY KEY"},
				{"userid", "PRIMARY KEY"},
			},
		},
		{
			query: "SELECT (.+) FROM INFORMATION_SCHEMA.REFERENTIAL_CONSTRAINTS (.+)",
			args:  []driver.Value{"test", "cart"},
			cols:  []string{"REFERENCED_TABLE_NAME", "COLUMN_NAME", "REFERENCED_COLUMN_NAME", "CONSTRAINT_NAME", "DELETE_RULE", "UPDATE_RULE"},
			rows: [][]driver.Value{
				{"product", "productid", "product_id", "fk_test2", constants.FK_NO_ACTION, constants.FK_NO_ACTION},
				{"user", "userid", "user_id", "fk_test3", constants.FK_RESTRICT, constants.FK_SET_NULL},
			},
		},
		{
			query: "SELECT (.+) FROM information_schema.COLUMNS (.+)",
			args:  []driver.Value{"test", "cart"},
			cols:  []string{"column_name", "data_type", "column_type", "is_nullable", "column_default", "character_maximum_length", "numeric_precision", "numeric_scale", "extra"},
			rows: [][]driver.Value{
				{"productid", "text", "text", "NO", nil, nil, nil, nil, nil},
				{"userid", "text", "text", "NO", nil, nil, nil, nil, nil},
				{"quantity", "bigint", "bigint", "YES", nil, nil, 64, 0, nil},
			},
		},
		// db call to fetch index happens after fetching of column
		{
			query: "SELECT (.+) FROM INFORMATION_SCHEMA.STATISTICS (.+)",
			args:  []driver.Value{"test", "cart"},
			cols:  []string{"INDEX_NAME", "COLUMN_NAME", "SEQ_IN_INDEX", "COLLATION", "NON_UNIQUE"},
			rows: [][]driver.Value{
				{"index1", "userid", 1, sql.NullString{Valid: false}, "0"},
				{"index2", "userid", 1, "A", "1"},
				{"index2", "productid", 2, "D", "1"},
				{"index3", "productid", 1, "A", "0"},
				{"index3", "userid", 2, "D", "0"},
			},
		},
		{
			query: `SELECT COUNT\(\*\) FROM INFORMATION_SCHEMA.TABLES WHERE TABLE_SCHEMA = 'INFORMATION_SCHEMA' AND TABLE_NAME = 'CHECK_CONSTRAINTS';`,
			args:  nil,
			cols:  []string{"count"},
			rows: [][]driver.Value{
				{int64(0)},
			},
		},
		{
			query: "SELECT (.+) FROM INFORMATION_SCHEMA.TABLE_CONSTRAINTS (.+)",
			args:  []driver.Value{"test", "product"},
			cols:  []string{"column_name", "constraint_type"},
			rows: [][]driver.Value{
				{"product_id", "PRIMARY KEY"},
			},
		},
		{
			query: "SELECT (.+) FROM INFORMATION_SCHEMA.REFERENTIAL_CONSTRAINTS (.+)",
			args:  []driver.Value{"test", "product"},
			cols:  []string{"REFERENCED_TABLE_NAME", "COLUMN_NAME", "REFERENCED_COLUMN_NAME", "CONSTRAINT_NAME", "DELETE_RULE", "UPDATE_RULE"},
		},
		{
			query: "SELECT (.+) FROM information_schema.COLUMNS (.+)",
			args:  []driver.Value{"test", "product"},
			cols:  []string{"column_name", "data_type", "column_type", "is_nullable", "column_default", "character_maximum_length", "numeric_precision", "numeric_scale", "extra"},
			rows: [][]driver.Value{
				{"product_id", "text", "text", "NO", nil, nil, nil, nil, nil},
				{"product_name", "text", "text", "NO", nil, nil, nil, nil, nil},
			},
		},
		// db call to fetch index happens after fetching of column
		{
			query: "SELECT (.+) FROM INFORMATION_SCHEMA.STATISTICS (.+)",
			args:  []driver.Value{"test", "product"},
			cols:  []string{"INDEX_NAME", "COLUMN_NAME", "SEQ_IN_INDEX", "COLLATION", "NON_UNIQUE"},
		},
		{
			query: `SELECT COUNT\(\*\) FROM INFORMATION_SCHEMA.TABLES WHERE TABLE_SCHEMA = 'INFORMATION_SCHEMA' AND TABLE_NAME = 'CHECK_CONSTRAINTS';`,
			args:  nil,
			cols:  []string{"count"},
			rows: [][]driver.Value{
				{int64(0)},
			},
		},
		{
			query: "SELECT (.+) FROM INFORMATION_SCHEMA.TABLE_CONSTRAINTS (.+)",
			args:  []driver.Value{"test", "test"},
			cols:  []string{"column_name", "constraint_type"},
			rows:  [][]driver.Value{{"id", "PRIMARY KEY"}, {"id", "FOREIGN KEY"}},
		},
		{
			query: "SELECT (.+) FROM INFORMATION_SCHEMA.REFERENTIAL_CONSTRAINTS (.+)",
			args:  []driver.Value{"test", "test"},
			cols:  []string{"REFERENCED_TABLE_NAME", "COLUMN_NAME", "REFERENCED_COLUMN_NAME", "CONSTRAINT_NAME", "DELETE_RULE", "UPDATE_RULE"},
			rows: [][]driver.Value{
				{"test_ref", "id", "ref_id", "fk_test4", constants.FK_CASCADE, constants.FK_RESTRICT},
				{"test_ref", "txt", "ref_txt", "fk_test4", constants.FK_CASCADE, constants.FK_RESTRICT},
			},
		},
		{
			query: "SELECT (.+) FROM information_schema.COLUMNS (.+)",
			args:  []driver.Value{"test", "test"},
			cols:  []string{"column_name", "data_type", "column_type", "is_nullable", "column_default", "character_maximum_length", "numeric_precision", "numeric_scale", "extra"},
			rows: [][]driver.Value{
				{"id", "bigint", "bigint", "NO", nil, nil, 64, 0, nil},
				{"s", "set", "set", "YES", nil, nil, nil, nil, nil},
				{"txt", "text", "text", "NO", nil, nil, nil, nil, nil},
				{"b", "boolean", "boolean", "YES", nil, nil, nil, nil, nil},
				{"bs", "bigint", "bigint", "NO", "nextval('test11_bs_seq'::regclass)", nil, 64, 0, nil},
				{"bl", "blob", "blob", "YES", nil, nil, nil, nil, nil},
				{"c", "char", "char(1)", "YES", nil, 1, nil, nil, nil},
				{"c8", "char", "char(8)", "YES", nil, 8, nil, nil, nil},
				{"d", "date", "date", "YES", nil, nil, nil, nil, nil},
				{"dec", "decimal", "decimal(20,5)", "YES", nil, nil, 20, 5, nil},
				{"f8", "double", "double", "YES", nil, nil, 53, nil, nil},
				{"f4", "float", "float", "YES", nil, nil, 24, nil, nil},
				{"i8", "bigint", "bigint", "YES", nil, nil, 64, 0, nil},
				{"i4", "integer", "integer", "YES", nil, nil, 32, 0, "auto_increment"},
				{"i2", "smallint", "smallint", "YES", nil, nil, 16, 0, nil},
				{"si", "integer", "integer", "NO", "nextval('test11_s_seq'::regclass)", nil, 32, 0, nil},
				{"ts", "datetime", "datetime", "YES", nil, nil, nil, nil, nil},
				{"tz", "timestamp", "timestamp", "YES", nil, nil, nil, nil, nil},
				{"vc", "varchar", "varchar", "YES", nil, nil, nil, nil, nil},
				{"vc6", "varchar", "varchar(6)", "YES", nil, 6, nil, nil, nil},
			},
		},
		// db call to fetch index happens after fetching of column
		{
			query: "SELECT (.+) FROM INFORMATION_SCHEMA.STATISTICS (.+)",
			args:  []driver.Value{"test", "test"},
			cols:  []string{"INDEX_NAME", "COLUMN_NAME", "SEQ_IN_INDEX", "COLLATION", "NON_UNIQUE"},
		},
		{
			query: `SELECT COUNT\(\*\) FROM INFORMATION_SCHEMA.TABLES WHERE TABLE_SCHEMA = 'INFORMATION_SCHEMA' AND TABLE_NAME = 'CHECK_CONSTRAINTS';`,
			args:  nil,
			cols:  []string{"count"},
			rows: [][]driver.Value{
				{int64(0)},
			},
		},
		{
			query: "SELECT (.+) FROM INFORMATION_SCHEMA.TABLE_CONSTRAINTS (.+)",
			args:  []driver.Value{"test", "test_ref"},
			cols:  []string{"column_name", "constraint_type"},
			rows: [][]driver.Value{
				{"ref_id", "PRIMARY KEY"},
				{"ref_txt", "PRIMARY KEY"},
			},
		},
		{
			query: "SELECT (.+) FROM INFORMATION_SCHEMA.REFERENTIAL_CONSTRAINTS (.+)",
			args:  []driver.Value{"test", "test_ref"},
			cols:  []string{"REFERENCED_TABLE_NAME", "COLUMN_NAME", "REFERENCED_COLUMN_NAME", "CONSTRAINT_NAME", "DELETE_RULE", "UPDATE_RULE"},
		},
		{
			query: "SELECT (.+) FROM information_schema.COLUMNS (.+)",
			args:  []driver.Value{"test", "test_ref"},
			cols:  []string{"column_name", "data_type", "column_type", "is_nullable", "column_default", "character_maximum_length", "numeric_precision", "numeric_scale", "extra"},
			rows: [][]driver.Value{
				{"ref_id", "bigint", "bigint", "NO", nil, nil, 64, 0, nil},
				{"ref_txt", "text", "text", "NO", nil, nil, nil, nil, nil},
				{"abc", "text", "text", "NO", nil, nil, nil, nil, nil},
			},
		},
		// db call to fetch index happens after fetching of column
		{
			query: "SELECT (.+) FROM INFORMATION_SCHEMA.STATISTICS (.+)",
			args:  []driver.Value{"test", "test_ref"},
			cols:  []string{"INDEX_NAME", "COLUMN_NAME", "SEQ_IN_INDEX", "COLLATION", "NON_UNIQUE"},
		},
	}
	db := mkMockDB(t, ms)
	conv := internal.MakeConv()
	isi := InfoSchemaImpl{"test", db, "migration-project-id", profiles.SourceProfile{}, profiles.TargetProfile{}}
	commonInfoSchema := common.InfoSchemaImpl{}
	_, err := commonInfoSchema.GenerateSrcSchema(conv, isi, 1)
	assert.Nil(t, err)
	expectedSchema := map[string]schema.Table{
		"cart": {
			Name: "cart", Schema: "test", ColIds: []string{"productid", "userid", "quantity"}, ColDefs: map[string]schema.Column{
				"productid": {Name: "productid", Type: schema.Type{Name: "text", Mods: []int64(nil), ArrayBounds: []int64(nil)}, NotNull: true, Ignored: schema.Ignored{Check: false, Identity: false, Default: false, Exclusion: false, ForeignKey: false, AutoIncrement: false}, Id: ""},
				"quantity":  {Name: "quantity", Type: schema.Type{Name: "bigint", Mods: []int64{64}, ArrayBounds: []int64(nil)}, NotNull: false, Ignored: schema.Ignored{Check: false, Identity: false, Default: false, Exclusion: false, ForeignKey: false, AutoIncrement: false}, Id: ""},
				"userid":    {Name: "userid", Type: schema.Type{Name: "text", Mods: []int64(nil), ArrayBounds: []int64(nil)}, NotNull: true, Ignored: schema.Ignored{Check: false, Identity: false, Default: false, Exclusion: false, ForeignKey: false, AutoIncrement: false}, Id: ""},
			},
			PrimaryKeys: []schema.Key{{ColId: "productid", Desc: false, Order: 0}, {ColId: "userid", Desc: false, Order: 0}},
			ForeignKeys: []schema.ForeignKey{{Name: "fk_test2", ColIds: []string{"productid"}, ReferTableId: "product", ReferColumnIds: []string{"product_id"}, OnDelete: constants.FK_NO_ACTION, OnUpdate: constants.FK_NO_ACTION, Id: ""}, {Name: "fk_test3", ColIds: []string{"userid"}, ReferTableId: "user", ReferColumnIds: []string{"user_id"}, OnUpdate: constants.FK_SET_NULL, OnDelete: constants.FK_RESTRICT, Id: ""}},
			Indexes:     []schema.Index{{Name: "index1", Unique: true, Keys: []schema.Key{{ColId: "userid", Desc: false, Order: 0}}, Id: "", StoredColumnIds: []string(nil)}, {Name: "index2", Unique: false, Keys: []schema.Key{{ColId: "userid", Desc: false, Order: 0}, {ColId: "productid", Desc: true, Order: 0}}, Id: "", StoredColumnIds: []string(nil)}, {Name: "index3", Unique: true, Keys: []schema.Key{{ColId: "productid", Desc: false, Order: 0}, {ColId: "userid", Desc: true, Order: 0}}, Id: "", StoredColumnIds: []string(nil)}}, Id: "",
		},

		"product": {
			Name: "product", Schema: "test", ColIds: []string{"product_id", "product_name"}, ColDefs: map[string]schema.Column{
				"product_id":   {Name: "product_id", Type: schema.Type{Name: "text", Mods: []int64(nil), ArrayBounds: []int64(nil)}, NotNull: true, Ignored: schema.Ignored{Check: false, Identity: false, Default: false, Exclusion: false, ForeignKey: false, AutoIncrement: false}, Id: ""},
				"product_name": {Name: "product_name", Type: schema.Type{Name: "text", Mods: []int64(nil), ArrayBounds: []int64(nil)}, NotNull: true, Ignored: schema.Ignored{Check: false, Identity: false, Default: false, Exclusion: false, ForeignKey: false, AutoIncrement: false}, Id: ""},
			},
			PrimaryKeys: []schema.Key{{ColId: "product_id", Desc: false, Order: 0}},
			ForeignKeys: []schema.ForeignKey(nil),
			Indexes:     []schema.Index(nil), Id: ""},
		"test": schema.Table{Name: "test", Schema: "test", ColIds: []string{"id", "s", "txt", "b", "bs", "bl", "c", "c8", "d", "dec", "f8", "f4", "i8", "i4", "i2", "si", "ts", "tz", "vc", "vc6"}, ColDefs: map[string]schema.Column{
			"b":   schema.Column{Name: "b", Type: schema.Type{Name: "boolean", Mods: []int64(nil), ArrayBounds: []int64(nil)}, NotNull: false, Ignored: schema.Ignored{Check: false, Identity: false, Default: false, Exclusion: false, ForeignKey: false, AutoIncrement: false}, Id: ""},
			"bl":  schema.Column{Name: "bl", Type: schema.Type{Name: "blob", Mods: []int64(nil), ArrayBounds: []int64(nil)}, NotNull: false, Ignored: schema.Ignored{Check: false, Identity: false, Default: false, Exclusion: false, ForeignKey: false, AutoIncrement: false}, Id: ""},
<<<<<<< HEAD
			"bs":  schema.Column{Name: "bs", Type: schema.Type{Name: "bigint", Mods: []int64{64}, ArrayBounds: []int64(nil)}, NotNull: true, Ignored: schema.Ignored{Check: false, Identity: false, Default: true, Exclusion: false, ForeignKey: false, AutoIncrement: false}, Id: "", DefaultValue: ddl.DefaultValue{IsPresent: true, Value: ddl.Expression{ExpressionId: "i27", Query: "nextval('test11_bs_seq'::regclass)"}}},
=======
			"bs":  schema.Column{Name: "bs", Type: schema.Type{Name: "bigint", Mods: []int64{64}, ArrayBounds: []int64(nil)}, NotNull: true, Ignored: schema.Ignored{Check: false, Identity: false, Default: true, Exclusion: false, ForeignKey: false, AutoIncrement: false}, Id: "", DefaultValue: ddl.DefaultValue{IsPresent: true, Value: ddl.Expression{ExpressionId: "e27", Statement: "nextval('test11_bs_seq'::regclass)"}}},
>>>>>>> 1a4e61bd
			"c":   schema.Column{Name: "c", Type: schema.Type{Name: "char", Mods: []int64{1}, ArrayBounds: []int64(nil)}, NotNull: false, Ignored: schema.Ignored{Check: false, Identity: false, Default: false, Exclusion: false, ForeignKey: false, AutoIncrement: false}, Id: ""},
			"c8":  schema.Column{Name: "c8", Type: schema.Type{Name: "char", Mods: []int64{8}, ArrayBounds: []int64(nil)}, NotNull: false, Ignored: schema.Ignored{Check: false, Identity: false, Default: false, Exclusion: false, ForeignKey: false, AutoIncrement: false}, Id: ""},
			"d":   schema.Column{Name: "d", Type: schema.Type{Name: "date", Mods: []int64(nil), ArrayBounds: []int64(nil)}, NotNull: false, Ignored: schema.Ignored{Check: false, Identity: false, Default: false, Exclusion: false, ForeignKey: false, AutoIncrement: false}, Id: ""},
			"dec": schema.Column{Name: "dec", Type: schema.Type{Name: "decimal", Mods: []int64{20, 5}, ArrayBounds: []int64(nil)}, NotNull: false, Ignored: schema.Ignored{Check: false, Identity: false, Default: false, Exclusion: false, ForeignKey: false, AutoIncrement: false}, Id: ""},
			"f4":  schema.Column{Name: "f4", Type: schema.Type{Name: "float", Mods: []int64{24}, ArrayBounds: []int64(nil)}, NotNull: false, Ignored: schema.Ignored{Check: false, Identity: false, Default: false, Exclusion: false, ForeignKey: false, AutoIncrement: false}, Id: ""},
			"f8":  schema.Column{Name: "f8", Type: schema.Type{Name: "double", Mods: []int64{53}, ArrayBounds: []int64(nil)}, NotNull: false, Ignored: schema.Ignored{Check: false, Identity: false, Default: false, Exclusion: false, ForeignKey: false, AutoIncrement: false}, Id: ""},
			"i2":  schema.Column{Name: "i2", Type: schema.Type{Name: "smallint", Mods: []int64{16}, ArrayBounds: []int64(nil)}, NotNull: false, Ignored: schema.Ignored{Check: false, Identity: false, Default: false, Exclusion: false, ForeignKey: false, AutoIncrement: false}, Id: ""},
			"i4":  schema.Column{Name: "i4", Type: schema.Type{Name: "integer", Mods: []int64{32}, ArrayBounds: []int64(nil)}, NotNull: false, Ignored: schema.Ignored{Check: false, Identity: false, Default: false, Exclusion: false, ForeignKey: false, AutoIncrement: false}, Id: "", AutoGen: ddl.AutoGenCol{Name: "Sequence37", GenerationType: constants.AUTO_INCREMENT}},
			"i8":  schema.Column{Name: "i8", Type: schema.Type{Name: "bigint", Mods: []int64{64}, ArrayBounds: []int64(nil)}, NotNull: false, Ignored: schema.Ignored{Check: false, Identity: false, Default: false, Exclusion: false, ForeignKey: false, AutoIncrement: false}, Id: ""},
			"id":  schema.Column{Name: "id", Type: schema.Type{Name: "bigint", Mods: []int64{64}, ArrayBounds: []int64(nil)}, NotNull: true, Ignored: schema.Ignored{Check: false, Identity: false, Default: false, Exclusion: false, ForeignKey: false, AutoIncrement: false}, Id: ""},
			"s":   schema.Column{Name: "s", Type: schema.Type{Name: "set", Mods: []int64(nil), ArrayBounds: []int64{-1}}, NotNull: false, Ignored: schema.Ignored{Check: false, Identity: false, Default: false, Exclusion: false, ForeignKey: false, AutoIncrement: false}, Id: ""},
<<<<<<< HEAD
			"si":  schema.Column{Name: "si", Type: schema.Type{Name: "integer", Mods: []int64{32}, ArrayBounds: []int64(nil)}, NotNull: true, Ignored: schema.Ignored{Check: false, Identity: false, Default: true, Exclusion: false, ForeignKey: false, AutoIncrement: false}, Id: "", DefaultValue: ddl.DefaultValue{IsPresent: true, Value: ddl.Expression{ExpressionId: "i40", Query: "nextval('test11_s_seq'::regclass)"}}},
=======
			"si":  schema.Column{Name: "si", Type: schema.Type{Name: "integer", Mods: []int64{32}, ArrayBounds: []int64(nil)}, NotNull: true, Ignored: schema.Ignored{Check: false, Identity: false, Default: true, Exclusion: false, ForeignKey: false, AutoIncrement: false}, Id: "", DefaultValue: ddl.DefaultValue{IsPresent: true, Value: ddl.Expression{ExpressionId: "e40", Statement: "nextval('test11_s_seq'::regclass)"}}},
>>>>>>> 1a4e61bd
			"ts":  schema.Column{Name: "ts", Type: schema.Type{Name: "datetime", Mods: []int64(nil), ArrayBounds: []int64(nil)}, NotNull: false, Ignored: schema.Ignored{Check: false, Identity: false, Default: false, Exclusion: false, ForeignKey: false, AutoIncrement: false}, Id: ""},
			"txt": schema.Column{Name: "txt", Type: schema.Type{Name: "text", Mods: []int64(nil), ArrayBounds: []int64(nil)}, NotNull: true, Ignored: schema.Ignored{Check: false, Identity: false, Default: false, Exclusion: false, ForeignKey: false, AutoIncrement: false}, Id: ""},
			"tz":  schema.Column{Name: "tz", Type: schema.Type{Name: "timestamp", Mods: []int64(nil), ArrayBounds: []int64(nil)}, NotNull: false, Ignored: schema.Ignored{Check: false, Identity: false, Default: false, Exclusion: false, ForeignKey: false, AutoIncrement: false}, Id: ""},
			"vc":  schema.Column{Name: "vc", Type: schema.Type{Name: "varchar", Mods: []int64(nil), ArrayBounds: []int64(nil)}, NotNull: false, Ignored: schema.Ignored{Check: false, Identity: false, Default: false, Exclusion: false, ForeignKey: false, AutoIncrement: false}, Id: ""},
			"vc6": schema.Column{Name: "vc6", Type: schema.Type{Name: "varchar", Mods: []int64{6}, ArrayBounds: []int64(nil)}, NotNull: false, Ignored: schema.Ignored{Check: false, Identity: false, Default: false, Exclusion: false, ForeignKey: false, AutoIncrement: false}, Id: ""}},
			PrimaryKeys: []schema.Key{schema.Key{ColId: "id", Desc: false, Order: 0}},
			ForeignKeys: []schema.ForeignKey{schema.ForeignKey{Name: "fk_test4", ColIds: []string{"id", "txt"}, ReferTableId: "test_ref", ReferColumnIds: []string{"ref_id", "ref_txt"}, OnUpdate: constants.FK_RESTRICT, OnDelete: constants.FK_CASCADE, Id: ""}},
			Indexes:     []schema.Index(nil), Id: ""},
		"test_ref": schema.Table{Name: "test_ref", Schema: "test", ColIds: []string{"ref_id", "ref_txt", "abc"}, ColDefs: map[string]schema.Column{
			"abc":     schema.Column{Name: "abc", Type: schema.Type{Name: "text", Mods: []int64(nil), ArrayBounds: []int64(nil)}, NotNull: true, Ignored: schema.Ignored{Check: false, Identity: false, Default: false, Exclusion: false, ForeignKey: false, AutoIncrement: false}, Id: ""},
			"ref_id":  schema.Column{Name: "ref_id", Type: schema.Type{Name: "bigint", Mods: []int64{64}, ArrayBounds: []int64(nil)}, NotNull: true, Ignored: schema.Ignored{Check: false, Identity: false, Default: false, Exclusion: false, ForeignKey: false, AutoIncrement: false}, Id: ""},
			"ref_txt": schema.Column{Name: "ref_txt", Type: schema.Type{Name: "text", Mods: []int64(nil), ArrayBounds: []int64(nil)}, NotNull: true, Ignored: schema.Ignored{Check: false, Identity: false, Default: false, Exclusion: false, ForeignKey: false, AutoIncrement: false}, Id: ""}},
			PrimaryKeys: []schema.Key{schema.Key{ColId: "ref_id", Desc: false, Order: 0}, schema.Key{ColId: "ref_txt", Desc: false, Order: 0}},
			ForeignKeys: []schema.ForeignKey(nil),
			Indexes:     []schema.Index(nil), Id: ""},
		"user": schema.Table{Name: "user", Schema: "test", ColIds: []string{"user_id", "name", "ref"}, ColDefs: map[string]schema.Column{
<<<<<<< HEAD
			"name":    schema.Column{Name: "name", Type: schema.Type{Name: "text", Mods: []int64(nil), ArrayBounds: []int64(nil)}, NotNull: true, Ignored: schema.Ignored{Check: false, Identity: false, Default: true, Exclusion: false, ForeignKey: false, AutoIncrement: false}, Id: "", DefaultValue: ddl.DefaultValue{Value: ddl.Expression{ExpressionId: "i6", Query: "'default_name'"}, IsPresent: true}},
			"ref":     schema.Column{Name: "ref", Type: schema.Type{Name: "bigint", Mods: []int64(nil), ArrayBounds: []int64(nil)}, NotNull: true, Ignored: schema.Ignored{Check: false, Identity: false, Default: false, Exclusion: false, ForeignKey: false, AutoIncrement: false}, Id: ""},
			"user_id": schema.Column{Name: "user_id", Type: schema.Type{Name: "text", Mods: []int64(nil), ArrayBounds: []int64(nil)}, NotNull: true, Ignored: schema.Ignored{Check: false, Identity: false, Default: true, Exclusion: false, ForeignKey: false, AutoIncrement: false}, Id: "", DefaultValue: ddl.DefaultValue{Value: ddl.Expression{ExpressionId: "i4", Query: "uuid()"}, IsPresent: true}}},
=======
			"name":    schema.Column{Name: "name", Type: schema.Type{Name: "text", Mods: []int64(nil), ArrayBounds: []int64(nil)}, NotNull: true, Ignored: schema.Ignored{Check: false, Identity: false, Default: true, Exclusion: false, ForeignKey: false, AutoIncrement: false}, Id: "", DefaultValue: ddl.DefaultValue{Value: ddl.Expression{ExpressionId: "e6", Statement: "'default_name'"}, IsPresent: true}},
			"ref":     schema.Column{Name: "ref", Type: schema.Type{Name: "bigint", Mods: []int64(nil), ArrayBounds: []int64(nil)}, NotNull: true, Ignored: schema.Ignored{Check: false, Identity: false, Default: false, Exclusion: false, ForeignKey: false, AutoIncrement: false}, Id: ""},
			"user_id": schema.Column{Name: "user_id", Type: schema.Type{Name: "text", Mods: []int64(nil), ArrayBounds: []int64(nil)}, NotNull: true, Ignored: schema.Ignored{Check: false, Identity: false, Default: true, Exclusion: false, ForeignKey: false, AutoIncrement: false}, Id: "", DefaultValue: ddl.DefaultValue{Value: ddl.Expression{ExpressionId: "e4", Statement: "uuid()"}, IsPresent: true}}},
>>>>>>> 1a4e61bd
			PrimaryKeys: []schema.Key{schema.Key{ColId: "user_id", Desc: false, Order: 0}},
			ForeignKeys: []schema.ForeignKey{schema.ForeignKey{Name: "fk_test", ColIds: []string{"ref"}, ReferTableId: "test", ReferColumnIds: []string{"id"}, OnUpdate: constants.FK_CASCADE, OnDelete: constants.FK_SET_NULL, Id: ""}},
			Indexes:     []schema.Index(nil), Id: ""}}
	internal.AssertSrcSchema(t, conv, expectedSchema, conv.SrcSchema)
	assert.Equal(t, int64(0), conv.Unexpecteds())
}

func TestProcessData(t *testing.T) {
	ms := []mockSpec{
		{
			query: "SELECT (.+) FROM `test`.`te st`",
			cols:  []string{"a a", " b", " c "},
			rows: [][]driver.Value{
				{42.3, 3, "cat"},
				{6.6, 22, "dog"},
				{6.6, "2006-01-02", "dog"},
			}, // Test bad row logic.
		},
	}
	db := mkMockDB(t, ms)
	conv := buildConv(
		ddl.CreateTable{
			Name:   "te_st",
			Id:     "t1",
			ColIds: []string{"c1", "c2", "c3"},
			ColDefs: map[string]ddl.ColumnDef{
				"c1": {Name: "a_a", Id: "c1", T: ddl.Type{Name: ddl.Float64}},
				"c2": {Name: "Ab", Id: "c2", T: ddl.Type{Name: ddl.Int64}},
				"c3": {Name: "Ac_", Id: "c3", T: ddl.Type{Name: ddl.String, Len: ddl.MaxLength}},
			},
		},
		schema.Table{
			Name:   "te st",
			Id:     "t1",
			Schema: "test",
			ColIds: []string{"c1", "c2", "c3"},
			ColDefs: map[string]schema.Column{
				"c1": {Name: "a a", Id: "c1", Type: schema.Type{Name: "float"}},
				"c2": {Name: " b", Id: "c2", Type: schema.Type{Name: "int"}},
				"c3": {Name: " c ", Id: "c3", Type: schema.Type{Name: "text"}},
			},
			ColNameIdMap: map[string]string{
				"a a": "c1",
				" b":  "c2",
				" c ": "c3",
			},
		})

	conv.SetDataMode()
	var rows []spannerData
	conv.SetDataSink(
		func(table string, cols []string, vals []interface{}) {
			rows = append(rows, spannerData{table: table, cols: cols, vals: vals})
		})
	isi := InfoSchemaImpl{"test", db, "migration-project-id", profiles.SourceProfile{}, profiles.TargetProfile{}}
	commonInfoSchema := common.InfoSchemaImpl{}
	commonInfoSchema.ProcessData(conv, isi, internal.AdditionalDataAttributes{})
	assert.Equal(t,
		[]spannerData{
			{table: "te_st", cols: []string{"a_a", "Ab", "Ac_"}, vals: []interface{}{float64(42.3), int64(3), "cat"}},
			{table: "te_st", cols: []string{"a_a", "Ab", "Ac_"}, vals: []interface{}{float64(6.6), int64(22), "dog"}},
		},
		rows)
	assert.Equal(t, conv.BadRows(), int64(1))
	assert.Equal(t, conv.SampleBadRows(10), []string{"table=te st cols=[a a  b  c ] data=[6.6 2006-01-02 dog]\n"})
	assert.Equal(t, int64(1), conv.Unexpecteds()) // Bad row generates an entry in unexpected.
}

func TestProcessData_MultiCol(t *testing.T) {
	// Tests multi-column behavior of ProcessSQLData (including
	// handling of null columns and synthetic keys). Also tests
	// the combination of ProcessInfoSchema and ProcessSQLData
	// i.e. ProcessSQLData uses the schemas built by
	// ProcessInfoSchema.
	ms := []mockSpec{
		{
			query: "SELECT table_name FROM information_schema.tables where table_type = 'BASE TABLE' and (.+)",
			args:  []driver.Value{"test"},
			cols:  []string{"table_name"},
			rows:  [][]driver.Value{{"test"}},
		},
		{
			query: `SELECT COUNT\(\*\) FROM INFORMATION_SCHEMA.TABLES WHERE TABLE_SCHEMA = 'INFORMATION_SCHEMA' AND TABLE_NAME = 'CHECK_CONSTRAINTS';`,
			args:  nil,
			cols:  []string{"count"},
			rows: [][]driver.Value{
				{int64(0)},
			},
		},
		{
			query: "SELECT (.+) FROM INFORMATION_SCHEMA.TABLE_CONSTRAINTS (.+)",
			args:  []driver.Value{"test", "test"},
			cols:  []string{"column_name", "constraint_type"},
			rows:  [][]driver.Value{}, // No primary key --> force generation of synthetic key.
		},
		{
			query: "SELECT (.+) FROM INFORMATION_SCHEMA.REFERENTIAL_CONSTRAINTS (.+)",
			args:  []driver.Value{"test", "test"},
			cols:  []string{"REFERENCED_TABLE_NAME", "COLUMN_NAME", "REFERENCED_COLUMN_NAME", "CONSTRAINT_NAME", "DELETE_RULE", "UPDATE_RULE"},
		},
		{
			query: "SELECT (.+) FROM information_schema.COLUMNS (.+)",
			args:  []driver.Value{"test", "test"},
			cols:  []string{"column_name", "data_type", "column_type", "is_nullable", "column_default", "character_maximum_length", "numeric_precision", "numeric_scale", "extra"},
			rows: [][]driver.Value{
				{"a", "text", "text", "NO", nil, nil, nil, nil, nil},
				{"b", "double", "double", "YES", nil, nil, 53, nil, nil},
				{"c", "bigint", "bigint", "YES", nil, nil, 64, 0, nil},
			},
		},
		{
			query: "SELECT (.+) FROM INFORMATION_SCHEMA.STATISTICS (.+)",
			args:  []driver.Value{"test", "test"},
			cols:  []string{"INDEX_NAME", "COLUMN_NAME", "SEQ_IN_INDEX", "COLLATION", "NON_UNIQUE"},
		},
		{
			query: "SELECT (.+) FROM `test`.`test`",
			cols:  []string{"a", "b", "c"},
			rows: [][]driver.Value{
				{"cat", 42.3, nil},
				{"dog", nil, 22},
			},
		},
	}
	db := mkMockDB(t, ms)
	conv := internal.MakeConv()
	isi := InfoSchemaImpl{"test", db, "migration-project-id", profiles.SourceProfile{}, profiles.TargetProfile{}}
	processSchema := common.ProcessSchemaImpl{}
	schemaToSpanner := common.SchemaToSpannerImpl{
		DdlV: &expressions_api.MockDDLVerifier{},
	}
	err := processSchema.ProcessSchema(conv, isi, 1, internal.AdditionalSchemaAttributes{}, &schemaToSpanner, &common.UtilsOrderImpl{}, &common.InfoSchemaImpl{})
	assert.Nil(t, err)
	expectedSchema := map[string]ddl.CreateTable{
		"test": {
			Name:   "test",
			ColIds: []string{"a", "b", "c", "synth_id"},
			ColDefs: map[string]ddl.ColumnDef{
				"a":        {Name: "a", T: ddl.Type{Name: ddl.String, Len: ddl.MaxLength}, NotNull: true},
				"b":        {Name: "b", T: ddl.Type{Name: ddl.Float64}},
				"c":        {Name: "c", T: ddl.Type{Name: ddl.Int64}},
				"synth_id": {Name: "synth_id", T: ddl.Type{Name: ddl.String, Len: 50}},
			},
			PrimaryKeys: []ddl.IndexKey{{ColId: "synth_id", Order: 1}},
		},
	}
	internal.AssertSpSchema(conv, t, expectedSchema, stripSchemaComments(conv.SpSchema))
	columnLevelIssues := map[string][]internal.SchemaIssue{
		"c53": []internal.SchemaIssue{
			2,
		},
	}
	expectedIssues := internal.TableIssues{
		ColumnLevelIssues: columnLevelIssues,
	}
	tableId, err := internal.GetTableIdFromSpName(conv.SpSchema, "test")
	assert.Equal(t, nil, err)
	assert.Equal(t, expectedIssues, conv.SchemaIssues[tableId])
	assert.Equal(t, int64(0), conv.Unexpecteds())
	conv.SetDataMode()
	var rows []spannerData
	conv.SetDataSink(
		func(table string, cols []string, vals []interface{}) {
			rows = append(rows, spannerData{table: table, cols: cols, vals: vals})
		})
	commonInfoSchema := common.InfoSchemaImpl{}
	commonInfoSchema.ProcessData(conv, isi, internal.AdditionalDataAttributes{})
	assert.Equal(t, []spannerData{
		{table: "test", cols: []string{"a", "b", "synth_id"}, vals: []interface{}{"cat", float64(42.3), "0"}},
		{table: "test", cols: []string{"a", "c", "synth_id"}, vals: []interface{}{"dog", int64(22), "-9223372036854775808"}},
	},
		rows)
	assert.Equal(t, int64(0), conv.Unexpecteds())
}

func TestProcessSchema_Sharded(t *testing.T) {
	// Tests multi-column behavior of ProcessSQLData (including
	// handling of null columns and synthetic keys). Also tests
	// the combination of ProcessInfoSchema and ProcessSQLData
	// i.e. ProcessSQLData uses the schemas built by
	// ProcessInfoSchema.
	ms := []mockSpec{
		{
			query: "SELECT table_name FROM information_schema.tables where table_type = 'BASE TABLE' and (.+)",
			args:  []driver.Value{"test"},
			cols:  []string{"table_name"},
			rows:  [][]driver.Value{{"test"}},
		},
		{
			query: `SELECT COUNT\(\*\) FROM INFORMATION_SCHEMA.TABLES WHERE TABLE_SCHEMA = 'INFORMATION_SCHEMA' AND TABLE_NAME = 'CHECK_CONSTRAINTS';`,
			args:  nil,
			cols:  []string{"count"},
			rows: [][]driver.Value{
				{int64(0)},
			},
		},
		{
			query: "SELECT (.+) FROM INFORMATION_SCHEMA.TABLE_CONSTRAINTS (.+)",
			args:  []driver.Value{"test", "test"},
			cols:  []string{"column_name", "constraint_type"},
			rows:  [][]driver.Value{}, // No primary key --> force generation of synthetic key.
		},
		{
			query: "SELECT (.+) FROM INFORMATION_SCHEMA.REFERENTIAL_CONSTRAINTS (.+)",
			args:  []driver.Value{"test", "test"},
			cols:  []string{"REFERENCED_TABLE_NAME", "COLUMN_NAME", "REFERENCED_COLUMN_NAME", "CONSTRAINT_NAME", "DELETE_RULE", "UPDATE_RULE"},
		},
		{
			query: "SELECT (.+) FROM information_schema.COLUMNS (.+)",
			args:  []driver.Value{"test", "test"},
			cols:  []string{"column_name", "data_type", "column_type", "is_nullable", "column_default", "character_maximum_length", "numeric_precision", "numeric_scale", "extra"},
			rows: [][]driver.Value{
				{"a", "text", "text", "NO", nil, nil, nil, nil, nil},
				{"b", "double", "double", "YES", nil, nil, 53, nil, nil},
				{"c", "bigint", "bigint", "YES", nil, nil, 64, 0, nil},
			},
		},
		{
			query: "SELECT (.+) FROM INFORMATION_SCHEMA.STATISTICS (.+)",
			args:  []driver.Value{"test", "test"},
			cols:  []string{"INDEX_NAME", "COLUMN_NAME", "SEQ_IN_INDEX", "COLLATION", "NON_UNIQUE"},
		},
		{
			query: "SELECT (.+) FROM `test`.`test`",
			cols:  []string{"a", "b", "c"},
			rows: [][]driver.Value{
				{"cat", 42.3, nil},
				{"dog", nil, 22},
			},
		},
	}
	db := mkMockDB(t, ms)
	conv := internal.MakeConv()
	isi := InfoSchemaImpl{"test", db, "migration-project-id", profiles.SourceProfile{}, profiles.TargetProfile{}}
	processSchema := common.ProcessSchemaImpl{}
	schemaToSpanner := common.SchemaToSpannerImpl{
		DdlV: &expressions_api.MockDDLVerifier{},
	}
	err := processSchema.ProcessSchema(conv, isi, 1, internal.AdditionalSchemaAttributes{IsSharded: true}, &schemaToSpanner, &common.UtilsOrderImpl{}, &common.InfoSchemaImpl{})
	assert.Nil(t, err)
	expectedSchema := map[string]ddl.CreateTable{
		"test": {
			Name:   "test",
			ColIds: []string{"a", "b", "c", "synth_id"},
			ColDefs: map[string]ddl.ColumnDef{
				"a":                  {Name: "a", T: ddl.Type{Name: ddl.String, Len: ddl.MaxLength}, NotNull: true},
				"b":                  {Name: "b", T: ddl.Type{Name: ddl.Float64}},
				"c":                  {Name: "c", T: ddl.Type{Name: ddl.Int64}},
				"synth_id":           {Name: "synth_id", T: ddl.Type{Name: ddl.String, Len: 50}},
				"migration_shard_id": {Name: "migration_shard_id", T: ddl.Type{Name: ddl.String, Len: 50}},
			},
			PrimaryKeys: []ddl.IndexKey{{ColId: "synth_id", Order: 1}},
		},
	}
	internal.AssertSpSchema(conv, t, expectedSchema, stripSchemaComments(conv.SpSchema))
}

func TestSetRowStats(t *testing.T) {
	ms := []mockSpec{
		{
			query: "SELECT table_name FROM information_schema.tables where table_type = 'BASE TABLE' and (.+)",
			args:  []driver.Value{"test"},
			cols:  []string{"table_name"},
			rows:  [][]driver.Value{{"test1"}, {"test2"}},
		}, {
			query: "SELECT COUNT[(][*][)] FROM `test`.`test1`",
			cols:  []string{"count"},
			rows:  [][]driver.Value{{5}},
		}, {
			query: "SELECT COUNT[(][*][)] FROM `test`.`test2`",
			cols:  []string{"count"},
			rows:  [][]driver.Value{{142}},
		},
	}
	db := mkMockDB(t, ms)
	conv := internal.MakeConv()
	conv.SetDataMode()
	isi := InfoSchemaImpl{"test", db, "migration-project-id", profiles.SourceProfile{}, profiles.TargetProfile{}}
	commonInfoSchema := common.InfoSchemaImpl{}
	commonInfoSchema.SetRowStats(conv, isi)
	assert.Equal(t, int64(5), conv.Stats.Rows["test1"])
	assert.Equal(t, int64(142), conv.Stats.Rows["test2"])
	assert.Equal(t, int64(0), conv.Unexpecteds())
}

func mkMockDB(t *testing.T, ms []mockSpec) *sql.DB {
	db, mock, err := sqlmock.New()
	assert.Nil(t, err)
	for _, m := range ms {
		rows := sqlmock.NewRows(m.cols)
		for _, r := range m.rows {
			rows.AddRow(r...)
		}
		if len(m.args) > 0 {
			mock.ExpectQuery(m.query).WithArgs(m.args...).WillReturnRows(rows)
		} else {
			mock.ExpectQuery(m.query).WillReturnRows(rows)
		}
	}
	return db
}

func TestGetConstraints_CheckConstraintsTableExists(t *testing.T) {
	ms := []mockSpec{
		{
			query: `SELECT COUNT\(\*\) FROM INFORMATION_SCHEMA.TABLES WHERE TABLE_SCHEMA = 'INFORMATION_SCHEMA' AND TABLE_NAME = 'CHECK_CONSTRAINTS';`,
			cols:  []string{"COUNT(*)"},
			rows:  [][]driver.Value{{1}},
		},
		{
			query: regexp.QuoteMeta(`SELECT DISTINCT COALESCE(k.COLUMN_NAME,'') AS COLUMN_NAME,t.CONSTRAINT_NAME, t.CONSTRAINT_TYPE, COALESCE(c.CHECK_CLAUSE, '') AS CHECK_CLAUSE
            FROM INFORMATION_SCHEMA.TABLE_CONSTRAINTS AS t
            LEFT JOIN INFORMATION_SCHEMA.KEY_COLUMN_USAGE AS k
            ON t.CONSTRAINT_NAME = k.CONSTRAINT_NAME 
            AND t.CONSTRAINT_SCHEMA = k.CONSTRAINT_SCHEMA 
            AND t.TABLE_NAME = k.TABLE_NAME
            LEFT JOIN INFORMATION_SCHEMA.CHECK_CONSTRAINTS AS c
            ON t.CONSTRAINT_NAME = c.CONSTRAINT_NAME
            WHERE t.TABLE_SCHEMA = ? 
            AND t.TABLE_NAME = ?;`),
			args: []driver.Value{"test_schema", "test_table"},
			cols: []string{"COLUMN_NAME", "CONSTRAINT_NAME", "CONSTRAINT_TYPE", "CHECK_CLAUSE"},
			rows: [][]driver.Value{{"column1", "PRIMARY", "PRIMARY KEY", ""}, {"column2", "check_name", "CHECK", "(column2 > 0)"}},
		},
	}
	db := mkMockDB(t, ms)
	isi := InfoSchemaImpl{Db: db}
	conv := &internal.Conv{}

	primaryKeys, checkKeys, m, err := isi.GetConstraints(conv, common.SchemaAndName{Schema: "test_schema", Name: "test_table"})
	assert.NoError(t, err)
	assert.Equal(t, []string{"column1"}, primaryKeys)
	assert.Equal(t, len(checkKeys), 1)
	assert.Equal(t, checkKeys[0].Name, "check_name")
	assert.Equal(t, checkKeys[0].Expr, "(column2 > 0)")
	assert.NotNil(t, m)
}

func TestGetConstraints_CheckConstraintsTableAbsent(t *testing.T) {
	ms := []mockSpec{
		{
			query: `SELECT COUNT\(\*\) FROM INFORMATION_SCHEMA.TABLES WHERE TABLE_SCHEMA = 'INFORMATION_SCHEMA' AND TABLE_NAME = 'CHECK_CONSTRAINTS';`,
			cols:  []string{"COUNT(*)"},
			rows:  [][]driver.Value{{0}},
		},
	}
	db := mkMockDB(t, ms)
	isi := InfoSchemaImpl{Db: db}
	conv := &internal.Conv{}

	_, _, _, err := isi.GetConstraints(conv, common.SchemaAndName{Schema: "your_schema", Name: "your_table"})
	assert.Error(t, err)
}<|MERGE_RESOLUTION|>--- conflicted
+++ resolved
@@ -83,11 +83,7 @@
 			args:  []driver.Value{"test", "user"},
 			cols:  []string{"column_name", "data_type", "column_type", "is_nullable", "column_default", "character_maximum_length", "numeric_precision", "numeric_scale", "extra"},
 			rows: [][]driver.Value{
-<<<<<<< HEAD
-				{"user_id", "text", "text", "NO", "uuid()", nil, nil, nil, "DEFAULT_GENERATED"},
-=======
 				{"user_id", "text", "text", "NO", "uuid()", nil, nil, nil, constants.DEFAULT_GENERATED},
->>>>>>> 1a4e61bd
 				{"name", "text", "text", "NO", "default_name", nil, nil, nil, nil},
 				{"ref", "bigint", "bigint", "NO", nil, nil, nil, nil, nil}},
 		},
@@ -306,11 +302,7 @@
 		"test": schema.Table{Name: "test", Schema: "test", ColIds: []string{"id", "s", "txt", "b", "bs", "bl", "c", "c8", "d", "dec", "f8", "f4", "i8", "i4", "i2", "si", "ts", "tz", "vc", "vc6"}, ColDefs: map[string]schema.Column{
 			"b":   schema.Column{Name: "b", Type: schema.Type{Name: "boolean", Mods: []int64(nil), ArrayBounds: []int64(nil)}, NotNull: false, Ignored: schema.Ignored{Check: false, Identity: false, Default: false, Exclusion: false, ForeignKey: false, AutoIncrement: false}, Id: ""},
 			"bl":  schema.Column{Name: "bl", Type: schema.Type{Name: "blob", Mods: []int64(nil), ArrayBounds: []int64(nil)}, NotNull: false, Ignored: schema.Ignored{Check: false, Identity: false, Default: false, Exclusion: false, ForeignKey: false, AutoIncrement: false}, Id: ""},
-<<<<<<< HEAD
-			"bs":  schema.Column{Name: "bs", Type: schema.Type{Name: "bigint", Mods: []int64{64}, ArrayBounds: []int64(nil)}, NotNull: true, Ignored: schema.Ignored{Check: false, Identity: false, Default: true, Exclusion: false, ForeignKey: false, AutoIncrement: false}, Id: "", DefaultValue: ddl.DefaultValue{IsPresent: true, Value: ddl.Expression{ExpressionId: "i27", Query: "nextval('test11_bs_seq'::regclass)"}}},
-=======
 			"bs":  schema.Column{Name: "bs", Type: schema.Type{Name: "bigint", Mods: []int64{64}, ArrayBounds: []int64(nil)}, NotNull: true, Ignored: schema.Ignored{Check: false, Identity: false, Default: true, Exclusion: false, ForeignKey: false, AutoIncrement: false}, Id: "", DefaultValue: ddl.DefaultValue{IsPresent: true, Value: ddl.Expression{ExpressionId: "e27", Statement: "nextval('test11_bs_seq'::regclass)"}}},
->>>>>>> 1a4e61bd
 			"c":   schema.Column{Name: "c", Type: schema.Type{Name: "char", Mods: []int64{1}, ArrayBounds: []int64(nil)}, NotNull: false, Ignored: schema.Ignored{Check: false, Identity: false, Default: false, Exclusion: false, ForeignKey: false, AutoIncrement: false}, Id: ""},
 			"c8":  schema.Column{Name: "c8", Type: schema.Type{Name: "char", Mods: []int64{8}, ArrayBounds: []int64(nil)}, NotNull: false, Ignored: schema.Ignored{Check: false, Identity: false, Default: false, Exclusion: false, ForeignKey: false, AutoIncrement: false}, Id: ""},
 			"d":   schema.Column{Name: "d", Type: schema.Type{Name: "date", Mods: []int64(nil), ArrayBounds: []int64(nil)}, NotNull: false, Ignored: schema.Ignored{Check: false, Identity: false, Default: false, Exclusion: false, ForeignKey: false, AutoIncrement: false}, Id: ""},
@@ -322,11 +314,7 @@
 			"i8":  schema.Column{Name: "i8", Type: schema.Type{Name: "bigint", Mods: []int64{64}, ArrayBounds: []int64(nil)}, NotNull: false, Ignored: schema.Ignored{Check: false, Identity: false, Default: false, Exclusion: false, ForeignKey: false, AutoIncrement: false}, Id: ""},
 			"id":  schema.Column{Name: "id", Type: schema.Type{Name: "bigint", Mods: []int64{64}, ArrayBounds: []int64(nil)}, NotNull: true, Ignored: schema.Ignored{Check: false, Identity: false, Default: false, Exclusion: false, ForeignKey: false, AutoIncrement: false}, Id: ""},
 			"s":   schema.Column{Name: "s", Type: schema.Type{Name: "set", Mods: []int64(nil), ArrayBounds: []int64{-1}}, NotNull: false, Ignored: schema.Ignored{Check: false, Identity: false, Default: false, Exclusion: false, ForeignKey: false, AutoIncrement: false}, Id: ""},
-<<<<<<< HEAD
-			"si":  schema.Column{Name: "si", Type: schema.Type{Name: "integer", Mods: []int64{32}, ArrayBounds: []int64(nil)}, NotNull: true, Ignored: schema.Ignored{Check: false, Identity: false, Default: true, Exclusion: false, ForeignKey: false, AutoIncrement: false}, Id: "", DefaultValue: ddl.DefaultValue{IsPresent: true, Value: ddl.Expression{ExpressionId: "i40", Query: "nextval('test11_s_seq'::regclass)"}}},
-=======
 			"si":  schema.Column{Name: "si", Type: schema.Type{Name: "integer", Mods: []int64{32}, ArrayBounds: []int64(nil)}, NotNull: true, Ignored: schema.Ignored{Check: false, Identity: false, Default: true, Exclusion: false, ForeignKey: false, AutoIncrement: false}, Id: "", DefaultValue: ddl.DefaultValue{IsPresent: true, Value: ddl.Expression{ExpressionId: "e40", Statement: "nextval('test11_s_seq'::regclass)"}}},
->>>>>>> 1a4e61bd
 			"ts":  schema.Column{Name: "ts", Type: schema.Type{Name: "datetime", Mods: []int64(nil), ArrayBounds: []int64(nil)}, NotNull: false, Ignored: schema.Ignored{Check: false, Identity: false, Default: false, Exclusion: false, ForeignKey: false, AutoIncrement: false}, Id: ""},
 			"txt": schema.Column{Name: "txt", Type: schema.Type{Name: "text", Mods: []int64(nil), ArrayBounds: []int64(nil)}, NotNull: true, Ignored: schema.Ignored{Check: false, Identity: false, Default: false, Exclusion: false, ForeignKey: false, AutoIncrement: false}, Id: ""},
 			"tz":  schema.Column{Name: "tz", Type: schema.Type{Name: "timestamp", Mods: []int64(nil), ArrayBounds: []int64(nil)}, NotNull: false, Ignored: schema.Ignored{Check: false, Identity: false, Default: false, Exclusion: false, ForeignKey: false, AutoIncrement: false}, Id: ""},
@@ -343,15 +331,9 @@
 			ForeignKeys: []schema.ForeignKey(nil),
 			Indexes:     []schema.Index(nil), Id: ""},
 		"user": schema.Table{Name: "user", Schema: "test", ColIds: []string{"user_id", "name", "ref"}, ColDefs: map[string]schema.Column{
-<<<<<<< HEAD
-			"name":    schema.Column{Name: "name", Type: schema.Type{Name: "text", Mods: []int64(nil), ArrayBounds: []int64(nil)}, NotNull: true, Ignored: schema.Ignored{Check: false, Identity: false, Default: true, Exclusion: false, ForeignKey: false, AutoIncrement: false}, Id: "", DefaultValue: ddl.DefaultValue{Value: ddl.Expression{ExpressionId: "i6", Query: "'default_name'"}, IsPresent: true}},
-			"ref":     schema.Column{Name: "ref", Type: schema.Type{Name: "bigint", Mods: []int64(nil), ArrayBounds: []int64(nil)}, NotNull: true, Ignored: schema.Ignored{Check: false, Identity: false, Default: false, Exclusion: false, ForeignKey: false, AutoIncrement: false}, Id: ""},
-			"user_id": schema.Column{Name: "user_id", Type: schema.Type{Name: "text", Mods: []int64(nil), ArrayBounds: []int64(nil)}, NotNull: true, Ignored: schema.Ignored{Check: false, Identity: false, Default: true, Exclusion: false, ForeignKey: false, AutoIncrement: false}, Id: "", DefaultValue: ddl.DefaultValue{Value: ddl.Expression{ExpressionId: "i4", Query: "uuid()"}, IsPresent: true}}},
-=======
 			"name":    schema.Column{Name: "name", Type: schema.Type{Name: "text", Mods: []int64(nil), ArrayBounds: []int64(nil)}, NotNull: true, Ignored: schema.Ignored{Check: false, Identity: false, Default: true, Exclusion: false, ForeignKey: false, AutoIncrement: false}, Id: "", DefaultValue: ddl.DefaultValue{Value: ddl.Expression{ExpressionId: "e6", Statement: "'default_name'"}, IsPresent: true}},
 			"ref":     schema.Column{Name: "ref", Type: schema.Type{Name: "bigint", Mods: []int64(nil), ArrayBounds: []int64(nil)}, NotNull: true, Ignored: schema.Ignored{Check: false, Identity: false, Default: false, Exclusion: false, ForeignKey: false, AutoIncrement: false}, Id: ""},
 			"user_id": schema.Column{Name: "user_id", Type: schema.Type{Name: "text", Mods: []int64(nil), ArrayBounds: []int64(nil)}, NotNull: true, Ignored: schema.Ignored{Check: false, Identity: false, Default: true, Exclusion: false, ForeignKey: false, AutoIncrement: false}, Id: "", DefaultValue: ddl.DefaultValue{Value: ddl.Expression{ExpressionId: "e4", Statement: "uuid()"}, IsPresent: true}}},
->>>>>>> 1a4e61bd
 			PrimaryKeys: []schema.Key{schema.Key{ColId: "user_id", Desc: false, Order: 0}},
 			ForeignKeys: []schema.ForeignKey{schema.ForeignKey{Name: "fk_test", ColIds: []string{"ref"}, ReferTableId: "test", ReferColumnIds: []string{"id"}, OnUpdate: constants.FK_CASCADE, OnDelete: constants.FK_SET_NULL, Id: ""}},
 			Indexes:     []schema.Index(nil), Id: ""}}

# Spanner migration tool: MySQL-to-Spanner Evaluation and Migration

Spanner migration tool is a stand-alone open source tool for Cloud Spanner evaluation and migration,
using data from an existing database. This README provides
details of the tool's MySQL capabilities. For general Spanner migration tool information
see this [README](https://github.com/GoogleCloudPlatform/spanner-migration-tool#spanner-migration-tool-spanner-evaluation-and-migration).

## Example MySQL Usage

Spanner migration tool can either be used with mysqldump or it can be run directly
on a MySQL database (via go's database/sql package).

<<<<<<< HEAD
The following examples assume a `spanner-migration-tool` alias has been setup as described
=======
The following examples assume a `harbourbridge` alias has been setup as described
>>>>>>> 2fa927e9
in the [Installing Spanner migration tool](https://github.com/GoogleCloudPlatform/spanner-migration-tool#installing-spanner-migration-tool) section of the main README.

### Using Spanner migration tool with mysqldump

The tool can be used to migrate schema from an existing mysqldump file:

```sh
spanner-migration-tool schema -source=mysql < my_mysqldump_file
```

This will generate a session file with `session.json` suffix. This file contains
schema mapping from source to destination. You will need to specify this file
during data migration. You also need to specify a particular Spanner instance and database to use
during data migration.

For example, run

```sh
spanner-migration-tool data -session=mydb.session.json -source=mysql -target-profile="instance=my-spanner-instance,dbName=my-spanner-database-name" < my_mysqldump_file
```

You can also run Spanner migration tool in a schema-and-data mode, where it will perform both
schema and data migration. This is useful for quick evaluation when source
database size is small.

```sh
spanner-migration-tool schema-and-data -source=mysql -target-profile="instance=my-spanner-instance" < my_mysqldump_file
```

Spanner migration tool generates a report file, a schema file, and a bad-data file (if
there are bad-data rows). You can control where these files are written by
specifying a file prefix. For example,

```sh
spanner-migration-tool schema -prefix=mydb. -source=mysql < my_mysqldump_file
```

will write files `mydb.report.txt`, `mydb.schema.txt`, and
`mydb.dropped.txt`. The prefix can also be a directory. For example,

```sh
spanner-migration-tool schema -prefix=~/spanner-eval-mydb/ -source=mysql < my_mysqldump_file
```

would write the files into the directory `~/spanner-eval-mydb/`. Note
that Spanner migration tool will not create directories as it writes these files.

### Directly connecting to a MySQL database

In this case, Spanner migration tool connects directly to the MySQL database to retrieve
table schema and data. Set the `-source=mysql` and corresponding source profile
connection parameters `host`, `port`, `user`, `dbName` and `password`.

For example, to perform schema conversion, run

```sh
spanner-migration-tool schema -source=mysql -source-profile="host=<>,port=<>,user=<>,dbName=<>"
```

Parameters `port` and `password` are optional. Port (`port`) defaults to `3306`
for MySQL source. Password can be provided at the password prompt.

(⚠ Deprecated ⚠) Set environment variables `MYSQLHOST`, `MYSQLPORT`,
`MYSQLUSER`, `MYSQLDATABASE`. Password can be specified either in the
`MYSQLPWD` environment variable or provided at the password prompt.

Note that the various target-profile params described in the previous section
are also applicable in direct connect mode.

## Schema Conversion

The Spanner migration tool maps MySQL types to Spanner types as follows:

| MySQL Type                                        | Spanner Type    | Notes                           |
| ------------------------------------------------- | --------------- | ------------------------------- |
| `BOOL`, `BOOLEAN`,<br/>`TINYINT(1)`               | `BOOL`          |                                 |
| `BIGINT`                                          | `INT64`         |                                 |
| `BINARY`, `VARBINARY`                             | `BYTES(MAX)`    |                                 |
| `BLOB`, `MEDIUMBLOB`,<br/>`TINYBLOB`, `LONGBLOB`  | `BYTES(MAX)`    |                                 |
| `BIT`                                             | `BYTES(MAX)`    |                                 |
| `CHAR`                                            | `STRING(1)`     | CHAR defaults to length 1       |
| `CHAR(N)`                                         | `STRING(N)`     | c                               |
| `DATE`                                            | `DATE`          |                                 |
| `DATETIME`                                        | `TIMESTAMP`     | t                               |
| `DECIMAL`, `NUMERIC`                              | `NUMERIC`       | p                               |
| `DOUBLE`                                          | `FLOAT64`       |                                 |
| `ENUM`                                            | `STRING(MAX)`   |                                 |
| `FLOAT`                                           | `FLOAT64`       | s                               |
| `INTEGER`, `MEDIUMINT`,<br/>`TINYINT`, `SMALLINT` | `INT64`         | s                               |
| `JSON`                                            | `JSON`          |                                 |
| `SET`                                             | `ARRAY<STRING>` | SET only supports string values |
| `TEXT`, `MEDIUMTEXT`,<br/>`TINYTEXT`, `LONGTEXT`  | `STRING(MAX)`   |                                 |
| `TIMESTAMP`                                       | `TIMESTAMP`     |                                 |
| `VARCHAR`                                         | `STRING(MAX)`   |                                 |
| `VARCHAR(N)`                                      | `STRING(N)`     | c                               |

Spanner does not support `spatial` datatypes of MySQL. Along with `spatial`
datatypes, all other types map to `STRING(MAX)`. Some of the mappings in this
table represent potential changes of precision (marked p), differences in
treatment of timezones (marked t), differences in treatment of fixed-length
character types (marked c), and changes in storage size (marked s). We discuss
these, as well as other limits and notes on schema conversion, in the following
sections.

### `DECIMAL` and `NUMERIC`

[Spanner's NUMERIC
type](https://cloud.google.com/spanner/docs/data-types#decimal_type) can store
up to 29 digits before the decimal point and up to 9 after the decimal point.
MySQL's NUMERIC type can potentially support higher precision than this, so
please verify that Spanner's NUMERIC support meets your application needs.  Note
that in MySQL, NUMERIC is implemented as DECIMAL, so the remarks about DECIMAL
apply equally to NUMERIC.

### `TIMESTAMP` and `DATETIME`

MySQL has two timestamp types: `TIMESTAMP` and `DATETIME`. Both provide
microsecond resolution, but neither actually stores a timezone with the data.
The key difference between the two types is that MySQL converts `TIMESTAMP` values
from the current time zone to UTC for storage, and back from UTC to the current time
zone for retrieval. This does not occur for `DATETIME` and data is returned without a
timezone. For `TIMESTAMP`, timezone can be set by time zone offset parameter.

Spanner has a single timestamp type. Data is stored as UTC (there is no separate
timezone) Spanner client libraries convert timestamps to UTC before sending them
to Spanner. Data is always returned as UTC. Spanner's timestamp type is
essentially the same as `TIMESTAMP`, except that there is no analog of
MySQL's timezone offset parameter.

In other words, mapping MySQL `DATETIME` to `TIMESTAMP` is fairly
straightforward, but care should be taken with MySQL `DATETIME` data
because Spanner clients will not drop the timezone.

### `CHAR(n)` and `VARCHAR(n)`

The semantics of fixed-length character types differ between MySQL and
Spanner. The `CHAR(n)` type in MySQL is right-padded with spaces. If a string
value smaller than the limit is stored, spaces will be added to pad it out to
the specified length. If a string longer than the specified length is stored,
and the extra characters are all spaces, then it will be silently
truncated. Moreover, trailing spaces are ignored when comparing two values. In
constrast, Spanner does not give special treatment to spaces, and the specified
length simply represents the maximum length that can be stored. This is close to
the semantics of MySQL's `VARCHAR(n)`. However there are some minor
differences. For example, even `VARCHAR(n)` has some special treatment of
spaces: string with trailing spaces in excess of the column length are truncated
prior to insertion and a warning is generated.

### `SET`

MySQL `SET` is a string object that can hold muliple values, each of which must be
chosen from a list of permitted values specified when the table is created. `SET`
is being mapped to Spanner type `ARRAY<STRING>`. Validation of `SET` element values
will be dropped in Spanner. Thus for production use, validation needs to be done
in the application.

### `Spatial datatype`

MySQL spatial datatypes are used to represent geographic feature.
It includes `GEOMETRY`, `POINT`, `LINESTRING`, `POLYGON`, `MULTIPOINT`, `MULTIPOLYGON`
and `GEOMETRYCOLLECTION` datatypes. Spanner does not support spatial data types.
This datatype are currently mapped to standard `STRING` Spanner datatype.

### Storage Use

The tool maps several MySQL types to Spanner types that use more storage.
For example, `SMALLINT` is a two-byte integer, but it maps to Spanner's `INT64`,
an eight-byte integer.

### Primary Keys

Spanner requires primary keys for all tables. MySQL recommends the use of
primary keys for all tables, but does not enforce this. When converting a table
without a primary key, Spanner migration tool will create a new primary key of type
INT64. By default, the name of the new column is `synth_id`. If there is already
a column with that name, then a variation is used to avoid collisions.

### NOT NULL Constraints

The tool preserves `NOT NULL` constraints. Note that Spanner does not require
primary key columns to be `NOT NULL`. However, in MySQL, a primary key is a
combination of `NOT NULL` and `UNIQUE`, and so primary key columns from
MySQL will be mapped to Spanner columns that are both primary keys and `NOT NULL`.

### Foreign Keys

The tool maps MySQL foreign key constraints into Spanner foreign key constraints, and
preserves constraint names where possible. Since Spanner doesn't support `ON DELETE`
and `ON UPDATE` actions, we drop them.

### Default Values

Spanner does not currently support default values. We drop these
MySQL features during conversion.

### Secondary Indexes

The tool maps MySQL secondary indexes to Spanner secondary indexes, and preserves
constraint names where possible. Note that Spanner requires index key constraint
names to be globally unique (within a database), but in MySQL they only have to be
unique for a table, so we add a uniqueness suffix to a name if needed. The tool also
maps `UNIQUE` constraint into `UNIQUE` secondary index. Note that due to limitations of our
mysqldump parser, we are not able to handle key column ordering (i.e. ASC/DESC) in
mysqldump files. All key columns in mysqldump files will be treated as ASC.

### Other MySQL features

MySQL has many other features we haven't discussed, including functions,
sequences, procedures, triggers, (non-primary) indexes and views. The tool does
not support these and the relevant statements are dropped during schema
conversion.

See
[Migrating from MySQL to Cloud Spanner](https://cloud.google.com/solutions/migrating-mysql-to-spanner)
for a general discussion of MySQL to Spanner migration issues.
Spanner migration tool follows most of the recommendations in that guide. The main
difference is that we map a few more types to `STRING(MAX)`.

## Data Conversion

### Timestamps and Timezones

As noted earlier when discussing [schema conversion of
TIMESTAMP](#timestamp), there are some subtle differences in how timestamps are
handled in MySQL and Spanner.

During data conversion, MySQL `TIMESTAMP` values are converted to UTC and
stored in Spanner. The conversion proceeds as follows. If the value has a
timezone offset, that timezone is respected during the conversion to UTC. If the value
does not have a timezone offset, then we look for any `set timezone` statements in the
mysqldump output and use the timezone offset specified. Otherwise, we use '+00:00' timezone offset (UTC).

### Strings, character set support and UTF-8

Spanner requires that `STRING` values be UTF-8 encoded. All Spanner functions
and operators that act on `STRING` values operate on Unicode characters rather
than bytes. Since we map many MySQL types (including `TEXT` and `CHAR`
types) to Spanner's `STRING` type, Spanner migration tool is effectively a UTF-8 based
tool.

Note that the tool itself does not do any encoding/decoding or UTF-8 checks: it
passes through data from mysqldump to Spanner. Internally, we use Go's string
type, which supports UTF-8.

### Spatial datatypes support

As noted earlier when discussing [schema conversion of
Spatial datatype](#spatial-datatype), Spanner does not support spatial datatypes and are
mapped to `STRING(MAX)` Spanner type. There are differences in data conversion for spatial
datatypes depending on whether direct connect or a mysqldump file is used.

- MySQL information schema approach (direct connect) : Data from MySQL is fetched using
  'ST_AsText(g)' function which converts a value in internal geometry format to its WKT(Well-Known Text)
  representation and returns the string result. This value will be stored as `STRING` in Spanner.
- MySQL dump approach : Mysqldump will have the internal geometry data in
  binary format. It cannot be converted to WKT format and there is no proper method for mysqldump
  generation of spatial datatypes also. Thus, this value will just be fetched as a `TEXT` type and
  converted to Spanner type `STRING`.

Note that mysql information schema approach would be the recommended approach for data conversion of
spatial datatypes. For production use, you must store this data using standard data types, and implement
any searching/filtering logic in the application layer.<|MERGE_RESOLUTION|>--- conflicted
+++ resolved
@@ -10,11 +10,7 @@
 Spanner migration tool can either be used with mysqldump or it can be run directly
 on a MySQL database (via go's database/sql package).
 
-<<<<<<< HEAD
 The following examples assume a `spanner-migration-tool` alias has been setup as described
-=======
-The following examples assume a `harbourbridge` alias has been setup as described
->>>>>>> 2fa927e9
 in the [Installing Spanner migration tool](https://github.com/GoogleCloudPlatform/spanner-migration-tool#installing-spanner-migration-tool) section of the main README.
 
 ### Using Spanner migration tool with mysqldump

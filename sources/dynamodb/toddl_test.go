--- conflicted
+++ resolved
@@ -62,7 +62,6 @@
 	}
 	conv.SrcSchema[name] = srcSchema
 	conv.Audit = audit
-<<<<<<< HEAD
 	mockAccessor := new(mocks.MockExpressionVerificationAccessor)
 	ctx := context.Background()
 	mockAccessor.On("VerifyExpressions", ctx, mock.Anything).Return(internal.VerifyExpressionsOutput{
@@ -70,12 +69,11 @@
 			{Result: true, Err: nil, ExpressionDetail: internal.ExpressionDetail{Expression: "(col1 > 0)", Type: "CHECK", Metadata: map[string]string{"tableId": "t1", "colId": "c1", "checkConstraintName": "check1"}, ExpressionId: "expr1"}},
 		},
 	})
-	schemaToSpanner := common.SchemaToSpannerImpl{ExpressionVerificationAccessor: mockAccessor}
-=======
+
 	schemaToSpanner := &common.SchemaToSpannerImpl{
-		DdlV: &expressions_api.MockDDLVerifier{},
+		ExpressionVerificationAccessor: mockAccessor,
+		DdlV:                           &expressions_api.MockDDLVerifier{},
 	}
->>>>>>> 683d1eba
 	assert.Nil(t, schemaToSpanner.SchemaToSpannerDDL(conv, ToDdlImpl{}))
 	actual := conv.SpSchema[name]
 	dropComments(&actual) // Don't test comment.
@@ -136,7 +134,6 @@
 	}
 	conv.SrcSchema["t1"] = srcSchema
 	conv.Audit = audit
-<<<<<<< HEAD
 	mockAccessor := new(mocks.MockExpressionVerificationAccessor)
 	ctx := context.Background()
 	mockAccessor.On("VerifyExpressions", ctx, mock.Anything).Return(internal.VerifyExpressionsOutput{
@@ -144,12 +141,11 @@
 			{Result: true, Err: nil, ExpressionDetail: internal.ExpressionDetail{Expression: "(col1 > 0)", Type: "CHECK", Metadata: map[string]string{"tableId": "t1", "colId": "c1", "checkConstraintName": "check1"}, ExpressionId: "expr1"}},
 		},
 	})
-	schemaToSpanner := common.SchemaToSpannerImpl{ExpressionVerificationAccessor: mockAccessor}
-=======
+
 	schemaToSpanner := &common.SchemaToSpannerImpl{
-		DdlV: &expressions_api.MockDDLVerifier{},
+		ExpressionVerificationAccessor: mockAccessor,
+		DdlV:                           &expressions_api.MockDDLVerifier{},
 	}
->>>>>>> 683d1eba
 	assert.Nil(t, schemaToSpanner.SchemaToSpannerDDL(conv, ToDdlImpl{}))
 	actual := conv.SpSchema["t1"]
 	dropComments(&actual) // Don't test comment.

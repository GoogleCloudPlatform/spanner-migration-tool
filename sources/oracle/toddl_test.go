// Copyright 2022 Google LLC
//
// Licensed under the Apache License, Version 2.0 (the "License");
// you may not use this file except in compliance with the License.
// You may obtain a copy of the License at
//
//      http://www.apache.org/licenses/LICENSE-2.0
//
// Unless required by applicable law or agreed to in writing, software
// distributed under the License is distributed on an "AS IS" BASIS,
// WITHOUT WARRANTIES OR CONDITIONS OF ANY KIND, either express or implied.
// See the License for the specific language governing permissions and
// limitations under the License.

package oracle

import (
	"context"
	"testing"

	"github.com/GoogleCloudPlatform/spanner-migration-tool/common/constants"
	"github.com/GoogleCloudPlatform/spanner-migration-tool/expressions_api"
	"github.com/GoogleCloudPlatform/spanner-migration-tool/internal"
	"github.com/GoogleCloudPlatform/spanner-migration-tool/logger"
	"github.com/GoogleCloudPlatform/spanner-migration-tool/mocks"
	"github.com/GoogleCloudPlatform/spanner-migration-tool/schema"
	"github.com/GoogleCloudPlatform/spanner-migration-tool/sources/common"
	"github.com/GoogleCloudPlatform/spanner-migration-tool/spanner/ddl"
	"github.com/stretchr/testify/assert"
	"github.com/stretchr/testify/mock"
	"go.uber.org/zap"
)

func init() {
	logger.Log = zap.NewNop()
}

func TestToSpannerTypeInternal(t *testing.T) {
	conv := internal.MakeConv()
	_, errCheck := toSpannerTypeInternal(conv, "STRING", schema.Type{"TIMESTAMP", []int64{1, 2, 3}, []int64{1, 2, 3}})
	if errCheck != nil {
		t.Errorf("Error in timestamp to string conversion")
	}
	_, errCheck = toSpannerTypeInternal(conv, "STRING", schema.Type{"INTERVAL", []int64{1, 2, 3}, []int64{1, 2, 3}})
	if errCheck != nil {
		t.Errorf("Error in interval to string conversion")
	}
	_, errCheck = toSpannerTypeInternal(conv, "", schema.Type{"INTERVAL", []int64{1, 2, 3}, []int64{1, 2, 3}})
	if errCheck != nil {
		t.Errorf("Error in interval to default conversion")
	}
	_, errCheck = toSpannerTypeInternal(conv, "", schema.Type{"INTERVAL", []int64{}, []int64{}})
	if errCheck != nil {
		t.Errorf("Error in interval to default conversion")
	}
	_, errCheck = toSpannerTypeInternal(conv, "STRING", schema.Type{"NUMBER", []int64{1, 2, 3}, []int64{1, 2, 3}})
	if errCheck != nil {
		t.Errorf("Error in number to string conversion")
	}
	_, errCheck = toSpannerTypeInternal(conv, "", schema.Type{"NUMBER", []int64{31}, []int64{1, 2, 3}})
	if errCheck != nil {
		t.Errorf("Error in number to default conversion")
	}
	_, errCheck = toSpannerTypeInternal(conv, "", schema.Type{"NUMBER", []int64{31, 11}, []int64{1, 2, 3}})
	if errCheck != nil {
		t.Errorf("Error in number to default conversion")
	}
	_, errCheck = toSpannerTypeInternal(conv, "STRING", schema.Type{"BLOB", []int64{1, 2, 3}, []int64{1, 2, 3}})
	if errCheck != nil {
		t.Errorf("Error in blob to string conversion")
	}
	_, errCheck = toSpannerTypeInternal(conv, "STRING", schema.Type{"CHAR", []int64{1, 2, 3}, []int64{1, 2, 3}})
	if errCheck != nil {
		t.Errorf("Error in char to string conversion")
	}
	_, errCheck = toSpannerTypeInternal(conv, "STRING", schema.Type{"CHAR", []int64{}, []int64{1, 2, 3}})
	if errCheck != nil {
		t.Errorf("Error in char to string conversion")
	}
	_, errCheck = toSpannerTypeInternal(conv, "STRING", schema.Type{"CLOB", []int64{1, 2, 3}, []int64{1, 2, 3}})
	if errCheck != nil {
		t.Errorf("Error in clob to string conversion")
	}
	_, errCheck = toSpannerTypeInternal(conv, "STRING", schema.Type{"DATE", []int64{1, 2, 3}, []int64{1, 2, 3}})
	if errCheck != nil {
		t.Errorf("Error in date to string conversion")
	}
	_, errCheck = toSpannerTypeInternal(conv, "STRING", schema.Type{"BINARY_FLOAT", []int64{1, 2, 3}, []int64{1, 2, 3}})
	if errCheck != nil {
		t.Errorf("Error in binary_float to string conversion")
	}
	_, errCheck = toSpannerTypeInternal(conv, "FLOAT64", schema.Type{"BINARY_FLOAT", []int64{1, 2, 3}, []int64{1, 2, 3}})
	if errCheck != nil {
		t.Errorf("Error in binary_float to float64 conversion")
	}
	_, errCheck = toSpannerTypeInternal(conv, "STRING", schema.Type{"FLOAT", []int64{1, 2, 3}, []int64{1, 2, 3}})
	if errCheck != nil {
		t.Errorf("Error in float to string conversion")
	}
	_, errCheck = toSpannerTypeInternal(conv, "STRING", schema.Type{"RAW", []int64{1, 2, 3}, []int64{1, 2, 3}})
	if errCheck != nil {
		t.Errorf("Error in raw to string conversion")
	}
	_, errCheck = toSpannerTypeInternal(conv, "", schema.Type{"RAW", []int64{1, 2, 3}, []int64{1, 2, 3}})
	if errCheck != nil {
		t.Errorf("Error in raw to default conversion")
	}
	_, errCheck = toSpannerTypeInternal(conv, "STRING", schema.Type{"ROWID", []int64{1, 2, 3}, []int64{1, 2, 3}})
	if errCheck != nil {
		t.Errorf("Error in rowid to string conversion")
	}
	_, errCheck = toSpannerTypeInternal(conv, "STRING", schema.Type{"UROWID", []int64{1, 2, 3}, []int64{1, 2, 3}})
	if errCheck != nil {
		t.Errorf("Error in urowid to string conversion")
	}
	_, errCheck = toSpannerTypeInternal(conv, "STRING", schema.Type{"UROWID", []int64{}, []int64{1, 2, 3}})
	if errCheck != nil {
		t.Errorf("Error in urowid to string conversion")
	}
}

func TestToSpannerType(t *testing.T) {
	conv := internal.MakeConv()
	conv.SetSchemaMode()
	name := "test"
	tableId := "t1"
	srcSchema := schema.Table{
		Name:   name,
		Id:     tableId,
		ColIds: []string{"c1", "c2", "c3", "c4", "c5", "c6", "c7", "c8", "c15"},
		ColDefs: map[string]schema.Column{
			"c1":  {Name: "a", Id: "c1", Type: schema.Type{Name: "NUMBER"}},
			"c2":  {Name: "b", Id: "c2", Type: schema.Type{Name: "FLOAT"}},
			"c3":  {Name: "c", Id: "c3", Type: schema.Type{Name: "BFILE"}},
			"c4":  {Name: "d", Id: "c4", Type: schema.Type{Name: "VARCHAR2", Mods: []int64{20}}},
			"c5":  {Name: "e", Id: "c5", Type: schema.Type{Name: "DATE"}},
			"c6":  {Name: "f", Id: "c6", Type: schema.Type{Name: "TIMESTAMP"}},
			"c7":  {Name: "g", Id: "c7", Type: schema.Type{Name: "LONG"}},
			"c8":  {Name: "h", Id: "c8", Type: schema.Type{Name: "NUMBER", Mods: []int64{13}}},
			"c15": {Name: "i", Id: "c15", Type: schema.Type{Name: "BINARY_FLOAT"}},
		},
		PrimaryKeys: []schema.Key{{ColId: "c1"}},
		ForeignKeys: []schema.ForeignKey{{Name: "fk_test", ColIds: []string{"c4"}, ReferTableId: "t2", ReferColumnIds: []string{"c9"}},
			{Name: "fk_fake", ColIds: []string{"x"}, ReferTableId: "t2", ReferColumnIds: []string{"x"}, OnDelete: "", OnUpdate: ""},
			{Name: "fk_test2", ColIds: []string{"c1"}, ReferTableId: "t3", ReferColumnIds: []string{"c12"}, OnDelete: "", OnUpdate: ""}},
		Indexes: []schema.Index{{Name: "index1", Unique: true, Keys: []schema.Key{{ColId: "c1", Desc: false}, {ColId: "c4", Desc: true}}},
			{Name: "index_with_0_key", Unique: true, Keys: []schema.Key{{ColId: "m", Desc: false}, {ColId: "y", Desc: true}}},
		},
	}
	conv.SrcSchema[tableId] = srcSchema
	conv.SrcSchema["t2"] = schema.Table{
		Name:   "ref_table",
		Id:     "t2",
		ColIds: []string{"c9", "c10", "c11"},
		ColDefs: map[string]schema.Column{
			"c9":  {Name: "dref", Id: "c9", Type: schema.Type{Name: "VARCHAR2", Mods: []int64{6}}},
			"c10": {Name: "b", Id: "c10", Type: schema.Type{Name: "FLOAT"}},
			"c11": {Name: "c", Id: "c11", Type: schema.Type{Name: "BOOL"}},
		},
		PrimaryKeys: []schema.Key{{ColId: "c9"}},
	}
	conv.SrcSchema["t3"] = schema.Table{
		Name:   "ref_table2",
		Id:     "t3",
		ColIds: []string{"c12", "c13", "c14"},
		ColDefs: map[string]schema.Column{
			"c12": {Name: "aref", Id: "c12", Type: schema.Type{Name: "NUMBER"}},
			"c13": {Name: "b", Id: "c13", Type: schema.Type{Name: "FLOAT"}},
			"c14": {Name: "c", Id: "c14", Type: schema.Type{Name: "BOOL"}},
		},
		PrimaryKeys: []schema.Key{{ColId: "c12"}},
	}
	conv.UsedNames = map[string]bool{"ref_table": true, "ref_table2": true}
<<<<<<< HEAD
	mockAccessor := new(mocks.MockExpressionVerificationAccessor)
	ctx := context.Background()
	mockAccessor.On("VerifyExpressions", ctx, mock.Anything).Return(internal.VerifyExpressionsOutput{
		ExpressionVerificationOutputList: []internal.ExpressionVerificationOutput{
			{Result: true, Err: nil, ExpressionDetail: internal.ExpressionDetail{Expression: "(col1 > 0)", Type: "CHECK", Metadata: map[string]string{"tableId": "t1", "colId": "c1", "checkConstraintName": "check1"}, ExpressionId: "expr1"}},
		},
	})
	schemaToSpanner := common.SchemaToSpannerImpl{ExpressionVerificationAccessor: mockAccessor}
=======
	schemaToSpanner := common.SchemaToSpannerImpl{
		DdlV: &expressions_api.MockDDLVerifier{},
	}
>>>>>>> 683d1eba
	assert.Nil(t, schemaToSpanner.SchemaToSpannerDDL(conv, ToDdlImpl{}))
	actual := conv.SpSchema[tableId]
	dropComments(&actual) // Don't test comment.
	expected := ddl.CreateTable{
		Name:   name,
		Id:     tableId,
		ColIds: []string{"c1", "c2", "c3", "c4", "c5", "c6", "c7", "c8", "c15"},
		ColDefs: map[string]ddl.ColumnDef{
			"c1":  {Name: "a", Id: "c1", T: ddl.Type{Name: ddl.Numeric}},
			"c2":  {Name: "b", Id: "c2", T: ddl.Type{Name: ddl.Float64}},
			"c3":  {Name: "c", Id: "c3", T: ddl.Type{Name: ddl.Bytes, Len: ddl.MaxLength}},
			"c4":  {Name: "d", Id: "c4", T: ddl.Type{Name: ddl.String, Len: int64(20)}},
			"c5":  {Name: "e", Id: "c5", T: ddl.Type{Name: ddl.Date}},
			"c6":  {Name: "f", Id: "c6", T: ddl.Type{Name: ddl.Timestamp}},
			"c7":  {Name: "g", Id: "c7", T: ddl.Type{Name: ddl.String, Len: ddl.MaxLength}},
			"c8":  {Name: "h", Id: "c8", T: ddl.Type{Name: ddl.Int64}},
			"c15": {Name: "i", Id: "c15", T: ddl.Type{Name: ddl.Float32}},
		},
		PrimaryKeys: []ddl.IndexKey{{ColId: "c1"}},
		ForeignKeys: []ddl.Foreignkey{{Name: "fk_test", ColIds: []string{"c4"}, ReferTableId: "t2", ReferColumnIds: []string{"c9"}, OnDelete: "", OnUpdate: ""},
			{Name: "fk_test2", ColIds: []string{"c1"}, ReferTableId: "t3", ReferColumnIds: []string{"c12"}, OnDelete: "", OnUpdate: ""}},
		Indexes: []ddl.CreateIndex{{Name: "index1", TableId: tableId, Unique: true, Keys: []ddl.IndexKey{{ColId: "c1", Desc: false}, {ColId: "c4", Desc: true}}},
			{Name: "index_with_0_key", TableId: tableId, Unique: true, Keys: nil}},
	}
	assert.Equal(t, expected, actual)

	expectedIssues := internal.TableIssues{
		TableLevelIssues:  []internal.SchemaIssue{internal.ForeignKeyActionNotSupported},
		ColumnLevelIssues: map[string][]internal.SchemaIssue{},
	}
	assert.Equal(t, expectedIssues, conv.SchemaIssues[tableId])
	// 1 FK issue, 2 index col not found
	assert.Equal(t, int64(3), conv.Unexpecteds())
}

// This is just a very basic smoke-test for toSpannerPostgreSQLDialectType.
func TestToSpannerPostgreSQLDialectType(t *testing.T) {
	conv := internal.MakeConv()
	conv.SetSchemaMode()
	conv.SpDialect = constants.DIALECT_POSTGRESQL
	name := "test"
	tableId := "t1"
	srcSchema := schema.Table{
		Name:   name,
		Id:     tableId,
		ColIds: []string{"c1", "c2", "c3", "c4", "c5", "c6", "c7", "c8", "c9", "c10", "c11", "c18"},
		ColDefs: map[string]schema.Column{
			"c1":  {Name: "a", Id: "c1", Type: schema.Type{Name: "NUMBER"}},
			"c2":  {Name: "b", Id: "c2", Type: schema.Type{Name: "FLOAT"}},
			"c3":  {Name: "c", Id: "c3", Type: schema.Type{Name: "BFILE"}},
			"c4":  {Name: "d", Id: "c4", Type: schema.Type{Name: "VARCHAR2", Mods: []int64{20}}},
			"c5":  {Name: "e", Id: "c5", Type: schema.Type{Name: "DATE"}},
			"c6":  {Name: "f", Id: "c6", Type: schema.Type{Name: "TIMESTAMP"}},
			"c7":  {Name: "g", Id: "c7", Type: schema.Type{Name: "LONG"}},
			"c8":  {Name: "h", Id: "c8", Type: schema.Type{Name: "NUMBER", Mods: []int64{13}}},
			"c9":  {Name: "i", Id: "c9", Type: schema.Type{Name: "JSON"}},
			"c10": {Name: "j", Id: "c10", Type: schema.Type{Name: "NCLOB"}},
			"c11": {Name: "k", Id: "c11", Type: schema.Type{Name: "XMLTYPE"}},
			"c18": {Name: "l", Id: "c18", Type: schema.Type{Name: "BINARY_FLOAT"}},
		},
		PrimaryKeys: []schema.Key{{ColId: "c1"}},
		ForeignKeys: []schema.ForeignKey{{Name: "fk_test", ColIds: []string{"c4"}, ReferTableId: "t2", ReferColumnIds: []string{"c12"}},
			{Name: "fk_fake", ColIds: []string{"x"}, ReferTableId: "t2", ReferColumnIds: []string{"x"}, OnDelete: "", OnUpdate: ""},
			{Name: "fk_test2", ColIds: []string{"c1"}, ReferTableId: "t3", ReferColumnIds: []string{"c15"}, OnDelete: "", OnUpdate: ""}},
		Indexes: []schema.Index{{Name: "index1", Unique: true, Keys: []schema.Key{{ColId: "c1", Desc: false}, {ColId: "c4", Desc: true}}},
			{Name: "index_with_0_key", Unique: true, Keys: []schema.Key{{ColId: "m", Desc: false}, {ColId: "y", Desc: true}}},
		},
	}
	conv.SrcSchema[tableId] = srcSchema
	conv.SrcSchema["t2"] = schema.Table{
		Name:   "ref_table",
		Id:     "t2",
		ColIds: []string{"c12", "c13", "c14"},
		ColDefs: map[string]schema.Column{
			"c12": {Name: "dref", Id: "c12", Type: schema.Type{Name: "VARCHAR2", Mods: []int64{6}}},
			"c13": {Name: "b", Id: "c13", Type: schema.Type{Name: "FLOAT"}},
			"c14": {Name: "c", Id: "c14", Type: schema.Type{Name: "BOOL"}},
		},
		PrimaryKeys: []schema.Key{{ColId: "c12"}},
	}
	conv.SrcSchema["t3"] = schema.Table{
		Name:   "ref_table2",
		Id:     "t3",
		ColIds: []string{"c15", "c16", "c17"},
		ColDefs: map[string]schema.Column{
			"c15": {Name: "aref", Id: "c15", Type: schema.Type{Name: "NUMBER"}},
			"c16": {Name: "b", Id: "c16", Type: schema.Type{Name: "FLOAT"}},
			"c17": {Name: "c", Id: "c17", Type: schema.Type{Name: "BOOL"}},
		},
		PrimaryKeys: []schema.Key{{ColId: "c15"}},
	}
	conv.UsedNames = map[string]bool{"ref_table": true, "ref_table2": true}
<<<<<<< HEAD
	mockAccessor := new(mocks.MockExpressionVerificationAccessor)
	ctx := context.Background()
	mockAccessor.On("VerifyExpressions", ctx, mock.Anything).Return(internal.VerifyExpressionsOutput{
		ExpressionVerificationOutputList: []internal.ExpressionVerificationOutput{
			{Result: true, Err: nil, ExpressionDetail: internal.ExpressionDetail{Expression: "(col1 > 0)", Type: "CHECK", Metadata: map[string]string{"tableId": "t1", "colId": "c1", "checkConstraintName": "check1"}, ExpressionId: "expr1"}},
		},
	})
	schemaToSpanner := common.SchemaToSpannerImpl{ExpressionVerificationAccessor: mockAccessor}
=======
	schemaToSpanner := common.SchemaToSpannerImpl{
		DdlV: &expressions_api.MockDDLVerifier{},
	}
>>>>>>> 683d1eba
	assert.Nil(t, schemaToSpanner.SchemaToSpannerDDL(conv, ToDdlImpl{}))
	actual := conv.SpSchema[tableId]
	dropComments(&actual) // Don't test comment.
	expected := ddl.CreateTable{
		Name:   name,
		Id:     tableId,
		ColIds: []string{"c1", "c2", "c3", "c4", "c5", "c6", "c7", "c8", "c9", "c10", "c11", "c18"},
		ColDefs: map[string]ddl.ColumnDef{
			"c1":  {Name: "a", Id: "c1", T: ddl.Type{Name: ddl.Numeric}},
			"c2":  {Name: "b", Id: "c2", T: ddl.Type{Name: ddl.Float64}},
			"c3":  {Name: "c", Id: "c3", T: ddl.Type{Name: ddl.Bytes, Len: ddl.MaxLength}},
			"c4":  {Name: "d", Id: "c4", T: ddl.Type{Name: ddl.String, Len: int64(20)}},
			"c5":  {Name: "e", Id: "c5", T: ddl.Type{Name: ddl.Date}},
			"c6":  {Name: "f", Id: "c6", T: ddl.Type{Name: ddl.Timestamp}},
			"c7":  {Name: "g", Id: "c7", T: ddl.Type{Name: ddl.String, Len: ddl.MaxLength}},
			"c8":  {Name: "h", Id: "c8", T: ddl.Type{Name: ddl.Int64}},
			"c9":  {Name: "i", Id: "c9", T: ddl.Type{Name: ddl.JSON}},
			"c10": {Name: "j", Id: "c10", T: ddl.Type{Name: ddl.String, Len: ddl.MaxLength}},
			"c11": {Name: "k", Id: "c11", T: ddl.Type{Name: ddl.String, Len: ddl.MaxLength}},
			"c18": {Name: "l", Id: "c18", T: ddl.Type{Name: ddl.Float32}},
		},
		PrimaryKeys: []ddl.IndexKey{{ColId: "c1"}},
		ForeignKeys: []ddl.Foreignkey{{Name: "fk_test", ColIds: []string{"c4"}, ReferTableId: "t2", ReferColumnIds: []string{"c12"}, OnDelete: "", OnUpdate: ""},
			{Name: "fk_test2", ColIds: []string{"c1"}, ReferTableId: "t3", ReferColumnIds: []string{"c15"}, OnDelete: "", OnUpdate: ""}},
		Indexes: []ddl.CreateIndex{{Name: "index_with_0_key", TableId: tableId, Unique: true, Keys: nil}},
	}
	assert.Equal(t, expected, actual)

	expectedIssues := internal.TableIssues{
		TableLevelIssues:  []internal.SchemaIssue{internal.ForeignKeyActionNotSupported},
		ColumnLevelIssues: map[string][]internal.SchemaIssue{},
	}
	assert.Equal(t, expectedIssues, conv.SchemaIssues[tableId])

	// 1 FK issue, 2 index col not found
	assert.Equal(t, int64(3), conv.Unexpecteds())
}

func dropComments(t *ddl.CreateTable) {
	t.Comment = ""
	for _, c := range t.ColIds {
		cd := t.ColDefs[c]
		cd.Comment = ""
		t.ColDefs[c] = cd
	}
}<|MERGE_RESOLUTION|>--- conflicted
+++ resolved
@@ -171,7 +171,6 @@
 		PrimaryKeys: []schema.Key{{ColId: "c12"}},
 	}
 	conv.UsedNames = map[string]bool{"ref_table": true, "ref_table2": true}
-<<<<<<< HEAD
 	mockAccessor := new(mocks.MockExpressionVerificationAccessor)
 	ctx := context.Background()
 	mockAccessor.On("VerifyExpressions", ctx, mock.Anything).Return(internal.VerifyExpressionsOutput{
@@ -179,12 +178,10 @@
 			{Result: true, Err: nil, ExpressionDetail: internal.ExpressionDetail{Expression: "(col1 > 0)", Type: "CHECK", Metadata: map[string]string{"tableId": "t1", "colId": "c1", "checkConstraintName": "check1"}, ExpressionId: "expr1"}},
 		},
 	})
-	schemaToSpanner := common.SchemaToSpannerImpl{ExpressionVerificationAccessor: mockAccessor}
-=======
 	schemaToSpanner := common.SchemaToSpannerImpl{
-		DdlV: &expressions_api.MockDDLVerifier{},
-	}
->>>>>>> 683d1eba
+		ExpressionVerificationAccessor: mockAccessor,
+		DdlV:                           &expressions_api.MockDDLVerifier{},
+	}
 	assert.Nil(t, schemaToSpanner.SchemaToSpannerDDL(conv, ToDdlImpl{}))
 	actual := conv.SpSchema[tableId]
 	dropComments(&actual) // Don't test comment.
@@ -277,7 +274,6 @@
 		PrimaryKeys: []schema.Key{{ColId: "c15"}},
 	}
 	conv.UsedNames = map[string]bool{"ref_table": true, "ref_table2": true}
-<<<<<<< HEAD
 	mockAccessor := new(mocks.MockExpressionVerificationAccessor)
 	ctx := context.Background()
 	mockAccessor.On("VerifyExpressions", ctx, mock.Anything).Return(internal.VerifyExpressionsOutput{
@@ -285,12 +281,10 @@
 			{Result: true, Err: nil, ExpressionDetail: internal.ExpressionDetail{Expression: "(col1 > 0)", Type: "CHECK", Metadata: map[string]string{"tableId": "t1", "colId": "c1", "checkConstraintName": "check1"}, ExpressionId: "expr1"}},
 		},
 	})
-	schemaToSpanner := common.SchemaToSpannerImpl{ExpressionVerificationAccessor: mockAccessor}
-=======
 	schemaToSpanner := common.SchemaToSpannerImpl{
-		DdlV: &expressions_api.MockDDLVerifier{},
-	}
->>>>>>> 683d1eba
+		ExpressionVerificationAccessor: mockAccessor,
+		DdlV:                           &expressions_api.MockDDLVerifier{},
+	}
 	assert.Nil(t, schemaToSpanner.SchemaToSpannerDDL(conv, ToDdlImpl{}))
 	actual := conv.SpSchema[tableId]
 	dropComments(&actual) // Don't test comment.

--- conflicted
+++ resolved
@@ -181,20 +181,18 @@
     ADD CONSTRAINT test_pkey PRIMARY KEY (id);
 
 --
-<<<<<<< HEAD
 -- Name: test_numeric_pk test_numeric_pk_pkey; Type: CONSTRAINT; Schema: public; Owner: postgres
 --
 
 ALTER TABLE ONLY public.test_numeric_pk
     ADD CONSTRAINT test_numeric_pk_pkey PRIMARY KEY (id);
 
-=======
+--
 -- Name: cart fk_cart_products; Type: CONSTRAINT; Schema: public; Owner: postgres
 --
 ALTER TABLE ONLY public.cart
     ADD CONSTRAINT fk_cart_products FOREIGN KEY (productid) REFERENCES public.products (productid) ON DELETE NO ACTION ON UPDATE RESTRICT;
     
->>>>>>> 023fb63c
 --
 -- Name: SCHEMA public; Type: ACL; Schema: -; Owner: cloudsqlsuperuser
 --

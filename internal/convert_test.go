--- conflicted
+++ resolved
@@ -63,20 +63,12 @@
 			"b": ddl.ColumnDef{Name: "b", T: ddl.Type{Name: ddl.Int64}},
 			"c": ddl.ColumnDef{Name: "c", T: ddl.Type{Name: ddl.Int64}},
 		},
-<<<<<<< HEAD
-		Pks: []ddl.IndexKey{ddl.IndexKey{Col: "a"}}}
+		Pks:     []ddl.IndexKey{ddl.IndexKey{Col: "a"}},
+		Fks:     []ddl.Foreignkey{ddl.Foreignkey{Name: "fk2", Columns: []string{"b", "c"}, ReferTable: "ref_table2", ReferColumns: []string{"ref_b", "ref_c"}}},
+		Indexes: []ddl.CreateIndex{ddl.CreateIndex{Name: "index2", Table: "table2", Unique: true, Keys: []ddl.IndexKey{ddl.IndexKey{Col: "b", Desc: true}, ddl.IndexKey{Col: "c", Desc: false}}}},
+	}
 	conv.SpSchema["table3"] = ddl.CreateTable{
 		Name:     "table3",
-		ColNames: []string{"a", "b"},
-		ColDefs: map[string]ddl.ColumnDef{
-			"a": ddl.ColumnDef{Name: "a", T: ddl.Type{Name: ddl.Int64}},
-			"b": ddl.ColumnDef{Name: "b", T: ddl.Type{Name: ddl.Int64}},
-		},
-		Pks: []ddl.IndexKey{ddl.IndexKey{Col: "a"}},
-		Fks: []ddl.Foreignkey{ddl.Foreignkey{Name: "fk1", Columns: []string{"b"}, ReferTable: "ref_table1", ReferColumns: []string{"ref_c"}}},
-	}
-	conv.SpSchema["table4"] = ddl.CreateTable{
-		Name:     "table4",
 		ColNames: []string{"a", "b", "c"},
 		ColDefs: map[string]ddl.ColumnDef{
 			"a": ddl.ColumnDef{Name: "a", T: ddl.Type{Name: ddl.Int64}},
@@ -84,41 +76,23 @@
 			"c": ddl.ColumnDef{Name: "c", T: ddl.Type{Name: ddl.Int64}},
 		},
 		Pks:    []ddl.IndexKey{ddl.IndexKey{Col: "a"}, ddl.IndexKey{Col: "b"}},
-		Fks:    []ddl.Foreignkey{ddl.Foreignkey{Name: "fk2", Columns: []string{"c"}, ReferTable: "ref_table2", ReferColumns: []string{"ref_c"}}},
+		Fks:    []ddl.Foreignkey{ddl.Foreignkey{Name: "fk3", Columns: []string{"c"}, ReferTable: "ref_table3", ReferColumns: []string{"ref_c"}}},
 		Parent: "table1",
-	}
-	ddl := conv.GetDDL(ddl.Config{ForeignKeys: true})
-	normalize := func(l []string) (nl []string) {
-		for _, s := range l {
-			nl = append(nl, strings.Join(strings.Fields(s), " "))
-		}
-		return nl
-=======
-		Pks:     []ddl.IndexKey{ddl.IndexKey{Col: "a"}},
-		Fks:     []ddl.Foreignkey{ddl.Foreignkey{Name: "fk2", Columns: []string{"b", "c"}, ReferTable: "ref_table2", ReferColumns: []string{"ref_b", "ref_c"}}},
-		Indexes: []ddl.CreateIndex{ddl.CreateIndex{Name: "index2", Table: "table2", Unique: true, Keys: []ddl.IndexKey{ddl.IndexKey{Col: "b", Desc: true}, ddl.IndexKey{Col: "c", Desc: false}}}},
->>>>>>> 83765d9d
 	}
 	tables := conv.GetDDL(ddl.Config{Tables: true, ForeignKeys: false})
 	e := []string{
-<<<<<<< HEAD
-		"CREATE TABLE table1 ( a INT64, b FLOAT64 ) PRIMARY KEY (a)",
-		"CREATE TABLE table2 ( a INT64 ) PRIMARY KEY (a)",
-		"CREATE TABLE table3 ( a INT64, b INT64 ) PRIMARY KEY (a)",
-		"CREATE TABLE table4 ( a INT64, b INT64, c INT64 ) PRIMARY KEY (a, b), INTERLEAVE IN PARENT table1 ON DELETE CASCADE",
-		"ALTER TABLE table3 ADD CONSTRAINT fk1 FOREIGN KEY (b) REFERENCES ref_table1 (ref_c)",
-		"ALTER TABLE table4 ADD CONSTRAINT fk2 FOREIGN KEY (c) REFERENCES ref_table2 (ref_c)",
-=======
 		"CREATE TABLE table1 (\n    a INT64,\n    b INT64 \n) PRIMARY KEY (a)",
 		"CREATE INDEX index1 ON table1 (b)",
 		"CREATE TABLE table2 (\n    a INT64,\n    b INT64,\n    c INT64 \n) PRIMARY KEY (a)",
 		"CREATE UNIQUE INDEX index2 ON table2 (b DESC, c)",
+		"CREATE TABLE table3 (\n    a INT64,\n    b INT64,\n    c INT64 \n) PRIMARY KEY (a, b),\nINTERLEAVE IN PARENT table1 ON DELETE CASCADE",
 	}
 	assert.ElementsMatch(t, e, tables)
 	fks := conv.GetDDL(ddl.Config{Tables: false, ForeignKeys: true})
 	e2 := []string{
 		"ALTER TABLE table1 ADD CONSTRAINT fk1 FOREIGN KEY (b) REFERENCES ref_table1 (ref_b)",
 		"ALTER TABLE table2 ADD CONSTRAINT fk2 FOREIGN KEY (b, c) REFERENCES ref_table2 (ref_b, ref_c)",
+		"ALTER TABLE table3 ADD CONSTRAINT fk3 FOREIGN KEY (c) REFERENCES ref_table3 (ref_c)",
 	}
 	assert.ElementsMatch(t, e2, fks)
 	tablesAndFks := conv.GetDDL(ddl.Config{Tables: true, ForeignKeys: true})
@@ -127,9 +101,10 @@
 		"CREATE INDEX index1 ON table1 (b)",
 		"CREATE TABLE table2 (\n    a INT64,\n    b INT64,\n    c INT64 \n) PRIMARY KEY (a)",
 		"CREATE UNIQUE INDEX index2 ON table2 (b DESC, c)",
+		"CREATE TABLE table3 (\n    a INT64,\n    b INT64,\n    c INT64 \n) PRIMARY KEY (a, b),\nINTERLEAVE IN PARENT table1 ON DELETE CASCADE",
 		"ALTER TABLE table1 ADD CONSTRAINT fk1 FOREIGN KEY (b) REFERENCES ref_table1 (ref_b)",
 		"ALTER TABLE table2 ADD CONSTRAINT fk2 FOREIGN KEY (b, c) REFERENCES ref_table2 (ref_b, ref_c)",
->>>>>>> 83765d9d
+		"ALTER TABLE table3 ADD CONSTRAINT fk3 FOREIGN KEY (c) REFERENCES ref_table3 (ref_c)",
 	}
 	assert.ElementsMatch(t, e3, tablesAndFks)
 }

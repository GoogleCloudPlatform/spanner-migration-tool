// Copyright 2020 Google LLC
//
// Licensed under the Apache License, Version 2.0 (the "License");
// you may not use this file except in compliance with the License.
// You may obtain a copy of the License at
//
//      http://www.apache.org/licenses/LICENSE-2.0
//
// Unless required by applicable law or agreed to in writing, software
// distributed under the License is distributed on an "AS IS" BASIS,
// WITHOUT WARRANTIES OR CONDITIONS OF ANY KIND, either express or implied.
// See the License for the specific language governing permissions and
// limitations under the License.

package internal

import (
	"fmt"
	"sort"
	"time"

	"github.com/cloudspannerecosystem/harbourbridge/schema"
	"github.com/cloudspannerecosystem/harbourbridge/spanner/ddl"
)

// Conv contains all schema and data conversion state.
type Conv struct {
	mode           mode                                // Schema mode or data mode.
	SpSchema       map[string]ddl.CreateTable          // Maps Spanner table name to Spanner schema.
	SyntheticPKeys map[string]SyntheticPKey            // Maps Spanner table name to synthetic primary key (if needed).
	SrcSchema      map[string]schema.Table             // Maps source-DB table name to schema information.
	Issues         map[string]map[string][]SchemaIssue // Maps source-DB table/col to list of schema conversion issues.
	ToSpanner      map[string]NameAndCols              // Maps from source-DB table name to Spanner name and column mapping.
	ToSource       map[string]NameAndCols              // Maps from Spanner table name to source-DB table name and column mapping.
	dataSink       func(table string, cols []string, values []interface{})
	Location       *time.Location // Timezone (for timestamp conversion).
	sampleBadRows  rowSamples     // Rows that generated errors during conversion.
	Stats          stats
	TimezoneOffset string // Timezone offset for timestamp conversion.
}

type mode int

const (
	schemaOnly mode = iota
	dataOnly
)

// SyntheticPKey specifies a synthetic primary key and current sequence
// count for a table, if needed. We use a synthetic primary key when
// the source DB table has no primary key.
type SyntheticPKey struct {
	Col      string
	Sequence int64
}

// SchemaIssue specifies a schema conversion issue.
type SchemaIssue int

// Defines all of the schema issues we track. Includes issues
// with type mappings, as well as features (such as source
// DB constraints) that aren't supported in Spanner.
const (
	DefaultValue SchemaIssue = iota
	ForeignKey
	MissingPrimaryKey
	MultiDimensionalArray
	NoGoodType
	Numeric
	NumericThatFits
	Decimal
	DecimalThatFits
	Serial
	AutoIncrement
	Timestamp
	Datetime
	Widened
	Time
)

// NameAndCols contains the name of a table and its columns.
// Used to map between source DB and Spanner table and column names.
type NameAndCols struct {
	Name string
	Cols map[string]string
}

type rowSamples struct {
	rows       []*row
	bytes      int64 // Bytes consumed by l.
	bytesLimit int64 // Limit on bytes consumed by l.
}

// row represents a single data row for a table. Used for tracking bad data rows.
type row struct {
	table string
	cols  []string
	vals  []string
}

// Note on rows, bad rows and good rows: a data row is either:
// a) not processed (but still shows in rows)
// b) successfully converted and successfully written to Spanner.
// c) successfully converted, but an error occurs when writing the row to Spanner.
// d) unsuccessfully converted (we won't try to write such rows to Spanner).
type stats struct {
	Rows       map[string]int64          // Count of rows encountered during processing (a + b + c + d), broken down by source table.
	GoodRows   map[string]int64          // Count of rows successfully converted (b + c), broken down by source table.
	BadRows    map[string]int64          // Count of rows where conversion failed (d), broken down by source table.
	Statement  map[string]*statementStat // Count of processed statements, broken down by statement type.
	Unexpected map[string]int64          // Count of unexpected conditions, broken down by condition description.
	Reparsed   int64                     // Count of times we re-parse dump data looking for end-of-statement.
}

type statementStat struct {
	Schema int64
	Data   int64
	Skip   int64
	Error  int64
}

// MakeConv returns a default-configured Conv.
func MakeConv() *Conv {
	return &Conv{
		SpSchema:       make(map[string]ddl.CreateTable),
		SyntheticPKeys: make(map[string]SyntheticPKey),
		SrcSchema:      make(map[string]schema.Table),
		Issues:         make(map[string]map[string][]SchemaIssue),
		ToSpanner:      make(map[string]NameAndCols),
		ToSource:       make(map[string]NameAndCols),
		Location:       time.Local, // By default, use go's local time, which uses $TZ (when set).
		sampleBadRows:  rowSamples{bytesLimit: 10 * 1000 * 1000},
		Stats: stats{
			Rows:       make(map[string]int64),
			GoodRows:   make(map[string]int64),
			BadRows:    make(map[string]int64),
			Statement:  make(map[string]*statementStat),
			Unexpected: make(map[string]int64),
		},
		TimezoneOffset: "+00:00", // By default, use +00:00 offset which is equal to UTC timezone
	}
}

// SetDataSink configures conv to use the specified data sink.
func (conv *Conv) SetDataSink(ds func(table string, cols []string, values []interface{})) {
	conv.dataSink = ds
}

// Note on modes.
// We process the dump output twice. In the first pass (schema mode) we
// build the schema, and the second pass (data mode) we write data to
// Spanner.

// SetSchemaMode configures conv to process schema-related statements and
// build the Spanner schema. In schema mode we also process just enough
// of other statements to get an accurate count of the number of data rows
// (used for tracking progress when writing data to Spanner).
func (conv *Conv) SetSchemaMode() {
	conv.mode = schemaOnly
}

// SetDataMode configures conv to convert data and write it to Spanner.
// In this mode, we also do a complete re-processing of all statements
// for stats purposes (its hard to keep track of which stats are
// collected in each phase, so we simply reset and recollect),
// but we don't modify the schema.
func (conv *Conv) SetDataMode() {
	conv.mode = dataOnly
}

// GetDDL Schema returns the Spanner schema that has been constructed so far.
// Return DDL in alphabetical table order.
// TODO: Move GetDDL function to ddl/ast.go.
func (conv *Conv) GetDDL(c ddl.Config) []string {
	var tables []string
	for t := range conv.SpSchema {
		tables = append(tables, t)
	}
	sort.Strings(tables)
	var ddl []string
<<<<<<< HEAD
	for _, t := range tables {
		ddl = append(ddl, conv.SpSchema[t].PrintCreateTable(c))
		for _, index := range conv.SpSchema[t].Indexes {
			ddl = append(ddl, index.PrintCreateIndex(c))
=======
	if c.Tables {
		for _, t := range tables {
			ddl = append(ddl, conv.SpSchema[t].PrintCreateTable(c))
>>>>>>> 8241c815
		}
	}

	// Append foreign key constraints to DDL.
	// We always use alter table statements for foreign key constraints.
	// The alternative of putting foreign key constraints in-line as part of create
	// table statements is tricky because of table order (need to define tables
	// before they are referenced by foreign key constraints) and the possibility
	// of circular foreign keys definitions. We opt for simplicity.
	if c.ForeignKeys {
		for _, t := range tables {
			for _, fk := range conv.SpSchema[t].Fks {
				ddl = append(ddl, fk.PrintForeignKeyAlterTable(c, t))
			}
		}
	}
	return ddl
}

// WriteRow calls dataSink and updates row stats.
func (conv *Conv) WriteRow(srcTable, spTable string, spCols []string, spVals []interface{}) {
	if conv.dataSink == nil {
		msg := "Internal error: ProcessDataRow called but dataSink not configured"
		VerbosePrintf("%s\n", msg)
		conv.Unexpected(msg)
		conv.StatsAddBadRow(srcTable, conv.DataMode())
	} else {
		conv.dataSink(spTable, spCols, spVals)
		conv.statsAddGoodRow(srcTable, conv.DataMode())
	}
}

// Rows returns the total count of data rows processed.
func (conv *Conv) Rows() int64 {
	n := int64(0)
	for _, c := range conv.Stats.Rows {
		n += c
	}
	return n
}

// BadRows returns the total count of bad rows encountered during
// data conversion.
func (conv *Conv) BadRows() int64 {
	n := int64(0)
	for _, c := range conv.Stats.BadRows {
		n += c
	}
	return n
}

// Statements returns the total number of statements processed.
func (conv *Conv) Statements() int64 {
	n := int64(0)
	for _, x := range conv.Stats.Statement {
		n += x.Schema + x.Data + x.Skip + x.Error
	}
	return n
}

// StatementErrors returns the number of statement errors encountered.
func (conv *Conv) StatementErrors() int64 {
	n := int64(0)
	for _, x := range conv.Stats.Statement {
		n += x.Error
	}
	return n
}

// Unexpecteds returns the total number of distinct unexpected conditions
// encountered during processing.
func (conv *Conv) Unexpecteds() int64 {
	return int64(len(conv.Stats.Unexpected))
}

// CollectBadRow updates the list of bad rows, while respecting
// the byte limit for bad rows.
func (conv *Conv) CollectBadRow(srcTable string, srcCols, vals []string) {
	r := &row{table: srcTable, cols: srcCols, vals: vals}
	bytes := byteSize(r)
	// Cap storage used by badRows. Keep at least one bad row.
	if len(conv.sampleBadRows.rows) == 0 || bytes+conv.sampleBadRows.bytes < conv.sampleBadRows.bytesLimit {
		conv.sampleBadRows.rows = append(conv.sampleBadRows.rows, r)
		conv.sampleBadRows.bytes += bytes
	}
}

// SampleBadRows returns a string-formatted list of rows that generated errors.
// Returns at most n rows.
func (conv *Conv) SampleBadRows(n int) []string {
	var l []string
	for _, x := range conv.sampleBadRows.rows {
		l = append(l, fmt.Sprintf("table=%s cols=%v data=%v\n", x.table, x.cols, x.vals))
		if len(l) > n {
			break
		}
	}
	return l
}

// AddPrimaryKeys analyzes all tables in conv.schema and adds synthetic primary
// keys for any tables that don't have primary key.
func (conv *Conv) AddPrimaryKeys() {
	for t, ct := range conv.SpSchema {
		if len(ct.Pks) == 0 {
			k := conv.buildPrimaryKey(t)
			ct.ColNames = append(ct.ColNames, k)
			ct.ColDefs[k] = ddl.ColumnDef{Name: k, T: ddl.Type{Name: ddl.Int64}}
			ct.Pks = []ddl.IndexKey{ddl.IndexKey{Col: k}}
			conv.SpSchema[t] = ct
			conv.SyntheticPKeys[t] = SyntheticPKey{k, 0}
		}
	}
}

// SetLocation configures the timezone for data conversion.
func (conv *Conv) SetLocation(loc *time.Location) {
	conv.Location = loc
}

func (conv *Conv) buildPrimaryKey(spTable string) string {
	base := "synth_id"
	if _, ok := conv.ToSource[spTable]; !ok {
		conv.Unexpected(fmt.Sprintf("ToSource lookup fails for table %s: ", spTable))
		return base
	}
	count := 0
	key := base
	for {
		// Check key isn't already a column in the table.
		if _, ok := conv.ToSource[spTable].Cols[key]; !ok {
			return key
		}
		key = fmt.Sprintf("%s%d", base, count)
		count++
	}
}

// Unexpected records stats about corner-cases and conditions
// that were not expected. Note that the counts maybe not
// be completely reliable due to potential double-counting
// because we process dump data twice.
func (conv *Conv) Unexpected(u string) {
	VerbosePrintf("Unexpected condition: %s\n", u)
	// Limit size of unexpected map. If over limit, then only
	// update existing entries.
	if _, ok := conv.Stats.Unexpected[u]; ok || len(conv.Stats.Unexpected) < 1000 {
		conv.Stats.Unexpected[u]++
	}
}

// StatsAddRow increments the count of rows for 'srcTable' if b is
// true.  The boolean arg 'b' is used to avoid double counting of
// stats. Specifically, some code paths that report row stats run in
// both schema-mode and data-mode e.g. statement.go.  To avoid double
// counting, we explicitly choose a mode-for-stats-collection for each
// place where row stats are collected. When specifying this mode take
// care to ensure that the code actually runs in the mode you specify,
// otherwise stats will be dropped.
func (conv *Conv) StatsAddRow(srcTable string, b bool) {
	if b {
		conv.Stats.Rows[srcTable]++
	}
}

// statsAddGoodRow increments the good-row stats for 'srcTable' if b
// is true.  See StatsAddRow comments for context.
func (conv *Conv) statsAddGoodRow(srcTable string, b bool) {
	if b {
		conv.Stats.GoodRows[srcTable]++
	}
}

// StatsAddBadRow increments the bad-row stats for 'srcTable' if b is
// true.  See StatsAddRow comments for context.
func (conv *Conv) StatsAddBadRow(srcTable string, b bool) {
	if b {
		conv.Stats.BadRows[srcTable]++
	}
}

func (conv *Conv) getStatementStat(s string) *statementStat {
	if conv.Stats.Statement[s] == nil {
		conv.Stats.Statement[s] = &statementStat{}
	}
	return conv.Stats.Statement[s]
}

// SkipStatement increments the skip statement stats for 'stmtType'.
func (conv *Conv) SkipStatement(stmtType string) {
	if conv.SchemaMode() { // Record statement stats on first pass only.
		VerbosePrintf("Skipping statement: %s\n", stmtType)
		conv.getStatementStat(stmtType).Skip++
	}
}

// ErrorInStatement increments the error statement stats for 'stmtType'.
func (conv *Conv) ErrorInStatement(stmtType string) {
	if conv.SchemaMode() { // Record statement stats on first pass only.
		VerbosePrintf("Error processing statement: %s\n", stmtType)
		conv.getStatementStat(stmtType).Error++
	}
}

// SchemaStatement increments the schema statement stats for 'stmtType'.
func (conv *Conv) SchemaStatement(stmtType string) {
	if conv.SchemaMode() { // Record statement stats on first pass only.
		conv.getStatementStat(stmtType).Schema++
	}
}

// DataStatement increments the data statement stats for 'stmtType'.
func (conv *Conv) DataStatement(stmtType string) {
	if conv.SchemaMode() { // Record statement stats on first pass only.
		conv.getStatementStat(stmtType).Data++
	}
}

// SchemaMode returns true if conv is configured to schemaOnly.
func (conv *Conv) SchemaMode() bool {
	return conv.mode == schemaOnly
}

// DataMode returns true if conv is configured to dataOnly.
func (conv *Conv) DataMode() bool {
	return conv.mode == dataOnly
}

func byteSize(r *row) int64 {
	n := int64(len(r.table))
	for _, c := range r.cols {
		n += int64(len(c))
	}
	for _, v := range r.vals {
		n += int64(len(v))
	}
	return n
}<|MERGE_RESOLUTION|>--- conflicted
+++ resolved
@@ -178,19 +178,14 @@
 	}
 	sort.Strings(tables)
 	var ddl []string
-<<<<<<< HEAD
-	for _, t := range tables {
-		ddl = append(ddl, conv.SpSchema[t].PrintCreateTable(c))
-		for _, index := range conv.SpSchema[t].Indexes {
-			ddl = append(ddl, index.PrintCreateIndex(c))
-=======
 	if c.Tables {
 		for _, t := range tables {
 			ddl = append(ddl, conv.SpSchema[t].PrintCreateTable(c))
->>>>>>> 8241c815
+			for _, index := range conv.SpSchema[t].Indexes {
+				ddl = append(ddl, index.PrintCreateIndex(c))
+			}
 		}
 	}
-
 	// Append foreign key constraints to DDL.
 	// We always use alter table statements for foreign key constraints.
 	// The alternative of putting foreign key constraints in-line as part of create

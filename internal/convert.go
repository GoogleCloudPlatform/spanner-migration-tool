// Copyright 2020 Google LLC
//
// Licensed under the Apache License, Version 2.0 (the "License");
// you may not use this file except in compliance with the License.
// You may obtain a copy of the License at
//
//      http://www.apache.org/licenses/LICENSE-2.0
//
// Unless required by applicable law or agreed to in writing, software
// distributed under the License is distributed on an "AS IS" BASIS,
// WITHOUT WARRANTIES OR CONDITIONS OF ANY KIND, either express or implied.
// See the License for the specific language governing permissions and
// limitations under the License.

package internal

import (
	"fmt"
	"sync"
	"time"

	"github.com/GoogleCloudPlatform/spanner-migration-tool/logger"
	"github.com/GoogleCloudPlatform/spanner-migration-tool/proto/migration"
	"github.com/GoogleCloudPlatform/spanner-migration-tool/schema"
	"github.com/GoogleCloudPlatform/spanner-migration-tool/spanner/ddl"
	"go.uber.org/zap"
	"google.golang.org/genproto/googleapis/type/datetime"
)

// Conv contains all schema and data conversion state.
type Conv struct {
	mode               mode                         // Schema mode or data mode.
	SpSchema           ddl.Schema                   // Maps Spanner table name to Spanner schema.
	SyntheticPKeys     map[string]SyntheticPKey     // Maps Spanner table name to synthetic primary key (if needed).
	SrcSchema          map[string]schema.Table      // Maps source-DB table name to schema information.
	SchemaIssues       map[string]TableIssues       // Maps source-DB table/col to list of schema conversion issues.
	InvalidCheckExp    map[string][]InvalidCheckExp // List of check constraint expressions and corresponding issues.
	ToSpanner          map[string]NameAndCols       // Maps from source-DB table name to Spanner name and column mapping.
	ToSource           map[string]NameAndCols       `json:"-"` // Maps from Spanner table name to source-DB table name and column mapping.
	UsedNames          map[string]bool              `json:"-"` // Map storing the names that are already assigned to tables, indices or foreign key contraints.
	dataSink           func(table string, cols []string, values []interface{})
	DataFlush          func()                  `json:"-"` // Data flush is used to flush out remaining writes and wait for them to complete.
	Location           *time.Location          // Timezone (for timestamp conversion).
	sampleBadRows      rowSamples              // Rows that generated errors during conversion.
	Stats              stats                   `json:"-"`
	TimezoneOffset     string                  // Timezone offset for timestamp conversion.
	SpDialect          string                  // The dialect of the spanner database to which Spanner migration tool is writing.
	UniquePKey         map[string][]string     // Maps Spanner table name to unique column name being used as primary key (if needed).
	Audit              Audit                   `json:"-"` // Stores the audit information for the database conversion
	Rules              []Rule                  // Stores applied rules during schema conversion
	IsSharded          bool                    // Flag denoting if the migration is sharded or not
	ConvLock           sync.RWMutex            `json:"-"` // ConvLock prevents concurrent map read/write operations. This lock will be used in all the APIs that either read or write elements to the conv object.
	SpRegion           string                  // Leader Region for Spanner Instance
	ResourceValidation bool                    // Flag denoting if validation for resources to generated is complete
	UI                 bool                    // Flag if UI interface was used for migration. ToDo: Remove flag after resource generation is introduced to UI
	SpSequences        map[string]ddl.Sequence // Maps Spanner Sequences to Sequence Schema
	SrcSequences       map[string]ddl.Sequence // Maps source-DB Sequences to Sequence schema information
	SpProjectId        string                  // Spanner Project Id
	SpInstanceId       string                  // Spanner Instance Id
	Source             string                  // Source Database type being migrated
<<<<<<< HEAD
	DefaultIdentityOptions ddl.IdentityOptions // Default values to use for IDENTITY columns
=======
	DatabaseOptions    ddl.DatabaseOptions
>>>>>>> 0bf576d4
}

type InvalidCheckExp struct {
	IssueType  SchemaIssue
	Expression string
}

type TableIssues struct {
	ColumnLevelIssues map[string][]SchemaIssue
	TableLevelIssues  []SchemaIssue
}

type AdditionalSchemaAttributes struct {
	IsSharded bool
}

type AdditionalDataAttributes struct {
	ShardId string
}

type mode int

const (
	schemaOnly mode = iota
	dataOnly
)

// SyntheticPKey specifies a synthetic primary key and current sequence
// count for a table, if needed. We use a synthetic primary key when
// the source DB table has no primary key.
type SyntheticPKey struct {
	ColId    string
	Sequence int64
}

// SchemaIssue specifies a schema conversion issue.
type SchemaIssue int

// Defines all of the schema issues we track. Includes issues
// with type mappings, as well as features (such as source
// DB constraints) that aren't supported in Spanner.
// TODO: Remove the following issues later as they cannot be removed now because they are referenced by index in session files
// InterleavedRenameColumn, InterleavedChangeColumnSize, InterleavedNotInOrder, InterleavedOrder, InterleavedAddColumn
const (
	DefaultValue SchemaIssue = iota
	ForeignKey
	MissingPrimaryKey
	UniqueIndexPrimaryKey
	MultiDimensionalArray
	NoGoodType
	Numeric
	NumericThatFits
	Decimal
	DecimalThatFits
	Serial
	AutoIncrement
	Timestamp
	Datetime
	Widened
	Time
	StringOverflow
	HotspotTimestamp
	HotspotAutoIncrement
	RedundantIndex
	AutoIncrementIndex
	InterleaveIndex
	InterleavedNotInOrder
	InterleavedOrder
	InterleavedAddColumn
	IllegalName
	InterleavedRenameColumn
	InterleavedChangeColumnSize
	RowLimitExceeded
	ShardIdColumnAdded
	ShardIdColumnPrimaryKey
	ArrayTypeNotSupported
	ForeignKeyOnDelete
	ForeignKeyOnUpdate
	SequenceCreated
	ForeignKeyActionNotSupported
	NumericPKNotSupported
	TypeMismatch
	TypeMismatchError
	DefaultValueError
	InvalidCondition
	InvalidConditionError
	ColumnNotFound
	ColumnNotFoundError
	CheckConstraintFunctionNotFound
	CheckConstraintFunctionNotFoundError
	GenericError
	GenericWarning
	PrecisionLoss
	CassandraUUID
	CassandraTIMEUUID
	CassandraMAP
	PossibleOverflow
	IdentitySkipRange
)

const (
	ShardIdColumn       = "migration_shard_id"
	SyntheticPrimaryKey = "synth_id"
)

// NameAndCols contains the name of a table and its columns.
// Used to map between source DB and Spanner table and column names.
type NameAndCols struct {
	Name string
	Cols map[string]string
}

// FkeyAndIdxs contains the name of a table, its foreign keys and indexes
// Used to map between source DB and spanner table name, foreign key name and index names.
type FkeyAndIdxs struct {
	Name       string
	ForeignKey map[string]string
	Index      map[string]string
}
type rowSamples struct {
	rows       []*row
	bytes      int64 // Bytes consumed by l.
	bytesLimit int64 // Limit on bytes consumed by l.
}

// row represents a single data row for a table. Used for tracking bad data rows.
type row struct {
	table string
	cols  []string
	vals  []string
}

// Note on rows, bad rows and good rows: a data row is either:
// a) not processed (but still shows in rows)
// b) successfully converted and successfully written to Spanner.
// c) successfully converted, but an error occurs when writing the row to Spanner.
// d) unsuccessfully converted (we won't try to write such rows to Spanner).
type stats struct {
	Rows       map[string]int64          // Count of rows encountered during processing (a + b + c + d), broken down by source table.
	GoodRows   map[string]int64          // Count of rows successfully converted (b + c), broken down by source table.
	BadRows    map[string]int64          // Count of rows where conversion failed (d), broken down by source table.
	Statement  map[string]*statementStat // Count of processed statements, broken down by statement type.
	Unexpected map[string]int64          // Count of unexpected conditions, broken down by condition description.
	Reparsed   int64                     // Count of times we re-parse dump data looking for end-of-statement.
}

type statementStat struct {
	Schema int64
	Data   int64
	Skip   int64
	Error  int64
}

// Stores the audit information of conversion.
// Elements that do not affect the migration functionality but are relevant for the migration metadata.
type Audit struct {
	SchemaConversionDuration time.Duration                          `json:"-"` // Duration of schema conversion.
	DataConversionDuration   time.Duration                          `json:"-"` // Duration of data conversion.
	MigrationRequestId       string                                 `json:"-"` // Unique request id generated per migration
	MigrationType            *migration.MigrationData_MigrationType `json:"-"` // Type of migration: Schema migration, data migration or schema and data migration
	DryRun                   bool                                   `json:"-"` // Flag to identify if the migration is a dry run.
	StreamingStats           streamingStats                         `json:"-"` // Stores information related to streaming migration process.
	Progress                 Progress                               `json:"-"` // Stores information related to progress of the migration progress
	SkipMetricsPopulation    bool                                   `json:"-"` // Flag to identify if outgoing metrics metadata needs to skipped
}

// Stores information related to generated Dataflow Resources.
type DataflowResources struct {
	JobId     string `json:"JobId"`
	GcloudCmd string `json:"GcloudCmd"`
	Region    string `json:"Region"`
}

type GcsResources struct {
	BucketName string `json:"BucketName"`
}

// Stores information related to generated Datastream Resources.
type DatastreamResources struct {
	DatastreamName string `json:"DatastreamName"`
	Region         string `json:"Region"`
}

// Stores information related to generated Pubsub Resources.
type PubsubResources struct {
	TopicId        string
	SubscriptionId string
	NotificationId string
	BucketName     string
	Region         string
}

// Stores information related to Monitoring resources
type MonitoringResources struct {
	DashboardName string `json:"DashboardName"`
}

type ShardResources struct {
	DatastreamResources DatastreamResources
	PubsubResources     PubsubResources
	DlqPubsubResources  PubsubResources
	DataflowResources   DataflowResources
	GcsResources        GcsResources
	MonitoringResources MonitoringResources
}

// Stores information related to the streaming migration process.
type streamingStats struct {
	Streaming                bool                        // Flag for confirmation of streaming migration.
	TotalRecords             map[string]map[string]int64 // Tablewise count of records received for processing, broken down by record type i.e. INSERT, MODIFY & REMOVE.
	BadRecords               map[string]map[string]int64 // Tablewise count of records not converted successfully, broken down by record type.
	DroppedRecords           map[string]map[string]int64 // Tablewise count of records successfully converted but failed to written on Spanner, broken down by record type.
	SampleBadRecords         []string                    // Records that generated errors during conversion.
	SampleBadWrites          []string                    // Records that faced errors while writing to Cloud Spanner.
	DatastreamResources      DatastreamResources
	DataflowResources        DataflowResources
	PubsubResources          PubsubResources
	DlqPubsubResources       PubsubResources
	GcsResources             GcsResources
	MonitoringResources      MonitoringResources
	ShardToShardResourcesMap map[string]ShardResources
	AggMonitoringResources   MonitoringResources
}

type PubsubCfg struct {
	TopicId        string
	SubscriptionId string
	NotificationId string
	BucketName     string
}

type DataflowOutput struct {
	JobID     string
	GCloudCmd string
}

// Stores information related to rules during schema conversion
type Rule struct {
	Id                string
	Name              string
	Type              string
	ObjectType        string
	AssociatedObjects string
	Enabled           bool
	Data              interface{}
	AddedOn           datetime.DateTime
}

type Tables struct {
	TableList []string `json:"TableList"`
}

type SchemaDetails struct {
	TableDetails []TableDetails `json:TableDetails`
}

type TableDetails struct {
	TableName string `json:TableName`
}

type VerifyExpressionsInput struct {
	Conv                 *Conv
	Source               string
	ExpressionDetailList []ExpressionDetail
}

type ExpressionDetail struct {
	ReferenceElement ReferenceElement
	ExpressionId     string
	Expression       string
	Type             string
	Metadata         map[string]string
}

type ReferenceElement struct {
	Name string
}

type ExpressionVerificationOutput struct {
	ExpressionDetail ExpressionDetail
	Result           bool
	Err              error
}

type VerifyExpressionsOutput struct {
	ExpressionVerificationOutputList []ExpressionVerificationOutput
	Err                              error
}

// MakeConv returns a default-configured Conv.
func MakeConv() *Conv {
	return &Conv{
		SpSchema:       ddl.NewSchema(),
		SyntheticPKeys: make(map[string]SyntheticPKey),
		SrcSchema:      make(map[string]schema.Table),
		SchemaIssues:   make(map[string]TableIssues),
		ToSpanner:      make(map[string]NameAndCols),
		ToSource:       make(map[string]NameAndCols),
		UsedNames:      make(map[string]bool),
		Location:       time.Local, // By default, use go's local time, which uses $TZ (when set).
		sampleBadRows:  rowSamples{bytesLimit: 10 * 1000 * 1000},
		Stats: stats{
			Rows:       make(map[string]int64),
			GoodRows:   make(map[string]int64),
			BadRows:    make(map[string]int64),
			Statement:  make(map[string]*statementStat),
			Unexpected: make(map[string]int64),
		},
		TimezoneOffset: "+00:00", // By default, use +00:00 offset which is equal to UTC timezone
		UniquePKey:     make(map[string][]string),
		Audit: Audit{
			StreamingStats: streamingStats{},
			MigrationType:  migration.MigrationData_SCHEMA_ONLY.Enum(),
		},
		Rules:        []Rule{},
		SpSequences:  make(map[string]ddl.Sequence),
		SrcSequences: make(map[string]ddl.Sequence),
		DatabaseOptions: ddl.DatabaseOptions{},
	}
}

func (conv *Conv) ResetStats() {
	conv.Stats = stats{
		Rows:       make(map[string]int64),
		GoodRows:   make(map[string]int64),
		BadRows:    make(map[string]int64),
		Statement:  make(map[string]*statementStat),
		Unexpected: make(map[string]int64),
	}
}

// SetDataSink configures conv to use the specified data sink.
func (conv *Conv) SetDataSink(ds func(table string, cols []string, values []interface{})) {
	conv.dataSink = ds
}

// Note on modes.
// We process the dump output twice. In the first pass (schema mode) we
// build the schema, and the second pass (data mode) we write data to
// Spanner.

// SetSchemaMode configures conv to process schema-related statements and
// build the Spanner schema. In schema mode we also process just enough
// of other statements to get an accurate count of the number of data rows
// (used for tracking progress when writing data to Spanner).
func (conv *Conv) SetSchemaMode() {
	conv.mode = schemaOnly
}

// SetDataMode configures conv to convert data and write it to Spanner.
// In this mode, we also do a complete re-processing of all statements
// for stats purposes (its hard to keep track of which stats are
// collected in each phase, so we simply reset and recollect),
// but we don't modify the schema.
func (conv *Conv) SetDataMode() {
	conv.mode = dataOnly
}

// WriteRow calls dataSink and updates row stats.
func (conv *Conv) WriteRow(srcTable, spTable string, spCols []string, spVals []interface{}) {
	if conv.Audit.DryRun {
		conv.statsAddGoodRow(srcTable, conv.DataMode())
	} else if conv.dataSink == nil {
		msg := "Internal error: ProcessDataRow called but dataSink not configured"
		VerbosePrintf("%s\n", msg)
		logger.Log.Debug("Internal error: ProcessDataRow called but dataSink not configured")

		conv.Unexpected(msg)
		conv.StatsAddBadRow(srcTable, conv.DataMode())
	} else {
		conv.dataSink(spTable, spCols, spVals)
		conv.statsAddGoodRow(srcTable, conv.DataMode())
	}
}

// Rows returns the total count of data rows processed.
func (conv *Conv) Rows() int64 {
	n := int64(0)
	for _, c := range conv.Stats.Rows {
		n += c
	}
	return n
}

// BadRows returns the total count of bad rows encountered during
// data conversion.
func (conv *Conv) BadRows() int64 {
	n := int64(0)
	for _, c := range conv.Stats.BadRows {
		n += c
	}
	return n
}

// Statements returns the total number of statements processed.
func (conv *Conv) Statements() int64 {
	n := int64(0)
	for _, x := range conv.Stats.Statement {
		n += x.Schema + x.Data + x.Skip + x.Error
	}
	return n
}

// StatementErrors returns the number of statement errors encountered.
func (conv *Conv) StatementErrors() int64 {
	n := int64(0)
	for _, x := range conv.Stats.Statement {
		n += x.Error
	}
	return n
}

// Unexpecteds returns the total number of distinct unexpected conditions
// encountered during processing.
func (conv *Conv) Unexpecteds() int64 {
	return int64(len(conv.Stats.Unexpected))
}

// CollectBadRow updates the list of bad rows, while respecting
// the byte limit for bad rows.
func (conv *Conv) CollectBadRow(srcTable string, srcCols, vals []string) {
	r := &row{table: srcTable, cols: srcCols, vals: vals}
	bytes := byteSize(r)
	// Cap storage used by badRows. Keep at least one bad row.
	if len(conv.sampleBadRows.rows) == 0 || bytes+conv.sampleBadRows.bytes < conv.sampleBadRows.bytesLimit {
		conv.sampleBadRows.rows = append(conv.sampleBadRows.rows, r)
		conv.sampleBadRows.bytes += bytes
	}
}

// SampleBadRows returns a string-formatted list of rows that generated errors.
// Returns at most n rows.
func (conv *Conv) SampleBadRows(n int) []string {
	var l []string
	for _, x := range conv.sampleBadRows.rows {
		l = append(l, fmt.Sprintf("table=%s cols=%v data=%v\n", x.table, x.cols, x.vals))
		if len(l) > n {
			break
		}
	}
	return l
}

func (conv *Conv) AddShardIdColumn() {
	for t, ct := range conv.SpSchema {
		if ct.ShardIdColumn == "" {
			colName := conv.buildColumnNameWithBase(t, ShardIdColumn)
			columnId := GenerateColumnId()
			ct.ColIds = append(ct.ColIds, columnId)
			ct.ColDefs[columnId] = ddl.ColumnDef{Name: colName, Id: columnId, T: ddl.Type{Name: ddl.String, Len: 50}, NotNull: false, AutoGen: ddl.AutoGenCol{Name: "", GenerationType: ""}}
			ct.ShardIdColumn = columnId
			conv.SpSchema[t] = ct
			var issues []SchemaIssue
			issues = append(issues, ShardIdColumnAdded, ShardIdColumnPrimaryKey)
			conv.SchemaIssues[ct.Id].ColumnLevelIssues[columnId] = issues
		}
	}
}

// AddPrimaryKeys analyzes all tables in conv.schema and adds synthetic primary
// keys for any tables that don't have primary key.
func (conv *Conv) AddPrimaryKeys() {
	for t, ct := range conv.SpSchema {
		if len(ct.PrimaryKeys) == 0 {
			primaryKeyPopulated := false
			// Populating column with unique constraint as primary key in case
			// table doesn't have primary key and removing the unique index.
			if len(ct.Indexes) != 0 {
				for i, index := range ct.Indexes {
					if index.Unique {
						for _, indexKey := range index.Keys {
							ct.PrimaryKeys = append(ct.PrimaryKeys, ddl.IndexKey{ColId: indexKey.ColId, Desc: indexKey.Desc, Order: indexKey.Order})
							conv.UniquePKey[t] = append(conv.UniquePKey[t], indexKey.ColId)
							addMissingPrimaryKeyWarning(ct.Id, indexKey.ColId, conv, UniqueIndexPrimaryKey)
						}
						primaryKeyPopulated = true
						ct.Indexes = append(ct.Indexes[:i], ct.Indexes[i+1:]...)
						break
					}
				}
			}
			if !primaryKeyPopulated {
				k := conv.buildColumnNameWithBase(t, SyntheticPrimaryKey)
				columnId := GenerateColumnId()
				ct.ColIds = append(ct.ColIds, columnId)
				ct.ColDefs[columnId] = ddl.ColumnDef{Name: k, Id: columnId, T: ddl.Type{Name: ddl.String, Len: 50}, AutoGen: ddl.AutoGenCol{Name: "", GenerationType: ""}}
				ct.PrimaryKeys = []ddl.IndexKey{{ColId: columnId, Order: 1}}
				conv.SyntheticPKeys[t] = SyntheticPKey{columnId, 0}
				addMissingPrimaryKeyWarning(ct.Id, columnId, conv, MissingPrimaryKey)
			}
			conv.SpSchema[t] = ct
		}
	}
}

// Add 'Missing Primary Key' as a Warning inside ColumnLevelIssues of conv object
func addMissingPrimaryKeyWarning(tableId string, colId string, conv *Conv, schemaIssue SchemaIssue) {
	tableLevelIssues := conv.SchemaIssues[tableId].TableLevelIssues
	var columnLevelIssues map[string][]SchemaIssue
	if tableIssues, ok := conv.SchemaIssues[tableId]; ok {
		columnLevelIssues = tableIssues.ColumnLevelIssues
	} else {
		columnLevelIssues = make(map[string][]SchemaIssue)
	}
	columnLevelIssues[colId] = append(columnLevelIssues[colId], schemaIssue)
	conv.SchemaIssues[tableId] = TableIssues{
		TableLevelIssues:  tableLevelIssues,
		ColumnLevelIssues: columnLevelIssues,
	}
}

// SetLocation configures the timezone for data conversion.
func (conv *Conv) SetLocation(loc *time.Location) {
	conv.Location = loc
}

func (conv *Conv) buildColumnNameWithBase(tableId, base string) string {
	if _, ok := conv.SpSchema[tableId]; !ok {
		conv.Unexpected(fmt.Sprintf("Table doesn't exist for tableId %s: ", tableId))
		return base
	}
	count := 0
	key := base
	for {
		// Check key isn't already a column in the table.
		ok := true
		for _, column := range conv.SpSchema[tableId].ColDefs {
			if column.Name == key {
				ok = false
				break
			}
		}
		if ok {
			return key
		}
		key = fmt.Sprintf("%s%d", base, count)
		count++
	}
}

// Unexpected records stats about corner-cases and conditions
// that were not expected. Note that the counts maybe not
// be completely reliable due to potential double-counting
// because we process dump data twice.
func (conv *Conv) Unexpected(u string) {
	VerbosePrintf("Unexpected condition: %s\n", u)
	logger.Log.Debug("Unexpected condition", zap.String("condition", u))

	// Limit size of unexpected map. If over limit, then only
	// update existing entries.
	if _, ok := conv.Stats.Unexpected[u]; ok || len(conv.Stats.Unexpected) < 1000 {
		conv.Stats.Unexpected[u]++
	}
}

// StatsAddRow increments the count of rows for 'srcTable' if b is
// true.  The boolean arg 'b' is used to avoid double counting of
// stats. Specifically, some code paths that report row stats run in
// both schema-mode and data-mode e.g. statement.go.  To avoid double
// counting, we explicitly choose a mode-for-stats-collection for each
// place where row stats are collected. When specifying this mode take
// care to ensure that the code actually runs in the mode you specify,
// otherwise stats will be dropped.
func (conv *Conv) StatsAddRow(srcTable string, b bool) {
	if b {
		conv.Stats.Rows[srcTable]++
	}
}

// statsAddGoodRow increments the good-row stats for 'srcTable' if b
// is true.  See StatsAddRow comments for context.
func (conv *Conv) statsAddGoodRow(srcTable string, b bool) {
	if b {
		conv.Stats.GoodRows[srcTable]++
	}
}

// StatsAddBadRow increments the bad-row stats for 'srcTable' if b is
// true.  See StatsAddRow comments for context.
func (conv *Conv) StatsAddBadRow(srcTable string, b bool) {
	if b {
		conv.Stats.BadRows[srcTable]++
	}
}

func (conv *Conv) getStatementStat(s string) *statementStat {
	if conv.Stats.Statement[s] == nil {
		conv.Stats.Statement[s] = &statementStat{}
	}
	return conv.Stats.Statement[s]
}

// SkipStatement increments the skip statement stats for 'stmtType'.
func (conv *Conv) SkipStatement(stmtType string) {
	if conv.SchemaMode() { // Record statement stats on first pass only.
		VerbosePrintf("Skipping statement: %s\n", stmtType)
		logger.Log.Debug("Skipping statement", zap.String("stmtType", stmtType))
		conv.getStatementStat(stmtType).Skip++
	}
}

// ErrorInStatement increments the error statement stats for 'stmtType'.
func (conv *Conv) ErrorInStatement(stmtType string) {
	if conv.SchemaMode() { // Record statement stats on first pass only.
		VerbosePrintf("Error processing statement: %s\n", stmtType)
		logger.Log.Debug("Error processing statement", zap.String("stmtType", stmtType))
		conv.getStatementStat(stmtType).Error++
	}
}

// SchemaStatement increments the schema statement stats for 'stmtType'.
func (conv *Conv) SchemaStatement(stmtType string) {
	if conv.SchemaMode() { // Record statement stats on first pass only.
		conv.getStatementStat(stmtType).Schema++
	}
}

// DataStatement increments the data statement stats for 'stmtType'.
func (conv *Conv) DataStatement(stmtType string) {
	if conv.SchemaMode() { // Record statement stats on first pass only.
		conv.getStatementStat(stmtType).Data++
	}
}

// SchemaMode returns true if conv is configured to schemaOnly.
func (conv *Conv) SchemaMode() bool {
	return conv.mode == schemaOnly
}

// DataMode returns true if conv is configured to dataOnly.
func (conv *Conv) DataMode() bool {
	return conv.mode == dataOnly
}

func byteSize(r *row) int64 {
	n := int64(len(r.table))
	for _, c := range r.cols {
		n += int64(len(c))
	}
	for _, v := range r.vals {
		n += int64(len(v))
	}
	return n
}<|MERGE_RESOLUTION|>--- conflicted
+++ resolved
@@ -58,11 +58,8 @@
 	SpProjectId        string                  // Spanner Project Id
 	SpInstanceId       string                  // Spanner Instance Id
 	Source             string                  // Source Database type being migrated
-<<<<<<< HEAD
+	DatabaseOptions    ddl.DatabaseOptions
 	DefaultIdentityOptions ddl.IdentityOptions // Default values to use for IDENTITY columns
-=======
-	DatabaseOptions    ddl.DatabaseOptions
->>>>>>> 0bf576d4
 }
 
 type InvalidCheckExp struct {

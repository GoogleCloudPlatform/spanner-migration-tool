--- conflicted
+++ resolved
@@ -146,16 +146,6 @@
 // Stores the audit information of conversion.
 // Elements that do not affect the migration functionality but are relevant for the migration metadata.
 type Audit struct {
-<<<<<<< HEAD
-	ToSpannerFkIdx           map[string]FkeyAndIdxs                 `json:"ToSpannerFkIdx"` // Maps from source-DB table name to Spanner names for table name, foreign key and indexes.
-	ToSourceFkIdx            map[string]FkeyAndIdxs                 `json:"ToSourceFkIdx"`  // Maps from Spanner table name to source-DB names for table name, foreign key and indexes.
-	SchemaConversionDuration time.Duration                          `json:"-"`              // Duration of schema conversion.
-	DataConversionDuration   time.Duration                          `json:"-"`              // Duration of data conversion.
-	MigrationRequestId       string                                 `json:"-"`              // Unique request id generated per migration
-	MigrationType            *migration.MigrationData_MigrationType `json:"-"`              // Type of migration: Schema migration, data migration or schema and data migration
-	DryRun                   bool                                   `json:"-"`              // Flag to identify if the migration is a dry run.
-	StreamingStats           streamingStats                         `json:"-"`              // Stores information related to streaming migration process.
-=======
 	ToSpannerFkIdx           map[string]FkeyAndIdxs                 // Maps from source-DB table name to Spanner names for table name, foreign key and indexes.
 	ToSourceFkIdx            map[string]FkeyAndIdxs                 // Maps from Spanner table name to source-DB names for table name, foreign key and indexes.
 	SchemaConversionDuration time.Duration                          `json:"-"` // Duration of schema conversion.
@@ -164,7 +154,6 @@
 	MigrationType            *migration.MigrationData_MigrationType `json:"-"` // Type of migration: Schema migration, data migration or schema and data migration
 	DryRun                   bool                                   `json:"-"` // Flag to identify if the migration is a dry run.
 	StreamingStats           streamingStats                         `json:"-"` // Stores information related to streaming migration process.
->>>>>>> a2307a20
 }
 
 // Stores information related to the streaming migration process.

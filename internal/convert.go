// Copyright 2020 Google LLC
//
// Licensed under the Apache License, Version 2.0 (the "License");
// you may not use this file except in compliance with the License.
// You may obtain a copy of the License at
//
//      http://www.apache.org/licenses/LICENSE-2.0
//
// Unless required by applicable law or agreed to in writing, software
// distributed under the License is distributed on an "AS IS" BASIS,
// WITHOUT WARRANTIES OR CONDITIONS OF ANY KIND, either express or implied.
// See the License for the specific language governing permissions and
// limitations under the License.

package internal

import (
	"fmt"
	"sync"
	"time"

	"github.com/GoogleCloudPlatform/spanner-migration-tool/logger"
	"github.com/GoogleCloudPlatform/spanner-migration-tool/proto/migration"
	"github.com/GoogleCloudPlatform/spanner-migration-tool/schema"
	"github.com/GoogleCloudPlatform/spanner-migration-tool/spanner/ddl"
	"go.uber.org/zap"
	"google.golang.org/genproto/googleapis/type/datetime"
)

// Conv contains all schema and data conversion state.
type Conv struct {
	mode               mode                     // Schema mode or data mode.
	SpSchema           ddl.Schema               // Maps Spanner table name to Spanner schema.
	SyntheticPKeys     map[string]SyntheticPKey // Maps Spanner table name to synthetic primary key (if needed).
	SrcSchema          map[string]schema.Table  // Maps source-DB table name to schema information.
	SchemaIssues       map[string]TableIssues   // Maps source-DB table/col to list of schema conversion issues.
	ToSpanner          map[string]NameAndCols   `json:"-"` // Maps from source-DB table name to Spanner name and column mapping.
	ToSource           map[string]NameAndCols   `json:"-"` // Maps from Spanner table name to source-DB table name and column mapping.
	UsedNames          map[string]bool          `json:"-"` // Map storing the names that are already assigned to tables, indices or foreign key contraints.
	dataSink           func(table string, cols []string, values []interface{})
	DataFlush          func()                  `json:"-"` // Data flush is used to flush out remaining writes and wait for them to complete.
	Location           *time.Location          // Timezone (for timestamp conversion).
	sampleBadRows      rowSamples              // Rows that generated errors during conversion.
	Stats              stats                   `json:"-"`
	TimezoneOffset     string                  // Timezone offset for timestamp conversion.
	SpDialect          string                  // The dialect of the spanner database to which Spanner migration tool is writing.
	UniquePKey         map[string][]string     // Maps Spanner table name to unique column name being used as primary key (if needed).
	Audit              Audit                   `json:"-"` // Stores the audit information for the database conversion
	Rules              []Rule                  // Stores applied rules during schema conversion
	IsSharded          bool                    // Flag denoting if the migration is sharded or not
	ConvLock           sync.RWMutex            `json:"-"` // ConvLock prevents concurrent map read/write operations. This lock will be used in all the APIs that either read or write elements to the conv object.
	SpRegion           string                  // Leader Region for Spanner Instance
	ResourceValidation bool                    // Flag denoting if validation for resources to generated is complete
	UI                 bool                    // Flag if UI interface was used for migration. ToDo: Remove flag after resource generation is introduced to UI
	SpSequences        map[string]ddl.Sequence // Maps Spanner Sequences to Sequence Schema
	SrcSequences       map[string]ddl.Sequence // Maps source-DB Sequences to Sequence schema information
	SpProjectId        string                  // Spanner Project Id
	SpInstanceId       string                  // Spanner Instance Id
	Source             string                  // Source Database type being migrated
}

type TableIssues struct {
	ColumnLevelIssues map[string][]SchemaIssue
	TableLevelIssues  []SchemaIssue
}

type AdditionalSchemaAttributes struct {
	IsSharded bool
}

type AdditionalDataAttributes struct {
	ShardId string
}

type mode int

const (
	schemaOnly mode = iota
	dataOnly
)

// SyntheticPKey specifies a synthetic primary key and current sequence
// count for a table, if needed. We use a synthetic primary key when
// the source DB table has no primary key.
type SyntheticPKey struct {
	ColId    string
	Sequence int64
}

// SchemaIssue specifies a schema conversion issue.
type SchemaIssue int

// Defines all of the schema issues we track. Includes issues
// with type mappings, as well as features (such as source
// DB constraints) that aren't supported in Spanner.
const (
	DefaultValue SchemaIssue = iota
	ForeignKey
	MissingPrimaryKey
	UniqueIndexPrimaryKey
	MultiDimensionalArray
	NoGoodType
	Numeric
	NumericThatFits
	Decimal
	DecimalThatFits
	Serial
	AutoIncrement
	Timestamp
	Datetime
	Widened
	Time
	StringOverflow
	HotspotTimestamp
	HotspotAutoIncrement
	RedundantIndex
	AutoIncrementIndex
	InterleaveIndex
	InterleavedNotInOrder
	InterleavedOrder
	InterleavedAddColumn
	IllegalName
	InterleavedRenameColumn
	InterleavedChangeColumnSize
	RowLimitExceeded
	ShardIdColumnAdded
	ShardIdColumnPrimaryKey
	ArrayTypeNotSupported
	ForeignKeyOnDelete
	ForeignKeyOnUpdate
	SequenceCreated
	ForeignKeyActionNotSupported
	NumericPKNotSupported
<<<<<<< HEAD
	TypeMismatch
	DefaultValueError
	TypeMismatch
=======
	DefaultValueError
>>>>>>> e1f6d288
)

const (
	ShardIdColumn       = "migration_shard_id"
	SyntheticPrimaryKey = "synth_id"
)

// NameAndCols contains the name of a table and its columns.
// Used to map between source DB and Spanner table and column names.
type NameAndCols struct {
	Name string
	Cols map[string]string
}

// FkeyAndIdxs contains the name of a table, its foreign keys and indexes
// Used to map between source DB and spanner table name, foreign key name and index names.
type FkeyAndIdxs struct {
	Name       string
	ForeignKey map[string]string
	Index      map[string]string
}
type rowSamples struct {
	rows       []*row
	bytes      int64 // Bytes consumed by l.
	bytesLimit int64 // Limit on bytes consumed by l.
}

// row represents a single data row for a table. Used for tracking bad data rows.
type row struct {
	table string
	cols  []string
	vals  []string
}

// Note on rows, bad rows and good rows: a data row is either:
// a) not processed (but still shows in rows)
// b) successfully converted and successfully written to Spanner.
// c) successfully converted, but an error occurs when writing the row to Spanner.
// d) unsuccessfully converted (we won't try to write such rows to Spanner).
type stats struct {
	Rows       map[string]int64          // Count of rows encountered during processing (a + b + c + d), broken down by source table.
	GoodRows   map[string]int64          // Count of rows successfully converted (b + c), broken down by source table.
	BadRows    map[string]int64          // Count of rows where conversion failed (d), broken down by source table.
	Statement  map[string]*statementStat // Count of processed statements, broken down by statement type.
	Unexpected map[string]int64          // Count of unexpected conditions, broken down by condition description.
	Reparsed   int64                     // Count of times we re-parse dump data looking for end-of-statement.
}

type statementStat struct {
	Schema int64
	Data   int64
	Skip   int64
	Error  int64
}

// Stores the audit information of conversion.
// Elements that do not affect the migration functionality but are relevant for the migration metadata.
type Audit struct {
	SchemaConversionDuration time.Duration                          `json:"-"` // Duration of schema conversion.
	DataConversionDuration   time.Duration                          `json:"-"` // Duration of data conversion.
	MigrationRequestId       string                                 `json:"-"` // Unique request id generated per migration
	MigrationType            *migration.MigrationData_MigrationType `json:"-"` // Type of migration: Schema migration, data migration or schema and data migration
	DryRun                   bool                                   `json:"-"` // Flag to identify if the migration is a dry run.
	StreamingStats           streamingStats                         `json:"-"` // Stores information related to streaming migration process.
	Progress                 Progress                               `json:"-"` // Stores information related to progress of the migration progress
	SkipMetricsPopulation    bool                                   `json:"-"` // Flag to identify if outgoing metrics metadata needs to skipped
}

// Stores information related to generated Dataflow Resources.
type DataflowResources struct {
	JobId     string `json:"JobId"`
	GcloudCmd string `json:"GcloudCmd"`
	Region    string `json:"Region"`
}

type GcsResources struct {
	BucketName string `json:"BucketName"`
}

// Stores information related to generated Datastream Resources.
type DatastreamResources struct {
	DatastreamName string `json:"DatastreamName"`
	Region         string `json:"Region"`
}

// Stores information related to generated Pubsub Resources.
type PubsubResources struct {
	TopicId        string
	SubscriptionId string
	NotificationId string
	BucketName     string
	Region         string
}

// Stores information related to Monitoring resources
type MonitoringResources struct {
	DashboardName string `json:"DashboardName"`
}

type ShardResources struct {
	DatastreamResources DatastreamResources
	PubsubResources     PubsubResources
	DlqPubsubResources  PubsubResources
	DataflowResources   DataflowResources
	GcsResources        GcsResources
	MonitoringResources MonitoringResources
}

// Stores information related to the streaming migration process.
type streamingStats struct {
	Streaming                bool                        // Flag for confirmation of streaming migration.
	TotalRecords             map[string]map[string]int64 // Tablewise count of records received for processing, broken down by record type i.e. INSERT, MODIFY & REMOVE.
	BadRecords               map[string]map[string]int64 // Tablewise count of records not converted successfully, broken down by record type.
	DroppedRecords           map[string]map[string]int64 // Tablewise count of records successfully converted but failed to written on Spanner, broken down by record type.
	SampleBadRecords         []string                    // Records that generated errors during conversion.
	SampleBadWrites          []string                    // Records that faced errors while writing to Cloud Spanner.
	DatastreamResources      DatastreamResources
	DataflowResources        DataflowResources
	PubsubResources          PubsubResources
	DlqPubsubResources       PubsubResources
	GcsResources             GcsResources
	MonitoringResources      MonitoringResources
	ShardToShardResourcesMap map[string]ShardResources
	AggMonitoringResources   MonitoringResources
}

type PubsubCfg struct {
	TopicId        string
	SubscriptionId string
	NotificationId string
	BucketName     string
}

type DataflowOutput struct {
	JobID     string
	GCloudCmd string
}

// Stores information related to rules during schema conversion
type Rule struct {
	Id                string
	Name              string
	Type              string
	ObjectType        string
	AssociatedObjects string
	Enabled           bool
	Data              interface{}
	AddedOn           datetime.DateTime
}

type Tables struct {
	TableList []string `json:"TableList"`
}

type SchemaDetails struct {
	TableDetails []TableDetails `json:TableDetails`
}

type TableDetails struct {
	TableName string `json:TableName`
}

type VerifyExpressionsInput struct {
	Conv                 *Conv
	Source               string
	ExpressionDetailList []ExpressionDetail
}

type ExpressionDetail struct {
	ReferenceElement ReferenceElement
	ExpressionId     string
	Expression       string
	Type             string
	Metadata         map[string]string
}

type ReferenceElement struct {
	Name string
}

type ExpressionVerificationOutput struct {
	ExpressionDetail ExpressionDetail
	Result           bool
	Err              error
}

type VerifyExpressionsOutput struct {
	ExpressionVerificationOutputList []ExpressionVerificationOutput
	Err                              error
}

// MakeConv returns a default-configured Conv.
func MakeConv() *Conv {
	return &Conv{
		SpSchema:       ddl.NewSchema(),
		SyntheticPKeys: make(map[string]SyntheticPKey),
		SrcSchema:      make(map[string]schema.Table),
		SchemaIssues:   make(map[string]TableIssues),
		ToSpanner:      make(map[string]NameAndCols),
		ToSource:       make(map[string]NameAndCols),
		UsedNames:      make(map[string]bool),
		Location:       time.Local, // By default, use go's local time, which uses $TZ (when set).
		sampleBadRows:  rowSamples{bytesLimit: 10 * 1000 * 1000},
		Stats: stats{
			Rows:       make(map[string]int64),
			GoodRows:   make(map[string]int64),
			BadRows:    make(map[string]int64),
			Statement:  make(map[string]*statementStat),
			Unexpected: make(map[string]int64),
		},
		TimezoneOffset: "+00:00", // By default, use +00:00 offset which is equal to UTC timezone
		UniquePKey:     make(map[string][]string),
		Audit: Audit{
			StreamingStats: streamingStats{},
			MigrationType:  migration.MigrationData_SCHEMA_ONLY.Enum(),
		},
		Rules:        []Rule{},
		SpSequences:  make(map[string]ddl.Sequence),
		SrcSequences: make(map[string]ddl.Sequence),
	}
}

func (conv *Conv) ResetStats() {
	conv.Stats = stats{
		Rows:       make(map[string]int64),
		GoodRows:   make(map[string]int64),
		BadRows:    make(map[string]int64),
		Statement:  make(map[string]*statementStat),
		Unexpected: make(map[string]int64),
	}
}

// SetDataSink configures conv to use the specified data sink.
func (conv *Conv) SetDataSink(ds func(table string, cols []string, values []interface{})) {
	conv.dataSink = ds
}

// Note on modes.
// We process the dump output twice. In the first pass (schema mode) we
// build the schema, and the second pass (data mode) we write data to
// Spanner.

// SetSchemaMode configures conv to process schema-related statements and
// build the Spanner schema. In schema mode we also process just enough
// of other statements to get an accurate count of the number of data rows
// (used for tracking progress when writing data to Spanner).
func (conv *Conv) SetSchemaMode() {
	conv.mode = schemaOnly
}

// SetDataMode configures conv to convert data and write it to Spanner.
// In this mode, we also do a complete re-processing of all statements
// for stats purposes (its hard to keep track of which stats are
// collected in each phase, so we simply reset and recollect),
// but we don't modify the schema.
func (conv *Conv) SetDataMode() {
	conv.mode = dataOnly
}

// WriteRow calls dataSink and updates row stats.
func (conv *Conv) WriteRow(srcTable, spTable string, spCols []string, spVals []interface{}) {
	if conv.Audit.DryRun {
		conv.statsAddGoodRow(srcTable, conv.DataMode())
	} else if conv.dataSink == nil {
		msg := "Internal error: ProcessDataRow called but dataSink not configured"
		VerbosePrintf("%s\n", msg)
		logger.Log.Debug("Internal error: ProcessDataRow called but dataSink not configured")

		conv.Unexpected(msg)
		conv.StatsAddBadRow(srcTable, conv.DataMode())
	} else {
		conv.dataSink(spTable, spCols, spVals)
		conv.statsAddGoodRow(srcTable, conv.DataMode())
	}
}

// Rows returns the total count of data rows processed.
func (conv *Conv) Rows() int64 {
	n := int64(0)
	for _, c := range conv.Stats.Rows {
		n += c
	}
	return n
}

// BadRows returns the total count of bad rows encountered during
// data conversion.
func (conv *Conv) BadRows() int64 {
	n := int64(0)
	for _, c := range conv.Stats.BadRows {
		n += c
	}
	return n
}

// Statements returns the total number of statements processed.
func (conv *Conv) Statements() int64 {
	n := int64(0)
	for _, x := range conv.Stats.Statement {
		n += x.Schema + x.Data + x.Skip + x.Error
	}
	return n
}

// StatementErrors returns the number of statement errors encountered.
func (conv *Conv) StatementErrors() int64 {
	n := int64(0)
	for _, x := range conv.Stats.Statement {
		n += x.Error
	}
	return n
}

// Unexpecteds returns the total number of distinct unexpected conditions
// encountered during processing.
func (conv *Conv) Unexpecteds() int64 {
	return int64(len(conv.Stats.Unexpected))
}

// CollectBadRow updates the list of bad rows, while respecting
// the byte limit for bad rows.
func (conv *Conv) CollectBadRow(srcTable string, srcCols, vals []string) {
	r := &row{table: srcTable, cols: srcCols, vals: vals}
	bytes := byteSize(r)
	// Cap storage used by badRows. Keep at least one bad row.
	if len(conv.sampleBadRows.rows) == 0 || bytes+conv.sampleBadRows.bytes < conv.sampleBadRows.bytesLimit {
		conv.sampleBadRows.rows = append(conv.sampleBadRows.rows, r)
		conv.sampleBadRows.bytes += bytes
	}
}

// SampleBadRows returns a string-formatted list of rows that generated errors.
// Returns at most n rows.
func (conv *Conv) SampleBadRows(n int) []string {
	var l []string
	for _, x := range conv.sampleBadRows.rows {
		l = append(l, fmt.Sprintf("table=%s cols=%v data=%v\n", x.table, x.cols, x.vals))
		if len(l) > n {
			break
		}
	}
	return l
}

func (conv *Conv) AddShardIdColumn() {
	for t, ct := range conv.SpSchema {
		if ct.ShardIdColumn == "" {
			colName := conv.buildColumnNameWithBase(t, ShardIdColumn)
			columnId := GenerateColumnId()
			ct.ColIds = append(ct.ColIds, columnId)
			ct.ColDefs[columnId] = ddl.ColumnDef{Name: colName, Id: columnId, T: ddl.Type{Name: ddl.String, Len: 50}, NotNull: false, AutoGen: ddl.AutoGenCol{Name: "", GenerationType: ""}}
			ct.ShardIdColumn = columnId
			conv.SpSchema[t] = ct
			var issues []SchemaIssue
			issues = append(issues, ShardIdColumnAdded, ShardIdColumnPrimaryKey)
			conv.SchemaIssues[ct.Id].ColumnLevelIssues[columnId] = issues
		}
	}
}

// AddPrimaryKeys analyzes all tables in conv.schema and adds synthetic primary
// keys for any tables that don't have primary key.
func (conv *Conv) AddPrimaryKeys() {
	for t, ct := range conv.SpSchema {
		if len(ct.PrimaryKeys) == 0 {
			primaryKeyPopulated := false
			// Populating column with unique constraint as primary key in case
			// table doesn't have primary key and removing the unique index.
			if len(ct.Indexes) != 0 {
				for i, index := range ct.Indexes {
					if index.Unique {
						for _, indexKey := range index.Keys {
							ct.PrimaryKeys = append(ct.PrimaryKeys, ddl.IndexKey{ColId: indexKey.ColId, Desc: indexKey.Desc, Order: indexKey.Order})
							conv.UniquePKey[t] = append(conv.UniquePKey[t], indexKey.ColId)
							addMissingPrimaryKeyWarning(ct.Id, indexKey.ColId, conv, UniqueIndexPrimaryKey)
						}
						primaryKeyPopulated = true
						ct.Indexes = append(ct.Indexes[:i], ct.Indexes[i+1:]...)
						break
					}
				}
			}
			if !primaryKeyPopulated {
				k := conv.buildColumnNameWithBase(t, SyntheticPrimaryKey)
				columnId := GenerateColumnId()
				ct.ColIds = append(ct.ColIds, columnId)
				ct.ColDefs[columnId] = ddl.ColumnDef{Name: k, Id: columnId, T: ddl.Type{Name: ddl.String, Len: 50}, AutoGen: ddl.AutoGenCol{Name: "", GenerationType: ""}}
				ct.PrimaryKeys = []ddl.IndexKey{{ColId: columnId, Order: 1}}
				conv.SyntheticPKeys[t] = SyntheticPKey{columnId, 0}
				addMissingPrimaryKeyWarning(ct.Id, columnId, conv, MissingPrimaryKey)
			}
			conv.SpSchema[t] = ct
		}
	}
}

// Add 'Missing Primary Key' as a Warning inside ColumnLevelIssues of conv object
func addMissingPrimaryKeyWarning(tableId string, colId string, conv *Conv, schemaIssue SchemaIssue) {
	tableLevelIssues := conv.SchemaIssues[tableId].TableLevelIssues
	var columnLevelIssues map[string][]SchemaIssue
	if tableIssues, ok := conv.SchemaIssues[tableId]; ok {
		columnLevelIssues = tableIssues.ColumnLevelIssues
	} else {
		columnLevelIssues = make(map[string][]SchemaIssue)
	}
	columnLevelIssues[colId] = append(columnLevelIssues[colId], schemaIssue)
	conv.SchemaIssues[tableId] = TableIssues{
		TableLevelIssues:  tableLevelIssues,
		ColumnLevelIssues: columnLevelIssues,
	}
}

// SetLocation configures the timezone for data conversion.
func (conv *Conv) SetLocation(loc *time.Location) {
	conv.Location = loc
}

func (conv *Conv) buildColumnNameWithBase(tableId, base string) string {
	if _, ok := conv.SpSchema[tableId]; !ok {
		conv.Unexpected(fmt.Sprintf("Table doesn't exist for tableId %s: ", tableId))
		return base
	}
	count := 0
	key := base
	for {
		// Check key isn't already a column in the table.
		ok := true
		for _, column := range conv.SpSchema[tableId].ColDefs {
			if column.Name == key {
				ok = false
				break
			}
		}
		if ok {
			return key
		}
		key = fmt.Sprintf("%s%d", base, count)
		count++
	}
}

// Unexpected records stats about corner-cases and conditions
// that were not expected. Note that the counts maybe not
// be completely reliable due to potential double-counting
// because we process dump data twice.
func (conv *Conv) Unexpected(u string) {
	VerbosePrintf("Unexpected condition: %s\n", u)
	logger.Log.Debug("Unexpected condition", zap.String("condition", u))

	// Limit size of unexpected map. If over limit, then only
	// update existing entries.
	if _, ok := conv.Stats.Unexpected[u]; ok || len(conv.Stats.Unexpected) < 1000 {
		conv.Stats.Unexpected[u]++
	}
}

// StatsAddRow increments the count of rows for 'srcTable' if b is
// true.  The boolean arg 'b' is used to avoid double counting of
// stats. Specifically, some code paths that report row stats run in
// both schema-mode and data-mode e.g. statement.go.  To avoid double
// counting, we explicitly choose a mode-for-stats-collection for each
// place where row stats are collected. When specifying this mode take
// care to ensure that the code actually runs in the mode you specify,
// otherwise stats will be dropped.
func (conv *Conv) StatsAddRow(srcTable string, b bool) {
	if b {
		conv.Stats.Rows[srcTable]++
	}
}

// statsAddGoodRow increments the good-row stats for 'srcTable' if b
// is true.  See StatsAddRow comments for context.
func (conv *Conv) statsAddGoodRow(srcTable string, b bool) {
	if b {
		conv.Stats.GoodRows[srcTable]++
	}
}

// StatsAddBadRow increments the bad-row stats for 'srcTable' if b is
// true.  See StatsAddRow comments for context.
func (conv *Conv) StatsAddBadRow(srcTable string, b bool) {
	if b {
		conv.Stats.BadRows[srcTable]++
	}
}

func (conv *Conv) getStatementStat(s string) *statementStat {
	if conv.Stats.Statement[s] == nil {
		conv.Stats.Statement[s] = &statementStat{}
	}
	return conv.Stats.Statement[s]
}

// SkipStatement increments the skip statement stats for 'stmtType'.
func (conv *Conv) SkipStatement(stmtType string) {
	if conv.SchemaMode() { // Record statement stats on first pass only.
		VerbosePrintf("Skipping statement: %s\n", stmtType)
		logger.Log.Debug("Skipping statement", zap.String("stmtType", stmtType))
		conv.getStatementStat(stmtType).Skip++
	}
}

// ErrorInStatement increments the error statement stats for 'stmtType'.
func (conv *Conv) ErrorInStatement(stmtType string) {
	if conv.SchemaMode() { // Record statement stats on first pass only.
		VerbosePrintf("Error processing statement: %s\n", stmtType)
		logger.Log.Debug("Error processing statement", zap.String("stmtType", stmtType))
		conv.getStatementStat(stmtType).Error++
	}
}

// SchemaStatement increments the schema statement stats for 'stmtType'.
func (conv *Conv) SchemaStatement(stmtType string) {
	if conv.SchemaMode() { // Record statement stats on first pass only.
		conv.getStatementStat(stmtType).Schema++
	}
}

// DataStatement increments the data statement stats for 'stmtType'.
func (conv *Conv) DataStatement(stmtType string) {
	if conv.SchemaMode() { // Record statement stats on first pass only.
		conv.getStatementStat(stmtType).Data++
	}
}

// SchemaMode returns true if conv is configured to schemaOnly.
func (conv *Conv) SchemaMode() bool {
	return conv.mode == schemaOnly
}

// DataMode returns true if conv is configured to dataOnly.
func (conv *Conv) DataMode() bool {
	return conv.mode == dataOnly
}

func byteSize(r *row) int64 {
	n := int64(len(r.table))
	for _, c := range r.cols {
		n += int64(len(c))
	}
	for _, v := range r.vals {
		n += int64(len(v))
	}
	return n
}<|MERGE_RESOLUTION|>--- conflicted
+++ resolved
@@ -131,13 +131,8 @@
 	SequenceCreated
 	ForeignKeyActionNotSupported
 	NumericPKNotSupported
-<<<<<<< HEAD
 	TypeMismatch
 	DefaultValueError
-	TypeMismatch
-=======
-	DefaultValueError
->>>>>>> e1f6d288
 )
 
 const (

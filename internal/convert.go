--- conflicted
+++ resolved
@@ -54,15 +54,9 @@
 	UI                 bool                    // Flag if UI interface was used for migration. ToDo: Remove flag after resource generation is introduced to UI
 	SpSequences        map[string]ddl.Sequence // Maps Spanner Sequences to Sequence Schema
 	SrcSequences       map[string]ddl.Sequence // Maps source-DB Sequences to Sequence schema information
-<<<<<<< HEAD
-	SpProjectId        string
-	SpInstanceId       string
-	Source             string
-=======
 	SpProjectId        string                  // Spanner Project Id
 	SpInstanceId       string                  // Spanner Instance Id
 	Source             string                  // Source Database type being migrated
->>>>>>> 1a4e61bd
 }
 
 type TableIssues struct {
@@ -137,10 +131,7 @@
 	SequenceCreated
 	ForeignKeyActionNotSupported
 	NumericPKNotSupported
-<<<<<<< HEAD
-=======
 	TypeMismatch
->>>>>>> 1a4e61bd
 	DefaultValueError
 )
 

// Copyright 2020 Google LLC
//
// Licensed under the Apache License, Version 2.0 (the "License");
// you may not use this file except in compliance with the License.
// You may obtain a copy of the License at
//
//      http://www.apache.org/licenses/LICENSE-2.0
//
// Unless required by applicable law or agreed to in writing, software
// distributed under the License is distributed on an "AS IS" BASIS,
// WITHOUT WARRANTIES OR CONDITIONS OF ANY KIND, either express or implied.
// See the License for the specific language governing permissions and
// limitations under the License.

package internal

import (
	"fmt"
	"time"

	"github.com/cloudspannerecosystem/harbourbridge/logger"
	"github.com/cloudspannerecosystem/harbourbridge/proto/migration"
	"github.com/cloudspannerecosystem/harbourbridge/schema"
	"github.com/cloudspannerecosystem/harbourbridge/spanner/ddl"
	"go.uber.org/zap"
	"google.golang.org/genproto/googleapis/type/datetime"
)

// Conv contains all schema and data conversion state.
type Conv struct {
	mode           mode                     // Schema mode or data mode.
	SpSchema       ddl.Schema               // Maps Spanner table name to Spanner schema.
	SyntheticPKeys map[string]SyntheticPKey // Maps Spanner table name to synthetic primary key (if needed).
	SrcSchema      map[string]schema.Table  // Maps source-DB table name to schema information.
	SchemaIssues   map[string]TableIssues   // Maps source-DB table/col to list of schema conversion issues.
	ToSpanner      map[string]NameAndCols   `json:"-"` // Maps from source-DB table name to Spanner name and column mapping.
	ToSource       map[string]NameAndCols   `json:"-"` // Maps from Spanner table name to source-DB table name and column mapping.
	UsedNames      map[string]bool          `json:"-"` // Map storing the names that are already assigned to tables, indices or foreign key contraints.
	dataSink       func(table string, cols []string, values []interface{})
	DataFlush      func()              `json:"-"` // Data flush is used to flush out remaining writes and wait for them to complete.
	Location       *time.Location      // Timezone (for timestamp conversion).
	sampleBadRows  rowSamples          // Rows that generated errors during conversion.
	Stats          stats               `json:"-"`
	TimezoneOffset string              // Timezone offset for timestamp conversion.
	SpDialect      string              // The dialect of the spanner database to which HarbourBridge is writing.
	UniquePKey     map[string][]string // Maps Spanner table name to unique column name being used as primary key (if needed).
	Audit          Audit               `json:"-"` // Stores the audit information for the database conversion
	Rules          []Rule              // Stores applied rules during schema conversion
}

type TableIssues struct {
	ColumnLevelIssues map[string][]SchemaIssue
	TableLevelIssues  []SchemaIssue
}

type AdditionalSchemaAttributes struct {
	IsSharded bool
}

type AdditionalDataAttributes struct {
	ShardId string
}

type mode int

const (
	schemaOnly mode = iota
	dataOnly
)

// SyntheticPKey specifies a synthetic primary key and current sequence
// count for a table, if needed. We use a synthetic primary key when
// the source DB table has no primary key.
type SyntheticPKey struct {
	ColId    string
	Sequence int64
}

// SchemaIssue specifies a schema conversion issue.
type SchemaIssue int

// Defines all of the schema issues we track. Includes issues
// with type mappings, as well as features (such as source
// DB constraints) that aren't supported in Spanner.
const (
	DefaultValue SchemaIssue = iota
	ForeignKey
	MissingPrimaryKey
	MultiDimensionalArray
	NoGoodType
	Numeric
	NumericThatFits
	Decimal
	DecimalThatFits
	Serial
	AutoIncrement
	Timestamp
	Datetime
	Widened
	Time
	StringOverflow
	HotspotTimestamp
	HotspotAutoIncrement
	RedundantIndex
	AutoIncrementIndex
	InterleaveIndex
	InterleavedNotInOrder
	InterleavedOrder
	InterleavedAddColumn
	IllegalName
	InterleavedRenameColumn
	InterleavedChangeColumnSize
	RowLimitExceeded
	ShardIdColumnAdded
	ShardIdColumnPrimaryKey
)

const ShardIdColumn = "migration_shard_id"

// NameAndCols contains the name of a table and its columns.
// Used to map between source DB and Spanner table and column names.
type NameAndCols struct {
	Name string
	Cols map[string]string
}

// FkeyAndIdxs contains the name of a table, its foreign keys and indexes
// Used to map between source DB and spanner table name, foreign key name and index names.
type FkeyAndIdxs struct {
	Name       string
	ForeignKey map[string]string
	Index      map[string]string
}
type rowSamples struct {
	rows       []*row
	bytes      int64 // Bytes consumed by l.
	bytesLimit int64 // Limit on bytes consumed by l.
}

// row represents a single data row for a table. Used for tracking bad data rows.
type row struct {
	table string
	cols  []string
	vals  []string
}

// Note on rows, bad rows and good rows: a data row is either:
// a) not processed (but still shows in rows)
// b) successfully converted and successfully written to Spanner.
// c) successfully converted, but an error occurs when writing the row to Spanner.
// d) unsuccessfully converted (we won't try to write such rows to Spanner).
type stats struct {
	Rows       map[string]int64          // Count of rows encountered during processing (a + b + c + d), broken down by source table.
	GoodRows   map[string]int64          // Count of rows successfully converted (b + c), broken down by source table.
	BadRows    map[string]int64          // Count of rows where conversion failed (d), broken down by source table.
	Statement  map[string]*statementStat // Count of processed statements, broken down by statement type.
	Unexpected map[string]int64          // Count of unexpected conditions, broken down by condition description.
	Reparsed   int64                     // Count of times we re-parse dump data looking for end-of-statement.
}

type statementStat struct {
	Schema int64
	Data   int64
	Skip   int64
	Error  int64
}

// Stores the audit information of conversion.
// Elements that do not affect the migration functionality but are relevant for the migration metadata.
type Audit struct {
	SchemaConversionDuration time.Duration                          `json:"-"` // Duration of schema conversion.
	DataConversionDuration   time.Duration                          `json:"-"` // Duration of data conversion.
	MigrationRequestId       string                                 `json:"-"` // Unique request id generated per migration
	MigrationType            *migration.MigrationData_MigrationType `json:"-"` // Type of migration: Schema migration, data migration or schema and data migration
	DryRun                   bool                                   `json:"-"` // Flag to identify if the migration is a dry run.
	StreamingStats           streamingStats                         `json:"-"` // Stores information related to streaming migration process.
	Progress                 Progress                               `json:"-"` // Stores information related to progress of the migration progress
	SkipMetricsPopulation    bool                                   `json:"-"` // Flag to identify if outgoing metrics metadata needs to skipped
}

// Stores information related to the streaming migration process.
type streamingStats struct {
<<<<<<< HEAD
	Streaming        bool                        // Flag for confirmation of streaming migration.
	TotalRecords     map[string]map[string]int64 // Tablewise count of records received for processing, broken down by record type i.e. INSERT, MODIFY & REMOVE.
	BadRecords       map[string]map[string]int64 // Tablewise count of records not converted successfully, broken down by record type.
	DroppedRecords   map[string]map[string]int64 // Tablewise count of records successfully converted but failed to written on Spanner, broken down by record type.
	SampleBadRecords []string                    // Records that generated errors during conversion.
	SampleBadWrites  []string                    // Records that faced errors while writing to Cloud Spanner.
	// Dataflow resources
=======
	Streaming                bool                        // Flag for confirmation of streaming migration.
	TotalRecords             map[string]map[string]int64 // Tablewise count of records received for processing, broken down by record type i.e. INSERT, MODIFY & REMOVE.
	BadRecords               map[string]map[string]int64 // Tablewise count of records not converted successfully, broken down by record type.
	DroppedRecords           map[string]map[string]int64 // Tablewise count of records successfully converted but failed to written on Spanner, broken down by record type.
	SampleBadRecords         []string                    // Records that generated errors during conversion.
	SampleBadWrites          []string                    // Records that faced errors while writing to Cloud Spanner.
>>>>>>> c65bee1a
	DataStreamName           string
	DataflowJobId            string
	ShardToDataStreamNameMap map[string]string
	ShardToDataflowJobMap    map[string]string
<<<<<<< HEAD
	// DMS resources
	ConversionWorkspaceName string
	DMSJobId                string
	ShardToDMSJobMap        map[string]string
=======
>>>>>>> c65bee1a
}

// Stores information related to rules during schema conversion
type Rule struct {
	Id                string
	Name              string
	Type              string
	ObjectType        string
	AssociatedObjects string
	Enabled           bool
	Data              interface{}
	AddedOn           datetime.DateTime
}

type Tables struct {
	TableList []string `json:"TableList"`
}

// MakeConv returns a default-configured Conv.
func MakeConv() *Conv {
	return &Conv{
		SpSchema:       ddl.NewSchema(),
		SyntheticPKeys: make(map[string]SyntheticPKey),
		SrcSchema:      make(map[string]schema.Table),
		SchemaIssues:   make(map[string]TableIssues),
		ToSpanner:      make(map[string]NameAndCols),
		ToSource:       make(map[string]NameAndCols),
		UsedNames:      make(map[string]bool),
		Location:       time.Local, // By default, use go's local time, which uses $TZ (when set).
		sampleBadRows:  rowSamples{bytesLimit: 10 * 1000 * 1000},
		Stats: stats{
			Rows:       make(map[string]int64),
			GoodRows:   make(map[string]int64),
			BadRows:    make(map[string]int64),
			Statement:  make(map[string]*statementStat),
			Unexpected: make(map[string]int64),
		},
		TimezoneOffset: "+00:00", // By default, use +00:00 offset which is equal to UTC timezone
		UniquePKey:     make(map[string][]string),
		Audit: Audit{
			StreamingStats: streamingStats{},
			MigrationType:  migration.MigrationData_SCHEMA_ONLY.Enum(),
		},
		Rules: []Rule{},
	}
}

func (conv *Conv) ResetStats() {
	conv.Stats = stats{
		Rows:       make(map[string]int64),
		GoodRows:   make(map[string]int64),
		BadRows:    make(map[string]int64),
		Statement:  make(map[string]*statementStat),
		Unexpected: make(map[string]int64),
	}
}

// SetDataSink configures conv to use the specified data sink.
func (conv *Conv) SetDataSink(ds func(table string, cols []string, values []interface{})) {
	conv.dataSink = ds
}

// Note on modes.
// We process the dump output twice. In the first pass (schema mode) we
// build the schema, and the second pass (data mode) we write data to
// Spanner.

// SetSchemaMode configures conv to process schema-related statements and
// build the Spanner schema. In schema mode we also process just enough
// of other statements to get an accurate count of the number of data rows
// (used for tracking progress when writing data to Spanner).
func (conv *Conv) SetSchemaMode() {
	conv.mode = schemaOnly
}

// SetDataMode configures conv to convert data and write it to Spanner.
// In this mode, we also do a complete re-processing of all statements
// for stats purposes (its hard to keep track of which stats are
// collected in each phase, so we simply reset and recollect),
// but we don't modify the schema.
func (conv *Conv) SetDataMode() {
	conv.mode = dataOnly
}

// WriteRow calls dataSink and updates row stats.
func (conv *Conv) WriteRow(srcTable, spTable string, spCols []string, spVals []interface{}) {
	if conv.Audit.DryRun {
		conv.statsAddGoodRow(srcTable, conv.DataMode())
	} else if conv.dataSink == nil {
		msg := "Internal error: ProcessDataRow called but dataSink not configured"
		VerbosePrintf("%s\n", msg)
		logger.Log.Debug("Internal error: ProcessDataRow called but dataSink not configured")

		conv.Unexpected(msg)
		conv.StatsAddBadRow(srcTable, conv.DataMode())
	} else {
		conv.dataSink(spTable, spCols, spVals)
		conv.statsAddGoodRow(srcTable, conv.DataMode())
	}
}

// Rows returns the total count of data rows processed.
func (conv *Conv) Rows() int64 {
	n := int64(0)
	for _, c := range conv.Stats.Rows {
		n += c
	}
	return n
}

// BadRows returns the total count of bad rows encountered during
// data conversion.
func (conv *Conv) BadRows() int64 {
	n := int64(0)
	for _, c := range conv.Stats.BadRows {
		n += c
	}
	return n
}

// Statements returns the total number of statements processed.
func (conv *Conv) Statements() int64 {
	n := int64(0)
	for _, x := range conv.Stats.Statement {
		n += x.Schema + x.Data + x.Skip + x.Error
	}
	return n
}

// StatementErrors returns the number of statement errors encountered.
func (conv *Conv) StatementErrors() int64 {
	n := int64(0)
	for _, x := range conv.Stats.Statement {
		n += x.Error
	}
	return n
}

// Unexpecteds returns the total number of distinct unexpected conditions
// encountered during processing.
func (conv *Conv) Unexpecteds() int64 {
	return int64(len(conv.Stats.Unexpected))
}

// CollectBadRow updates the list of bad rows, while respecting
// the byte limit for bad rows.
func (conv *Conv) CollectBadRow(srcTable string, srcCols, vals []string) {
	r := &row{table: srcTable, cols: srcCols, vals: vals}
	bytes := byteSize(r)
	// Cap storage used by badRows. Keep at least one bad row.
	if len(conv.sampleBadRows.rows) == 0 || bytes+conv.sampleBadRows.bytes < conv.sampleBadRows.bytesLimit {
		conv.sampleBadRows.rows = append(conv.sampleBadRows.rows, r)
		conv.sampleBadRows.bytes += bytes
	}
}

// SampleBadRows returns a string-formatted list of rows that generated errors.
// Returns at most n rows.
func (conv *Conv) SampleBadRows(n int) []string {
	var l []string
	for _, x := range conv.sampleBadRows.rows {
		l = append(l, fmt.Sprintf("table=%s cols=%v data=%v\n", x.table, x.cols, x.vals))
		if len(l) > n {
			break
		}
	}
	return l
}

func (conv *Conv) AddShardIdColumn() {
	for t, ct := range conv.SpSchema {
		if ct.ShardIdColumn == "" {
			colName := ShardIdColumn
			columnId := GenerateColumnId()
			ct.ColIds = append(ct.ColIds, columnId)
			ct.ColDefs[columnId] = ddl.ColumnDef{Name: colName, Id: columnId, T: ddl.Type{Name: ddl.String, Len: 50}, NotNull: false}
			ct.ShardIdColumn = columnId
			conv.SpSchema[t] = ct
			var issues []SchemaIssue
			issues = append(issues, ShardIdColumnAdded, ShardIdColumnPrimaryKey)
			conv.SchemaIssues[ct.Id].ColumnLevelIssues[columnId] = issues
		}
	}
}

// AddPrimaryKeys analyzes all tables in conv.schema and adds synthetic primary
// keys for any tables that don't have primary key.
func (conv *Conv) AddPrimaryKeys() {
	for t, ct := range conv.SpSchema {
		if len(ct.PrimaryKeys) == 0 {
			primaryKeyPopulated := false
			// Populating column with unique constraint as primary key in case
			// table doesn't have primary key and removing the unique index.
			if len(ct.Indexes) != 0 {
				for i, index := range ct.Indexes {
					if index.Unique {
						for _, indexKey := range index.Keys {
							ct.PrimaryKeys = append(ct.PrimaryKeys, ddl.IndexKey{ColId: indexKey.ColId, Desc: indexKey.Desc, Order: indexKey.Order})
							conv.UniquePKey[t] = append(conv.UniquePKey[t], indexKey.ColId)
						}
						primaryKeyPopulated = true
						ct.Indexes = append(ct.Indexes[:i], ct.Indexes[i+1:]...)
						break
					}
				}
			}
			if !primaryKeyPopulated {
				k := conv.buildPrimaryKey(t)
				columnId := GenerateColumnId()
				ct.ColIds = append(ct.ColIds, columnId)
				ct.ColDefs[columnId] = ddl.ColumnDef{Name: k, Id: columnId, T: ddl.Type{Name: ddl.String, Len: 50}}
				ct.PrimaryKeys = []ddl.IndexKey{{ColId: columnId, Order: 1}}
				conv.SyntheticPKeys[t] = SyntheticPKey{columnId, 0}
			}
			conv.SpSchema[t] = ct
		}
	}
}

// SetLocation configures the timezone for data conversion.
func (conv *Conv) SetLocation(loc *time.Location) {
	conv.Location = loc
}

func (conv *Conv) buildPrimaryKey(tableId string) string {
	base := "synth_id"
	if _, ok := conv.SpSchema[tableId]; !ok {
		conv.Unexpected(fmt.Sprintf("Table doesn't exist for tableId %s: ", tableId))
		return base
	}
	count := 0
	key := base
	for {
		// Check key isn't already a column in the table.
		ok := true
		for _, column := range conv.SpSchema[tableId].ColDefs {
			if column.Name == key {
				ok = false
				break
			}
		}
		if ok {
			return key
		}
		key = fmt.Sprintf("%s%d", base, count)
		count++
	}
}

// Unexpected records stats about corner-cases and conditions
// that were not expected. Note that the counts maybe not
// be completely reliable due to potential double-counting
// because we process dump data twice.
func (conv *Conv) Unexpected(u string) {
	VerbosePrintf("Unexpected condition: %s\n", u)
	logger.Log.Debug("Unexpected condition", zap.String("condition", u))

	// Limit size of unexpected map. If over limit, then only
	// update existing entries.
	if _, ok := conv.Stats.Unexpected[u]; ok || len(conv.Stats.Unexpected) < 1000 {
		conv.Stats.Unexpected[u]++
	}
}

// StatsAddRow increments the count of rows for 'srcTable' if b is
// true.  The boolean arg 'b' is used to avoid double counting of
// stats. Specifically, some code paths that report row stats run in
// both schema-mode and data-mode e.g. statement.go.  To avoid double
// counting, we explicitly choose a mode-for-stats-collection for each
// place where row stats are collected. When specifying this mode take
// care to ensure that the code actually runs in the mode you specify,
// otherwise stats will be dropped.
func (conv *Conv) StatsAddRow(srcTable string, b bool) {
	if b {
		conv.Stats.Rows[srcTable]++
	}
}

// statsAddGoodRow increments the good-row stats for 'srcTable' if b
// is true.  See StatsAddRow comments for context.
func (conv *Conv) statsAddGoodRow(srcTable string, b bool) {
	if b {
		conv.Stats.GoodRows[srcTable]++
	}
}

// StatsAddBadRow increments the bad-row stats for 'srcTable' if b is
// true.  See StatsAddRow comments for context.
func (conv *Conv) StatsAddBadRow(srcTable string, b bool) {
	if b {
		conv.Stats.BadRows[srcTable]++
	}
}

func (conv *Conv) getStatementStat(s string) *statementStat {
	if conv.Stats.Statement[s] == nil {
		conv.Stats.Statement[s] = &statementStat{}
	}
	return conv.Stats.Statement[s]
}

// SkipStatement increments the skip statement stats for 'stmtType'.
func (conv *Conv) SkipStatement(stmtType string) {
	if conv.SchemaMode() { // Record statement stats on first pass only.
		VerbosePrintf("Skipping statement: %s\n", stmtType)
		logger.Log.Debug("Skipping statement", zap.String("stmtType", stmtType))
		conv.getStatementStat(stmtType).Skip++
	}
}

// ErrorInStatement increments the error statement stats for 'stmtType'.
func (conv *Conv) ErrorInStatement(stmtType string) {
	if conv.SchemaMode() { // Record statement stats on first pass only.
		VerbosePrintf("Error processing statement: %s\n", stmtType)
		logger.Log.Debug("Error processing statement", zap.String("stmtType", stmtType))
		conv.getStatementStat(stmtType).Error++
	}
}

// SchemaStatement increments the schema statement stats for 'stmtType'.
func (conv *Conv) SchemaStatement(stmtType string) {
	if conv.SchemaMode() { // Record statement stats on first pass only.
		conv.getStatementStat(stmtType).Schema++
	}
}

// DataStatement increments the data statement stats for 'stmtType'.
func (conv *Conv) DataStatement(stmtType string) {
	if conv.SchemaMode() { // Record statement stats on first pass only.
		conv.getStatementStat(stmtType).Data++
	}
}

// SchemaMode returns true if conv is configured to schemaOnly.
func (conv *Conv) SchemaMode() bool {
	return conv.mode == schemaOnly
}

// DataMode returns true if conv is configured to dataOnly.
func (conv *Conv) DataMode() bool {
	return conv.mode == dataOnly
}

func byteSize(r *row) int64 {
	n := int64(len(r.table))
	for _, c := range r.cols {
		n += int64(len(c))
	}
	for _, v := range r.vals {
		n += int64(len(v))
	}
	return n
}<|MERGE_RESOLUTION|>--- conflicted
+++ resolved
@@ -180,33 +180,19 @@
 
 // Stores information related to the streaming migration process.
 type streamingStats struct {
-<<<<<<< HEAD
-	Streaming        bool                        // Flag for confirmation of streaming migration.
-	TotalRecords     map[string]map[string]int64 // Tablewise count of records received for processing, broken down by record type i.e. INSERT, MODIFY & REMOVE.
-	BadRecords       map[string]map[string]int64 // Tablewise count of records not converted successfully, broken down by record type.
-	DroppedRecords   map[string]map[string]int64 // Tablewise count of records successfully converted but failed to written on Spanner, broken down by record type.
-	SampleBadRecords []string                    // Records that generated errors during conversion.
-	SampleBadWrites  []string                    // Records that faced errors while writing to Cloud Spanner.
-	// Dataflow resources
-=======
 	Streaming                bool                        // Flag for confirmation of streaming migration.
 	TotalRecords             map[string]map[string]int64 // Tablewise count of records received for processing, broken down by record type i.e. INSERT, MODIFY & REMOVE.
 	BadRecords               map[string]map[string]int64 // Tablewise count of records not converted successfully, broken down by record type.
 	DroppedRecords           map[string]map[string]int64 // Tablewise count of records successfully converted but failed to written on Spanner, broken down by record type.
 	SampleBadRecords         []string                    // Records that generated errors during conversion.
 	SampleBadWrites          []string                    // Records that faced errors while writing to Cloud Spanner.
->>>>>>> c65bee1a
-	DataStreamName           string
+	DataStreamName           string                      // Dataflow resources
 	DataflowJobId            string
 	ShardToDataStreamNameMap map[string]string
 	ShardToDataflowJobMap    map[string]string
-<<<<<<< HEAD
-	// DMS resources
-	ConversionWorkspaceName string
-	DMSJobId                string
-	ShardToDMSJobMap        map[string]string
-=======
->>>>>>> c65bee1a
+	ConversionWorkspaceName  string // DMS resources
+	DMSJobId                 string
+	ShardToDMSJobMap         map[string]string
 }
 
 // Stores information related to rules during schema conversion

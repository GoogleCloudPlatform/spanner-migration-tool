--- conflicted
+++ resolved
@@ -44,12 +44,8 @@
 	TimezoneOffset string              // Timezone offset for timestamp conversion.
 	TargetDb       string              // The target database to which HarbourBridge is writing.
 	UniquePKey     map[string][]string // Maps Spanner table name to unique column name being used as primary key (if needed).
-<<<<<<< HEAD
 	Audit          Audit               `json:"-"` // Stores the audit information for the database conversion
-=======
-	Audit          Audit               // Stores the audit information for the database conversion
 	Rules          []Rule              // Stores applied rules during schema conversion
->>>>>>> e434ed7e
 }
 
 type mode int

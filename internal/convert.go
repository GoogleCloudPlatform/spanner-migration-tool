// Copyright 2020 Google LLC
//
// Licensed under the Apache License, Version 2.0 (the "License");
// you may not use this file except in compliance with the License.
// You may obtain a copy of the License at
//
//      http://www.apache.org/licenses/LICENSE-2.0
//
// Unless required by applicable law or agreed to in writing, software
// distributed under the License is distributed on an "AS IS" BASIS,
// WITHOUT WARRANTIES OR CONDITIONS OF ANY KIND, either express or implied.
// See the License for the specific language governing permissions and
// limitations under the License.

package internal

import (
	"fmt"
	"time"

	"github.com/cloudspannerecosystem/harbourbridge/proto/migration"
	"github.com/cloudspannerecosystem/harbourbridge/schema"
	"github.com/cloudspannerecosystem/harbourbridge/spanner/ddl"
)

// Conv contains all schema and data conversion state.
type Conv struct {
	mode           mode                                // Schema mode or data mode.
	SpSchema       ddl.Schema                          // Maps Spanner table name to Spanner schema.
	SyntheticPKeys map[string]SyntheticPKey            // Maps Spanner table name to synthetic primary key (if needed).
	SrcSchema      map[string]schema.Table             // Maps source-DB table name to schema information.
	Issues         map[string]map[string][]SchemaIssue // Maps source-DB table/col to list of schema conversion issues.
	ToSpanner      map[string]NameAndCols              // Maps from source-DB table name to Spanner name and column mapping.
	ToSource       map[string]NameAndCols              // Maps from Spanner table name to source-DB table name and column mapping.
	UsedNames      map[string]bool                     // Map storing the names that are already assigned to tables, indices or foreign key contraints.
	dataSink       func(table string, cols []string, values []interface{})
	DataFlush      func()         `json:"-"` // Data flush is used to flush out remaining writes and wait for them to complete.
	Location       *time.Location // Timezone (for timestamp conversion).
	sampleBadRows  rowSamples     // Rows that generated errors during conversion.
	Stats          stats
	TimezoneOffset string              // Timezone offset for timestamp conversion.
	TargetDb       string              // The target database to which HarbourBridge is writing.
	UniquePKey     map[string][]string // Maps Spanner table name to unique column name being used as primary key (if needed).
	Audit          audit               // Stores the audit information for the database conversion
}

type mode int

const (
	schemaOnly mode = iota
	dataOnly
)

// SyntheticPKey specifies a synthetic primary key and current sequence
// count for a table, if needed. We use a synthetic primary key when
// the source DB table has no primary key.
type SyntheticPKey struct {
	Col      string
	Sequence int64
}

// SchemaIssue specifies a schema conversion issue.
type SchemaIssue int

// Defines all of the schema issues we track. Includes issues
// with type mappings, as well as features (such as source
// DB constraints) that aren't supported in Spanner.
const (
	DefaultValue SchemaIssue = iota
	ForeignKey
	MissingPrimaryKey
	MultiDimensionalArray
	NoGoodType
	Numeric
	NumericThatFits
	Decimal
	DecimalThatFits
	Serial
	AutoIncrement
	Timestamp
	Datetime
	Widened
	Time
	StringOverflow
<<<<<<< HEAD
	HotspotTimestamp
	HotspotAutoIncrement
	InterleavedNotInOrder
	InterleavedOrder
	InterleavedAddColumn
=======
	IllegalName
>>>>>>> 178dbdf8
)

// NameAndCols contains the name of a table and its columns.
// Used to map between source DB and Spanner table and column names.
type NameAndCols struct {
	Name string
	Cols map[string]string
}

//FkeyAndIdxs contains the name of a table, its foreign keys and indexes
//Used to map between source DB and spanner table name, foreign key name and index names.
type FkeyAndIdxs struct {
	Name       string
	ForeignKey map[string]string
	Index      map[string]string
}
type rowSamples struct {
	rows       []*row
	bytes      int64 // Bytes consumed by l.
	bytesLimit int64 // Limit on bytes consumed by l.
}

// row represents a single data row for a table. Used for tracking bad data rows.
type row struct {
	table string
	cols  []string
	vals  []string
}

// Note on rows, bad rows and good rows: a data row is either:
// a) not processed (but still shows in rows)
// b) successfully converted and successfully written to Spanner.
// c) successfully converted, but an error occurs when writing the row to Spanner.
// d) unsuccessfully converted (we won't try to write such rows to Spanner).
type stats struct {
	Rows       map[string]int64          // Count of rows encountered during processing (a + b + c + d), broken down by source table.
	GoodRows   map[string]int64          // Count of rows successfully converted (b + c), broken down by source table.
	BadRows    map[string]int64          // Count of rows where conversion failed (d), broken down by source table.
	Statement  map[string]*statementStat // Count of processed statements, broken down by statement type.
	Unexpected map[string]int64          // Count of unexpected conditions, broken down by condition description.
	Reparsed   int64                     // Count of times we re-parse dump data looking for end-of-statement.
}

type statementStat struct {
	Schema int64
	Data   int64
	Skip   int64
	Error  int64
}

// Stores the audit information of conversion.
// Elements that do not affect the migration functionality but are relevant for the conversion report.
type audit struct {
	ToSpannerFkIdx           map[string]FkeyAndIdxs                 `json:"-"` // Maps from source-DB table name to Spanner names for table name, foreign key and indexes.
	ToSourceFkIdx            map[string]FkeyAndIdxs                 `json:"-"` // Maps from Spanner table name to source-DB names for table name, foreign key and indexes.
	SchemaConversionDuration time.Duration                          `json:"-"` // Duration of schema conversion.
	DataConversionDuration   time.Duration                          `json:"-"` // Duration of data conversion.
	MigrationRequestId       string                                 `json:"-"` // Unique request id generated per migration
	MigrationType            *migration.MigrationData_MigrationType `json:"-"` // Type of migration: Schema migration, data migration or schema and data migration
}

// MakeConv returns a default-configured Conv.
func MakeConv() *Conv {
	return &Conv{
		SpSchema:       ddl.NewSchema(),
		SyntheticPKeys: make(map[string]SyntheticPKey),
		SrcSchema:      make(map[string]schema.Table),
		Issues:         make(map[string]map[string][]SchemaIssue),
		ToSpanner:      make(map[string]NameAndCols),
		ToSource:       make(map[string]NameAndCols),
		UsedNames:      make(map[string]bool),
		Location:       time.Local, // By default, use go's local time, which uses $TZ (when set).
		sampleBadRows:  rowSamples{bytesLimit: 10 * 1000 * 1000},
		Stats: stats{
			Rows:       make(map[string]int64),
			GoodRows:   make(map[string]int64),
			BadRows:    make(map[string]int64),
			Statement:  make(map[string]*statementStat),
			Unexpected: make(map[string]int64),
		},
		TimezoneOffset: "+00:00", // By default, use +00:00 offset which is equal to UTC timezone
		UniquePKey:     make(map[string][]string),
		Audit: audit{
			ToSpannerFkIdx: make(map[string]FkeyAndIdxs),
			ToSourceFkIdx:  make(map[string]FkeyAndIdxs),
		},
	}
}

// SetDataSink configures conv to use the specified data sink.
func (conv *Conv) SetDataSink(ds func(table string, cols []string, values []interface{})) {
	conv.dataSink = ds
}

// Note on modes.
// We process the dump output twice. In the first pass (schema mode) we
// build the schema, and the second pass (data mode) we write data to
// Spanner.

// SetSchemaMode configures conv to process schema-related statements and
// build the Spanner schema. In schema mode we also process just enough
// of other statements to get an accurate count of the number of data rows
// (used for tracking progress when writing data to Spanner).
func (conv *Conv) SetSchemaMode() {
	conv.mode = schemaOnly
}

// SetDataMode configures conv to convert data and write it to Spanner.
// In this mode, we also do a complete re-processing of all statements
// for stats purposes (its hard to keep track of which stats are
// collected in each phase, so we simply reset and recollect),
// but we don't modify the schema.
func (conv *Conv) SetDataMode() {
	conv.mode = dataOnly
}

// WriteRow calls dataSink and updates row stats.
func (conv *Conv) WriteRow(srcTable, spTable string, spCols []string, spVals []interface{}) {
	if conv.dataSink == nil {
		msg := "Internal error: ProcessDataRow called but dataSink not configured"
		VerbosePrintf("%s\n", msg)
		conv.Unexpected(msg)
		conv.StatsAddBadRow(srcTable, conv.DataMode())
	} else {
		conv.dataSink(spTable, spCols, spVals)
		conv.statsAddGoodRow(srcTable, conv.DataMode())
	}
}

// Rows returns the total count of data rows processed.
func (conv *Conv) Rows() int64 {
	n := int64(0)
	for _, c := range conv.Stats.Rows {
		n += c
	}
	return n
}

// BadRows returns the total count of bad rows encountered during
// data conversion.
func (conv *Conv) BadRows() int64 {
	n := int64(0)
	for _, c := range conv.Stats.BadRows {
		n += c
	}
	return n
}

// Statements returns the total number of statements processed.
func (conv *Conv) Statements() int64 {
	n := int64(0)
	for _, x := range conv.Stats.Statement {
		n += x.Schema + x.Data + x.Skip + x.Error
	}
	return n
}

// StatementErrors returns the number of statement errors encountered.
func (conv *Conv) StatementErrors() int64 {
	n := int64(0)
	for _, x := range conv.Stats.Statement {
		n += x.Error
	}
	return n
}

// Unexpecteds returns the total number of distinct unexpected conditions
// encountered during processing.
func (conv *Conv) Unexpecteds() int64 {
	return int64(len(conv.Stats.Unexpected))
}

// CollectBadRow updates the list of bad rows, while respecting
// the byte limit for bad rows.
func (conv *Conv) CollectBadRow(srcTable string, srcCols, vals []string) {
	r := &row{table: srcTable, cols: srcCols, vals: vals}
	bytes := byteSize(r)
	// Cap storage used by badRows. Keep at least one bad row.
	if len(conv.sampleBadRows.rows) == 0 || bytes+conv.sampleBadRows.bytes < conv.sampleBadRows.bytesLimit {
		conv.sampleBadRows.rows = append(conv.sampleBadRows.rows, r)
		conv.sampleBadRows.bytes += bytes
	}
}

// SampleBadRows returns a string-formatted list of rows that generated errors.
// Returns at most n rows.
func (conv *Conv) SampleBadRows(n int) []string {
	var l []string
	for _, x := range conv.sampleBadRows.rows {
		l = append(l, fmt.Sprintf("table=%s cols=%v data=%v\n", x.table, x.cols, x.vals))
		if len(l) > n {
			break
		}
	}
	return l
}

// AddPrimaryKeys analyzes all tables in conv.schema and adds synthetic primary
// keys for any tables that don't have primary key.
func (conv *Conv) AddPrimaryKeys() {
	for t, ct := range conv.SpSchema {
		if len(ct.Pks) == 0 {
			primaryKeyPopulated := false
			// Populating column with unique constraint as primary key in case
			// table doesn't have primary key and removing the unique index.
			if len(ct.Indexes) != 0 {
				for i, index := range ct.Indexes {
					if index.Unique {
						for _, indexKey := range index.Keys {
							ct.Pks = append(ct.Pks, ddl.IndexKey{Col: indexKey.Col, Desc: indexKey.Desc})
							conv.UniquePKey[t] = append(conv.UniquePKey[t], indexKey.Col)
						}
						primaryKeyPopulated = true
						ct.Indexes = append(ct.Indexes[:i], ct.Indexes[i+1:]...)
						break
					}
				}
			}
			if !primaryKeyPopulated {
				k := conv.buildPrimaryKey(t)
				ct.ColNames = append(ct.ColNames, k)
				ct.ColDefs[k] = ddl.ColumnDef{Name: k, T: ddl.Type{Name: ddl.Int64}}
				ct.Pks = []ddl.IndexKey{{Col: k}}
				conv.SyntheticPKeys[t] = SyntheticPKey{k, 0}
			}
			conv.SpSchema[t] = ct
		}
	}
}

// SetLocation configures the timezone for data conversion.
func (conv *Conv) SetLocation(loc *time.Location) {
	conv.Location = loc
}

func (conv *Conv) buildPrimaryKey(spTable string) string {
	base := "synth_id"
	if _, ok := conv.ToSource[spTable]; !ok {
		conv.Unexpected(fmt.Sprintf("ToSource lookup fails for table %s: ", spTable))
		return base
	}
	count := 0
	key := base
	for {
		// Check key isn't already a column in the table.
		if _, ok := conv.ToSource[spTable].Cols[key]; !ok {
			return key
		}
		key = fmt.Sprintf("%s%d", base, count)
		count++
	}
}

// Unexpected records stats about corner-cases and conditions
// that were not expected. Note that the counts maybe not
// be completely reliable due to potential double-counting
// because we process dump data twice.
func (conv *Conv) Unexpected(u string) {
	VerbosePrintf("Unexpected condition: %s\n", u)
	// Limit size of unexpected map. If over limit, then only
	// update existing entries.
	if _, ok := conv.Stats.Unexpected[u]; ok || len(conv.Stats.Unexpected) < 1000 {
		conv.Stats.Unexpected[u]++
	}
}

// StatsAddRow increments the count of rows for 'srcTable' if b is
// true.  The boolean arg 'b' is used to avoid double counting of
// stats. Specifically, some code paths that report row stats run in
// both schema-mode and data-mode e.g. statement.go.  To avoid double
// counting, we explicitly choose a mode-for-stats-collection for each
// place where row stats are collected. When specifying this mode take
// care to ensure that the code actually runs in the mode you specify,
// otherwise stats will be dropped.
func (conv *Conv) StatsAddRow(srcTable string, b bool) {
	if b {
		conv.Stats.Rows[srcTable]++
	}
}

// statsAddGoodRow increments the good-row stats for 'srcTable' if b
// is true.  See StatsAddRow comments for context.
func (conv *Conv) statsAddGoodRow(srcTable string, b bool) {
	if b {
		conv.Stats.GoodRows[srcTable]++
	}
}

// StatsAddBadRow increments the bad-row stats for 'srcTable' if b is
// true.  See StatsAddRow comments for context.
func (conv *Conv) StatsAddBadRow(srcTable string, b bool) {
	if b {
		conv.Stats.BadRows[srcTable]++
	}
}

func (conv *Conv) getStatementStat(s string) *statementStat {
	if conv.Stats.Statement[s] == nil {
		conv.Stats.Statement[s] = &statementStat{}
	}
	return conv.Stats.Statement[s]
}

// SkipStatement increments the skip statement stats for 'stmtType'.
func (conv *Conv) SkipStatement(stmtType string) {
	if conv.SchemaMode() { // Record statement stats on first pass only.
		VerbosePrintf("Skipping statement: %s\n", stmtType)
		conv.getStatementStat(stmtType).Skip++
	}
}

// ErrorInStatement increments the error statement stats for 'stmtType'.
func (conv *Conv) ErrorInStatement(stmtType string) {
	if conv.SchemaMode() { // Record statement stats on first pass only.
		VerbosePrintf("Error processing statement: %s\n", stmtType)
		conv.getStatementStat(stmtType).Error++
	}
}

// SchemaStatement increments the schema statement stats for 'stmtType'.
func (conv *Conv) SchemaStatement(stmtType string) {
	if conv.SchemaMode() { // Record statement stats on first pass only.
		conv.getStatementStat(stmtType).Schema++
	}
}

// DataStatement increments the data statement stats for 'stmtType'.
func (conv *Conv) DataStatement(stmtType string) {
	if conv.SchemaMode() { // Record statement stats on first pass only.
		conv.getStatementStat(stmtType).Data++
	}
}

// SchemaMode returns true if conv is configured to schemaOnly.
func (conv *Conv) SchemaMode() bool {
	return conv.mode == schemaOnly
}

// DataMode returns true if conv is configured to dataOnly.
func (conv *Conv) DataMode() bool {
	return conv.mode == dataOnly
}

func byteSize(r *row) int64 {
	n := int64(len(r.table))
	for _, c := range r.cols {
		n += int64(len(c))
	}
	for _, v := range r.vals {
		n += int64(len(v))
	}
	return n
}<|MERGE_RESOLUTION|>--- conflicted
+++ resolved
@@ -82,15 +82,12 @@
 	Widened
 	Time
 	StringOverflow
-<<<<<<< HEAD
 	HotspotTimestamp
 	HotspotAutoIncrement
 	InterleavedNotInOrder
 	InterleavedOrder
 	InterleavedAddColumn
-=======
 	IllegalName
->>>>>>> 178dbdf8
 )
 
 // NameAndCols contains the name of a table and its columns.

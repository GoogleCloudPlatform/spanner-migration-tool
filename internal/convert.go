--- conflicted
+++ resolved
@@ -49,11 +49,7 @@
 	Rules              []Rule              // Stores applied rules during schema conversion
 	IsSharded          bool                // Flag denoting if the migration is sharded or not
 	ConvLock           sync.RWMutex        `json:"-"` // ConvLock prevents concurrent map read/write operations. This lock will be used in all the APIs that either read or write elements to the conv object.
-<<<<<<< HEAD
-	SpRegion           string              // Region for Spanner Instance
-=======
 	SpRegion           string              // Leader Region for Spanner Instance
->>>>>>> 6f34482e
 	ResourceValidation bool                // Flag denoting if validation for resources to generated is complete
 	UI                 bool                // Flag if UI interface was used for migration. ToDo: Remove flag after resource generation is introduced to UI
 }

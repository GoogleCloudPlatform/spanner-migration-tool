// Copyright 2020 Google LLC
//
// Licensed under the Apache License, Version 2.0 (the "License");
// you may not use this file except in compliance with the License.
// You may obtain a copy of the License at
//
//      http://www.apache.org/licenses/LICENSE-2.0
//
// Unless required by applicable law or agreed to in writing, software
// distributed under the License is distributed on an "AS IS" BASIS,
// WITHOUT WARRANTIES OR CONDITIONS OF ANY KIND, either express or implied.
// See the License for the specific language governing permissions and
// limitations under the License.

package internal

import (
	"fmt"
	"time"

	"github.com/cloudspannerecosystem/harbourbridge/logger"
	"github.com/cloudspannerecosystem/harbourbridge/proto/migration"
	"github.com/cloudspannerecosystem/harbourbridge/schema"
	"github.com/cloudspannerecosystem/harbourbridge/spanner/ddl"
	"go.uber.org/zap"
)

// Conv contains all schema and data conversion state.
type Conv struct {
	mode           mode                                // Schema mode or data mode.
	SpSchema       ddl.Schema                          // Maps Spanner table name to Spanner schema.
	SyntheticPKeys map[string]SyntheticPKey            // Maps Spanner table name to synthetic primary key (if needed).
	SrcSchema      map[string]schema.Table             // Maps source-DB table name to schema information.
	Issues         map[string]map[string][]SchemaIssue // Maps source-DB table/col to list of schema conversion issues.
	ToSpanner      map[string]NameAndCols              // Maps from source-DB table name to Spanner name and column mapping.
	ToSource       map[string]NameAndCols              // Maps from Spanner table name to source-DB table name and column mapping.
	UsedNames      map[string]bool                     // Map storing the names that are already assigned to tables, indices or foreign key contraints.
	dataSink       func(table string, cols []string, values []interface{})
	DataFlush      func()         `json:"-"` // Data flush is used to flush out remaining writes and wait for them to complete.
	Location       *time.Location // Timezone (for timestamp conversion).
	sampleBadRows  rowSamples     // Rows that generated errors during conversion.
	Stats          stats
	TimezoneOffset string              // Timezone offset for timestamp conversion.
	TargetDb       string              // The target database to which HarbourBridge is writing.
	UniquePKey     map[string][]string // Maps Spanner table name to unique column name being used as primary key (if needed).
	Audit          Audit               // Stores the audit information for the database conversion
}

type mode int

const (
	schemaOnly mode = iota
	dataOnly
)

// SyntheticPKey specifies a synthetic primary key and current sequence
// count for a table, if needed. We use a synthetic primary key when
// the source DB table has no primary key.
type SyntheticPKey struct {
	Col      string
	Sequence int64
}

// SchemaIssue specifies a schema conversion issue.
type SchemaIssue int

// Defines all of the schema issues we track. Includes issues
// with type mappings, as well as features (such as source
// DB constraints) that aren't supported in Spanner.
const (
	DefaultValue SchemaIssue = iota
	ForeignKey
	MissingPrimaryKey
	MultiDimensionalArray
	NoGoodType
	Numeric
	NumericThatFits
	Decimal
	DecimalThatFits
	Serial
	AutoIncrement
	Timestamp
	Datetime
	Widened
	Time
	StringOverflow
	HotspotTimestamp
	HotspotAutoIncrement
	InterleavedNotInOrder
	InterleavedOrder
	InterleavedAddColumn
	IllegalName
)

// NameAndCols contains the name of a table and its columns.
// Used to map between source DB and Spanner table and column names.
type NameAndCols struct {
	Name string
	Cols map[string]string
}

//FkeyAndIdxs contains the name of a table, its foreign keys and indexes
//Used to map between source DB and spanner table name, foreign key name and index names.
type FkeyAndIdxs struct {
	Name       string
	ForeignKey map[string]string
	Index      map[string]string
}
type rowSamples struct {
	rows       []*row
	bytes      int64 // Bytes consumed by l.
	bytesLimit int64 // Limit on bytes consumed by l.
}

// row represents a single data row for a table. Used for tracking bad data rows.
type row struct {
	table string
	cols  []string
	vals  []string
}

// Note on rows, bad rows and good rows: a data row is either:
// a) not processed (but still shows in rows)
// b) successfully converted and successfully written to Spanner.
// c) successfully converted, but an error occurs when writing the row to Spanner.
// d) unsuccessfully converted (we won't try to write such rows to Spanner).
type stats struct {
	Rows       map[string]int64          // Count of rows encountered during processing (a + b + c + d), broken down by source table.
	GoodRows   map[string]int64          // Count of rows successfully converted (b + c), broken down by source table.
	BadRows    map[string]int64          // Count of rows where conversion failed (d), broken down by source table.
	Statement  map[string]*statementStat // Count of processed statements, broken down by statement type.
	Unexpected map[string]int64          // Count of unexpected conditions, broken down by condition description.
	Reparsed   int64                     // Count of times we re-parse dump data looking for end-of-statement.
}

type statementStat struct {
	Schema int64
	Data   int64
	Skip   int64
	Error  int64
}

// Stores the audit information of conversion.
// Elements that do not affect the migration functionality but are relevant for the migration metadata.
type Audit struct {
	ToSpannerFkIdx           map[string]FkeyAndIdxs                 `json:"-"` // Maps from source-DB table name to Spanner names for table name, foreign key and indexes.
	ToSourceFkIdx            map[string]FkeyAndIdxs                 `json:"-"` // Maps from Spanner table name to source-DB names for table name, foreign key and indexes.
	SchemaConversionDuration time.Duration                          `json:"-"` // Duration of schema conversion.
	DataConversionDuration   time.Duration                          `json:"-"` // Duration of data conversion.
	MigrationRequestId       string                                 `json:"-"` // Unique request id generated per migration
	MigrationType            *migration.MigrationData_MigrationType `json:"-"` // Type of migration: Schema migration, data migration or schema and data migration
<<<<<<< HEAD
	StreamingStats           streamingStats                         `json:"-"` // Stores information related to streaming migration process.
}

// Stores information related to the streaming migration process.
type streamingStats struct {
	Streaming        bool                        // Flag for confirmation of streaming migration.
	Records          map[string]map[string]int64 // Tablewise count of records received for processing, broken down by record type i.e. INSERT, MODIFY & REMOVE.
	BadRecords       map[string]map[string]int64 // Tablewise count of records not converted successfully, broken down by record type.
	DroppedRecords   map[string]map[string]int64 // Tablewise count of records successfully converted but failed to written on Spanner, broken down by record type.
	SampleBadRecords []string                    // Records that generated errors during conversion.
	SampleBadWrites  []string                    // Records that faced errors while writing to Cloud Spanner.
=======
	DryRun                   bool                                   `json:"-"` // Flag to identify if the migration is a dry run
>>>>>>> 44988811
}

// MakeConv returns a default-configured Conv.
func MakeConv() *Conv {
	return &Conv{
		SpSchema:       ddl.NewSchema(),
		SyntheticPKeys: make(map[string]SyntheticPKey),
		SrcSchema:      make(map[string]schema.Table),
		Issues:         make(map[string]map[string][]SchemaIssue),
		ToSpanner:      make(map[string]NameAndCols),
		ToSource:       make(map[string]NameAndCols),
		UsedNames:      make(map[string]bool),
		Location:       time.Local, // By default, use go's local time, which uses $TZ (when set).
		sampleBadRows:  rowSamples{bytesLimit: 10 * 1000 * 1000},
		Stats: stats{
			Rows:       make(map[string]int64),
			GoodRows:   make(map[string]int64),
			BadRows:    make(map[string]int64),
			Statement:  make(map[string]*statementStat),
			Unexpected: make(map[string]int64),
		},
		TimezoneOffset: "+00:00", // By default, use +00:00 offset which is equal to UTC timezone
		UniquePKey:     make(map[string][]string),
		Audit: Audit{
			ToSpannerFkIdx: make(map[string]FkeyAndIdxs),
			ToSourceFkIdx:  make(map[string]FkeyAndIdxs),
			StreamingStats: streamingStats{},
		},
	}
}

// SetDataSink configures conv to use the specified data sink.
func (conv *Conv) SetDataSink(ds func(table string, cols []string, values []interface{})) {
	conv.dataSink = ds
}

// Note on modes.
// We process the dump output twice. In the first pass (schema mode) we
// build the schema, and the second pass (data mode) we write data to
// Spanner.

// SetSchemaMode configures conv to process schema-related statements and
// build the Spanner schema. In schema mode we also process just enough
// of other statements to get an accurate count of the number of data rows
// (used for tracking progress when writing data to Spanner).
func (conv *Conv) SetSchemaMode() {
	conv.mode = schemaOnly
}

// SetDataMode configures conv to convert data and write it to Spanner.
// In this mode, we also do a complete re-processing of all statements
// for stats purposes (its hard to keep track of which stats are
// collected in each phase, so we simply reset and recollect),
// but we don't modify the schema.
func (conv *Conv) SetDataMode() {
	conv.mode = dataOnly
}

// WriteRow calls dataSink and updates row stats.
func (conv *Conv) WriteRow(srcTable, spTable string, spCols []string, spVals []interface{}) {
	if conv.Audit.DryRun {
		conv.statsAddGoodRow(srcTable, conv.DataMode())
	} else if conv.dataSink == nil {
		msg := "Internal error: ProcessDataRow called but dataSink not configured"
		VerbosePrintf("%s\n", msg)
		logger.Log.Debug("Internal error: ProcessDataRow called but dataSink not configured")

		conv.Unexpected(msg)
		conv.StatsAddBadRow(srcTable, conv.DataMode())
	} else {
		conv.dataSink(spTable, spCols, spVals)
		conv.statsAddGoodRow(srcTable, conv.DataMode())
	}
}

// Rows returns the total count of data rows processed.
func (conv *Conv) Rows() int64 {
	n := int64(0)
	for _, c := range conv.Stats.Rows {
		n += c
	}
	return n
}

// BadRows returns the total count of bad rows encountered during
// data conversion.
func (conv *Conv) BadRows() int64 {
	n := int64(0)
	for _, c := range conv.Stats.BadRows {
		n += c
	}
	return n
}

// Statements returns the total number of statements processed.
func (conv *Conv) Statements() int64 {
	n := int64(0)
	for _, x := range conv.Stats.Statement {
		n += x.Schema + x.Data + x.Skip + x.Error
	}
	return n
}

// StatementErrors returns the number of statement errors encountered.
func (conv *Conv) StatementErrors() int64 {
	n := int64(0)
	for _, x := range conv.Stats.Statement {
		n += x.Error
	}
	return n
}

// Unexpecteds returns the total number of distinct unexpected conditions
// encountered during processing.
func (conv *Conv) Unexpecteds() int64 {
	return int64(len(conv.Stats.Unexpected))
}

// CollectBadRow updates the list of bad rows, while respecting
// the byte limit for bad rows.
func (conv *Conv) CollectBadRow(srcTable string, srcCols, vals []string) {
	r := &row{table: srcTable, cols: srcCols, vals: vals}
	bytes := byteSize(r)
	// Cap storage used by badRows. Keep at least one bad row.
	if len(conv.sampleBadRows.rows) == 0 || bytes+conv.sampleBadRows.bytes < conv.sampleBadRows.bytesLimit {
		conv.sampleBadRows.rows = append(conv.sampleBadRows.rows, r)
		conv.sampleBadRows.bytes += bytes
	}
}

// SampleBadRows returns a string-formatted list of rows that generated errors.
// Returns at most n rows.
func (conv *Conv) SampleBadRows(n int) []string {
	var l []string
	for _, x := range conv.sampleBadRows.rows {
		l = append(l, fmt.Sprintf("table=%s cols=%v data=%v\n", x.table, x.cols, x.vals))
		if len(l) > n {
			break
		}
	}
	return l
}

// AddPrimaryKeys analyzes all tables in conv.schema and adds synthetic primary
// keys for any tables that don't have primary key.
func (conv *Conv) AddPrimaryKeys() {
	for t, ct := range conv.SpSchema {
		if len(ct.Pks) == 0 {
			primaryKeyPopulated := false
			// Populating column with unique constraint as primary key in case
			// table doesn't have primary key and removing the unique index.
			if len(ct.Indexes) != 0 {
				for i, index := range ct.Indexes {
					if index.Unique {
						for _, indexKey := range index.Keys {
							ct.Pks = append(ct.Pks, ddl.IndexKey{Col: indexKey.Col, Desc: indexKey.Desc})
							conv.UniquePKey[t] = append(conv.UniquePKey[t], indexKey.Col)
						}
						primaryKeyPopulated = true
						ct.Indexes = append(ct.Indexes[:i], ct.Indexes[i+1:]...)
						break
					}
				}
			}
			if !primaryKeyPopulated {
				k := conv.buildPrimaryKey(t)
				ct.ColNames = append(ct.ColNames, k)
				ct.ColDefs[k] = ddl.ColumnDef{Name: k, T: ddl.Type{Name: ddl.Int64}}
				ct.Pks = []ddl.IndexKey{{Col: k}}
				conv.SyntheticPKeys[t] = SyntheticPKey{k, 0}
			}
			conv.SpSchema[t] = ct
		}
	}
}

// SetLocation configures the timezone for data conversion.
func (conv *Conv) SetLocation(loc *time.Location) {
	conv.Location = loc
}

func (conv *Conv) buildPrimaryKey(spTable string) string {
	base := "synth_id"
	if _, ok := conv.ToSource[spTable]; !ok {
		conv.Unexpected(fmt.Sprintf("ToSource lookup fails for table %s: ", spTable))
		return base
	}
	count := 0
	key := base
	for {
		// Check key isn't already a column in the table.
		if _, ok := conv.ToSource[spTable].Cols[key]; !ok {
			return key
		}
		key = fmt.Sprintf("%s%d", base, count)
		count++
	}
}

// Unexpected records stats about corner-cases and conditions
// that were not expected. Note that the counts maybe not
// be completely reliable due to potential double-counting
// because we process dump data twice.
func (conv *Conv) Unexpected(u string) {
	VerbosePrintf("Unexpected condition: %s\n", u)
	logger.Log.Debug("Unexpected condition", zap.String("condition", u))

	// Limit size of unexpected map. If over limit, then only
	// update existing entries.
	if _, ok := conv.Stats.Unexpected[u]; ok || len(conv.Stats.Unexpected) < 1000 {
		conv.Stats.Unexpected[u]++
	}
}

// StatsAddRow increments the count of rows for 'srcTable' if b is
// true.  The boolean arg 'b' is used to avoid double counting of
// stats. Specifically, some code paths that report row stats run in
// both schema-mode and data-mode e.g. statement.go.  To avoid double
// counting, we explicitly choose a mode-for-stats-collection for each
// place where row stats are collected. When specifying this mode take
// care to ensure that the code actually runs in the mode you specify,
// otherwise stats will be dropped.
func (conv *Conv) StatsAddRow(srcTable string, b bool) {
	if b {
		conv.Stats.Rows[srcTable]++
	}
}

// statsAddGoodRow increments the good-row stats for 'srcTable' if b
// is true.  See StatsAddRow comments for context.
func (conv *Conv) statsAddGoodRow(srcTable string, b bool) {
	if b {
		conv.Stats.GoodRows[srcTable]++
	}
}

// StatsAddBadRow increments the bad-row stats for 'srcTable' if b is
// true.  See StatsAddRow comments for context.
func (conv *Conv) StatsAddBadRow(srcTable string, b bool) {
	if b {
		conv.Stats.BadRows[srcTable]++
	}
}

func (conv *Conv) getStatementStat(s string) *statementStat {
	if conv.Stats.Statement[s] == nil {
		conv.Stats.Statement[s] = &statementStat{}
	}
	return conv.Stats.Statement[s]
}

// SkipStatement increments the skip statement stats for 'stmtType'.
func (conv *Conv) SkipStatement(stmtType string) {
	if conv.SchemaMode() { // Record statement stats on first pass only.
		VerbosePrintf("Skipping statement: %s\n", stmtType)
		logger.Log.Debug("Skipping statement", zap.String("stmtType", stmtType))
		conv.getStatementStat(stmtType).Skip++
	}
}

// ErrorInStatement increments the error statement stats for 'stmtType'.
func (conv *Conv) ErrorInStatement(stmtType string) {
	if conv.SchemaMode() { // Record statement stats on first pass only.
		VerbosePrintf("Error processing statement: %s\n", stmtType)
		logger.Log.Debug("Error processing statement", zap.String("stmtType", stmtType))
		conv.getStatementStat(stmtType).Error++
	}
}

// SchemaStatement increments the schema statement stats for 'stmtType'.
func (conv *Conv) SchemaStatement(stmtType string) {
	if conv.SchemaMode() { // Record statement stats on first pass only.
		conv.getStatementStat(stmtType).Schema++
	}
}

// DataStatement increments the data statement stats for 'stmtType'.
func (conv *Conv) DataStatement(stmtType string) {
	if conv.SchemaMode() { // Record statement stats on first pass only.
		conv.getStatementStat(stmtType).Data++
	}
}

// SchemaMode returns true if conv is configured to schemaOnly.
func (conv *Conv) SchemaMode() bool {
	return conv.mode == schemaOnly
}

// DataMode returns true if conv is configured to dataOnly.
func (conv *Conv) DataMode() bool {
	return conv.mode == dataOnly
}

func byteSize(r *row) int64 {
	n := int64(len(r.table))
	for _, c := range r.cols {
		n += int64(len(c))
	}
	for _, v := range r.vals {
		n += int64(len(v))
	}
	return n
}<|MERGE_RESOLUTION|>--- conflicted
+++ resolved
@@ -149,7 +149,7 @@
 	DataConversionDuration   time.Duration                          `json:"-"` // Duration of data conversion.
 	MigrationRequestId       string                                 `json:"-"` // Unique request id generated per migration
 	MigrationType            *migration.MigrationData_MigrationType `json:"-"` // Type of migration: Schema migration, data migration or schema and data migration
-<<<<<<< HEAD
+	DryRun                   bool                                   `json:"-"` // Flag to identify if the migration is a dry run
 	StreamingStats           streamingStats                         `json:"-"` // Stores information related to streaming migration process.
 }
 
@@ -161,9 +161,6 @@
 	DroppedRecords   map[string]map[string]int64 // Tablewise count of records successfully converted but failed to written on Spanner, broken down by record type.
 	SampleBadRecords []string                    // Records that generated errors during conversion.
 	SampleBadWrites  []string                    // Records that faced errors while writing to Cloud Spanner.
-=======
-	DryRun                   bool                                   `json:"-"` // Flag to identify if the migration is a dry run
->>>>>>> 44988811
 }
 
 // MakeConv returns a default-configured Conv.

// Copyright 2020 Google LLC
//
// Licensed under the Apache License, Version 2.0 (the "License");
// you may not use this file except in compliance with the License.
// You may obtain a copy of the License at
//
//      http://www.apache.org/licenses/LICENSE-2.0
//
// Unless required by applicable law or agreed to in writing, software
// distributed under the License is distributed on an "AS IS" BASIS,
// WITHOUT WARRANTIES OR CONDITIONS OF ANY KIND, either express or implied.
// See the License for the specific language governing permissions and
// limitations under the License.

package internal

import (
	"fmt"
	"time"

	"github.com/cloudspannerecosystem/harbourbridge/proto/migration"
	"github.com/cloudspannerecosystem/harbourbridge/schema"
	"github.com/cloudspannerecosystem/harbourbridge/spanner/ddl"
)

// Conv contains all schema and data conversion state.
type Conv struct {
	mode           mode                                // Schema mode or data mode.
	SpSchema       ddl.Schema                          // Maps Spanner table name to Spanner schema.
	SyntheticPKeys map[string]SyntheticPKey            // Maps Spanner table name to synthetic primary key (if needed).
	SrcSchema      map[string]schema.Table             // Maps source-DB table name to schema information.
	Issues         map[string]map[string][]SchemaIssue // Maps source-DB table/col to list of schema conversion issues.
	ToSpanner      map[string]NameAndCols              // Maps from source-DB table name to Spanner name and column mapping.
	ToSource       map[string]NameAndCols              // Maps from Spanner table name to source-DB table name and column mapping.
	UsedNames      map[string]bool                     // Map storing the names that are already assigned to tables, indices or foreign key contraints.
	dataSink       func(table string, cols []string, values []interface{})
	DataFlush      func()         `json:"-"` // Data flush is used to flush out remaining writes and wait for them to complete.
	Location       *time.Location // Timezone (for timestamp conversion).
	sampleBadRows  rowSamples     // Rows that generated errors during conversion.
	Stats          stats
	TimezoneOffset string              // Timezone offset for timestamp conversion.
	TargetDb       string              // The target database to which HarbourBridge is writing.
	UniquePKey     map[string][]string // Maps Spanner table name to unique column name being used as primary key (if needed).
	Audit          audit               // Stores the audit information for the database conversion
}

type mode int

const (
	schemaOnly mode = iota
	dataOnly
)

// SyntheticPKey specifies a synthetic primary key and current sequence
// count for a table, if needed. We use a synthetic primary key when
// the source DB table has no primary key.
type SyntheticPKey struct {
	Col      string
	Sequence int64
}

// SchemaIssue specifies a schema conversion issue.
type SchemaIssue int

// Defines all of the schema issues we track. Includes issues
// with type mappings, as well as features (such as source
// DB constraints) that aren't supported in Spanner.
const (
	DefaultValue SchemaIssue = iota
	ForeignKey
	MissingPrimaryKey
	MultiDimensionalArray
	NoGoodType
	Numeric
	NumericThatFits
	Decimal
	DecimalThatFits
	Serial
	AutoIncrement
	Timestamp
	Datetime
	Widened
	Time
	StringOverflow
	HotspotTimestamp
	HotspotAutoIncrement
<<<<<<< HEAD
	InterleavedNotINOrder
	InterleavedOrder
	InterleavedADDCOLUMN
	IndexRedandant
	INDEX_TIMESTAMP
	InterleaveIndex
=======
	InterleavedNotInOrder
	InterleavedOrder
	InterleavedAddColumn
	IllegalName
>>>>>>> 331cacd2
)

// NameAndCols contains the name of a table and its columns.
// Used to map between source DB and Spanner table and column names.
type NameAndCols struct {
	Name string
	Cols map[string]string
}

//FkeyAndIdxs contains the name of a table, its foreign keys and indexes
//Used to map between source DB and spanner table name, foreign key name and index names.
type FkeyAndIdxs struct {
	Name       string
	ForeignKey map[string]string
	Index      map[string]string
}
type rowSamples struct {
	rows       []*row
	bytes      int64 // Bytes consumed by l.
	bytesLimit int64 // Limit on bytes consumed by l.
}

// row represents a single data row for a table. Used for tracking bad data rows.
type row struct {
	table string
	cols  []string
	vals  []string
}

// Note on rows, bad rows and good rows: a data row is either:
// a) not processed (but still shows in rows)
// b) successfully converted and successfully written to Spanner.
// c) successfully converted, but an error occurs when writing the row to Spanner.
// d) unsuccessfully converted (we won't try to write such rows to Spanner).
type stats struct {
	Rows       map[string]int64          // Count of rows encountered during processing (a + b + c + d), broken down by source table.
	GoodRows   map[string]int64          // Count of rows successfully converted (b + c), broken down by source table.
	BadRows    map[string]int64          // Count of rows where conversion failed (d), broken down by source table.
	Statement  map[string]*statementStat // Count of processed statements, broken down by statement type.
	Unexpected map[string]int64          // Count of unexpected conditions, broken down by condition description.
	Reparsed   int64                     // Count of times we re-parse dump data looking for end-of-statement.
}

type statementStat struct {
	Schema int64
	Data   int64
	Skip   int64
	Error  int64
}

// Stores the audit information of conversion.
// Elements that do not affect the migration functionality but are relevant for the conversion report.
type audit struct {
	ToSpannerFkIdx           map[string]FkeyAndIdxs                 `json:"-"` // Maps from source-DB table name to Spanner names for table name, foreign key and indexes.
	ToSourceFkIdx            map[string]FkeyAndIdxs                 `json:"-"` // Maps from Spanner table name to source-DB names for table name, foreign key and indexes.
	SchemaConversionDuration time.Duration                          `json:"-"` // Duration of schema conversion.
	DataConversionDuration   time.Duration                          `json:"-"` // Duration of data conversion.
	MigrationRequestId       string                                 `json:"-"` // Unique request id generated per migration
	MigrationType            *migration.MigrationData_MigrationType `json:"-"` // Type of migration: Schema migration, data migration or schema and data migration
}

// MakeConv returns a default-configured Conv.
func MakeConv() *Conv {
	return &Conv{
		SpSchema:       ddl.NewSchema(),
		SyntheticPKeys: make(map[string]SyntheticPKey),
		SrcSchema:      make(map[string]schema.Table),
		Issues:         make(map[string]map[string][]SchemaIssue),
		ToSpanner:      make(map[string]NameAndCols),
		ToSource:       make(map[string]NameAndCols),
		UsedNames:      make(map[string]bool),
		Location:       time.Local, // By default, use go's local time, which uses $TZ (when set).
		sampleBadRows:  rowSamples{bytesLimit: 10 * 1000 * 1000},
		Stats: stats{
			Rows:       make(map[string]int64),
			GoodRows:   make(map[string]int64),
			BadRows:    make(map[string]int64),
			Statement:  make(map[string]*statementStat),
			Unexpected: make(map[string]int64),
		},
		TimezoneOffset: "+00:00", // By default, use +00:00 offset which is equal to UTC timezone
		UniquePKey:     make(map[string][]string),
		Audit: audit{
			ToSpannerFkIdx: make(map[string]FkeyAndIdxs),
			ToSourceFkIdx:  make(map[string]FkeyAndIdxs),
		},
	}
}

// SetDataSink configures conv to use the specified data sink.
func (conv *Conv) SetDataSink(ds func(table string, cols []string, values []interface{})) {
	conv.dataSink = ds
}

// Note on modes.
// We process the dump output twice. In the first pass (schema mode) we
// build the schema, and the second pass (data mode) we write data to
// Spanner.

// SetSchemaMode configures conv to process schema-related statements and
// build the Spanner schema. In schema mode we also process just enough
// of other statements to get an accurate count of the number of data rows
// (used for tracking progress when writing data to Spanner).
func (conv *Conv) SetSchemaMode() {
	conv.mode = schemaOnly
}

// SetDataMode configures conv to convert data and write it to Spanner.
// In this mode, we also do a complete re-processing of all statements
// for stats purposes (its hard to keep track of which stats are
// collected in each phase, so we simply reset and recollect),
// but we don't modify the schema.
func (conv *Conv) SetDataMode() {
	conv.mode = dataOnly
}

// WriteRow calls dataSink and updates row stats.
func (conv *Conv) WriteRow(srcTable, spTable string, spCols []string, spVals []interface{}) {
	if conv.dataSink == nil {
		msg := "Internal error: ProcessDataRow called but dataSink not configured"
		VerbosePrintf("%s\n", msg)
		conv.Unexpected(msg)
		conv.StatsAddBadRow(srcTable, conv.DataMode())
	} else {
		conv.dataSink(spTable, spCols, spVals)
		conv.statsAddGoodRow(srcTable, conv.DataMode())
	}
}

// Rows returns the total count of data rows processed.
func (conv *Conv) Rows() int64 {
	n := int64(0)
	for _, c := range conv.Stats.Rows {
		n += c
	}
	return n
}

// BadRows returns the total count of bad rows encountered during
// data conversion.
func (conv *Conv) BadRows() int64 {
	n := int64(0)
	for _, c := range conv.Stats.BadRows {
		n += c
	}
	return n
}

// Statements returns the total number of statements processed.
func (conv *Conv) Statements() int64 {
	n := int64(0)
	for _, x := range conv.Stats.Statement {
		n += x.Schema + x.Data + x.Skip + x.Error
	}
	return n
}

// StatementErrors returns the number of statement errors encountered.
func (conv *Conv) StatementErrors() int64 {
	n := int64(0)
	for _, x := range conv.Stats.Statement {
		n += x.Error
	}
	return n
}

// Unexpecteds returns the total number of distinct unexpected conditions
// encountered during processing.
func (conv *Conv) Unexpecteds() int64 {
	return int64(len(conv.Stats.Unexpected))
}

// CollectBadRow updates the list of bad rows, while respecting
// the byte limit for bad rows.
func (conv *Conv) CollectBadRow(srcTable string, srcCols, vals []string) {
	r := &row{table: srcTable, cols: srcCols, vals: vals}
	bytes := byteSize(r)
	// Cap storage used by badRows. Keep at least one bad row.
	if len(conv.sampleBadRows.rows) == 0 || bytes+conv.sampleBadRows.bytes < conv.sampleBadRows.bytesLimit {
		conv.sampleBadRows.rows = append(conv.sampleBadRows.rows, r)
		conv.sampleBadRows.bytes += bytes
	}
}

// SampleBadRows returns a string-formatted list of rows that generated errors.
// Returns at most n rows.
func (conv *Conv) SampleBadRows(n int) []string {
	var l []string
	for _, x := range conv.sampleBadRows.rows {
		l = append(l, fmt.Sprintf("table=%s cols=%v data=%v\n", x.table, x.cols, x.vals))
		if len(l) > n {
			break
		}
	}
	return l
}

// AddPrimaryKeys analyzes all tables in conv.schema and adds synthetic primary
// keys for any tables that don't have primary key.
func (conv *Conv) AddPrimaryKeys() {
	for t, ct := range conv.SpSchema {
		if len(ct.Pks) == 0 {
			primaryKeyPopulated := false
			// Populating column with unique constraint as primary key in case
			// table doesn't have primary key and removing the unique index.
			if len(ct.Indexes) != 0 {
				for i, index := range ct.Indexes {
					if index.Unique {
						for _, indexKey := range index.Keys {
							ct.Pks = append(ct.Pks, ddl.IndexKey{Col: indexKey.Col, Desc: indexKey.Desc})
							conv.UniquePKey[t] = append(conv.UniquePKey[t], indexKey.Col)
						}
						primaryKeyPopulated = true
						ct.Indexes = append(ct.Indexes[:i], ct.Indexes[i+1:]...)
						break
					}
				}
			}
			if !primaryKeyPopulated {
				k := conv.buildPrimaryKey(t)
				ct.ColNames = append(ct.ColNames, k)
				ct.ColDefs[k] = ddl.ColumnDef{Name: k, T: ddl.Type{Name: ddl.Int64}}
				ct.Pks = []ddl.IndexKey{{Col: k}}
				conv.SyntheticPKeys[t] = SyntheticPKey{k, 0}
			}
			conv.SpSchema[t] = ct
		}
	}
}

// SetLocation configures the timezone for data conversion.
func (conv *Conv) SetLocation(loc *time.Location) {
	conv.Location = loc
}

func (conv *Conv) buildPrimaryKey(spTable string) string {
	base := "synth_id"
	if _, ok := conv.ToSource[spTable]; !ok {
		conv.Unexpected(fmt.Sprintf("ToSource lookup fails for table %s: ", spTable))
		return base
	}
	count := 0
	key := base
	for {
		// Check key isn't already a column in the table.
		if _, ok := conv.ToSource[spTable].Cols[key]; !ok {
			return key
		}
		key = fmt.Sprintf("%s%d", base, count)
		count++
	}
}

// Unexpected records stats about corner-cases and conditions
// that were not expected. Note that the counts maybe not
// be completely reliable due to potential double-counting
// because we process dump data twice.
func (conv *Conv) Unexpected(u string) {
	VerbosePrintf("Unexpected condition: %s\n", u)
	// Limit size of unexpected map. If over limit, then only
	// update existing entries.
	if _, ok := conv.Stats.Unexpected[u]; ok || len(conv.Stats.Unexpected) < 1000 {
		conv.Stats.Unexpected[u]++
	}
}

// StatsAddRow increments the count of rows for 'srcTable' if b is
// true.  The boolean arg 'b' is used to avoid double counting of
// stats. Specifically, some code paths that report row stats run in
// both schema-mode and data-mode e.g. statement.go.  To avoid double
// counting, we explicitly choose a mode-for-stats-collection for each
// place where row stats are collected. When specifying this mode take
// care to ensure that the code actually runs in the mode you specify,
// otherwise stats will be dropped.
func (conv *Conv) StatsAddRow(srcTable string, b bool) {
	if b {
		conv.Stats.Rows[srcTable]++
	}
}

// statsAddGoodRow increments the good-row stats for 'srcTable' if b
// is true.  See StatsAddRow comments for context.
func (conv *Conv) statsAddGoodRow(srcTable string, b bool) {
	if b {
		conv.Stats.GoodRows[srcTable]++
	}
}

// StatsAddBadRow increments the bad-row stats for 'srcTable' if b is
// true.  See StatsAddRow comments for context.
func (conv *Conv) StatsAddBadRow(srcTable string, b bool) {
	if b {
		conv.Stats.BadRows[srcTable]++
	}
}

func (conv *Conv) getStatementStat(s string) *statementStat {
	if conv.Stats.Statement[s] == nil {
		conv.Stats.Statement[s] = &statementStat{}
	}
	return conv.Stats.Statement[s]
}

// SkipStatement increments the skip statement stats for 'stmtType'.
func (conv *Conv) SkipStatement(stmtType string) {
	if conv.SchemaMode() { // Record statement stats on first pass only.
		VerbosePrintf("Skipping statement: %s\n", stmtType)
		conv.getStatementStat(stmtType).Skip++
	}
}

// ErrorInStatement increments the error statement stats for 'stmtType'.
func (conv *Conv) ErrorInStatement(stmtType string) {
	if conv.SchemaMode() { // Record statement stats on first pass only.
		VerbosePrintf("Error processing statement: %s\n", stmtType)
		conv.getStatementStat(stmtType).Error++
	}
}

// SchemaStatement increments the schema statement stats for 'stmtType'.
func (conv *Conv) SchemaStatement(stmtType string) {
	if conv.SchemaMode() { // Record statement stats on first pass only.
		conv.getStatementStat(stmtType).Schema++
	}
}

// DataStatement increments the data statement stats for 'stmtType'.
func (conv *Conv) DataStatement(stmtType string) {
	if conv.SchemaMode() { // Record statement stats on first pass only.
		conv.getStatementStat(stmtType).Data++
	}
}

// SchemaMode returns true if conv is configured to schemaOnly.
func (conv *Conv) SchemaMode() bool {
	return conv.mode == schemaOnly
}

// DataMode returns true if conv is configured to dataOnly.
func (conv *Conv) DataMode() bool {
	return conv.mode == dataOnly
}

func byteSize(r *row) int64 {
	n := int64(len(r.table))
	for _, c := range r.cols {
		n += int64(len(c))
	}
	for _, v := range r.vals {
		n += int64(len(v))
	}
	return n
}<|MERGE_RESOLUTION|>--- conflicted
+++ resolved
@@ -84,19 +84,14 @@
 	StringOverflow
 	HotspotTimestamp
 	HotspotAutoIncrement
-<<<<<<< HEAD
 	InterleavedNotINOrder
-	InterleavedOrder
-	InterleavedADDCOLUMN
 	IndexRedandant
 	INDEX_TIMESTAMP
 	InterleaveIndex
-=======
 	InterleavedNotInOrder
 	InterleavedOrder
 	InterleavedAddColumn
 	IllegalName
->>>>>>> 331cacd2
 )
 
 // NameAndCols contains the name of a table and its columns.

// Copyright 2020 Google LLC
//
// Licensed under the Apache License, Version 2.0 (the "License");
// you may not use this file except in compliance with the License.
// You may obtain a copy of the License at
//
//      http://www.apache.org/licenses/LICENSE-2.0
//
// Unless required by applicable law or agreed to in writing, software
// distributed under the License is distributed on an "AS IS" BASIS,
// WITHOUT WARRANTIES OR CONDITIONS OF ANY KIND, either express or implied.
// See the License for the specific language governing permissions and
// limitations under the License.

package internal

import (
	"fmt"
	"sync"
	"time"

	"github.com/GoogleCloudPlatform/spanner-migration-tool/logger"
	"github.com/GoogleCloudPlatform/spanner-migration-tool/proto/migration"
	"github.com/GoogleCloudPlatform/spanner-migration-tool/schema"
	"github.com/GoogleCloudPlatform/spanner-migration-tool/spanner/ddl"
	"go.uber.org/zap"
	"google.golang.org/genproto/googleapis/type/datetime"
)

// Conv contains all schema and data conversion state.
type Conv struct {
	mode           mode                     // Schema mode or data mode.
	SpSchema       ddl.Schema               // Maps Spanner table name to Spanner schema.
	SyntheticPKeys map[string]SyntheticPKey // Maps Spanner table name to synthetic primary key (if needed).
	SrcSchema      map[string]schema.Table  // Maps source-DB table name to schema information.
	SchemaIssues   map[string]TableIssues   // Maps source-DB table/col to list of schema conversion issues.
	ToSpanner      map[string]NameAndCols   `json:"-"` // Maps from source-DB table name to Spanner name and column mapping.
	ToSource       map[string]NameAndCols   `json:"-"` // Maps from Spanner table name to source-DB table name and column mapping.
	UsedNames      map[string]bool          `json:"-"` // Map storing the names that are already assigned to tables, indices or foreign key contraints.
	dataSink       func(table string, cols []string, values []interface{})
	DataFlush      func()              `json:"-"` // Data flush is used to flush out remaining writes and wait for them to complete.
	Location       *time.Location      // Timezone (for timestamp conversion).
	sampleBadRows  rowSamples          // Rows that generated errors during conversion.
	Stats          stats               `json:"-"`
	TimezoneOffset string              // Timezone offset for timestamp conversion.
	SpDialect      string              // The dialect of the spanner database to which Spanner migration tool is writing.
	UniquePKey     map[string][]string // Maps Spanner table name to unique column name being used as primary key (if needed).
	Audit          Audit               `json:"-"` // Stores the audit information for the database conversion
	Rules          []Rule              // Stores applied rules during schema conversion
	IsSharded      bool                // Flag denoting if the migration is sharded or not
	ConvLock       sync.RWMutex        `json:"-"` // ConvLock prevents concurrent map read/write operations. This lock will be used in all the APIs that either read or write elements to the conv object.
}

type TableIssues struct {
	ColumnLevelIssues map[string][]SchemaIssue
	TableLevelIssues  []SchemaIssue
}

type AdditionalSchemaAttributes struct {
	IsSharded bool
}

type AdditionalDataAttributes struct {
	ShardId string
}

type mode int

const (
	schemaOnly mode = iota
	dataOnly
)

// SyntheticPKey specifies a synthetic primary key and current sequence
// count for a table, if needed. We use a synthetic primary key when
// the source DB table has no primary key.
type SyntheticPKey struct {
	ColId    string
	Sequence int64
}

// SchemaIssue specifies a schema conversion issue.
type SchemaIssue int

// Defines all of the schema issues we track. Includes issues
// with type mappings, as well as features (such as source
// DB constraints) that aren't supported in Spanner.
const (
	DefaultValue SchemaIssue = iota
	ForeignKey
	MissingPrimaryKey
	UniqueIndexPrimaryKey
	MultiDimensionalArray
	NoGoodType
	Numeric
	NumericThatFits
	Decimal
	DecimalThatFits
	Serial
	AutoIncrement
	Timestamp
	Datetime
	Widened
	Time
	StringOverflow
	HotspotTimestamp
	HotspotAutoIncrement
	RedundantIndex
	AutoIncrementIndex
	InterleaveIndex
	InterleavedNotInOrder
	InterleavedOrder
	InterleavedAddColumn
	IllegalName
	InterleavedRenameColumn
	InterleavedChangeColumnSize
	RowLimitExceeded
	ShardIdColumnAdded
	ShardIdColumnPrimaryKey
	ArrayTypeNotSupported
)

const (
	ShardIdColumn       = "migration_shard_id"
	SyntheticPrimaryKey = "synth_id"
)

// NameAndCols contains the name of a table and its columns.
// Used to map between source DB and Spanner table and column names.
type NameAndCols struct {
	Name string
	Cols map[string]string
}

// FkeyAndIdxs contains the name of a table, its foreign keys and indexes
// Used to map between source DB and spanner table name, foreign key name and index names.
type FkeyAndIdxs struct {
	Name       string
	ForeignKey map[string]string
	Index      map[string]string
}
type rowSamples struct {
	rows       []*row
	bytes      int64 // Bytes consumed by l.
	bytesLimit int64 // Limit on bytes consumed by l.
}

// row represents a single data row for a table. Used for tracking bad data rows.
type row struct {
	table string
	cols  []string
	vals  []string
}

// Note on rows, bad rows and good rows: a data row is either:
// a) not processed (but still shows in rows)
// b) successfully converted and successfully written to Spanner.
// c) successfully converted, but an error occurs when writing the row to Spanner.
// d) unsuccessfully converted (we won't try to write such rows to Spanner).
type stats struct {
	Rows       map[string]int64          // Count of rows encountered during processing (a + b + c + d), broken down by source table.
	GoodRows   map[string]int64          // Count of rows successfully converted (b + c), broken down by source table.
	BadRows    map[string]int64          // Count of rows where conversion failed (d), broken down by source table.
	Statement  map[string]*statementStat // Count of processed statements, broken down by statement type.
	Unexpected map[string]int64          // Count of unexpected conditions, broken down by condition description.
	Reparsed   int64                     // Count of times we re-parse dump data looking for end-of-statement.
}

type statementStat struct {
	Schema int64
	Data   int64
	Skip   int64
	Error  int64
}

// Stores the audit information of conversion.
// Elements that do not affect the migration functionality but are relevant for the migration metadata.
type Audit struct {
	SchemaConversionDuration time.Duration                          `json:"-"` // Duration of schema conversion.
	DataConversionDuration   time.Duration                          `json:"-"` // Duration of data conversion.
	MigrationRequestId       string                                 `json:"-"` // Unique request id generated per migration
	MigrationType            *migration.MigrationData_MigrationType `json:"-"` // Type of migration: Schema migration, data migration or schema and data migration
	DryRun                   bool                                   `json:"-"` // Flag to identify if the migration is a dry run.
	StreamingStats           streamingStats                         `json:"-"` // Stores information related to streaming migration process.
	Progress                 Progress                               `json:"-"` // Stores information related to progress of the migration progress
	SkipMetricsPopulation    bool                                   `json:"-"` // Flag to identify if outgoing metrics metadata needs to skipped
}

// Stores information related to resources.
type ShardedDataflowJobResources struct {
	JobId     string `json:"JobId"`
	GcloudCmd string `json:"GcloudCmd"`
}

// Stores information related to the streaming migration process.
type streamingStats struct {
<<<<<<< HEAD
	Streaming                     bool                        // Flag for confirmation of streaming migration.
	TotalRecords                  map[string]map[string]int64 // Tablewise count of records received for processing, broken down by record type i.e. INSERT, MODIFY & REMOVE.
	BadRecords                    map[string]map[string]int64 // Tablewise count of records not converted successfully, broken down by record type.
	DroppedRecords                map[string]map[string]int64 // Tablewise count of records successfully converted but failed to written on Spanner, broken down by record type.
	SampleBadRecords              []string                    // Records that generated errors during conversion.
	SampleBadWrites               []string                    // Records that faced errors while writing to Cloud Spanner.
	DataStreamName                string
	DataflowJobId                 string
	DataflowGcloudCmd             string
	ShardToDataStreamNameMap      map[string]string
	ShardToDataflowInfoMap        map[string]ShardedDataflowJobResources
	ShardToMonitoringDashboardMap map[string]string
=======
	Streaming                bool                        // Flag for confirmation of streaming migration.
	TotalRecords             map[string]map[string]int64 // Tablewise count of records received for processing, broken down by record type i.e. INSERT, MODIFY & REMOVE.
	BadRecords               map[string]map[string]int64 // Tablewise count of records not converted successfully, broken down by record type.
	DroppedRecords           map[string]map[string]int64 // Tablewise count of records successfully converted but failed to written on Spanner, broken down by record type.
	SampleBadRecords         []string                    // Records that generated errors during conversion.
	SampleBadWrites          []string                    // Records that faced errors while writing to Cloud Spanner.
	DataStreamName           string
	DataflowJobId            string
	DataflowGcloudCmd        string
	ShardToDataStreamNameMap map[string]string
	ShardToDataflowInfoMap   map[string]ShardedDataflowJobResources
	PubsubCfg                PubsubCfg
	ShardToPubsubIdMap       map[string]PubsubCfg
}

type PubsubCfg struct {
	TopicId        string
	SubscriptionId string
	NotificationId string
	BucketName     string
}

type DataflowOutput struct {
	JobID     string
	GCloudCmd string
>>>>>>> 0ec87837
}

// Stores information related to rules during schema conversion
type Rule struct {
	Id                string
	Name              string
	Type              string
	ObjectType        string
	AssociatedObjects string
	Enabled           bool
	Data              interface{}
	AddedOn           datetime.DateTime
}

type Tables struct {
	TableList []string `json:"TableList"`
}

// MakeConv returns a default-configured Conv.
func MakeConv() *Conv {
	return &Conv{
		SpSchema:       ddl.NewSchema(),
		SyntheticPKeys: make(map[string]SyntheticPKey),
		SrcSchema:      make(map[string]schema.Table),
		SchemaIssues:   make(map[string]TableIssues),
		ToSpanner:      make(map[string]NameAndCols),
		ToSource:       make(map[string]NameAndCols),
		UsedNames:      make(map[string]bool),
		Location:       time.Local, // By default, use go's local time, which uses $TZ (when set).
		sampleBadRows:  rowSamples{bytesLimit: 10 * 1000 * 1000},
		Stats: stats{
			Rows:       make(map[string]int64),
			GoodRows:   make(map[string]int64),
			BadRows:    make(map[string]int64),
			Statement:  make(map[string]*statementStat),
			Unexpected: make(map[string]int64),
		},
		TimezoneOffset: "+00:00", // By default, use +00:00 offset which is equal to UTC timezone
		UniquePKey:     make(map[string][]string),
		Audit: Audit{
			StreamingStats: streamingStats{},
			MigrationType:  migration.MigrationData_SCHEMA_ONLY.Enum(),
		},
		Rules: []Rule{},
	}
}

func (conv *Conv) ResetStats() {
	conv.Stats = stats{
		Rows:       make(map[string]int64),
		GoodRows:   make(map[string]int64),
		BadRows:    make(map[string]int64),
		Statement:  make(map[string]*statementStat),
		Unexpected: make(map[string]int64),
	}
}

// SetDataSink configures conv to use the specified data sink.
func (conv *Conv) SetDataSink(ds func(table string, cols []string, values []interface{})) {
	conv.dataSink = ds
}

// Note on modes.
// We process the dump output twice. In the first pass (schema mode) we
// build the schema, and the second pass (data mode) we write data to
// Spanner.

// SetSchemaMode configures conv to process schema-related statements and
// build the Spanner schema. In schema mode we also process just enough
// of other statements to get an accurate count of the number of data rows
// (used for tracking progress when writing data to Spanner).
func (conv *Conv) SetSchemaMode() {
	conv.mode = schemaOnly
}

// SetDataMode configures conv to convert data and write it to Spanner.
// In this mode, we also do a complete re-processing of all statements
// for stats purposes (its hard to keep track of which stats are
// collected in each phase, so we simply reset and recollect),
// but we don't modify the schema.
func (conv *Conv) SetDataMode() {
	conv.mode = dataOnly
}

// WriteRow calls dataSink and updates row stats.
func (conv *Conv) WriteRow(srcTable, spTable string, spCols []string, spVals []interface{}) {
	if conv.Audit.DryRun {
		conv.statsAddGoodRow(srcTable, conv.DataMode())
	} else if conv.dataSink == nil {
		msg := "Internal error: ProcessDataRow called but dataSink not configured"
		VerbosePrintf("%s\n", msg)
		logger.Log.Debug("Internal error: ProcessDataRow called but dataSink not configured")

		conv.Unexpected(msg)
		conv.StatsAddBadRow(srcTable, conv.DataMode())
	} else {
		conv.dataSink(spTable, spCols, spVals)
		conv.statsAddGoodRow(srcTable, conv.DataMode())
	}
}

// Rows returns the total count of data rows processed.
func (conv *Conv) Rows() int64 {
	n := int64(0)
	for _, c := range conv.Stats.Rows {
		n += c
	}
	return n
}

// BadRows returns the total count of bad rows encountered during
// data conversion.
func (conv *Conv) BadRows() int64 {
	n := int64(0)
	for _, c := range conv.Stats.BadRows {
		n += c
	}
	return n
}

// Statements returns the total number of statements processed.
func (conv *Conv) Statements() int64 {
	n := int64(0)
	for _, x := range conv.Stats.Statement {
		n += x.Schema + x.Data + x.Skip + x.Error
	}
	return n
}

// StatementErrors returns the number of statement errors encountered.
func (conv *Conv) StatementErrors() int64 {
	n := int64(0)
	for _, x := range conv.Stats.Statement {
		n += x.Error
	}
	return n
}

// Unexpecteds returns the total number of distinct unexpected conditions
// encountered during processing.
func (conv *Conv) Unexpecteds() int64 {
	return int64(len(conv.Stats.Unexpected))
}

// CollectBadRow updates the list of bad rows, while respecting
// the byte limit for bad rows.
func (conv *Conv) CollectBadRow(srcTable string, srcCols, vals []string) {
	r := &row{table: srcTable, cols: srcCols, vals: vals}
	bytes := byteSize(r)
	// Cap storage used by badRows. Keep at least one bad row.
	if len(conv.sampleBadRows.rows) == 0 || bytes+conv.sampleBadRows.bytes < conv.sampleBadRows.bytesLimit {
		conv.sampleBadRows.rows = append(conv.sampleBadRows.rows, r)
		conv.sampleBadRows.bytes += bytes
	}
}

// SampleBadRows returns a string-formatted list of rows that generated errors.
// Returns at most n rows.
func (conv *Conv) SampleBadRows(n int) []string {
	var l []string
	for _, x := range conv.sampleBadRows.rows {
		l = append(l, fmt.Sprintf("table=%s cols=%v data=%v\n", x.table, x.cols, x.vals))
		if len(l) > n {
			break
		}
	}
	return l
}

func (conv *Conv) AddShardIdColumn() {
	for t, ct := range conv.SpSchema {
		if ct.ShardIdColumn == "" {
			colName := conv.buildColumnNameWithBase(t, ShardIdColumn)
			columnId := GenerateColumnId()
			ct.ColIds = append(ct.ColIds, columnId)
			ct.ColDefs[columnId] = ddl.ColumnDef{Name: colName, Id: columnId, T: ddl.Type{Name: ddl.String, Len: 50}, NotNull: false}
			ct.ShardIdColumn = columnId
			conv.SpSchema[t] = ct
			var issues []SchemaIssue
			issues = append(issues, ShardIdColumnAdded, ShardIdColumnPrimaryKey)
			conv.SchemaIssues[ct.Id].ColumnLevelIssues[columnId] = issues
		}
	}
}

// AddPrimaryKeys analyzes all tables in conv.schema and adds synthetic primary
// keys for any tables that don't have primary key.
func (conv *Conv) AddPrimaryKeys() {
	for t, ct := range conv.SpSchema {
		if len(ct.PrimaryKeys) == 0 {
			primaryKeyPopulated := false
			// Populating column with unique constraint as primary key in case
			// table doesn't have primary key and removing the unique index.
			if len(ct.Indexes) != 0 {
				for i, index := range ct.Indexes {
					if index.Unique {
						for _, indexKey := range index.Keys {
							ct.PrimaryKeys = append(ct.PrimaryKeys, ddl.IndexKey{ColId: indexKey.ColId, Desc: indexKey.Desc, Order: indexKey.Order})
							conv.UniquePKey[t] = append(conv.UniquePKey[t], indexKey.ColId)
							addMissingPrimaryKeyWarning(ct.Id, indexKey.ColId, conv, UniqueIndexPrimaryKey)
						}
						primaryKeyPopulated = true
						ct.Indexes = append(ct.Indexes[:i], ct.Indexes[i+1:]...)
						break
					}
				}
			}
			if !primaryKeyPopulated {
				k := conv.buildColumnNameWithBase(t, SyntheticPrimaryKey)
				columnId := GenerateColumnId()
				ct.ColIds = append(ct.ColIds, columnId)
				ct.ColDefs[columnId] = ddl.ColumnDef{Name: k, Id: columnId, T: ddl.Type{Name: ddl.String, Len: 50}}
				ct.PrimaryKeys = []ddl.IndexKey{{ColId: columnId, Order: 1}}
				conv.SyntheticPKeys[t] = SyntheticPKey{columnId, 0}
				addMissingPrimaryKeyWarning(ct.Id, columnId, conv, MissingPrimaryKey)
			}
			conv.SpSchema[t] = ct
		}
	}
}

// Add 'Missing Primary Key' as a Warning inside ColumnLevelIssues of conv object
func addMissingPrimaryKeyWarning(tableId string, colId string, conv *Conv, schemaIssue SchemaIssue) {
	tableLevelIssues := conv.SchemaIssues[tableId].TableLevelIssues
	var columnLevelIssues map[string][]SchemaIssue
	if tableIssues, ok := conv.SchemaIssues[tableId]; ok {
		columnLevelIssues = tableIssues.ColumnLevelIssues
	} else {
		columnLevelIssues = make(map[string][]SchemaIssue)
	}
	columnLevelIssues[colId] = append(columnLevelIssues[colId], schemaIssue)
	conv.SchemaIssues[tableId] = TableIssues{
		TableLevelIssues:  tableLevelIssues,
		ColumnLevelIssues: columnLevelIssues,
	}
}

// SetLocation configures the timezone for data conversion.
func (conv *Conv) SetLocation(loc *time.Location) {
	conv.Location = loc
}

func (conv *Conv) buildColumnNameWithBase(tableId, base string) string {
	if _, ok := conv.SpSchema[tableId]; !ok {
		conv.Unexpected(fmt.Sprintf("Table doesn't exist for tableId %s: ", tableId))
		return base
	}
	count := 0
	key := base
	for {
		// Check key isn't already a column in the table.
		ok := true
		for _, column := range conv.SpSchema[tableId].ColDefs {
			if column.Name == key {
				ok = false
				break
			}
		}
		if ok {
			return key
		}
		key = fmt.Sprintf("%s%d", base, count)
		count++
	}
}

// Unexpected records stats about corner-cases and conditions
// that were not expected. Note that the counts maybe not
// be completely reliable due to potential double-counting
// because we process dump data twice.
func (conv *Conv) Unexpected(u string) {
	VerbosePrintf("Unexpected condition: %s\n", u)
	logger.Log.Debug("Unexpected condition", zap.String("condition", u))

	// Limit size of unexpected map. If over limit, then only
	// update existing entries.
	if _, ok := conv.Stats.Unexpected[u]; ok || len(conv.Stats.Unexpected) < 1000 {
		conv.Stats.Unexpected[u]++
	}
}

// StatsAddRow increments the count of rows for 'srcTable' if b is
// true.  The boolean arg 'b' is used to avoid double counting of
// stats. Specifically, some code paths that report row stats run in
// both schema-mode and data-mode e.g. statement.go.  To avoid double
// counting, we explicitly choose a mode-for-stats-collection for each
// place where row stats are collected. When specifying this mode take
// care to ensure that the code actually runs in the mode you specify,
// otherwise stats will be dropped.
func (conv *Conv) StatsAddRow(srcTable string, b bool) {
	if b {
		conv.Stats.Rows[srcTable]++
	}
}

// statsAddGoodRow increments the good-row stats for 'srcTable' if b
// is true.  See StatsAddRow comments for context.
func (conv *Conv) statsAddGoodRow(srcTable string, b bool) {
	if b {
		conv.Stats.GoodRows[srcTable]++
	}
}

// StatsAddBadRow increments the bad-row stats for 'srcTable' if b is
// true.  See StatsAddRow comments for context.
func (conv *Conv) StatsAddBadRow(srcTable string, b bool) {
	if b {
		conv.Stats.BadRows[srcTable]++
	}
}

func (conv *Conv) getStatementStat(s string) *statementStat {
	if conv.Stats.Statement[s] == nil {
		conv.Stats.Statement[s] = &statementStat{}
	}
	return conv.Stats.Statement[s]
}

// SkipStatement increments the skip statement stats for 'stmtType'.
func (conv *Conv) SkipStatement(stmtType string) {
	if conv.SchemaMode() { // Record statement stats on first pass only.
		VerbosePrintf("Skipping statement: %s\n", stmtType)
		logger.Log.Debug("Skipping statement", zap.String("stmtType", stmtType))
		conv.getStatementStat(stmtType).Skip++
	}
}

// ErrorInStatement increments the error statement stats for 'stmtType'.
func (conv *Conv) ErrorInStatement(stmtType string) {
	if conv.SchemaMode() { // Record statement stats on first pass only.
		VerbosePrintf("Error processing statement: %s\n", stmtType)
		logger.Log.Debug("Error processing statement", zap.String("stmtType", stmtType))
		conv.getStatementStat(stmtType).Error++
	}
}

// SchemaStatement increments the schema statement stats for 'stmtType'.
func (conv *Conv) SchemaStatement(stmtType string) {
	if conv.SchemaMode() { // Record statement stats on first pass only.
		conv.getStatementStat(stmtType).Schema++
	}
}

// DataStatement increments the data statement stats for 'stmtType'.
func (conv *Conv) DataStatement(stmtType string) {
	if conv.SchemaMode() { // Record statement stats on first pass only.
		conv.getStatementStat(stmtType).Data++
	}
}

// SchemaMode returns true if conv is configured to schemaOnly.
func (conv *Conv) SchemaMode() bool {
	return conv.mode == schemaOnly
}

// DataMode returns true if conv is configured to dataOnly.
func (conv *Conv) DataMode() bool {
	return conv.mode == dataOnly
}

func byteSize(r *row) int64 {
	n := int64(len(r.table))
	for _, c := range r.cols {
		n += int64(len(c))
	}
	for _, v := range r.vals {
		n += int64(len(v))
	}
	return n
}<|MERGE_RESOLUTION|>--- conflicted
+++ resolved
@@ -194,20 +194,6 @@
 
 // Stores information related to the streaming migration process.
 type streamingStats struct {
-<<<<<<< HEAD
-	Streaming                     bool                        // Flag for confirmation of streaming migration.
-	TotalRecords                  map[string]map[string]int64 // Tablewise count of records received for processing, broken down by record type i.e. INSERT, MODIFY & REMOVE.
-	BadRecords                    map[string]map[string]int64 // Tablewise count of records not converted successfully, broken down by record type.
-	DroppedRecords                map[string]map[string]int64 // Tablewise count of records successfully converted but failed to written on Spanner, broken down by record type.
-	SampleBadRecords              []string                    // Records that generated errors during conversion.
-	SampleBadWrites               []string                    // Records that faced errors while writing to Cloud Spanner.
-	DataStreamName                string
-	DataflowJobId                 string
-	DataflowGcloudCmd             string
-	ShardToDataStreamNameMap      map[string]string
-	ShardToDataflowInfoMap        map[string]ShardedDataflowJobResources
-	ShardToMonitoringDashboardMap map[string]string
-=======
 	Streaming                bool                        // Flag for confirmation of streaming migration.
 	TotalRecords             map[string]map[string]int64 // Tablewise count of records received for processing, broken down by record type i.e. INSERT, MODIFY & REMOVE.
 	BadRecords               map[string]map[string]int64 // Tablewise count of records not converted successfully, broken down by record type.
@@ -221,6 +207,7 @@
 	ShardToDataflowInfoMap   map[string]ShardedDataflowJobResources
 	PubsubCfg                PubsubCfg
 	ShardToPubsubIdMap       map[string]PubsubCfg
+	ShardToMonitoringDashboardMap map[string]string
 }
 
 type PubsubCfg struct {
@@ -233,7 +220,6 @@
 type DataflowOutput struct {
 	JobID     string
 	GCloudCmd string
->>>>>>> 0ec87837
 }
 
 // Stores information related to rules during schema conversion

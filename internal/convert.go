--- conflicted
+++ resolved
@@ -149,8 +149,6 @@
 	DataConversionDuration   time.Duration                          `json:"-"` // Duration of data conversion.
 	MigrationRequestId       string                                 `json:"-"` // Unique request id generated per migration
 	MigrationType            *migration.MigrationData_MigrationType `json:"-"` // Type of migration: Schema migration, data migration or schema and data migration
-<<<<<<< HEAD
-	DryRun                   bool                                   `json:"-"` // Flag to identify if the migration is a dry run
 	StreamingStats           streamingStats                         `json:"-"` // Stores information related to streaming migration process.
 }
 
@@ -162,8 +160,6 @@
 	DroppedRecords   map[string]map[string]int64 // Tablewise count of records successfully converted but failed to written on Spanner, broken down by record type.
 	SampleBadRecords []string                    // Records that generated errors during conversion.
 	SampleBadWrites  []string                    // Records that faced errors while writing to Cloud Spanner.
-=======
->>>>>>> e1d43a9c
 }
 
 // MakeConv returns a default-configured Conv.

--- conflicted
+++ resolved
@@ -406,43 +406,30 @@
 						l = append(l, str)
 					}
 				case InterleavedNotInOrder:
-<<<<<<< HEAD
-					str := fmt.Sprintf(" Table %s  %s and Column %s", IssueDB[i].Brief, spSchema.Name, spColName)
-=======
-					parent := getParentForReport(conv, spSchema.Name, i)
-					str := fmt.Sprintf(" Table %s can be interleaved with table %s %s  %s and Column %s", spSchema.Name, parent, IssueDB[i].Brief, spSchema.Name, srcCol)
->>>>>>> de02fba7
+					parent := getParentForReport(conv, tableId, i)
+					str := fmt.Sprintf(" Table %s can be interleaved with table %s %s  %s and Column %s", spSchema.Name, parent, IssueDB[i].Brief, spSchema.Name, spColName)
 
 					if !contains(l, str) {
 						l = append(l, str)
 					}
 				case InterleavedOrder:
-					parent := getParentForReport(conv, spSchema.Name, i)
+					parent := getParentForReport(conv, tableId, i)
 					str := fmt.Sprintf("Table %s %s %s go to Interleave Table Tab", spSchema.Name, IssueDB[i].Brief, parent)
 
 					if !contains(l, str) {
 						l = append(l, str)
 					}
 				case InterleavedAddColumn:
-<<<<<<< HEAD
-					str := fmt.Sprintf(" %s add %s as a primary key in table %s", IssueDB[i].Brief, spColName, spSchema.Name)
-=======
-					parent := getParentForReport(conv, spSchema.Name, i)
-					str := fmt.Sprintf(" %s %s add %s as a primary key in table %s", IssueDB[i].Brief, parent, srcCol, spSchema.Name)
->>>>>>> de02fba7
+					parent := getParentForReport(conv, tableId, i)
+					str := fmt.Sprintf(" %s %s add %s as a primary key in table %s", IssueDB[i].Brief, parent, spColName, spSchema.Name)
 
 					if !contains(l, str) {
 						l = append(l, str)
 					}
 				case InterleavedRenameColumn:
-<<<<<<< HEAD
 					fkName, referCol := getFkAndReferColumn(spSchema, srcColName)
-					str := fmt.Sprintf(" %s rename %s primary key in table %s to match the foreign key %s refer column %s", IssueDB[i].Brief, srcColName, spSchema.Name, fkName, referCol)
-=======
-					fkName, referCol := getFkAndReferColumn(spSchema, srcCol)
-					parent := getParentForReport(conv, spSchema.Name, i)
-					str := fmt.Sprintf(" %s %s rename %s primary key in table %s to match the foreign key %s refer column \"%s\"", IssueDB[i].Brief, parent, srcCol, spSchema.Name, fkName, referCol)
->>>>>>> de02fba7
+					parent := getParentForReport(conv, tableId, i)
+					str := fmt.Sprintf(" %s %s rename %s primary key in table %s to match the foreign key %s refer column \"%s\"", IssueDB[i].Brief, parent, srcColName, spSchema.Name, fkName, referCol)
 
 					if !contains(l, str) {
 						l = append(l, str)
@@ -500,30 +487,30 @@
 	return fkName, referCol
 }
 
-func getParentForReport(conv *Conv, spTableName string, issueType SchemaIssue) string {
-	table := conv.SpSchema[spTableName]
-	for _, fk := range table.Fks {
-		for i, col := range fk.Columns {
-			colPkOrder, err1 := getPkOrderForReport(table.Pks, col)
-			refColPkOrder, err2 := getPkOrderForReport(conv.SpSchema[fk.ReferTable].Pks, fk.ReferColumns[i])
+func getParentForReport(conv *Conv, tableId string, issueType SchemaIssue) string {
+	table := conv.SpSchema[tableId]
+	for _, fk := range table.ForeignKeys {
+		for i, colId := range fk.ColIds {
+			colPkOrder, err1 := getPkOrderForReport(table.PrimaryKeys, colId)
+			refColPkOrder, err2 := getPkOrderForReport(conv.SpSchema[fk.ReferTableId].PrimaryKeys, fk.ReferColumnIds[i])
 			if err2 != nil {
 				continue
 			}
-			if col == fk.ReferColumns[i] {
+			if colId == fk.ReferColumnIds[i] {
 
 				if issueType == InterleavedOrder && colPkOrder == 1 && refColPkOrder == 1 {
-					return fk.ReferTable
+					return conv.SpSchema[fk.ReferTableId].Name
 
 				} else if issueType == InterleavedNotInOrder && err1 == nil && colPkOrder != 1 && refColPkOrder == 1 {
-					return fk.ReferTable
+					return conv.SpSchema[fk.ReferTableId].Name
 
 				} else if issueType == InterleavedAddColumn && err1 != nil && refColPkOrder == 1 {
-					return fk.ReferTable
+					return conv.SpSchema[fk.ReferTableId].Name
 				}
 
 			} else {
 				if issueType == InterleavedRenameColumn && colPkOrder == 1 && refColPkOrder == 1 {
-					return fk.ReferTable
+					return conv.SpSchema[fk.ReferTableId].Name
 				}
 			}
 		}
@@ -531,9 +518,9 @@
 	return ""
 }
 
-func getPkOrderForReport(pks []ddl.IndexKey, spColName string) (int, error) {
+func getPkOrderForReport(pks []ddl.IndexKey, colId string) (int, error) {
 	for _, pk := range pks {
-		if pk.Col == spColName {
+		if pk.ColId == colId {
 			return pk.Order, nil
 		}
 	}

// Copyright 2020 Google LLC
//
// Licensed under the Apache License, Version 2.0 (the "License");
// you may not use this file except in compliance with the License.
// You may obtain a copy of the License at
//
//      http://www.apache.org/licenses/LICENSE-2.0
//
// Unless required by applicable law or agreed to in writing, software
// distributed under the License is distributed on an "AS IS" BASIS,
// WITHOUT WARRANTIES OR CONDITIONS OF ANY KIND, either express or implied.
// See the License for the specific language governing permissions and
// limitations under the License.

package internal

import (
	"fmt"
	"strconv"
	"strings"

	"github.com/GoogleCloudPlatform/spanner-migration-tool/common/constants"
	"github.com/GoogleCloudPlatform/spanner-migration-tool/logger"
	"github.com/GoogleCloudPlatform/spanner-migration-tool/spanner/ddl"
)

// GetSpannerTable maps a source DB table name into a legal Spanner table
// name. Note that source DB column names can be essentially any string, but
// Spanner column names must use a limited character set. This means that
// getSpannerTable may have to change a name to make it legal, we must ensure
// that:
// a) the new table name is legal
// b) the new table name doesn't clash with other Spanner table names
// c) we consistently return the same name for this table.
//
// conv.UsedNames tracks Spanner names that have been used for table names, foreign key constraints
// and indexes. We use this to ensure we generate unique names when
// we map from source dbs to Spanner since Spanner requires all these names to be
// distinct and should not differ only in case.
func GetSpannerTable(conv *Conv, tableId string) (string, error) {
	if tableId == "" {
		return "", fmt.Errorf("bad parameter: table-id string is empty")
	}

	if sp, found := conv.SpSchema[tableId]; found {
		return sp.Name, nil
	}
	srcTableName := conv.SrcSchema[tableId].Name
	spTableName := getSpannerValidName(conv, srcTableName)
	if spTableName != srcTableName {
		VerbosePrintf("Mapping source DB table %s to Spanner table %s\n", srcTableName, spTableName)
		logger.Log.Debug(fmt.Sprintf("Mapping source DB table %s to Spanner table %s\n", srcTableName, spTableName))
	}
	return spTableName, nil
}

// GetSpannerCol maps a source DB table/column into a legal Spanner column
// name. If mustExist is true, we return error if the column is new.
// Note that source DB column names can be essentially any string, but
// Spanner column names must use a limited character set. This means that
// getSpannerCol may have to change a name to make it legal, we must ensure
// that:
// a) the new col name is legal
// b) the new col name doesn't clash with other col names in the same table
// c) we consistently return the same name for the same col.
func GetSpannerCol(conv *Conv, tableId, colId string, spColDef map[string]ddl.ColumnDef) (string, error) {
	if tableId == "" {
		return "", fmt.Errorf("bad parameter: table id string is empty")
	}
	if colId == "" {
		return "", fmt.Errorf("bad parameter: column id string is empty")
	}
	if spCol, found := spColDef[colId]; found {
		return spCol.Name, nil
	}
	srcTable := conv.SrcSchema[tableId]
	srcColName := srcTable.ColDefs[colId].Name

	spColName, _ := FixName(srcColName)
	usedColNames := map[string]bool{}
	for _, spCol := range spColDef {
		usedColNames[spCol.Name] = true
	}
	if _, found := usedColNames[spColName]; found {
		// spColName has been used before i.e. FixName caused a collision.
		// Add unique postfix: use number of cols in this table so far.
		// However, there is a chance this has already been used,
		// so need to iterate
		id := len(spColDef)
		for {
			c := spColName + "_" + strconv.Itoa(id)
			if _, found := usedColNames[c]; !found {
				spColName = c
				break
			}
			id++
		}
	}
	if spColName != srcColName {
		VerbosePrintf("Mapping source DB col %s (table %s) to Spanner col %s\n", srcColName, srcTable.Name, spColName)
		logger.Log.Debug(fmt.Sprintf("Mapping source DB col %s (table %s) to Spanner col %s\n", srcColName, srcTable.Name, spColName))
	}
	return spColName, nil
}

// GetSpannerCols maps a slice of source columns into their corresponding
// Spanner columns using GetSpannerCol.
func GetSpannerCols(conv *Conv, tableId string, srcCols []string) ([]string, error) {
	var spCols []string
	for _, srcColName := range srcCols {
		colId, err := GetColIdFromSrcName(conv.SrcSchema[tableId].ColDefs, srcColName)
		if err != nil {
			return nil, err
		}
		spCol, err := GetSpannerCol(conv, tableId, colId, conv.SpSchema[tableId].ColDefs)
		if err != nil {
			return nil, err
		}
		spCols = append(spCols, spCol)
	}
	return spCols, nil
}

// ToSpannerForeignKey maps source foreign key name to
// legal Spanner foreign key name.
// If the srcKeyName is empty string we can just return
// empty string without error.
// If the srcKeyName is not empty we need to make sure
// of the following things:
// a) the new foreign key name is legal
// b) the new foreign key name doesn't clash with other Spanner
//
//	foreign key names
//
// Note that foreign key constraint names in Spanner have to be globally unique
// (across the database). But in some source databases, such as PostgreSQL,
// they only have to be unique for a table. Hence we must map each source
// constraint name to a unique spanner constraint name.
func ToSpannerForeignKey(conv *Conv, srcFkName string) string {
	if srcFkName == "" {
		return ""
	}
	return getSpannerValidName(conv, srcFkName)
}

// ToSpannerOnDelete maps the source ON DELETE action
// to the corresponding Spanner compatible action.
// The following mapping is followed:
// a) CASCADE/NO ACTION -> mapped to the same as source action
// b) all others -> NO ACTION (default)
//
// Since only MySQL and PostgreSQL have this functionality
// as of yet, for other sources OnDelete fields are
// kept empty i.e. "" is mapped to ""
//
// For all source actions converted to a different action,
// an issue is appended to it's TableLevelIssues to
// generate a warning message for the user
func ToSpannerOnDelete(conv *Conv, srcTableId string, srcDeleteRule string) string {
	srcDeleteRule = strings.ToUpper(srcDeleteRule)
<<<<<<< HEAD
	if srcDeleteRule == "NO ACTION" || srcDeleteRule == "CASCADE" || srcDeleteRule == "" {
=======
	if srcDeleteRule == constants.NO_ACTION || srcDeleteRule == constants.CASCADE || srcDeleteRule == "" {
>>>>>>> 772fefbd
		return srcDeleteRule
	}

	if conv.SchemaIssues == nil {
		conv.SchemaIssues = make(map[string]TableIssues)
	}
	conv.SchemaIssues[srcTableId] = TableIssues{
		TableLevelIssues:  append(conv.SchemaIssues[srcTableId].TableLevelIssues, ForeignKeyOnDelete),
		ColumnLevelIssues: conv.SchemaIssues[srcTableId].ColumnLevelIssues}
<<<<<<< HEAD
=======

>>>>>>> 772fefbd
	return constants.NO_ACTION
}

// ToSpannerOnUpdate maps the source ON UPDATE action
// to the corresponding Spanner compatible action.
// The following mapping is followed:
// all actions -> NO ACTION (default)
// (Spanner only supports ON UPDATE NO ACTION)
//
// Since only MySQL and PostgreSQL have this functionality
// as of yet, for other sources OnDelete fields are
// kept empty i.e. "" is mapped to ""
//
// For all source actions converted to a different action,
// an issue is appended to it's TableLevelIssues to
// generate a warning message for the user
func ToSpannerOnUpdate(conv *Conv, srcTableId string, srcUpdateRule string) string {
	srcUpdateRule = strings.ToUpper(srcUpdateRule)
<<<<<<< HEAD
	if srcUpdateRule == "NO ACTION" || srcUpdateRule == "" {
=======
	if srcUpdateRule == constants.NO_ACTION || srcUpdateRule == "" {
>>>>>>> 772fefbd
		return srcUpdateRule
	}

	if conv.SchemaIssues == nil {
		conv.SchemaIssues = make(map[string]TableIssues)
	}
	conv.SchemaIssues[srcTableId] = TableIssues{
		TableLevelIssues:  append(conv.SchemaIssues[srcTableId].TableLevelIssues, ForeignKeyOnUpdate),
		ColumnLevelIssues: conv.SchemaIssues[srcTableId].ColumnLevelIssues}

	return constants.NO_ACTION
}

// ToSpannerIndexName maps source index name to legal Spanner index name.
// We need to make sure of the following things:
// a) the new index name is legal
// b) the new index name doesn't clash with other Spanner
//
//	index names
//
// Note that index key constraint names in Spanner have to be globally unique
// (across the database). But in some source databases, such as MySQL,
// they only have to be unique for a table. Hence we must map each source
// constraint name to a unique spanner constraint name.
func ToSpannerIndexName(conv *Conv, srcIndexName string) string {
	return getSpannerValidName(conv, srcIndexName)
}

// conv.UsedNames tracks Spanner names that have been used for table names, foreign key constraints
// and indexes. We use this to ensure we generate unique names when
// we map from source dbs to Spanner since Spanner requires all these names to be
// distinct and should not differ only in case.
func getSpannerValidName(conv *Conv, srcName string) string {
	spKeyName, _ := FixName(srcName)
	if _, found := conv.UsedNames[strings.ToLower(spKeyName)]; found {
		// spKeyName has been used before.
		// Add unique postfix: use number of keys so far.
		// However, there is a chance this has already been used,
		// so need to iterate.
		id := len(conv.UsedNames)
		for {
			c := spKeyName + "_" + strconv.Itoa(id)
			if _, found := conv.UsedNames[strings.ToLower(c)]; !found {
				spKeyName = c
				break
			}
			id++
		}
	}
	conv.UsedNames[strings.ToLower(spKeyName)] = true
	return spKeyName
}

// ResolveRefs resolves all table and column references in foreign key constraints
// in the Spanner Schema. Note: Spanner requires that DDL references match
// the case of the referenced object, but this is not so for many source databases.
//
// TODO: Expand ResolveRefs to primary keys and indexes.
func ResolveRefs(conv *Conv) {
	for table, spTable := range conv.SpSchema {
		spTable.ForeignKeys = resolveFks(conv, table, spTable.ForeignKeys)
		conv.SpSchema[table] = spTable
	}
}

// resolveFks returns resolved version of fks.
// Foreign key constraints that can't be resolved are dropped.
func resolveFks(conv *Conv, table string, fks []ddl.Foreignkey) []ddl.Foreignkey {
	var resolved []ddl.Foreignkey
	for _, fk := range fks {
		var err error
		if fk.ColIds, err = resolveColRefs(conv, table, fk.ColIds); err != nil {
			conv.Unexpected(fmt.Sprintf("Can't resolve Columns in foreign key constraint: %s", err))
			delete(conv.UsedNames, strings.ToLower(fk.Name))
			continue
		}
		if fk.ReferTableId, err = resolveTableRef(conv, fk.ReferTableId); err != nil {
			conv.Unexpected(fmt.Sprintf("Can't resolve ReferTable in foreign key constraint: %s", err))
			delete(conv.UsedNames, strings.ToLower(fk.Name))
			continue
		}
		if fk.ReferColumnIds, err = resolveColRefs(conv, fk.ReferTableId, fk.ReferColumnIds); err != nil {
			conv.Unexpected(fmt.Sprintf("Can't resolve ReferColumnIds in foreign key constraint: %s", err))
			delete(conv.UsedNames, strings.ToLower(fk.Name))
			continue
		}
		resolved = append(resolved, fk)
	}
	return resolved
}

func resolveTableRef(conv *Conv, tableRef string) (string, error) {
	if _, ok := conv.SpSchema[tableRef]; ok {
		return tableRef, nil
	}
	// Do case-insensitive search for tableRef.
	tr := strings.ToLower(tableRef)
	for t := range conv.SpSchema {
		if strings.ToLower(t) == tr {
			return t, nil
		}
	}
	return "", fmt.Errorf("can't resolve table %v", tableRef)
}

func resolveColRefs(conv *Conv, tableRef string, colRefs []string) ([]string, error) {
	table, err := resolveTableRef(conv, tableRef)
	if err != nil {
		return nil, err
	}
	resolveColRef := func(colRef string) (string, error) {
		if _, ok := conv.SpSchema[table].ColDefs[colRef]; ok {
			return colRef, nil
		}
		// Do case-insensitive search for colRef.
		cr := strings.ToLower(colRef)
		for _, c := range conv.SpSchema[table].ColIds {
			if strings.ToLower(c) == cr {
				return c, nil
			}
		}
		return "", fmt.Errorf("can't resolve column: table=%v, column=%v", tableRef, colRef)
	}
	var cols []string
	for _, colRef := range colRefs {
		c, err := resolveColRef(colRef)
		if err != nil {
			return nil, err
		}
		cols = append(cols, c)
	}
	return cols, nil
}<|MERGE_RESOLUTION|>--- conflicted
+++ resolved
@@ -158,11 +158,7 @@
 // generate a warning message for the user
 func ToSpannerOnDelete(conv *Conv, srcTableId string, srcDeleteRule string) string {
 	srcDeleteRule = strings.ToUpper(srcDeleteRule)
-<<<<<<< HEAD
-	if srcDeleteRule == "NO ACTION" || srcDeleteRule == "CASCADE" || srcDeleteRule == "" {
-=======
 	if srcDeleteRule == constants.NO_ACTION || srcDeleteRule == constants.CASCADE || srcDeleteRule == "" {
->>>>>>> 772fefbd
 		return srcDeleteRule
 	}
 
@@ -172,10 +168,7 @@
 	conv.SchemaIssues[srcTableId] = TableIssues{
 		TableLevelIssues:  append(conv.SchemaIssues[srcTableId].TableLevelIssues, ForeignKeyOnDelete),
 		ColumnLevelIssues: conv.SchemaIssues[srcTableId].ColumnLevelIssues}
-<<<<<<< HEAD
-=======
-
->>>>>>> 772fefbd
+
 	return constants.NO_ACTION
 }
 
@@ -194,11 +187,8 @@
 // generate a warning message for the user
 func ToSpannerOnUpdate(conv *Conv, srcTableId string, srcUpdateRule string) string {
 	srcUpdateRule = strings.ToUpper(srcUpdateRule)
-<<<<<<< HEAD
-	if srcUpdateRule == "NO ACTION" || srcUpdateRule == "" {
-=======
+
 	if srcUpdateRule == constants.NO_ACTION || srcUpdateRule == "" {
->>>>>>> 772fefbd
 		return srcUpdateRule
 	}
 

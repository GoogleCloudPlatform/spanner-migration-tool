// Copyright 2020 Google LLC
//
// Licensed under the Apache License, Version 2.0 (the "License");
// you may not use this file except in compliance with the License.
// You may obtain a copy of the License at
//
//      http://www.apache.org/licenses/LICENSE-2.0
//
// Unless required by applicable law or agreed to in writing, software
// distributed under the License is distributed on an "AS IS" BASIS,
// WITHOUT WARRANTIES OR CONDITIONS OF ANY KIND, either express or implied.
// See the License for the specific language governing permissions and
// limitations under the License.

package internal

import (
	"fmt"
	"strconv"
	"strings"

	"github.com/GoogleCloudPlatform/spanner-migration-tool/common/constants"
	"github.com/GoogleCloudPlatform/spanner-migration-tool/logger"
	"github.com/GoogleCloudPlatform/spanner-migration-tool/spanner/ddl"
)

// GetSpannerTable maps a source DB table name into a legal Spanner table
// name. Note that source DB column names can be essentially any string, but
// Spanner column names must use a limited character set. This means that
// getSpannerTable may have to change a name to make it legal, we must ensure
// that:
// a) the new table name is legal
// b) the new table name doesn't clash with other Spanner table names
// c) we consistently return the same name for this table.
//
// conv.UsedNames tracks Spanner names that have been used for table names, foreign key constraints
// and indexes. We use this to ensure we generate unique names when
// we map from source dbs to Spanner since Spanner requires all these names to be
// distinct and should not differ only in case.
func GetSpannerTable(conv *Conv, tableId string) (string, error) {
	if tableId == "" {
		return "", fmt.Errorf("bad parameter: table-id string is empty")
	}

	if sp, found := conv.SpSchema[tableId]; found {
		return sp.Name, nil
	}
	srcTableName := conv.SrcSchema[tableId].Name
	spTableName := getSpannerValidName(conv, srcTableName)
	if spTableName != srcTableName {
		VerbosePrintf("Mapping source DB table %s to Spanner table %s\n", srcTableName, spTableName)
		logger.Log.Debug(fmt.Sprintf("Mapping source DB table %s to Spanner table %s\n", srcTableName, spTableName))
	}
	return spTableName, nil
}

// GetSpannerCol maps a source DB table/column into a legal Spanner column
// name. If mustExist is true, we return error if the column is new.
// Note that source DB column names can be essentially any string, but
// Spanner column names must use a limited character set. This means that
// getSpannerCol may have to change a name to make it legal, we must ensure
// that:
// a) the new col name is legal
// b) the new col name doesn't clash with other col names in the same table
// c) we consistently return the same name for the same col.
func GetSpannerCol(conv *Conv, tableId, colId string, spColDef map[string]ddl.ColumnDef) (string, error) {
	if tableId == "" {
		return "", fmt.Errorf("bad parameter: table id string is empty")
	}
	if colId == "" {
		return "", fmt.Errorf("bad parameter: column id string is empty")
	}
	if spCol, found := spColDef[colId]; found {
		return spCol.Name, nil
	}
	srcTable := conv.SrcSchema[tableId]
	srcColName := srcTable.ColDefs[colId].Name

	spColName, _ := FixName(srcColName)
	usedColNames := map[string]bool{}
	for _, spCol := range spColDef {
		usedColNames[spCol.Name] = true
	}
	if _, found := usedColNames[spColName]; found {
		// spColName has been used before i.e. FixName caused a collision.
		// Add unique postfix: use number of cols in this table so far.
		// However, there is a chance this has already been used,
		// so need to iterate
		id := len(spColDef)
		for {
			c := spColName + "_" + strconv.Itoa(id)
			if _, found := usedColNames[c]; !found {
				spColName = c
				break
			}
			id++
		}
	}
	if spColName != srcColName {
		VerbosePrintf("Mapping source DB col %s (table %s) to Spanner col %s\n", srcColName, srcTable.Name, spColName)
		logger.Log.Debug(fmt.Sprintf("Mapping source DB col %s (table %s) to Spanner col %s\n", srcColName, srcTable.Name, spColName))
	}
	return spColName, nil
}

// GetSpannerCols maps a slice of source columns into their corresponding
// Spanner columns using GetSpannerCol.
func GetSpannerCols(conv *Conv, tableId string, srcCols []string) ([]string, error) {
	var spCols []string
	for _, srcColName := range srcCols {
		colId, err := GetColIdFromSrcName(conv.SrcSchema[tableId].ColDefs, srcColName)
		if err != nil {
			return nil, err
		}
		spCol, err := GetSpannerCol(conv, tableId, colId, conv.SpSchema[tableId].ColDefs)
		if err != nil {
			return nil, err
		}
		spCols = append(spCols, spCol)
	}
	return spCols, nil
}

// ToSpannerForeignKey maps source foreign key name to
// legal Spanner foreign key name.
// If the srcKeyName is empty string we can just return
// empty string without error.
// If the srcKeyName is not empty we need to make sure
// of the following things:
// a) the new foreign key name is legal
// b) the new foreign key name doesn't clash with other Spanner
//
//	foreign key names
//
// Note that foreign key constraint names in Spanner have to be globally unique
// (across the database). But in some source databases, such as PostgreSQL,
// they only have to be unique for a table. Hence we must map each source
// constraint name to a unique spanner constraint name.
func ToSpannerForeignKey(conv *Conv, srcFkName string) string {
	if srcFkName == "" {
		return ""
	}
	return getSpannerValidName(conv, srcFkName)
}

<<<<<<< HEAD
func ToSpannerOnDelete(conv *Conv, srcTableId string, srcDeleteRule string) string {
	srcDeleteRule = strings.ToUpper(srcDeleteRule)
	if srcDeleteRule == "NO ACTION" || srcDeleteRule == "CASCADE" {
=======
// ToSpannerOnDelete maps the source ON DELETE action
// to the corresponding Spanner compatible action.
// The following mapping is followed:
// a) CASCADE/NO ACTION -> mapped to the same as source action
// b) all others -> NO ACTION (default)
//
// Since only MySQL and PostgreSQL have this functionality
// as of yet, for other sources OnDelete fields are
// kept empty i.e. "" is mapped to ""
//
// For all source actions converted to a different action,
// an issue is appended to it's TableLevelIssues to
// generate a warning message for the user
func ToSpannerOnDelete(conv *Conv, srcTableId string, srcDeleteRule string) string {
	srcDeleteRule = strings.ToUpper(srcDeleteRule)
	if srcDeleteRule == constants.NO_ACTION || srcDeleteRule == constants.CASCADE || srcDeleteRule == "" {
>>>>>>> 910974e3
		return srcDeleteRule
	}

	if conv.SchemaIssues == nil {
		conv.SchemaIssues = make(map[string]TableIssues)
	}
<<<<<<< HEAD
	if srcDeleteRule == "" {
		conv.SchemaIssues[srcTableId] = TableIssues{
			TableLevelIssues:  append(conv.SchemaIssues[srcTableId].TableLevelIssues, ForeignKeyActionsNotSupported),
			ColumnLevelIssues: conv.SchemaIssues[srcTableId].ColumnLevelIssues}
		return ""
	}
	conv.SchemaIssues[srcTableId] = TableIssues{
		TableLevelIssues:  append(conv.SchemaIssues[srcTableId].TableLevelIssues, ForeignKeyOnDelete),
		ColumnLevelIssues: conv.SchemaIssues[srcTableId].ColumnLevelIssues}
	return "NO ACTION"
=======
	conv.SchemaIssues[srcTableId] = TableIssues{
		TableLevelIssues:  append(conv.SchemaIssues[srcTableId].TableLevelIssues, ForeignKeyOnDelete),
		ColumnLevelIssues: conv.SchemaIssues[srcTableId].ColumnLevelIssues}

	return constants.NO_ACTION
>>>>>>> 910974e3
}

// ToSpannerOnUpdate maps the source ON UPDATE action
// to the corresponding Spanner compatible action.
// The following mapping is followed:
// all actions -> NO ACTION (default)
// (Spanner only supports ON UPDATE NO ACTION)
//
// Since only MySQL and PostgreSQL have this functionality
// as of yet, for other sources OnDelete fields are
// kept empty i.e. "" is mapped to ""
//
// For all source actions converted to a different action,
// an issue is appended to it's TableLevelIssues to
// generate a warning message for the user
func ToSpannerOnUpdate(conv *Conv, srcTableId string, srcUpdateRule string) string {
	srcUpdateRule = strings.ToUpper(srcUpdateRule)
<<<<<<< HEAD
	if srcUpdateRule == "NO ACTION" {
=======
	if srcUpdateRule == constants.NO_ACTION || srcUpdateRule == "" {
>>>>>>> 910974e3
		return srcUpdateRule
	}

	if conv.SchemaIssues == nil {
		conv.SchemaIssues = make(map[string]TableIssues)
	}
<<<<<<< HEAD
	if srcUpdateRule == "" {
		conv.SchemaIssues[srcTableId] = TableIssues{
			TableLevelIssues:  append(conv.SchemaIssues[srcTableId].TableLevelIssues, ForeignKeyActionsNotSupported),
			ColumnLevelIssues: conv.SchemaIssues[srcTableId].ColumnLevelIssues}
		return ""
	}
=======
>>>>>>> 910974e3
	conv.SchemaIssues[srcTableId] = TableIssues{
		TableLevelIssues:  append(conv.SchemaIssues[srcTableId].TableLevelIssues, ForeignKeyOnUpdate),
		ColumnLevelIssues: conv.SchemaIssues[srcTableId].ColumnLevelIssues}

<<<<<<< HEAD
	return "NO ACTION"
=======
	return constants.NO_ACTION
>>>>>>> 910974e3
}

// ToSpannerIndexName maps source index name to legal Spanner index name.
// We need to make sure of the following things:
// a) the new index name is legal
// b) the new index name doesn't clash with other Spanner
//
//	index names
//
// Note that index key constraint names in Spanner have to be globally unique
// (across the database). But in some source databases, such as MySQL,
// they only have to be unique for a table. Hence we must map each source
// constraint name to a unique spanner constraint name.
func ToSpannerIndexName(conv *Conv, srcIndexName string) string {
	return getSpannerValidName(conv, srcIndexName)
}

// conv.UsedNames tracks Spanner names that have been used for table names, foreign key constraints
// and indexes. We use this to ensure we generate unique names when
// we map from source dbs to Spanner since Spanner requires all these names to be
// distinct and should not differ only in case.
func getSpannerValidName(conv *Conv, srcName string) string {
	spKeyName, _ := FixName(srcName)
	if _, found := conv.UsedNames[strings.ToLower(spKeyName)]; found {
		// spKeyName has been used before.
		// Add unique postfix: use number of keys so far.
		// However, there is a chance this has already been used,
		// so need to iterate.
		id := len(conv.UsedNames)
		for {
			c := spKeyName + "_" + strconv.Itoa(id)
			if _, found := conv.UsedNames[strings.ToLower(c)]; !found {
				spKeyName = c
				break
			}
			id++
		}
	}
	conv.UsedNames[strings.ToLower(spKeyName)] = true
	return spKeyName
}

// ResolveRefs resolves all table and column references in foreign key constraints
// in the Spanner Schema. Note: Spanner requires that DDL references match
// the case of the referenced object, but this is not so for many source databases.
//
// TODO: Expand ResolveRefs to primary keys and indexes.
func ResolveRefs(conv *Conv) {
	for table, spTable := range conv.SpSchema {
		spTable.ForeignKeys = resolveFks(conv, table, spTable.ForeignKeys)
		conv.SpSchema[table] = spTable
	}
}

// resolveFks returns resolved version of fks.
// Foreign key constraints that can't be resolved are dropped.
func resolveFks(conv *Conv, table string, fks []ddl.Foreignkey) []ddl.Foreignkey {
	var resolved []ddl.Foreignkey
	for _, fk := range fks {
		var err error
		if fk.ColIds, err = resolveColRefs(conv, table, fk.ColIds); err != nil {
			conv.Unexpected(fmt.Sprintf("Can't resolve Columns in foreign key constraint: %s", err))
			delete(conv.UsedNames, strings.ToLower(fk.Name))
			continue
		}
		if fk.ReferTableId, err = resolveTableRef(conv, fk.ReferTableId); err != nil {
			conv.Unexpected(fmt.Sprintf("Can't resolve ReferTable in foreign key constraint: %s", err))
			delete(conv.UsedNames, strings.ToLower(fk.Name))
			continue
		}
		if fk.ReferColumnIds, err = resolveColRefs(conv, fk.ReferTableId, fk.ReferColumnIds); err != nil {
			conv.Unexpected(fmt.Sprintf("Can't resolve ReferColumnIds in foreign key constraint: %s", err))
			delete(conv.UsedNames, strings.ToLower(fk.Name))
			continue
		}
		resolved = append(resolved, fk)
	}
	return resolved
}

func resolveTableRef(conv *Conv, tableRef string) (string, error) {
	if _, ok := conv.SpSchema[tableRef]; ok {
		return tableRef, nil
	}
	// Do case-insensitive search for tableRef.
	tr := strings.ToLower(tableRef)
	for t := range conv.SpSchema {
		if strings.ToLower(t) == tr {
			return t, nil
		}
	}
	return "", fmt.Errorf("can't resolve table %v", tableRef)
}

func resolveColRefs(conv *Conv, tableRef string, colRefs []string) ([]string, error) {
	table, err := resolveTableRef(conv, tableRef)
	if err != nil {
		return nil, err
	}
	resolveColRef := func(colRef string) (string, error) {
		if _, ok := conv.SpSchema[table].ColDefs[colRef]; ok {
			return colRef, nil
		}
		// Do case-insensitive search for colRef.
		cr := strings.ToLower(colRef)
		for _, c := range conv.SpSchema[table].ColIds {
			if strings.ToLower(c) == cr {
				return c, nil
			}
		}
		return "", fmt.Errorf("can't resolve column: table=%v, column=%v", tableRef, colRef)
	}
	var cols []string
	for _, colRef := range colRefs {
		c, err := resolveColRef(colRef)
		if err != nil {
			return nil, err
		}
		cols = append(cols, c)
	}
	return cols, nil
}<|MERGE_RESOLUTION|>--- conflicted
+++ resolved
@@ -143,11 +143,6 @@
 	return getSpannerValidName(conv, srcFkName)
 }
 
-<<<<<<< HEAD
-func ToSpannerOnDelete(conv *Conv, srcTableId string, srcDeleteRule string) string {
-	srcDeleteRule = strings.ToUpper(srcDeleteRule)
-	if srcDeleteRule == "NO ACTION" || srcDeleteRule == "CASCADE" {
-=======
 // ToSpannerOnDelete maps the source ON DELETE action
 // to the corresponding Spanner compatible action.
 // The following mapping is followed:
@@ -163,15 +158,13 @@
 // generate a warning message for the user
 func ToSpannerOnDelete(conv *Conv, srcTableId string, srcDeleteRule string) string {
 	srcDeleteRule = strings.ToUpper(srcDeleteRule)
-	if srcDeleteRule == constants.NO_ACTION || srcDeleteRule == constants.CASCADE || srcDeleteRule == "" {
->>>>>>> 910974e3
+	if srcDeleteRule == "NO ACTION" || srcDeleteRule == "CASCADE" {
 		return srcDeleteRule
 	}
 
 	if conv.SchemaIssues == nil {
 		conv.SchemaIssues = make(map[string]TableIssues)
 	}
-<<<<<<< HEAD
 	if srcDeleteRule == "" {
 		conv.SchemaIssues[srcTableId] = TableIssues{
 			TableLevelIssues:  append(conv.SchemaIssues[srcTableId].TableLevelIssues, ForeignKeyActionsNotSupported),
@@ -181,14 +174,7 @@
 	conv.SchemaIssues[srcTableId] = TableIssues{
 		TableLevelIssues:  append(conv.SchemaIssues[srcTableId].TableLevelIssues, ForeignKeyOnDelete),
 		ColumnLevelIssues: conv.SchemaIssues[srcTableId].ColumnLevelIssues}
-	return "NO ACTION"
-=======
-	conv.SchemaIssues[srcTableId] = TableIssues{
-		TableLevelIssues:  append(conv.SchemaIssues[srcTableId].TableLevelIssues, ForeignKeyOnDelete),
-		ColumnLevelIssues: conv.SchemaIssues[srcTableId].ColumnLevelIssues}
-
 	return constants.NO_ACTION
->>>>>>> 910974e3
 }
 
 // ToSpannerOnUpdate maps the source ON UPDATE action
@@ -206,35 +192,24 @@
 // generate a warning message for the user
 func ToSpannerOnUpdate(conv *Conv, srcTableId string, srcUpdateRule string) string {
 	srcUpdateRule = strings.ToUpper(srcUpdateRule)
-<<<<<<< HEAD
 	if srcUpdateRule == "NO ACTION" {
-=======
-	if srcUpdateRule == constants.NO_ACTION || srcUpdateRule == "" {
->>>>>>> 910974e3
 		return srcUpdateRule
 	}
 
 	if conv.SchemaIssues == nil {
 		conv.SchemaIssues = make(map[string]TableIssues)
 	}
-<<<<<<< HEAD
 	if srcUpdateRule == "" {
 		conv.SchemaIssues[srcTableId] = TableIssues{
 			TableLevelIssues:  append(conv.SchemaIssues[srcTableId].TableLevelIssues, ForeignKeyActionsNotSupported),
 			ColumnLevelIssues: conv.SchemaIssues[srcTableId].ColumnLevelIssues}
 		return ""
 	}
-=======
->>>>>>> 910974e3
 	conv.SchemaIssues[srcTableId] = TableIssues{
 		TableLevelIssues:  append(conv.SchemaIssues[srcTableId].TableLevelIssues, ForeignKeyOnUpdate),
 		ColumnLevelIssues: conv.SchemaIssues[srcTableId].ColumnLevelIssues}
 
-<<<<<<< HEAD
-	return "NO ACTION"
-=======
 	return constants.NO_ACTION
->>>>>>> 910974e3
 }
 
 // ToSpannerIndexName maps source index name to legal Spanner index name.

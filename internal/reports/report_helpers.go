// Copyright 2023 Google LLC
//
// Licensed under the Apache License, Version 2.0 (the "License");
// you may not use this file except in compliance with the License.
// You may obtain a copy of the License at
//
//      http://www.apache.org/licenses/LICENSE-2.0
//
// Unless required by applicable law or agreed to in writing, software
// distributed under the License is distributed on an "AS IS" BASIS,
// WITHOUT WARRANTIES OR CONDITIONS OF ANY KIND, either express or implied.
// See the License for the specific language governing permissions and
// limitations under the License.

package reports

import (
	"fmt"
	"sort"
	"strings"

	"github.com/GoogleCloudPlatform/spanner-migration-tool/common/constants"
	"github.com/GoogleCloudPlatform/spanner-migration-tool/internal"
	"github.com/GoogleCloudPlatform/spanner-migration-tool/proto/migration"
	"github.com/GoogleCloudPlatform/spanner-migration-tool/schema"
	"github.com/GoogleCloudPlatform/spanner-migration-tool/spanner/ddl"
)

//report_helpers.go contains helpers methods to calculate the various elements of a report.
//Calculation of new elements should go here.

type tableReport struct {
	SrcTable      string
	SpTable       string
	rows          int64
	badRows       int64
	Cols          int64
	Warnings      int64
	Errors        int64
	SyntheticPKey string // Empty string means no synthetic primary key was needed.
	Body          []tableReportBody
}

type tableReportBody struct {
	Heading   string
	IssueBody []Issue
}

// AnalyzeTables generates table reports for all processed tables.
func AnalyzeTables(conv *internal.Conv, badWrites map[string]int64) (r []tableReport) {
	// Process tables in alphabetical order. This ensures that tables
	// appear in alphabetical order in report.txt.
	var tableNames []string
	for _, srcTable := range conv.SrcSchema {
		tableNames = append(tableNames, srcTable.Name)
	}
	sort.Strings(tableNames)
	for _, tableName := range tableNames {
		tableId, err := internal.GetTableIdFromSrcName(conv.SrcSchema, tableName)
		if err != nil {
			continue
		}
		if _, isPresent := conv.SpSchema[tableId]; isPresent {
			r = append(r, buildTableReport(conv, tableId, badWrites))
		}
	}
	return r
}

func buildTableReport(conv *internal.Conv, tableId string, badWrites map[string]int64) tableReport {
	srcSchema, ok1 := conv.SrcSchema[tableId]
	spSchema, ok2 := conv.SpSchema[tableId]
	tr := tableReport{SrcTable: tableId, SpTable: tableId}
	if !ok1 || !ok2 {
		m := "bad source-DB-to-Spanner table mapping or Spanner schema"
		conv.Unexpected("report: " + m)
		tr.Body = []tableReportBody{{Heading: "Internal error: " + m}}
		return tr
	}
	if *conv.Audit.MigrationType != migration.MigrationData_DATA_ONLY {
		issues, cols, warnings := AnalyzeCols(conv, tableId)
		tr.Cols = cols
		tr.Warnings = warnings
		conv.SchemaIssuesLock.RLock()
		schemaIssues := conv.SchemaIssues[tableId].TableLevelIssues
		conv.SchemaIssuesLock.RUnlock()
		tr.Errors = int64(len(schemaIssues))
		if pk, ok := conv.SyntheticPKeys[tableId]; ok {
			tr.SyntheticPKey = pk.ColId
			synthColName := conv.SpSchema[tableId].ColDefs[pk.ColId].Name
			tr.Body = buildTableReportBody(conv, tableId, issues, spSchema, srcSchema, &synthColName, nil, schemaIssues)
		} else if pk, ok := conv.UniquePKey[tableId]; ok {
			tr.Body = buildTableReportBody(conv, tableId, issues, spSchema, srcSchema, nil, pk, schemaIssues)
		} else {
			tr.Body = buildTableReportBody(conv, tableId, issues, spSchema, srcSchema, nil, nil, schemaIssues)
		}

	}
	if !conv.SchemaMode() {
		fillRowStats(conv, tableId, badWrites, &tr)
	}
	return tr
}

func buildTableReportBody(conv *internal.Conv, tableId string, issues map[string][]internal.SchemaIssue, spSchema ddl.CreateTable, srcSchema schema.Table, syntheticPK *string, uniquePK []string, tableLevelIssues []internal.SchemaIssue) []tableReportBody {
	var body []tableReportBody
	for _, p := range []struct {
		heading  string
		severity severity
	}{
		{"Warning", warning},
		{"Note", note},
		{"Suggestion", suggestion},
		{"Error", errors},
	} {
		// Print out issues is alphabetical column order.
		var colNames []string
		for colId := range issues {
			colNames = append(colNames, conv.SpSchema[tableId].ColDefs[colId].Name)
		}
		sort.Strings(colNames)
		l := []Issue{}
		if p.severity == errors && len(tableLevelIssues) != 0 {
			for _, issue := range tableLevelIssues {
				if issue == internal.RowLimitExceeded {
					toAppend := Issue{
						Category:    IssueDB[internal.RowLimitExceeded].Category,
						Description: IssueDB[internal.RowLimitExceeded].Brief,
					}
					l = append(l, toAppend)
				}
			}

		}
		if syntheticPK != nil {
			// Warnings about synthetic primary keys must be handled as a special case
			// because we have a Spanner column with no matching source DB col.
			// Much of the generic code for processing issues assumes we have both.
			if p.severity == warning {
				toAppend := Issue{
					Category:    IssueDB[internal.MissingPrimaryKey].Category,
					Description: fmt.Sprintf("Column '%s' was added because table '%s' didn't have a primary key. Spanner requires a primary key for every table", *syntheticPK, conv.SpSchema[tableId].Name),
				}
				l = append(l, toAppend)
			}
		}
		if uniquePK != nil {
			// Warning about using a column with unique constraint as primary key
			// in case primary key is absent.
			if p.severity == warning {
				toAppend := Issue{
					Category:    IssueDB[internal.MissingPrimaryKey].Category,
					Description: fmt.Sprintf("UNIQUE constraint on column(s) '%s' replaced with primary key since table '%s' didn't have one. Spanner requires a primary key for every table", strings.Join(uniquePK, ", "), conv.SpSchema[tableId].Name),
				}
				l = append(l, toAppend)
			}
		}

		if p.severity == warning {
			for _, spFk := range conv.SpSchema[tableId].ForeignKeys {
				srcFk, err := internal.GetSrcFkFromId(conv.SrcSchema[tableId].ForeignKeys, spFk.Id)
				if err != nil {
					continue
				}
				_, isChanged := internal.FixName(srcFk.Name)
				if isChanged && srcFk.Name != spFk.Name {
					toAppend := Issue{
						Category:    IssueDB[internal.IllegalName].Category,
						Description: fmt.Sprintf("%s, Foreign Key '%s' is mapped to '%s' for table '%s'", IssueDB[internal.IllegalName].Brief, srcFk.Name, spFk.Name, conv.SpSchema[tableId].Name),
					}
					l = append(l, toAppend)
				}
			}
			for _, spIdx := range conv.SpSchema[tableId].Indexes {
				srcIdx, err := internal.GetSrcIndexFromId(conv.SrcSchema[tableId].Indexes, spIdx.Id)
				if err != nil {
					continue
				}
				_, isChanged := internal.FixName(srcIdx.Name)
				if isChanged && srcIdx.Name != spIdx.Name {
					toAppend := Issue{
						Category:    IssueDB[internal.IllegalName].Category,
						Description: fmt.Sprintf("%s, Index '%s' is mapped to '%s' for table '%s'", IssueDB[internal.IllegalName].Brief, srcIdx.Name, spIdx.Name, conv.SpSchema[tableId].Name),
					}
					l = append(l, toAppend)
				}
			}

			_, isChanged := internal.FixName(srcSchema.Name)
			if isChanged && (spSchema.Name != srcSchema.Name) {
				toAppend := Issue{
					Category:    IssueDB[internal.IllegalName].Category,
					Description: fmt.Sprintf("%s, Table '%s' is mapped to '%s'", IssueDB[internal.IllegalName].Brief, srcSchema.Name, spSchema.Name),
				}
				l = append(l, toAppend)
			}
		}

		issueBatcher := make(map[internal.SchemaIssue]bool)
		for _, colName := range colNames {
			colId, _ := internal.GetColIdFromSpName(conv.SpSchema[tableId].ColDefs, colName)
			for _, i := range issues[colId] {
				if IssueDB[i].severity != p.severity {
					continue
				}
				if IssueDB[i].batch {
					if issueBatcher[i] {
						// Have already reported a previous instance of this
						// (batched) issue, so skip this one.
						continue
					}
					issueBatcher[i] = true
				}
				srcColType := srcSchema.ColDefs[colId].Type.Print()
				spColType := spSchema.ColDefs[colId].T.PrintColumnDefType()
				if conv.SpDialect == constants.DIALECT_POSTGRESQL {
					spColType = spSchema.ColDefs[colId].T.PGPrintColumnDefType()
				}
				srcColName := srcSchema.ColDefs[colId].Name
				spColName := spSchema.ColDefs[colId].Name

				// A note on case: Spanner types are case insensitive, but
				// default to upper case. In particular, the Spanner AST uses
				// upper case, so spType is upper case. Many source DBs
				// default to lower case. When printing source DB and
				// Spanner types for comparison purposes, this can be distracting.
				// Hence we switch to lower-case for Spanner types here.
				// TODO: add logic to choose case for Spanner types based
				// on case of srcType.
				spColType = strings.ToLower(spColType)
				switch i {
				case internal.DefaultValue:
					toAppend := Issue{
						Category:    IssueDB[i].Category,
						Description: fmt.Sprintf("%s for table '%s' e.g. column '%s'", IssueDB[i].Brief, conv.SpSchema[tableId].Name, spColName),
					}
					l = append(l, toAppend)
				case internal.ForeignKey:
					toAppend := Issue{
						Category:    IssueDB[i].Category,
						Description: fmt.Sprintf("Column '%s' in table '%s' uses foreign keys which Spanner migration tool does not support yet", conv.SpSchema[tableId].Name, spColName),
					}
					l = append(l, toAppend)
				case internal.AutoIncrement:
					toAppend := Issue{
						Category:    IssueDB[i].Category,
						Description: fmt.Sprintf("Column '%s' is an autoincrement column in table '%s'. %s", spColName, conv.SpSchema[tableId].Name, IssueDB[i].Brief),
					}
					l = append(l, toAppend)
				case internal.Timestamp:
					// Avoid the confusing "timestamp is mapped to timestamp" message.
					toAppend := Issue{
						Category:    IssueDB[i].Category,
						Description: fmt.Sprintf("Some columns have source DB type 'timestamp without timezone' which is mapped to Spanner type timestamp in table '%s' e.g. column '%s'. %s", conv.SpSchema[tableId].Name, spColName, IssueDB[i].Brief),
					}
					l = append(l, toAppend)
				case internal.Datetime:
					toAppend := Issue{
						Category:    IssueDB[i].Category,
						Description: fmt.Sprintf("Some columns have source DB type 'datetime' which is mapped to Spanner type timestamp in table '%s' e.g. column '%s'. %s", conv.SpSchema[tableId].Name, spColName, IssueDB[i].Brief),
					}
					l = append(l, toAppend)
				case internal.Widened:
					toAppend := Issue{
						Category:    IssueDB[i].Category,
						Description: fmt.Sprintf("Table %s: %s e.g. for column '%s', source DB type %s is mapped to Spanner data type %s", conv.SpSchema[tableId].Name, IssueDB[i].Brief, spColName, srcColType, spColType),
					}
					l = append(l, toAppend)
				case internal.HotspotTimestamp:
					str := fmt.Sprintf(" %s for Table %s and Column  %s", IssueDB[i].Brief, spSchema.Name, spColName)

					if !Contains(l, str) {
						toAppend := Issue{
							Category:    IssueDB[i].Category,
							Description: str,
						}
						l = append(l, toAppend)
					}
				case internal.HotspotAutoIncrement:
					str := fmt.Sprintf(" %s for Table %s and Column  %s", IssueDB[i].Brief, spSchema.Name, spColName)

					if !Contains(l, str) {
						toAppend := Issue{
							Category:    IssueDB[i].Category,
							Description: str,
						}
						l = append(l, toAppend)
					}
				case internal.InterleavedNotInOrder:
					parent, _, _ := getInterleaveDetail(conv, tableId, colId, i)
					str := fmt.Sprintf(" Table %s can be interleaved with table %s %s  %s and Column %s", spSchema.Name, parent, IssueDB[i].Brief, spSchema.Name, spColName)

					if !Contains(l, str) {
						toAppend := Issue{
							Category:    IssueDB[i].Category,
							Description: str,
						}
						l = append(l, toAppend)
					}
				case internal.InterleavedOrder:
					parent, _, _ := getInterleaveDetail(conv, tableId, colId, i)
					str := fmt.Sprintf("Table %s %s %s go to Interleave Table Tab", spSchema.Name, IssueDB[i].Brief, parent)

					if !Contains(l, str) {
						toAppend := Issue{
							Category:    IssueDB[i].Category,
							Description: str,
						}
						l = append(l, toAppend)
					}
				case internal.InterleavedAddColumn:
					parent, _, _ := getInterleaveDetail(conv, tableId, colId, i)
					str := fmt.Sprintf("Table '%s' is %s %s add %s as a primary key in table %s", conv.SpSchema[tableId].Name, IssueDB[i].Brief, parent, spColName, spSchema.Name)

					if !Contains(l, str) {
						toAppend := Issue{
							Category:    IssueDB[i].Category,
							Description: str,
						}
						l = append(l, toAppend)
					}
				case internal.InterleavedRenameColumn:
					parent, fkName, referColName := getInterleaveDetail(conv, tableId, colId, i)
					str := fmt.Sprintf(" %s %s rename %s primary key in table %s to match the foreign key %s refer column \"%s\"", IssueDB[i].Brief, parent, spColName, spSchema.Name, fkName, referColName)

					if !Contains(l, str) {
						toAppend := Issue{
							Category:    IssueDB[i].Category,
							Description: str,
						}
						l = append(l, toAppend)
					}
				case internal.InterleavedChangeColumnSize:
					parent, fkName, referColName := getInterleaveDetail(conv, tableId, colId, i)
					str := fmt.Sprintf(" %s %s change column size of column %s primary key in table %s to match the foreign key %s refer column \"%s\"", IssueDB[i].Brief, parent, spColName, spSchema.Name, fkName, referColName)

					if !Contains(l, str) {
						toAppend := Issue{
							Category:    IssueDB[i].Category,
							Description: str,
						}
						l = append(l, toAppend)
					}
				case internal.RedundantIndex:
					str := fmt.Sprintf(" %s for Table %s and Column  %s", IssueDB[i].Brief, spSchema.Name, spColName)

					if !Contains(l, str) {
						toAppend := Issue{
							Category:    IssueDB[i].Category,
							Description: str,
						}
						l = append(l, toAppend)
					}

				case internal.AutoIncrementIndex:
					str := fmt.Sprintf(" %s for Table %s and Column  %s", IssueDB[i].Brief, spSchema.Name, spColName)

					if !Contains(l, str) {
						toAppend := Issue{
							Category:    IssueDB[i].Category,
							Description: str,
						}
						l = append(l, toAppend)
					}

				case internal.InterleaveIndex:
					str := fmt.Sprintf("Column %s of Table %s %s", spColName, spSchema.Name, IssueDB[i].Brief)

					if !Contains(l, str) {
						toAppend := Issue{
							Category:    IssueDB[i].Category,
							Description: str,
						}
						l = append(l, toAppend)
					}
				case internal.ShardIdColumnAdded:
					str := fmt.Sprintf("Table '%s': %s %s", conv.SpSchema[tableId].Name, conv.SpSchema[tableId].ColDefs[conv.SpSchema[tableId].ShardIdColumn].Name, IssueDB[i].Brief)
					toAppend := Issue{
						Category:    IssueDB[i].Category,
						Description: str,
					}
					l = append(l, toAppend)

				case internal.ShardIdColumnPrimaryKey:
					str := fmt.Sprintf("Table '%s': %s %s", conv.SpSchema[tableId].Name, conv.SpSchema[tableId].ColDefs[conv.SpSchema[tableId].ShardIdColumn].Name, IssueDB[i].Brief)
					toAppend := Issue{
						Category:    IssueDB[i].Category,
						Description: str,
					}
					l = append(l, toAppend)

				case internal.IllegalName:
<<<<<<< HEAD
					toAppend := Issue{
						Category:    IssueDB[i].Category,
						Description: fmt.Sprintf("%s, Column '%s' is mapped to '%s' for table '%s'", IssueDB[i].Brief, srcColName, spColName, conv.SpSchema[tableId].Name),
					}
					l = append(l, toAppend)

=======
					l = append(l, fmt.Sprintf("%s, Column '%s' is mapped to '%s' for table '%s'", IssueDB[i].Brief, srcColName, spColName, conv.SpSchema[tableId].Name))
				case internal.ArrayTypeNotSupported:
					l = append(l, fmt.Sprintf("Table '%s': Column %s, %s", conv.SpSchema[tableId].Name, spColName, IssueDB[i].Brief))
>>>>>>> 754cbe59
				default:
					toAppend := Issue{
						Category:    IssueDB[i].Category,
						Description: fmt.Sprintf("Table '%s': Column '%s', type %s is mapped to %s. %s", conv.SpSchema[tableId].Name, spColName, srcColType, spColType, IssueDB[i].Brief),
					}
					l = append(l, toAppend)
				}
			}
		}
		if len(l) == 0 {
			continue
		}

		heading := p.heading
		if len(l) > 1 {
			heading = heading + "s"
		}
		body = append(body, tableReportBody{Heading: heading, IssueBody: l})
	}
	return body
}

// Contains check string present in list.
func Contains(l []Issue, str string) bool {
	for _, s := range l {
		if s.Description == str {
			return true
		}
	}
	return false
}

func getInterleaveDetail(conv *internal.Conv, tableId string, colId string, issueType internal.SchemaIssue) (parent, fkName, referColName string) {
	table := conv.SpSchema[tableId]
	for _, fk := range table.ForeignKeys {
		for i, columnId := range fk.ColIds {
			if columnId != colId {
				continue
			}
			colPkOrder, err1 := getPkOrderForReport(table.PrimaryKeys, columnId)
			refColPkOrder, err2 := getPkOrderForReport(conv.SpSchema[fk.ReferTableId].PrimaryKeys, fk.ReferColumnIds[i])

			if err2 != nil || refColPkOrder != 1 {
				continue
			}

			switch issueType {
			case internal.InterleavedOrder:
				if colPkOrder == 1 && err1 == nil {
					return conv.SpSchema[fk.ReferTableId].Name, "", ""
				}
			case internal.InterleavedNotInOrder:
				if err1 == nil && colPkOrder != 1 {
					return conv.SpSchema[fk.ReferTableId].Name, "", ""
				}
			case internal.InterleavedRenameColumn:
			case internal.InterleavedChangeColumnSize:
				if err1 == nil {
					parentTable := conv.SpSchema[fk.ReferTableId]
					return conv.SpSchema[fk.ReferTableId].Name, fk.Name, parentTable.ColDefs[fk.ReferColumnIds[i]].Name
				}
			case internal.InterleavedAddColumn:
				if err1 != nil {
					return conv.SpSchema[fk.ReferTableId].Name, "", ""
				}
			}
		}
	}
	return "", "", ""
}

func getPkOrderForReport(pks []ddl.IndexKey, colId string) (int, error) {
	for _, pk := range pks {
		if pk.ColId == colId {
			return pk.Order, nil
		}
	}
	return 0, fmt.Errorf("column is not a part of primary key")
}

func fillRowStats(conv *internal.Conv, srcTable string, badWrites map[string]int64, tr *tableReport) {
	rows := conv.Stats.Rows[srcTable]
	goodConvRows := conv.Stats.GoodRows[srcTable]
	badConvRows := conv.Stats.BadRows[srcTable]
	badRowWrites := badWrites[srcTable]
	// Note on rows:
	// rows: all rows we encountered during processing.
	// goodConvRows: rows we successfully converted.
	// badConvRows: rows we failed to convert.
	// badRowWrites: rows we converted, but could not write to Spanner.
	if rows != goodConvRows+badConvRows || badRowWrites > goodConvRows {
		conv.Unexpected(fmt.Sprintf("Inconsistent row counts for table %s: %d %d %d %d\n", srcTable, rows, goodConvRows, badConvRows, badRowWrites))
	}
	tr.rows = rows
	tr.badRows = badConvRows + badRowWrites
}

// IssueDB provides a description and severity for each schema issue.
// Note on batch: for some issues, we'd like to report just the first instance
// in a table and suppress other instances i.e. adding more instances
// of the issue in the same table has little value and could be very noisy.
// This is controlled via 'batch': if true, we count only the first instance
// for assessing warnings, and we give only the first instance in the report.
// TODO: add links in these descriptions to further documentation
// e.g. for timestamp description.
var IssueDB = map[internal.SchemaIssue]struct {
	Brief               string // Short description of issue.
	severity            severity
	batch               bool   // Whether multiple instances of this issue are combined.
	Category            string // Standarized issue type
	CategoryDescription string
}{
<<<<<<< HEAD
	internal.DefaultValue:          {Brief: "Some columns have default values which Spanner migration tool does not migrate. Please add the default constraints manually after the migration is complete", severity: note, batch: true, Category: "MISSING_DEFAULT_VALUE_CONSTRAINTS"},
	internal.ForeignKey:            {Brief: "Spanner does not support foreign keys", severity: warning, Category: "FOREIGN_KEY_USES"},
	internal.MultiDimensionalArray: {Brief: "Spanner doesn't support multi-dimensional arrays", severity: warning, Category: "MULTI_DIMENSIONAL_ARRAY_USES"},
	internal.NoGoodType: {Brief: "No appropriate Spanner type. The column will be made nullable in Spanner", severity: warning, Category: "INAPPROPIATE_TYPE",
		CategoryDescription: "No appropriate Spanner type"},
	internal.Numeric:              {Brief: "Spanner does not support numeric. This type mapping could lose precision and is not recommended for production use", severity: warning, Category: "NUMERIC_USES"},
	internal.NumericThatFits:      {Brief: "Spanner does not support numeric, but this type mapping preserves the numeric's specified precision", severity: suggestion, Category: "NUMERIC_THAT_FITS"},
	internal.Decimal:              {Brief: "Spanner does not support decimal. This type mapping could lose precision and is not recommended for production use", severity: warning, Category: "DECIMAL_USES"},
	internal.DecimalThatFits:      {Brief: "Spanner does not support decimal, but this type mapping preserves the decimal's specified precision", severity: suggestion, Category: "DECIMAL_THAT_FITS"},
	internal.Serial:               {Brief: "Spanner does not support autoincrementing types", severity: warning, Category: "AUTOINCREMENTING_TYPE_USES"},
	internal.AutoIncrement:        {Brief: "Spanner does not support auto_increment attribute", severity: warning, Category: "AUTO_INCREMENT_ATTRIBUTE_USES"},
	internal.Timestamp:            {Brief: "Spanner timestamp is closer to PostgreSQL timestamptz", severity: suggestion, batch: true, Category: "TIMESTAMP_SUGGESTION"},
	internal.Datetime:             {Brief: "Spanner timestamp is closer to MySQL timestamp", severity: warning, batch: true, Category: "TIMESTAMP_WARNING"},
	internal.Time:                 {Brief: "Spanner does not support time/year types", severity: warning, batch: true, Category: "TIME_YEAR_TYPE_USES"},
	internal.Widened:              {Brief: "Some columns will consume more storage in Spanner", severity: warning, batch: true, Category: "STORAGE_WARNING"},
	internal.StringOverflow:       {Brief: "String overflow issue might occur as maximum supported length in Spanner is 2621440", severity: warning, Category: "STRING_OVERFLOW_WARNING"},
	internal.HotspotTimestamp:     {Brief: "Timestamp Hotspot Occured", severity: warning, Category: "TIMESTAMP_HOTSPOT"},
	internal.HotspotAutoIncrement: {Brief: "Autoincrement Hotspot Occured", severity: warning, Category: "AUTOINCREMENT_HOTSPOT"},
	internal.InterleavedOrder:     {Brief: "can be converted as Interleaved with Table", severity: suggestion, Category: "INTERLEAVE_TABLE_SUGGESTION"},
	internal.RedundantIndex:       {Brief: "Redundant Index", severity: warning, Category: "REDUNDANT_INDEX"},
	internal.AutoIncrementIndex:   {Brief: "Auto increment column in Index can create a Hotspot", severity: warning, Category: "AUTO-INCREMENT_INDEX"},
	internal.InterleaveIndex: {Brief: "can be converted to an Interleave Index", severity: suggestion, Category: "INTERLEAVE_INDEX_SUGGESTION",
		CategoryDescription: "Some columns can be interleaved"},
	internal.InterleavedNotInOrder: {Brief: "if primary key order parameter is changed for the table", severity: suggestion, Category: "INTERLEAVED_NOT_IN_ORDER",
		CategoryDescription: "Some tables can be interleaved with parent table if primary key order parameter is changed to 1"},
	internal.InterleavedAddColumn: {Brief: "Candidate for Interleaved Table", severity: suggestion, Category: "ADD_INTERLEAVED_COLUMN",
		CategoryDescription: "If there is some primary key added in table, it can be interleaved"},
	internal.IllegalName: {Brief: "Names must adhere to the spanner regular expression {a-z|A-Z}[{a-z|A-Z|0-9|_}+]", severity: warning, Category: "ILLEAGAL_NAME"},
	internal.InterleavedRenameColumn: {Brief: "Candidate for Interleaved Table", severity: suggestion, Category: "RENAME_INTERLEAVED_COLUMN_PRIMARY_KEY",
		CategoryDescription: "If primary key is renamed in table to match the foreign key, the table can be interleaved"},
	internal.InterleavedChangeColumnSize: {Brief: "Candidate for Interleaved Table", severity: suggestion, Category: "CHANGE_INTERLEAVED_COLUMN_SIZE",
		CategoryDescription: "If column size of this table's primary key is changed to match the foreign key, the table can be interleaved"},
	internal.RowLimitExceeded: {Brief: "Non key columns exceed the spanner limit of 1600 MB. Please modify the column sizes", severity: errors, Category: "ROW_LIMIT_EXCEEDED"},
	internal.ShardIdColumnAdded: {Brief: "column was added because this is a sharded migration and this column cannot be dropped", severity: note, Category: "SHARD_ID_COLUMN_ADDED",
		CategoryDescription: "Some Column was added because this is a sharded migration and that column couldn't be dropped"},
	internal.ShardIdColumnPrimaryKey: {Brief: "column is not a part of primary key. You may go to the Primary Key tab and add this column as a part of Primary Key", severity: suggestion, Category: "SHARD_ID_ADD_COLUMN_PRIMARY_KEY",
		CategoryDescription: "Some column is not a part of primary key. Check for that column and add it as a part of Primary Key"},
	internal.MissingPrimaryKey: {Category: "MISSING_PRIMARY_KEY",
		CategoryDescription: "Primary Key is missing"},
=======
	internal.DefaultValue:                {Brief: "Some columns have default values which Spanner migration tool does not migrate. Please add the default constraints manually after the migration is complete", severity: note, batch: true},
	internal.ForeignKey:                  {Brief: "Spanner does not support foreign keys", severity: warning},
	internal.MultiDimensionalArray:       {Brief: "Spanner doesn't support multi-dimensional arrays", severity: warning},
	internal.NoGoodType:                  {Brief: "No appropriate Spanner type. The column will be made nullable in Spanner", severity: warning},
	internal.Numeric:                     {Brief: "Spanner does not support numeric. This type mapping could lose precision and is not recommended for production use", severity: warning},
	internal.NumericThatFits:             {Brief: "Spanner does not support numeric, but this type mapping preserves the numeric's specified precision", severity: suggestion},
	internal.Decimal:                     {Brief: "Spanner does not support decimal. This type mapping could lose precision and is not recommended for production use", severity: warning},
	internal.DecimalThatFits:             {Brief: "Spanner does not support decimal, but this type mapping preserves the decimal's specified precision", severity: suggestion},
	internal.Serial:                      {Brief: "Spanner does not support autoincrementing types", severity: warning},
	internal.AutoIncrement:               {Brief: "Spanner does not support auto_increment attribute", severity: warning},
	internal.Timestamp:                   {Brief: "Spanner timestamp is closer to PostgreSQL timestamptz", severity: suggestion, batch: true},
	internal.Datetime:                    {Brief: "Spanner timestamp is closer to MySQL timestamp", severity: warning, batch: true},
	internal.Time:                        {Brief: "Spanner does not support time/year types", severity: warning, batch: true},
	internal.Widened:                     {Brief: "Some columns will consume more storage in Spanner", severity: warning, batch: true},
	internal.StringOverflow:              {Brief: "String overflow issue might occur as maximum supported length in Spanner is 2621440", severity: warning},
	internal.HotspotTimestamp:            {Brief: "Timestamp Hotspot Occured", severity: warning},
	internal.HotspotAutoIncrement:        {Brief: "Autoincrement Hotspot Occured", severity: warning},
	internal.InterleavedOrder:            {Brief: "can be converted as Interleaved with Table", severity: suggestion},
	internal.RedundantIndex:              {Brief: "Redundant Index", severity: warning},
	internal.AutoIncrementIndex:          {Brief: "Auto increment column in Index can create a Hotspot", severity: warning},
	internal.InterleaveIndex:             {Brief: "can be converted to an Interleave Index", severity: suggestion},
	internal.InterleavedNotInOrder:       {Brief: "if primary key order parameter is changed for the table", severity: suggestion},
	internal.InterleavedAddColumn:        {Brief: "Candidate for Interleaved Table", severity: suggestion},
	internal.IllegalName:                 {Brief: "Names must adhere to the spanner regular expression {a-z|A-Z}[{a-z|A-Z|0-9|_}+]", severity: warning},
	internal.InterleavedRenameColumn:     {Brief: "Candidate for Interleaved Table", severity: suggestion},
	internal.InterleavedChangeColumnSize: {Brief: "Candidate for Interleaved Table", severity: suggestion},
	internal.RowLimitExceeded:            {Brief: "Non key columns exceed the spanner limit of 1600 MB. Please modify the column sizes", severity: errors},
	internal.ShardIdColumnAdded:          {Brief: "column was added because this is a sharded migration and this column cannot be dropped", severity: note},
	internal.ShardIdColumnPrimaryKey:     {Brief: "column is not a part of primary key. You may go to the Primary Key tab and add this column as a part of Primary Key", severity: suggestion},
	internal.ArrayTypeNotSupported:       {Brief: "Array datatype is not supported in minimal downtime migration", severity: warning},
>>>>>>> 754cbe59
}

type severity int

const (
	warning severity = iota
	note
	suggestion
	errors
)

// AnalyzeCols returns information about the quality of schema mappings
// for table 'srcTable'. It assumes 'srcTable' is in the conv.SrcSchema map.
func AnalyzeCols(conv *internal.Conv, tableId string) (map[string][]internal.SchemaIssue, int64, int64) {
	srcSchema := conv.SrcSchema[tableId]
	m := make(map[string][]internal.SchemaIssue)
	warnings := int64(0)
	warningBatcher := make(map[internal.SchemaIssue]bool)
	conv.SchemaIssuesLock.RLock()
	defer conv.SchemaIssuesLock.RUnlock()
	// Note on how we count warnings when there are multiple warnings
	// per column and/or multiple warnings per table.
	// non-batched warnings: count at most one warning per column.
	// batched warnings: count at most one warning per table.
	for c, l := range conv.SchemaIssues[tableId].ColumnLevelIssues {
		colWarning := false
		m[c] = l
		for _, i := range l {
			switch {
			case IssueDB[i].severity == warning && IssueDB[i].batch:
				warningBatcher[i] = true
			case IssueDB[i].severity == warning && !IssueDB[i].batch:
				colWarning = true
			}
		}
		if colWarning {
			warnings++
		}
	}
	warnings += int64(len(warningBatcher))
	return m, int64(len(srcSchema.ColDefs)), warnings
}

// rateSchema returns an string summarizing the quality of source DB
// to Spanner schema conversion. 'cols' and 'warnings' are respectively
// the number of columns converted and the warnings encountered
// (both weighted by number of data rows).
// 'missingPKey' indicates whether the source DB schema had a primary key.
// 'summary' indicates whether this is a per-table rating or an overall
// summary rating.

func RateSchema(cols, warnings, errors int64, missingPKey, summary bool) (string, string) {
	pkMsg := "missing primary key"
	s := fmt.Sprintf(" (%s%% of %d columns mapped cleanly)", pct(cols, warnings), cols)
	if summary {
		pkMsg = "some missing primary keys"
	}
	switch {
	case cols == 0:
		return "NONE", "NONE (no schema found)"
	case errors != 0:
		return "POOR", "POOR" + s
	case warnings == 0 && !missingPKey:
		return "EXCELLENT", fmt.Sprintf("EXCELLENT (all %d columns mapped cleanly)", cols)
	case warnings == 0 && missingPKey:
		return "GOOD", fmt.Sprintf("GOOD (all columns mapped cleanly, but %s)", pkMsg)
	case good(cols, warnings) && !missingPKey:
		return "GOOD", "GOOD" + s
	case good(cols, warnings) && missingPKey:
		return "GOOD", "GOOD" + s + fmt.Sprintf(" + %s", pkMsg)
	case ok(cols, warnings) && !missingPKey:
		return "OK", "OK" + s
	case ok(cols, warnings) && missingPKey:
		return "OK", "OK" + s + fmt.Sprintf(" + %s", pkMsg)
	case !missingPKey:
		return "POOR", "POOR" + s
	default:
		return "POOR", "POOR" + s + fmt.Sprintf(" + %s", pkMsg)
	}
}

func rateData(rows int64, badRows int64, dryRun bool) (string, string) {
	reportText := ""
	if dryRun {
		reportText = "successfully converted"
	} else {
		reportText = "written"
	}
	s := fmt.Sprintf(" (%s%% of %d rows %s to Spanner)", pct(rows, badRows), rows, reportText)
	switch {
	case rows == 0:
		return "NONE", "NONE (no data rows found)"
	case badRows == 0:
		return "EXCELLENT", fmt.Sprintf("EXCELLENT (all %d rows %s to Spanner)", rows, reportText)
	case good(rows, badRows):
		return "GOOD", "GOOD" + s
	case ok(rows, badRows):
		return "OK", "OK" + s
	default:
		return "POOR", "POOR" + s
	}
}

func good(total, badCount int64) bool {
	return float64(badCount) < float64(total)/20
}

func ok(total, badCount int64) bool {
	return float64(badCount) < (float64(total))/3
}

func rateConversion(rows, badRows, cols, warnings, errors int64, missingPKey, summary bool, schemaOnly bool, migrationType migration.MigrationData_MigrationType, dryRun bool) (string, string) {
	rate := ""
	var rating string
	if migrationType != migration.MigrationData_DATA_ONLY {
		var rateSchemaReport string
		rating, rateSchemaReport = RateSchema(cols, warnings, errors, missingPKey, summary)
		rate = rate + fmt.Sprintf("Schema conversion: %s.\n", rateSchemaReport)
	}
	if !schemaOnly {
		var rateDataReport string
		rating, rateDataReport = rateData(rows, badRows, dryRun)
		rate = rate + fmt.Sprintf("Data conversion: %s.\n", rateDataReport)
	}
	return rating, rate
}

// GenerateSummary creates a summarized version of a tableReport.
func GenerateSummary(conv *internal.Conv, r []tableReport, badWrites map[string]int64) (string, string) {
	cols := int64(0)
	warnings := int64(0)
	errors := int64(0)
	missingPKey := false
	for _, t := range r {
		weight := t.rows // Weight col data by how many rows in table.
		if weight == 0 { // Tables without data count as if they had one row.
			weight = 1
		}
		cols += t.Cols * weight
		warnings += t.Warnings * weight
		if t.SyntheticPKey != "" {
			missingPKey = true
		}
	}
	// Don't use tableReport for rows/badRows stats because tableReport
	// provides per-table stats for each table in the schema i.e. it omits
	// rows for tables not in the schema. To handle this corner-case, use
	// the source of truth for row stats: conv.Stats.
	rows := conv.Rows()
	badRows := conv.BadRows() // Bad rows encountered during data conversion.
	// Add in bad rows while writing to Spanner.
	for _, n := range badWrites {
		badRows += n
	}
	return rateConversion(rows, badRows, cols, warnings, errors, missingPKey, true, conv.SchemaMode(), *conv.Audit.MigrationType, conv.Audit.DryRun)
}<|MERGE_RESOLUTION|>--- conflicted
+++ resolved
@@ -390,18 +390,17 @@
 					l = append(l, toAppend)
 
 				case internal.IllegalName:
-<<<<<<< HEAD
 					toAppend := Issue{
 						Category:    IssueDB[i].Category,
 						Description: fmt.Sprintf("%s, Column '%s' is mapped to '%s' for table '%s'", IssueDB[i].Brief, srcColName, spColName, conv.SpSchema[tableId].Name),
 					}
 					l = append(l, toAppend)
-
-=======
-					l = append(l, fmt.Sprintf("%s, Column '%s' is mapped to '%s' for table '%s'", IssueDB[i].Brief, srcColName, spColName, conv.SpSchema[tableId].Name))
-				case internal.ArrayTypeNotSupported:
-					l = append(l, fmt.Sprintf("Table '%s': Column %s, %s", conv.SpSchema[tableId].Name, spColName, IssueDB[i].Brief))
->>>>>>> 754cbe59
+        case internal.ArrayTypeNotSupported:
+          toAppend := Issue{
+						Category:    IssueDB[i].Category,
+						Description: fmt.Sprintf("Table '%s': Column %s, %s", conv.SpSchema[tableId].Name, spColName, IssueDB[i].Brief),
+					}
+					l = append(l, toAppend)
 				default:
 					toAppend := Issue{
 						Category:    IssueDB[i].Category,
@@ -514,7 +513,6 @@
 	Category            string // Standarized issue type
 	CategoryDescription string
 }{
-<<<<<<< HEAD
 	internal.DefaultValue:          {Brief: "Some columns have default values which Spanner migration tool does not migrate. Please add the default constraints manually after the migration is complete", severity: note, batch: true, Category: "MISSING_DEFAULT_VALUE_CONSTRAINTS"},
 	internal.ForeignKey:            {Brief: "Spanner does not support foreign keys", severity: warning, Category: "FOREIGN_KEY_USES"},
 	internal.MultiDimensionalArray: {Brief: "Spanner doesn't support multi-dimensional arrays", severity: warning, Category: "MULTI_DIMENSIONAL_ARRAY_USES"},
@@ -554,38 +552,7 @@
 		CategoryDescription: "Some column is not a part of primary key. Check for that column and add it as a part of Primary Key"},
 	internal.MissingPrimaryKey: {Category: "MISSING_PRIMARY_KEY",
 		CategoryDescription: "Primary Key is missing"},
-=======
-	internal.DefaultValue:                {Brief: "Some columns have default values which Spanner migration tool does not migrate. Please add the default constraints manually after the migration is complete", severity: note, batch: true},
-	internal.ForeignKey:                  {Brief: "Spanner does not support foreign keys", severity: warning},
-	internal.MultiDimensionalArray:       {Brief: "Spanner doesn't support multi-dimensional arrays", severity: warning},
-	internal.NoGoodType:                  {Brief: "No appropriate Spanner type. The column will be made nullable in Spanner", severity: warning},
-	internal.Numeric:                     {Brief: "Spanner does not support numeric. This type mapping could lose precision and is not recommended for production use", severity: warning},
-	internal.NumericThatFits:             {Brief: "Spanner does not support numeric, but this type mapping preserves the numeric's specified precision", severity: suggestion},
-	internal.Decimal:                     {Brief: "Spanner does not support decimal. This type mapping could lose precision and is not recommended for production use", severity: warning},
-	internal.DecimalThatFits:             {Brief: "Spanner does not support decimal, but this type mapping preserves the decimal's specified precision", severity: suggestion},
-	internal.Serial:                      {Brief: "Spanner does not support autoincrementing types", severity: warning},
-	internal.AutoIncrement:               {Brief: "Spanner does not support auto_increment attribute", severity: warning},
-	internal.Timestamp:                   {Brief: "Spanner timestamp is closer to PostgreSQL timestamptz", severity: suggestion, batch: true},
-	internal.Datetime:                    {Brief: "Spanner timestamp is closer to MySQL timestamp", severity: warning, batch: true},
-	internal.Time:                        {Brief: "Spanner does not support time/year types", severity: warning, batch: true},
-	internal.Widened:                     {Brief: "Some columns will consume more storage in Spanner", severity: warning, batch: true},
-	internal.StringOverflow:              {Brief: "String overflow issue might occur as maximum supported length in Spanner is 2621440", severity: warning},
-	internal.HotspotTimestamp:            {Brief: "Timestamp Hotspot Occured", severity: warning},
-	internal.HotspotAutoIncrement:        {Brief: "Autoincrement Hotspot Occured", severity: warning},
-	internal.InterleavedOrder:            {Brief: "can be converted as Interleaved with Table", severity: suggestion},
-	internal.RedundantIndex:              {Brief: "Redundant Index", severity: warning},
-	internal.AutoIncrementIndex:          {Brief: "Auto increment column in Index can create a Hotspot", severity: warning},
-	internal.InterleaveIndex:             {Brief: "can be converted to an Interleave Index", severity: suggestion},
-	internal.InterleavedNotInOrder:       {Brief: "if primary key order parameter is changed for the table", severity: suggestion},
-	internal.InterleavedAddColumn:        {Brief: "Candidate for Interleaved Table", severity: suggestion},
-	internal.IllegalName:                 {Brief: "Names must adhere to the spanner regular expression {a-z|A-Z}[{a-z|A-Z|0-9|_}+]", severity: warning},
-	internal.InterleavedRenameColumn:     {Brief: "Candidate for Interleaved Table", severity: suggestion},
-	internal.InterleavedChangeColumnSize: {Brief: "Candidate for Interleaved Table", severity: suggestion},
-	internal.RowLimitExceeded:            {Brief: "Non key columns exceed the spanner limit of 1600 MB. Please modify the column sizes", severity: errors},
-	internal.ShardIdColumnAdded:          {Brief: "column was added because this is a sharded migration and this column cannot be dropped", severity: note},
-	internal.ShardIdColumnPrimaryKey:     {Brief: "column is not a part of primary key. You may go to the Primary Key tab and add this column as a part of Primary Key", severity: suggestion},
-	internal.ArrayTypeNotSupported:       {Brief: "Array datatype is not supported in minimal downtime migration", severity: warning},
->>>>>>> 754cbe59
+  internal.ArrayTypeNotSupported:  {Brief: "Array datatype is not supported in minimal downtime migration", severity: warning, Category: "ARRAY_TYPE_NOT_SUPPORTED"},
 }
 
 type severity int

--- conflicted
+++ resolved
@@ -117,10 +117,7 @@
 				if err != nil {
 					continue
 				}
-<<<<<<< HEAD
-=======
-
->>>>>>> 772fefbd
+
 				if srcFk.OnDelete != spFk.OnDelete {
 					issue := internal.ForeignKeyOnDelete
 					toAppend := Issue{

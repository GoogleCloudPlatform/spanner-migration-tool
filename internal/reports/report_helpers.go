--- conflicted
+++ resolved
@@ -403,7 +403,12 @@
 						Description: fmt.Sprintf("UNIQUE constraint on column(s) '%s' replaced with primary key since table '%s' didn't have one. Spanner requires a primary key for every table", strings.Join(uniquePK, ", "), conv.SpSchema[tableId].Name),
 					}
 					l = append(l, toAppend)
-<<<<<<< HEAD
+				case internal.DefaultValueError:
+					toAppend := Issue{
+						Category:    IssueDB[i].Category,
+						Description: fmt.Sprintf("%s for table '%s' column '%s'", IssueDB[i].Brief, conv.SpSchema[tableId].Name, spColName),
+					}
+					l = append(l, toAppend)
 				case internal.TypeMismatch:
 					toAppend := Issue{
 						Category:    IssueDB[i].Category,
@@ -411,24 +416,6 @@
 					}
 					l = append(l, toAppend)
 
-=======
->>>>>>> e1f6d288
-				case internal.DefaultValueError:
-					toAppend := Issue{
-						Category:    IssueDB[i].Category,
-						Description: fmt.Sprintf("%s for table '%s' column '%s'", IssueDB[i].Brief, conv.SpSchema[tableId].Name, spColName),
-					}
-					l = append(l, toAppend)
-<<<<<<< HEAD
-				case internal.TypeMismatch:
-					toAppend := Issue{
-						Category:    IssueDB[i].Category,
-						Description: fmt.Sprintf("Table '%s': Type mismatch in '%s'column affecting check constraints. Verify data type compatibility with constraint logic", conv.SpSchema[tableId].Name, conv.SpSchema[tableId].ColDefs[colId].Name),
-					}
-					l = append(l, toAppend)
-
-=======
->>>>>>> e1f6d288
 				default:
 					toAppend := Issue{
 						Category:    IssueDB[i].Category,

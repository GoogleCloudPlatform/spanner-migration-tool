--- conflicted
+++ resolved
@@ -157,7 +157,7 @@
 				if err != nil {
 					continue
 				}
-				if srcFk.OnDelete == "" && srcFk.OnUpdate == "" && flag == false {
+				if srcFk.OnDelete == "" && srcFk.OnUpdate == "" && !flag {
 					flag = true
 					issue := internal.ForeignKeyActionNotSupported
 					toAppend := Issue{
@@ -449,16 +449,6 @@
 						Description: fmt.Sprintf("%s for table '%s' column '%s'", IssueDB[i].Brief, conv.SpSchema[tableId].Name, spColName),
 					}
 					l = append(l, toAppend)
-<<<<<<< HEAD
-
-=======
-				case internal.TypeMismatch:
-					toAppend := Issue{
-						Category:    IssueDB[i].Category,
-						Description: fmt.Sprintf("Table '%s': Type mismatch in '%s'column affecting check constraints. Verify data type compatibility with constraint logic", conv.SpSchema[tableId].Name, conv.SpSchema[tableId].ColDefs[colId].Name),
-					}
-					l = append(l, toAppend)
->>>>>>> 683d1eba
 				default:
 					toAppend := Issue{
 						Category:    IssueDB[i].Category,

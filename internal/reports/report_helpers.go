--- conflicted
+++ resolved
@@ -205,11 +205,7 @@
 				case internal.DefaultValue:
 					l = append(l, fmt.Sprintf("%s for table '%s' e.g. column '%s'", IssueDB[i].Brief, conv.SpSchema[tableId].Name, spColName))
 				case internal.ForeignKey:
-<<<<<<< HEAD
-					l = append(l, fmt.Sprintf("Column '%s' uses foreign keys which Spanner migration tool does not support yet", spColName))
-=======
-					l = append(l, fmt.Sprintf("Column '%s' in table '%s' uses foreign keys which HarbourBridge does not support yet", conv.SpSchema[tableId].Name, spColName))
->>>>>>> ccd3089d
+					l = append(l, fmt.Sprintf("Column '%s' in table '%s' uses foreign keys which Spanner migration tool does not support yet", conv.SpSchema[tableId].Name, spColName))
 				case internal.AutoIncrement:
 					l = append(l, fmt.Sprintf("Column '%s' is an autoincrement column in table '%s'. %s", spColName, conv.SpSchema[tableId].Name, IssueDB[i].Brief))
 				case internal.Timestamp:
@@ -388,7 +384,7 @@
 	severity severity
 	batch    bool // Whether multiple instances of this issue are combined.
 }{
-	internal.DefaultValue:                {Brief: "Some columns have default values which HarbourBridge does not migrate. Please add the default constraints manually after the migration is complete", severity: note, batch: true},
+	internal.DefaultValue:                {Brief: "Some columns have default values which Spanner migration tool does not migrate. Please add the default constraints manually after the migration is complete", severity: note, batch: true},
 	internal.ForeignKey:                  {Brief: "Spanner does not support foreign keys", severity: warning},
 	internal.MultiDimensionalArray:       {Brief: "Spanner doesn't support multi-dimensional arrays", severity: warning},
 	internal.NoGoodType:                  {Brief: "No appropriate Spanner type", severity: warning},

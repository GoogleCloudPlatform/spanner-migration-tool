package summary

import (
	"github.com/GoogleCloudPlatform/spanner-migration-tool/internal/reports"
	"github.com/GoogleCloudPlatform/spanner-migration-tool/webv2/session"
)

// getSummary returns table wise summary of conversion.
func getSummary() map[string]ConversionSummary {
	sessionState := session.GetSessionState()
	sessionState.Conv.ConvLock.Lock()
	defer sessionState.Conv.ConvLock.Unlock()
	tableReports := reports.AnalyzeTables(sessionState.Conv, nil)
<<<<<<< HEAD

=======
>>>>>>> b82b4c67
	summary := make(map[string]ConversionSummary)
	for _, t := range tableReports {
		cs := ConversionSummary{
			SrcTable:    t.SrcTable,
			SpTable:     t.SpTable,
			Notes:       []reports.Issue{},
			Warnings:    []reports.Issue{},
			Errors:      []reports.Issue{},
			Suggestions: []reports.Issue{},
		}
		for _, x := range t.Body {
			switch x.Heading {
			case "Note", "Notes":
				{
					cs.Notes = x.IssueBody
					cs.NotesCount = len(x.IssueBody)
				}
			case "Warning", "Warnings":
				{
					cs.Warnings = x.IssueBody
					cs.WarningsCount = len(x.IssueBody)
				}
			case "Error", "Errors":
				{
					cs.Errors = x.IssueBody
					cs.ErrorsCount = len(x.IssueBody)
				}
			case "Suggestion", "Suggestions":
				{
					cs.Suggestions = x.IssueBody
					cs.SuggestionsCount = len(x.IssueBody)
				}
			}
			summary[t.SpTable] = cs
		}
	}
	return summary
}<|MERGE_RESOLUTION|>--- conflicted
+++ resolved
@@ -11,10 +11,6 @@
 	sessionState.Conv.ConvLock.Lock()
 	defer sessionState.Conv.ConvLock.Unlock()
 	tableReports := reports.AnalyzeTables(sessionState.Conv, nil)
-<<<<<<< HEAD
-
-=======
->>>>>>> b82b4c67
 	summary := make(map[string]ConversionSummary)
 	for _, t := range tableReports {
 		cs := ConversionSummary{

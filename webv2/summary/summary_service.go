--- conflicted
+++ resolved
@@ -8,14 +8,9 @@
 // getSummary returns table wise summary of conversion.
 func getSummary() map[string]ConversionSummary {
 	sessionState := session.GetSessionState()
-<<<<<<< HEAD
-	tableReports := reports.AnalyzeTables(sessionState.Conv, nil)
-=======
 	sessionState.Conv.ConvLock.Lock()
 	defer sessionState.Conv.ConvLock.Unlock()
-	reports := reports.AnalyzeTables(sessionState.Conv, nil)
->>>>>>> 9faa823c
-
+	tableReports := reports.AnalyzeTables(sessionState.Conv, nil)
 	summary := make(map[string]ConversionSummary)
 	for _, t := range tableReports {
 		cs := ConversionSummary{

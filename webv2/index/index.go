--- conflicted
+++ resolved
@@ -71,28 +71,16 @@
 				break
 			}
 		}
-
-<<<<<<< HEAD
-		indexFirstColumnId := index[i].Keys[0].ColId
-
-		if primaryKeyFirstColumnId == indexFirstColumnId {
-			columnId := indexFirstColumnId
-			sessionState := session.GetSessionState()
-			schemaissue := sessionState.Conv.SchemaIssues[spannerTable.Id][columnId]
-			schemaissue = append(schemaissue, internal.RedundantIndex)
-			sessionState.Conv.SchemaIssues[spannerTable.Id][columnId] = schemaissue
-=======
 		if len(index[i].Keys) > 0 {
-			indexFirstColumn := index[i].Keys[0].Col
-
-			if primaryKeyFirstColumn == indexFirstColumn {
-				columnname := keys[0].Col
+			indexFirstColumnId := index[i].Keys[0].ColId
+
+			if primaryKeyFirstColumnId == indexFirstColumnId {
+				columnId := indexFirstColumnId
 				sessionState := session.GetSessionState()
-				schemaissue := sessionState.Conv.Issues[spannerTable.Name][columnname]
+				schemaissue := sessionState.Conv.SchemaIssues[spannerTable.Id][columnId]
 				schemaissue = append(schemaissue, internal.RedundantIndex)
-				sessionState.Conv.Issues[spannerTable.Name][columnname] = schemaissue
-			}
->>>>>>> 2a7a44db
+				sessionState.Conv.SchemaIssues[spannerTable.Id][columnId] = schemaissue
+			}
 		}
 	}
 }
@@ -117,88 +105,46 @@
 					break
 				}
 			}
-
-<<<<<<< HEAD
-			indexFirstColumnId := index[i].Keys[0].ColId
-=======
 			if len(index[i].Keys) > 0 {
-				indexFirstColumn := index[i].Keys[0].Col
->>>>>>> 2a7a44db
+				indexFirstColumnId := index[i].Keys[0].ColId
 
 				sessionState := session.GetSessionState()
 
-<<<<<<< HEAD
-			// Ensuring it is not a redundant index.
-			if primaryKeyFirstColumnId != indexFirstColumnId {
-
-				schemaissue := sessionState.Conv.SchemaIssues[spannerTable.Id][indexFirstColumnId]
-				fks := spannerTable.ForeignKeys
-
-				for i := range fks {
-					if fks[i].ColIds[0] == indexFirstColumnId {
-						schemaissue = append(schemaissue, internal.InterleaveIndex)
-						sessionState.Conv.SchemaIssues[spannerTable.Id][indexFirstColumnId] = schemaissue
-=======
 				// Ensuring it is not a redundant index.
-				if primaryKeyFirstColumn != indexFirstColumn {
-
-					schemaissue := sessionState.Conv.Issues[spannerTable.Name][indexFirstColumn]
-					fks := spannerTable.Fks
+				if primaryKeyFirstColumnId != indexFirstColumnId {
+
+					schemaissue := sessionState.Conv.SchemaIssues[spannerTable.Id][indexFirstColumnId]
+					fks := spannerTable.ForeignKeys
 
 					for i := range fks {
-						if fks[i].Columns[0] == indexFirstColumn {
+						if fks[i].ColIds[0] == indexFirstColumnId {
 							schemaissue = append(schemaissue, internal.InterleaveIndex)
-							sessionState.Conv.Issues[spannerTable.Name][indexFirstColumn] = schemaissue
->>>>>>> 2a7a44db
+							sessionState.Conv.SchemaIssues[spannerTable.Id][indexFirstColumnId] = schemaissue
 
 						}
 					}
 
-<<<<<<< HEAD
-				// Interleave suggestion if the column is of type auto increment.
-				if utilities.IsSchemaIssuePresent(schemaissue, internal.AutoIncrement) {
-					schemaissue = append(schemaissue, internal.AutoIncrementIndex)
-					sessionState.Conv.SchemaIssues[spannerTable.Id][indexFirstColumnId] = schemaissue
-				}
-=======
 					// Interleave suggestion if the column is of type auto increment.
 					if utilities.IsSchemaIssuePresent(schemaissue, internal.AutoIncrement) {
 						schemaissue = append(schemaissue, internal.AutoIncrementIndex)
-						sessionState.Conv.Issues[spannerTable.Name][indexFirstColumn] = schemaissue
-					}
->>>>>>> 2a7a44db
+						sessionState.Conv.SchemaIssues[spannerTable.Id][indexFirstColumnId] = schemaissue
+					}
 
 					for _, c := range spannerTable.ColDefs {
 
-<<<<<<< HEAD
-					if indexFirstColumnId == c.Id {
-=======
-						if indexFirstColumn == c.Name {
->>>>>>> 2a7a44db
+						if indexFirstColumnId == c.Id {
 
 							if c.T.Name == ddl.Timestamp {
 
-<<<<<<< HEAD
-							columnId := c.Id
-							sessionState := session.GetSessionState()
-							schemaissue := sessionState.Conv.SchemaIssues[spannerTable.Id][columnId]
-
-							schemaissue = append(schemaissue, internal.AutoIncrementIndex)
-							sessionState.Conv.SchemaIssues[spannerTable.Id][columnId] = schemaissue
+								columnId := c.Id
+								sessionState := session.GetSessionState()
+								schemaissue := sessionState.Conv.SchemaIssues[spannerTable.Id][columnId]
+
+								schemaissue = append(schemaissue, internal.AutoIncrementIndex)
+								sessionState.Conv.SchemaIssues[spannerTable.Id][columnId] = schemaissue
+							}
 						}
-=======
-								columnname := c.Name
-								sessionState := session.GetSessionState()
-								schemaissue := sessionState.Conv.Issues[spannerTable.Name][columnname]
-
-								schemaissue = append(schemaissue, internal.AutoIncrementIndex)
-								sessionState.Conv.Issues[spannerTable.Name][columnname] = schemaissue
-							}
->>>>>>> 2a7a44db
-
-						}
-					}
-
+					}
 				}
 			}
 

package index

import (
	"fmt"

	"github.com/cloudspannerecosystem/harbourbridge/internal"
	"github.com/cloudspannerecosystem/harbourbridge/spanner/ddl"
	"github.com/cloudspannerecosystem/harbourbridge/webv2/session"
	utilities "github.com/cloudspannerecosystem/harbourbridge/webv2/utilities"
)

// IndexSuggestion adds redundant index and interleved index  suggestion in schema conversion process for database.
func IndexSuggestion() {

	sessionState := session.GetSessionState()

	for _, spannerTable := range sessionState.Conv.SpSchema {
		CheckIndexSuggestion(spannerTable.Indexes, spannerTable)
	}
}

// Helpers method for checking Index Suggestion.
func CheckIndexSuggestion(index []ddl.CreateIndex, spannerTable ddl.CreateTable) {

	redundantIndex(index, spannerTable)
	interleaveIndex(index, spannerTable)
}

// redundantIndex check for redundant Index.
// If present adds IndexRedandant as an issue in Issues.
func redundantIndex(index []ddl.CreateIndex, spannerTable ddl.CreateTable) {

	for i := 0; i < len(index); i++ {

		keys := index[i].Keys
		var primaryKeyFirstColumn string
		pks := spannerTable.Pks

		for i := range pks {
			if pks[i].Order == 1 {
				primaryKeyFirstColumn = pks[i].Col
			}
		}

		indexFirstColumn := index[i].Keys[0].Col

		if primaryKeyFirstColumn == indexFirstColumn {
			columnname := keys[i].Col
			sessionState := session.GetSessionState()
			schemaissue := sessionState.Conv.Issues[spannerTable.Name][columnname]
			schemaissue = append(schemaissue, internal.IndexRedandant)
			sessionState.Conv.Issues[spannerTable.Name][columnname] = schemaissue
		}

	}
}

// interleaveIndex suggests if an index can be converted to interleave.
// If possible it gets added as a suggestion.
func interleaveIndex(index []ddl.CreateIndex, spannerTable ddl.CreateTable) {

	//Suggestion gets added only if the table can be interleaved.
	isInterleavable := spannerTable.Parent != ""

	if isInterleavable {

		for i := 0; i < len(index); i++ {
			var primaryKeyFirstColumn string
			pks := spannerTable.Pks
			for i := range pks {
				if pks[i].Order == 1 {
					primaryKeyFirstColumn = pks[i].Col
				}
			}

			indexFirstColumn := index[i].Keys[0].Col

			sessionState := session.GetSessionState()

			//Ensuring it is not a redundant index.
			if primaryKeyFirstColumn != indexFirstColumn {

				schemaissue := sessionState.Conv.Issues[spannerTable.Name][indexFirstColumn]
				fks := spannerTable.Fks

				for i := range fks {
					if fks[i].Columns[0] == indexFirstColumn {
						schemaissue = append(schemaissue, internal.InterleaveIndex)
						sessionState.Conv.Issues[spannerTable.Name][indexFirstColumn] = schemaissue

					}
				}

				//Interleave suggestion if the column is of type auto increment.
<<<<<<< HEAD
				if helpers.IsSchemaIssuePresent(schemaissue, internal.AutoIncrement) {
					schemaissue = append(schemaissue, internal.HotspotIndex)
=======
				if utilities.IsSchemaIssuePresent(schemaissue, internal.AutoIncrement) {
					schemaissue = append(schemaissue, internal.InterleaveIndex)
>>>>>>> 75c717b5
					sessionState.Conv.Issues[spannerTable.Name][indexFirstColumn] = schemaissue
				}

				for _, c := range spannerTable.ColDefs {

					if indexFirstColumn == c.Name {

						if c.T.Name == ddl.Timestamp {

							columnname := c.Name
							sessionState := session.GetSessionState()
							schemaissue := sessionState.Conv.Issues[spannerTable.Name][columnname]

							schemaissue = append(schemaissue, internal.HotspotIndex)
							sessionState.Conv.Issues[spannerTable.Name][columnname] = schemaissue
						}

					}
				}

			}

		}

	}
}

// RemoveIndexIssues remove all  index suggestion from given list.
// RemoveSchemaIssues is used when we are  removing index.
func RemoveIndexIssues(table string, Index ddl.CreateIndex) {

	for i := 0; i < len(Index.Keys); i++ {

		column := Index.Keys[i].Col

		{
			schemaissue := []internal.SchemaIssue{}
			sessionState := session.GetSessionState()
			schemaissue = sessionState.Conv.Issues[table][column]

			if len(schemaissue) > 0 {

				schemaissue = RemoveIndexIssue(schemaissue)

				if sessionState.Conv.Issues[table][column] == nil {

					s := map[string][]internal.SchemaIssue{
						column: schemaissue,
					}
					sessionState.Conv.Issues = map[string]map[string][]internal.SchemaIssue{}

					sessionState.Conv.Issues[table] = s

				} else {

					sessionState.Conv.Issues[table][column] = schemaissue

				}
			}
		}
	}
}

// RemoveSchemaIssue removes issue from the schemaissue list.
func RemoveIndexIssue(schemaissue []internal.SchemaIssue) []internal.SchemaIssue {

	if utilities.IsSchemaIssuePresent(schemaissue, internal.IndexRedandant) {
		schemaissue = utilities.RemoveSchemaIssue(schemaissue, internal.IndexRedandant)
	}

	if utilities.IsSchemaIssuePresent(schemaissue, internal.InterleaveIndex) {
		schemaissue = utilities.RemoveSchemaIssue(schemaissue, internal.InterleaveIndex)
	}

	if helpers.IsSchemaIssuePresent(schemaissue, internal.HotspotIndex) {
		schemaissue = helpers.RemoveSchemaIssue(schemaissue, internal.HotspotIndex)
	}

	return schemaissue
}

// to detect timestamp index
// todo : add or remove suggestion based on timestamp index added or remove.
func TimestampIndex(index []ddl.CreateIndex, spannerTable ddl.CreateTable) {

	fmt.Println("TimestampIndex for ", spannerTable.Name)
	for i := 0; i < len(index); i++ {

		keys := index[i].Keys

		fmt.Println("Keys :", keys)

		for i := 0; i < len(keys); i++ {

			for _, c := range spannerTable.ColDefs {

				if keys[i].Col == c.Name {

					if c.T.Name == ddl.String {

						fmt.Println("TimestampIndex :", spannerTable.Name, c.Name)

						columnname := keys[i].Col
						sessionState := session.GetSessionState()
						schemaissue := sessionState.Conv.Issues[spannerTable.Name][columnname]

						schemaissue = append(schemaissue, internal.INDEX_TIMESTAMP)
						sessionState.Conv.Issues[spannerTable.Name][columnname] = schemaissue
					}

				}
			}

		}

	}
}<|MERGE_RESOLUTION|>--- conflicted
+++ resolved
@@ -92,13 +92,10 @@
 				}
 
 				//Interleave suggestion if the column is of type auto increment.
-<<<<<<< HEAD
-				if helpers.IsSchemaIssuePresent(schemaissue, internal.AutoIncrement) {
+				if utilities.IsSchemaIssuePresent(schemaissue, internal.AutoIncrement) {
 					schemaissue = append(schemaissue, internal.HotspotIndex)
-=======
 				if utilities.IsSchemaIssuePresent(schemaissue, internal.AutoIncrement) {
 					schemaissue = append(schemaissue, internal.InterleaveIndex)
->>>>>>> 75c717b5
 					sessionState.Conv.Issues[spannerTable.Name][indexFirstColumn] = schemaissue
 				}
 

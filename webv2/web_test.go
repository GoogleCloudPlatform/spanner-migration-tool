// Copyright 2022 Google LLC
//
// Licensed under the Apache License, Version 2.0 (the "License");
// you may not use this file except in compliance with the License.
// You may obtain a copy of the License at
//
//      http://www.apache.org/licenses/LICENSE-2.0
//
// Unless required by applicable law or agreed to in writing, software
// distributed under the License is distributed on an "AS IS" BASIS,
// WITHOUT WARRANTIES OR CONDITIONS OF ANY KIND, either express or implied.
// See the License for the specific language governing permissions and
// limitations under the License.

package webv2

import (
	"bytes"
	"encoding/json"
	"fmt"
	"net/http"
	"net/http/httptest"
	"strings"
	"testing"

	"github.com/cloudspannerecosystem/harbourbridge/common/constants"
	"github.com/cloudspannerecosystem/harbourbridge/internal"
	"github.com/cloudspannerecosystem/harbourbridge/proto/migration"
	"github.com/cloudspannerecosystem/harbourbridge/schema"
	"github.com/cloudspannerecosystem/harbourbridge/spanner/ddl"
	"github.com/cloudspannerecosystem/harbourbridge/webv2/session"
	"github.com/stretchr/testify/assert"
)

func TestGetTypeMapNoDriver(t *testing.T) {
	req, err := http.NewRequest("GET", "/typemap", nil)
	if err != nil {
		t.Fatal(err)
	}
	rr := httptest.NewRecorder()
	handler := http.HandlerFunc(getTypeMap)
	handler.ServeHTTP(rr, req)

	status := rr.Code

	if status != http.StatusNotFound {
		t.Errorf("handler returned wrong status code : got %v want %v",
			status, http.StatusNotFound)
	}

}

func TestGetTypeMapPostgres(t *testing.T) {
	sessionState := session.GetSessionState()
	sessionState.Driver = constants.POSTGRES
	sessionState.Conv = internal.MakeConv()
	buildConvPostgres(sessionState.Conv)
	req, err := http.NewRequest("GET", "/typemap", nil)
	if err != nil {
		t.Fatal(err)
	}
	rr := httptest.NewRecorder()
	handler := http.HandlerFunc(getTypeMap)
	handler.ServeHTTP(rr, req)
	var typemap map[string][]typeIssue
	json.Unmarshal(rr.Body.Bytes(), &typemap)
	if status := rr.Code; status != http.StatusOK {
		t.Errorf("handler returned wrong status code: got %v want %v",
			status, http.StatusOK)
	}
	expectedTypemap := map[string][]typeIssue{
		"bool": {
			{T: ddl.Bool},
			{T: ddl.Int64, Brief: internal.IssueDB[internal.Widened].Brief},
			{T: ddl.String, Brief: internal.IssueDB[internal.Widened].Brief}},
		"bigserial": {
			{T: ddl.Int64, Brief: internal.IssueDB[internal.Serial].Brief},
			{T: ddl.String, Brief: internal.IssueDB[internal.Widened].Brief + ", " + internal.IssueDB[internal.Serial].Brief}},
		"bpchar": {
			{T: ddl.Bytes},
			{T: ddl.String}},
		"bytea": {
			{T: ddl.Bytes},
			{T: ddl.String}},
		"date": {
			{T: ddl.Date},
			{T: ddl.String, Brief: internal.IssueDB[internal.Widened].Brief}},
		"float8": {
			{T: ddl.Float64},
			{T: ddl.String, Brief: internal.IssueDB[internal.Widened].Brief}},
		"float4": {
			{T: ddl.Float64, Brief: internal.IssueDB[internal.Widened].Brief},
			{T: ddl.String, Brief: internal.IssueDB[internal.Widened].Brief}},
		"int8": {
			{T: ddl.Int64},
			{T: ddl.String, Brief: internal.IssueDB[internal.Widened].Brief}},
		"int4": {
			{T: ddl.Int64, Brief: internal.IssueDB[internal.Widened].Brief},
			{T: ddl.String, Brief: internal.IssueDB[internal.Widened].Brief}},
		"numeric": {
			{T: ddl.String, Brief: internal.IssueDB[internal.Widened].Brief},
			{T: ddl.Numeric}},
		"serial": {
			{T: ddl.Int64, Brief: internal.IssueDB[internal.Serial].Brief},
			{T: ddl.String, Brief: internal.IssueDB[internal.Widened].Brief + ", " + internal.IssueDB[internal.Serial].Brief}},
		"text": {
			{T: ddl.Bytes},
			{T: ddl.String}},
		"timestamptz": {
			{T: ddl.String, Brief: internal.IssueDB[internal.Widened].Brief},
			{T: ddl.Timestamp}},
		"timestamp": {
			{T: ddl.String, Brief: internal.IssueDB[internal.Widened].Brief},
			{T: ddl.Timestamp, Brief: internal.IssueDB[internal.Timestamp].Brief}},
		"varchar": {
			{T: ddl.Bytes},
			{T: ddl.String}},
	}
	assert.Equal(t, expectedTypemap, typemap)

}

<<<<<<< HEAD
func TestSetTypeMapGlobalLevelPostgres(t *testing.T) {
	tc := []struct {
		name           string
		payload        string
		statusCode     int64
		expectedSchema ddl.CreateTable
		expectedIssues map[string][]internal.SchemaIssue
	}{
		{
			name: "Test type change",
			payload: `
    {
      	"bool":"STRING",
		"int8":"STRING",
		"float4":"STRING",
		"varchar":"BYTES",
		"numeric":"STRING",
		"timestamptz":"STRING",
		"bigserial":"STRING",
		"bpchar":"BYTES",
		"bytea":"STRING",
		"date":"STRING",
		"float8":"STRING",
		"int4":"STRING",
		"serial":"STRING",
		"text":"BYTES",
		"timestamp":"STRING"
    }`,
			statusCode: http.StatusOK,
			expectedSchema: ddl.CreateTable{
				Name:   "table1",
				Id:     "t1",
				ColIds: []string{"c1", "c2", "c3", "c4", "c5", "c6", "c7", "c8", "c9", "c10", "c11", "c12", "c13", "c14", "c15", "c16"},
				ColDefs: map[string]ddl.ColumnDef{
					"c1":  {Name: "a", Id: "c1", T: ddl.Type{Name: ddl.String, Len: ddl.MaxLength}},
					"c2":  {Name: "b", Id: "c2", T: ddl.Type{Name: ddl.String, Len: ddl.MaxLength}},
					"c3":  {Name: "c", Id: "c3", T: ddl.Type{Name: ddl.String, Len: ddl.MaxLength}},
					"c4":  {Name: "d", Id: "c4", T: ddl.Type{Name: ddl.Bytes, Len: 6}},
					"c5":  {Name: "e", Id: "c5", T: ddl.Type{Name: ddl.String, Len: ddl.MaxLength}},
					"c6":  {Name: "f", Id: "c6", T: ddl.Type{Name: ddl.String, Len: ddl.MaxLength}},
					"c7":  {Name: "g", Id: "c7", T: ddl.Type{Name: ddl.String, Len: ddl.MaxLength}},
					"c8":  {Name: "h", Id: "c8", T: ddl.Type{Name: ddl.Bytes, Len: int64(1)}},
					"c9":  {Name: "i", Id: "c9", T: ddl.Type{Name: ddl.String, Len: ddl.MaxLength}},
					"c10": {Name: "j", Id: "c10", T: ddl.Type{Name: ddl.String, Len: ddl.MaxLength}},
					"c11": {Name: "k", Id: "c11", T: ddl.Type{Name: ddl.String, Len: ddl.MaxLength}},
					"c12": {Name: "l", Id: "c12", T: ddl.Type{Name: ddl.String, Len: ddl.MaxLength}},
					"c13": {Name: "m", Id: "c13", T: ddl.Type{Name: ddl.String, Len: ddl.MaxLength}},
					"c14": {Name: "n", Id: "c14", T: ddl.Type{Name: ddl.Bytes, Len: ddl.MaxLength}},
					"c15": {Name: "o", Id: "c15", T: ddl.Type{Name: ddl.String, Len: ddl.MaxLength}},
					"c16": {Name: "p", Id: "c16", T: ddl.Type{Name: ddl.String, Len: ddl.MaxLength}},
				},
				PrimaryKeys: []ddl.IndexKey{{ColId: "c1"}},
			},
			expectedIssues: map[string][]internal.SchemaIssue{
				"c1":  {internal.Widened},
				"c2":  {internal.Widened},
				"c3":  {internal.Widened},
				"c5":  {internal.Widened},
				"c6":  {internal.Widened},
				"c7":  {internal.Widened, internal.Serial},
				"c10": {internal.Widened},
				"c11": {internal.Widened},
				"c12": {internal.Widened},
				"c13": {internal.Widened, internal.Serial},
				"c15": {internal.Widened},
				"c16": {internal.Widened},
			},
		},
		{
			name: "Test type change 2",
			payload: `
    {
      	"bool":"INT64",
		"int8":"STRING",
		"float4":"STRING"
    }`,
			statusCode: http.StatusOK,
			expectedSchema: ddl.CreateTable{
				Name:   "table1",
				Id:     "t1",
				ColIds: []string{"c1", "c2", "c3", "c4", "c5", "c6", "c7", "c8", "c9", "c10", "c11", "c12", "c13", "c14", "c15", "c16"},
				ColDefs: map[string]ddl.ColumnDef{
					"c1":  {Name: "a", Id: "c1", T: ddl.Type{Name: ddl.String, Len: ddl.MaxLength}},
					"c2":  {Name: "b", Id: "c2", T: ddl.Type{Name: ddl.String, Len: ddl.MaxLength}},
					"c3":  {Name: "c", Id: "c3", T: ddl.Type{Name: ddl.Int64}},
					"c4":  {Name: "d", Id: "c4", T: ddl.Type{Name: ddl.String, Len: int64(6)}},
					"c5":  {Name: "e", Id: "c5", T: ddl.Type{Name: ddl.Numeric}},
					"c6":  {Name: "f", Id: "c6", T: ddl.Type{Name: ddl.Timestamp}},
					"c7":  {Name: "g", Id: "c7", T: ddl.Type{Name: ddl.Int64}},
					"c8":  {Name: "h", Id: "c8", T: ddl.Type{Name: ddl.String, Len: int64(1)}},
					"c9":  {Name: "i", Id: "c9", T: ddl.Type{Name: ddl.Bytes, Len: ddl.MaxLength}},
					"c10": {Name: "j", Id: "c10", T: ddl.Type{Name: ddl.Date}},
					"c11": {Name: "k", Id: "c11", T: ddl.Type{Name: ddl.Float64}},
					"c12": {Name: "l", Id: "c12", T: ddl.Type{Name: ddl.Int64}},
					"c13": {Name: "m", Id: "c13", T: ddl.Type{Name: ddl.Int64}},
					"c14": {Name: "n", Id: "c14", T: ddl.Type{Name: ddl.String, Len: ddl.MaxLength}},
					"c15": {Name: "o", Id: "c15", T: ddl.Type{Name: ddl.Timestamp}},
					"c16": {Name: "p", Id: "c16", T: ddl.Type{Name: ddl.Int64}},
				},
				PrimaryKeys: []ddl.IndexKey{{ColId: "c1"}},
			},
			expectedIssues: map[string][]internal.SchemaIssue{
				"c1":  {internal.Widened},
				"c2":  {internal.Widened},
				"c3":  {internal.Widened},
				"c7":  {internal.Serial},
				"c12": {internal.Widened},
				"c13": {internal.Serial},
				"c15": {internal.Timestamp},
				"c16": {internal.Widened},
			},
		},
		{
			name: "Test bad request",
			payload: `
    {
      	"bool":"INT64",
		"int8":"STRING",
		"float4":"STRING",
    }`,
			statusCode: http.StatusBadRequest,
		},
	}
	for _, tc := range tc {

		sessionState := session.GetSessionState()

		sessionState.Driver = constants.POSTGRES
		sessionState.Conv = internal.MakeConv()
		buildConvPostgres(sessionState.Conv)
		payload := tc.payload
		req, err := http.NewRequest("POST", "/typemap/global", strings.NewReader(payload))
		if err != nil {
			t.Fatal(err)
		}
		req.Header.Set("Content-Type", "application/json")
		rr := httptest.NewRecorder()
		handler := http.HandlerFunc(setTypeMapGlobal)
		handler.ServeHTTP(rr, req)
		var res *internal.Conv
		json.Unmarshal(rr.Body.Bytes(), &res)
		if status := rr.Code; int64(status) != tc.statusCode {
			t.Errorf("handler returned wrong status code: got %v want %v",
				status, tc.statusCode)
		}

		if tc.statusCode == http.StatusOK {
			assert.Equal(t, tc.expectedSchema, res.SpSchema["t1"])
			assert.Equal(t, tc.expectedIssues, res.SchemaIssues["t1"])
		}
	}

}

=======
>>>>>>> e434ed7e
func TestGetConversionPostgres(t *testing.T) {
	sessionState := session.GetSessionState()

	sessionState.Driver = constants.POSTGRES
	sessionState.Conv = internal.MakeConv()
	buildConvPostgres(sessionState.Conv)
	req, err := http.NewRequest("GET", "/conversion", nil)
	if err != nil {
		t.Fatal(err)
	}
	rr := httptest.NewRecorder()
	handler := http.HandlerFunc(getConversionRate)
	handler.ServeHTTP(rr, req)
	var result map[string]string
	json.Unmarshal(rr.Body.Bytes(), &result)
	if status := rr.Code; status != http.StatusOK {
		t.Errorf("handler returned wrong status code: got %v want %v",
			status, http.StatusOK)
	}
	assert.Equal(t, 2, len(result))
	assert.Contains(t, result, "t1")
	assert.Contains(t, result, "t2")
}

func TestGetTypeMapMySQL(t *testing.T) {
	sessionState := session.GetSessionState()

	sessionState.Driver = constants.MYSQL
	sessionState.Conv = internal.MakeConv()
	buildConvMySQL(sessionState.Conv)
	req, err := http.NewRequest("GET", "/typemap", nil)
	if err != nil {
		t.Fatal(err)
	}
	rr := httptest.NewRecorder()
	handler := http.HandlerFunc(getTypeMap)
	handler.ServeHTTP(rr, req)
	var typemap map[string][]typeIssue
	json.Unmarshal(rr.Body.Bytes(), &typemap)
	if status := rr.Code; status != http.StatusOK {
		t.Errorf("handler returned wrong status code: got %v want %v",
			status, http.StatusOK)
	}
	expectedTypemap := map[string][]typeIssue{
		"bool": {
			{T: ddl.Bool},
			{T: ddl.Int64, Brief: internal.IssueDB[internal.Widened].Brief},
			{T: ddl.String, Brief: internal.IssueDB[internal.Widened].Brief}},
		"varchar": {
			{T: ddl.Bytes},
			{T: ddl.String}},
		"text": {
			{T: ddl.Bytes},
			{T: ddl.String}},
		"enum": {
			{T: ddl.String}},
		"json": {
			{T: ddl.Bytes},
			{T: ddl.JSON}},
		"binary": {
			{T: ddl.Bytes},
			{T: ddl.String}},
		"blob": {
			{T: ddl.Bytes},
			{T: ddl.String}},
		"integer": {
			{T: ddl.Int64, Brief: internal.IssueDB[internal.Widened].Brief},
			{T: ddl.String, Brief: internal.IssueDB[internal.Widened].Brief}},
		"smallint": {
			{T: ddl.Int64, Brief: internal.IssueDB[internal.Widened].Brief},
			{T: ddl.String, Brief: internal.IssueDB[internal.Widened].Brief}},
		"double": {
			{T: ddl.Float64},
			{T: ddl.String, Brief: internal.IssueDB[internal.Widened].Brief}},
		"float": {
			{T: ddl.Float64, Brief: internal.IssueDB[internal.Widened].Brief},
			{T: ddl.String, Brief: internal.IssueDB[internal.Widened].Brief}},
		"numeric": {
			{T: ddl.String, Brief: internal.IssueDB[internal.Widened].Brief},
			{T: ddl.Numeric}},
		"decimal": {
			{T: ddl.String, Brief: internal.IssueDB[internal.Widened].Brief},
			{T: ddl.Numeric}},
		"date": {
			{T: ddl.Date},
			{T: ddl.String, Brief: internal.IssueDB[internal.Widened].Brief}},
		"timestamp": {
			{T: ddl.String, Brief: internal.IssueDB[internal.Widened].Brief},
			{T: ddl.Timestamp}},
		"time": {
			{T: ddl.String, Brief: internal.IssueDB[internal.Time].Brief}},
	}
	assert.Equal(t, expectedTypemap, typemap)

}

func TestGetConversionMySQL(t *testing.T) {
	sessionState := session.GetSessionState()

	sessionState.Driver = constants.MYSQL
	sessionState.Conv = internal.MakeConv()
	buildConvMySQL(sessionState.Conv)
	req, err := http.NewRequest("GET", "/conversion", nil)
	if err != nil {
		t.Fatal(err)
	}
	rr := httptest.NewRecorder()
	handler := http.HandlerFunc(getConversionRate)
	handler.ServeHTTP(rr, req)
	var result map[string]string
	json.Unmarshal(rr.Body.Bytes(), &result)
	if status := rr.Code; status != http.StatusOK {
		t.Errorf("handler returned wrong status code: got %v want %v",
			status, http.StatusOK)
	}
	assert.Equal(t, 2, len(result))
	assert.Contains(t, result, "t1")
	assert.Contains(t, result, "t2")
}

// todo update SetParentTable with case III suggest interleve table column.
func TestSetParentTable(t *testing.T) {
	tests := []struct {
		name             string
		ct               *internal.Conv
		table            string
		statusCode       int64
		expectedResponse *TableInterleaveStatus
		expectedFKs      []ddl.Foreignkey
		parentTable      string
	}{
		{
<<<<<<< HEAD
			name: "Test type change",
			payload: `
    {
      	"bool":"STRING",
		"smallint":"STRING",
		"float":"STRING",
		"varchar":"BYTES",
		"numeric":"STRING",
		"timestamp":"STRING",
		"decimal":"STRING",
		"json":"BYTES",
		"binary":"STRING",
		"blob":"STRING",
		"double":"STRING",
		"date":"STRING",
		"time":"STRING",
		"enum":"STRING",
		"text":"BYTES"
    }`,
			statusCode: http.StatusOK,
			expectedSchema: ddl.CreateTable{
				Name:   "table1",
				Id:     "t1",
				ColIds: []string{"c1", "c2", "c3", "c4", "c5", "c6", "c7", "c8", "c9", "c10", "c11", "c12", "c13", "c14", "c15", "c16"},
				ColDefs: map[string]ddl.ColumnDef{
					"c1":  {Name: "a", Id: "c1", T: ddl.Type{Name: ddl.String, Len: ddl.MaxLength}},
					"c2":  {Name: "b", Id: "c2", T: ddl.Type{Name: ddl.Bytes, Len: ddl.MaxLength}},
					"c3":  {Name: "c", Id: "c3", T: ddl.Type{Name: ddl.String, Len: ddl.MaxLength}},
					"c4":  {Name: "d", Id: "c4", T: ddl.Type{Name: ddl.Bytes, Len: 6}},
					"c5":  {Name: "e", Id: "c5", T: ddl.Type{Name: ddl.String, Len: ddl.MaxLength}},
					"c6":  {Name: "f", Id: "c6", T: ddl.Type{Name: ddl.String, Len: ddl.MaxLength}},
					"c7":  {Name: "g", Id: "c7", T: ddl.Type{Name: ddl.Bytes, Len: ddl.MaxLength}},
					"c8":  {Name: "h", Id: "c8", T: ddl.Type{Name: ddl.String, Len: ddl.MaxLength}},
					"c9":  {Name: "i", Id: "c9", T: ddl.Type{Name: ddl.String, Len: ddl.MaxLength}},
					"c10": {Name: "j", Id: "c10", T: ddl.Type{Name: ddl.String, Len: ddl.MaxLength}},
					"c11": {Name: "k", Id: "c11", T: ddl.Type{Name: ddl.String, Len: ddl.MaxLength}},
					"c12": {Name: "l", Id: "c12", T: ddl.Type{Name: ddl.String, Len: ddl.MaxLength}},
					"c13": {Name: "m", Id: "c13", T: ddl.Type{Name: ddl.String, Len: ddl.MaxLength}},
					"c14": {Name: "n", Id: "c14", T: ddl.Type{Name: ddl.String, Len: ddl.MaxLength}},
					"c15": {Name: "o", Id: "c15", T: ddl.Type{Name: ddl.String, Len: ddl.MaxLength}},
					"c16": {Name: "p", Id: "c16", T: ddl.Type{Name: ddl.String, Len: ddl.MaxLength}},
				},
				PrimaryKeys: []ddl.IndexKey{{ColId: "c1"}},
			},
			expectedIssues: map[string][]internal.SchemaIssue{
				"c1":  {internal.Widened},
				"c3":  {internal.Widened},
				"c5":  {internal.Widened},
				"c10": {internal.Widened},
				"c11": {internal.Widened},
				"c12": {internal.Widened},
				"c13": {internal.Widened},
				"c14": {internal.Widened},
				"c15": {internal.Widened},
				"c16": {internal.Time},
			},
		},
		{
			name: "Test type change 2",
			payload: `
		{
		  	"bool":"INT64",
			"varchar":"BYTES"
		}`,
			statusCode: http.StatusOK,
			expectedSchema: ddl.CreateTable{
				Name:   "table1",
				Id:     "t1",
				ColIds: []string{"c1", "c2", "c3", "c4", "c5", "c6", "c7", "c8", "c9", "c10", "c11", "c12", "c13", "c14", "c15", "c16"},
				ColDefs: map[string]ddl.ColumnDef{
					"c1":  {Name: "a", Id: "c1", T: ddl.Type{Name: ddl.Int64}},
					"c2":  {Name: "b", Id: "c2", T: ddl.Type{Name: ddl.String, Len: ddl.MaxLength}},
					"c3":  {Name: "c", Id: "c3", T: ddl.Type{Name: ddl.Int64}},
					"c4":  {Name: "d", Id: "c4", T: ddl.Type{Name: ddl.Bytes, Len: 6}},
					"c5":  {Name: "e", Id: "c5", T: ddl.Type{Name: ddl.Numeric}},
					"c6":  {Name: "f", Id: "c6", T: ddl.Type{Name: ddl.String, Len: ddl.MaxLength}},
					"c7":  {Name: "g", Id: "c7", T: ddl.Type{Name: ddl.String, Len: ddl.MaxLength}},
					"c8":  {Name: "h", Id: "c8", T: ddl.Type{Name: ddl.Bytes, Len: ddl.MaxLength}},
					"c9":  {Name: "i", Id: "c9", T: ddl.Type{Name: ddl.Bytes, Len: ddl.MaxLength}},
					"c10": {Name: "j", Id: "c10", T: ddl.Type{Name: ddl.Int64}},
					"c11": {Name: "k", Id: "c11", T: ddl.Type{Name: ddl.Float64}},
					"c12": {Name: "l", Id: "c12", T: ddl.Type{Name: ddl.Float64}},
					"c13": {Name: "m", Id: "c13", T: ddl.Type{Name: ddl.Numeric}},
					"c14": {Name: "n", Id: "c14", T: ddl.Type{Name: ddl.Date}},
					"c15": {Name: "o", Id: "c15", T: ddl.Type{Name: ddl.Timestamp}},
					"c16": {Name: "p", Id: "c16", T: ddl.Type{Name: ddl.String, Len: ddl.MaxLength}},
				},
				PrimaryKeys: []ddl.IndexKey{{ColId: "c1"}},
			},
			expectedIssues: map[string][]internal.SchemaIssue{
				"c1":  {internal.Widened},
				"c3":  {internal.Widened},
				"c10": {internal.Widened},
				"c12": {internal.Widened},
				"c15": {internal.Time},
			},
		},
		{
			name: "Test bad request",
			payload: `
    {
      	"bool":"INT64",
		"smallint":"STRING",
    }`,
			statusCode: http.StatusBadRequest,
		},
	}
	for _, tc := range tc {
		sessionState := session.GetSessionState()

		sessionState.Driver = constants.MYSQL
		sessionState.Conv = internal.MakeConv()
		buildConvMySQL(sessionState.Conv)
		payload := tc.payload
		req, err := http.NewRequest("POST", "/typemap/global", strings.NewReader(payload))
		if err != nil {
			t.Fatal(err)
		}
		req.Header.Set("Content-Type", "application/json")
		rr := httptest.NewRecorder()
		handler := http.HandlerFunc(setTypeMapGlobal)
		handler.ServeHTTP(rr, req)
		var res *internal.Conv
		json.Unmarshal(rr.Body.Bytes(), &res)
		if status := rr.Code; int64(status) != tc.statusCode {
			t.Errorf("handler returned wrong status code: got %v want %v",
				status, tc.statusCode)
		}

		if tc.statusCode == http.StatusOK {
			assert.Equal(t, tc.expectedSchema, res.SpSchema["t1"])
			assert.Equal(t, tc.expectedIssues, res.SchemaIssues["t1"])
		}
	}
}

func TestGetConversionMySQL(t *testing.T) {
	sessionState := session.GetSessionState()

	sessionState.Driver = constants.MYSQL
	sessionState.Conv = internal.MakeConv()
	buildConvMySQL(sessionState.Conv)
	req, err := http.NewRequest("GET", "/conversion", nil)
	if err != nil {
		t.Fatal(err)
	}
	rr := httptest.NewRecorder()
	handler := http.HandlerFunc(getConversionRate)
	handler.ServeHTTP(rr, req)
	var result map[string]string
	json.Unmarshal(rr.Body.Bytes(), &result)
	if status := rr.Code; status != http.StatusOK {
		t.Errorf("handler returned wrong status code: got %v want %v",
			status, http.StatusOK)
	}
	assert.Equal(t, 2, len(result))
	assert.Contains(t, result, "t1")
	assert.Contains(t, result, "t2")
}

// todo update SetParentTable with case III suggest interleve table column.
func TestSetParentTable(t *testing.T) {
	tests := []struct {
		name             string
		ct               *internal.Conv
		table            string
		statusCode       int64
		expectedResponse *TableInterleaveStatus
		expectedFKs      []ddl.Foreignkey
		parentTable      string
	}{
		{
=======
>>>>>>> e434ed7e
			name:       "no conv provided",
			statusCode: http.StatusNotFound,
		},
		{
			name:       "no table name provided",
			statusCode: http.StatusBadRequest,
			ct: &internal.Conv{
				SpSchema: map[string]ddl.CreateTable{"t1": {
<<<<<<< HEAD
					Name:   "t1",
					ColIds: []string{"c1", "c2", "c3"},
					ColDefs: map[string]ddl.ColumnDef{"c1": ddl.ColumnDef{Name: "c1", T: ddl.Type{Name: ddl.Int64}, NotNull: true},
						"c2": ddl.ColumnDef{Name: "c2", T: ddl.Type{Name: ddl.Int64}, NotNull: true},
						"c3": ddl.ColumnDef{Name: "c3", T: ddl.Type{Name: ddl.String, Len: ddl.MaxLength}, NotNull: true}},
					PrimaryKeys: []ddl.IndexKey{ddl.IndexKey{ColId: "c1", Desc: false}},
					ForeignKeys: []ddl.Foreignkey{ddl.Foreignkey{Name: "fk1", ColIds: []string{"c1"}, ReferTableId: "t1", ReferColumnIds: []string{"c1"}},
						ddl.Foreignkey{Name: "fk2", ColIds: []string{"c3"}, ReferTableId: "t2", ReferColumnIds: []string{"c2"}}},
				}},
				SchemaIssues: map[string]map[string][]internal.SchemaIssue{
=======
					Name:     "t1",
					ColNames: []string{"a", "b", "c"},
					ColDefs: map[string]ddl.ColumnDef{"a": ddl.ColumnDef{Name: "a", T: ddl.Type{Name: ddl.Int64}, NotNull: true},
						"b": ddl.ColumnDef{Name: "b", T: ddl.Type{Name: ddl.Int64}, NotNull: true},
						"c": ddl.ColumnDef{Name: "c", T: ddl.Type{Name: ddl.String, Len: ddl.MaxLength}, NotNull: true}},
					Pks: []ddl.IndexKey{ddl.IndexKey{Col: "a", Desc: false, Order: 1}},
					Fks: []ddl.Foreignkey{ddl.Foreignkey{Name: "fk1", Columns: []string{"a"}, ReferTable: "ref_t1", ReferColumns: []string{"ref_c1"}},
						ddl.Foreignkey{Name: "fk2", Columns: []string{"c"}, ReferTable: "ref_t2", ReferColumns: []string{"ref_c2"}}},
				}},
				Issues: map[string]map[string][]internal.SchemaIssue{
>>>>>>> e434ed7e
					"t1": {},
				},
				Audit: internal.Audit{
					MigrationType: migration.MigrationData_SCHEMA_ONLY.Enum(),
				},
			},
		},
		{
			name: "table with synthetic PK",
			ct: &internal.Conv{
				SpSchema: map[string]ddl.CreateTable{"t1": {
					Name:   "t1",
					ColIds: []string{"c1", "c2", "c3"},
					ColDefs: map[string]ddl.ColumnDef{"c1": {Name: "c1", T: ddl.Type{Name: ddl.Int64}, NotNull: true},
						"c2":       {Name: "c2", T: ddl.Type{Name: ddl.Int64}, NotNull: true},
						"c3":       {Name: "c3", T: ddl.Type{Name: ddl.String, Len: ddl.MaxLength}, NotNull: true},
						"synth_id": {Name: "synth_id", T: ddl.Type{Name: ddl.Int64}, NotNull: true},
					},
					PrimaryKeys: []ddl.IndexKey{{ColId: "synth_id", Desc: false}},
					ForeignKeys: []ddl.Foreignkey{{Name: "fk1", ColIds: []string{"c1"}, ReferTableId: "t1", ReferColumnIds: []string{"c1"}},
						{Name: "fk2", ColIds: []string{"c3"}, ReferTableId: "t2", ReferColumnIds: []string{"c2"}}},
				}},
				SyntheticPKeys: map[string]internal.SyntheticPKey{"t1": internal.SyntheticPKey{ColId: "synth_id"}},
				Audit: internal.Audit{
					MigrationType: migration.MigrationData_SCHEMA_ONLY.Enum(),
				},
				SchemaIssues: map[string]map[string][]internal.SchemaIssue{
					"t1": {},
				},
			},
			table:            "t1",
			statusCode:       http.StatusOK,
			expectedResponse: &TableInterleaveStatus{Possible: false, Comment: "Has synthetic pk"},
		},
		{
			name: "no valid prefix 1",
			ct: &internal.Conv{
				SpSchema: map[string]ddl.CreateTable{
					"t1": {
						Name:   "t1",
						ColIds: []string{"c1", "c2", "c3"},
						ColDefs: map[string]ddl.ColumnDef{"c1": {Name: "c1", T: ddl.Type{Name: ddl.Int64}, NotNull: true},
							"c2": {Name: "c2", T: ddl.Type{Name: ddl.Int64}, NotNull: true},
							"c3": {Name: "c3", T: ddl.Type{Name: ddl.String, Len: ddl.MaxLength}, NotNull: true},
						},
						PrimaryKeys: []ddl.IndexKey{{ColId: "c1", Desc: false}},
						ForeignKeys: []ddl.Foreignkey{{Name: "fk1", ColIds: []string{"c1"}, ReferTableId: "t2", ReferColumnIds: []string{"c1"}}},
					},
					"t2": {
						Name:   "t2",
						ColIds: []string{"c1", "c2", "c3"},
						ColDefs: map[string]ddl.ColumnDef{"c1": {Name: "c1", T: ddl.Type{Name: ddl.Int64}, NotNull: true},
							"c2":       {Name: "c2", T: ddl.Type{Name: ddl.Int64}, NotNull: true},
							"c3":       {Name: "c3", T: ddl.Type{Name: ddl.String, Len: ddl.MaxLength}, NotNull: true},
							"synth_id": {Name: "synth_id", T: ddl.Type{Name: ddl.Int64}, NotNull: true},
						},
						PrimaryKeys: []ddl.IndexKey{{ColId: "synth_id", Desc: false}},
					},
				},
				SyntheticPKeys: map[string]internal.SyntheticPKey{"t2": internal.SyntheticPKey{ColId: "synth_id"}},
				SchemaIssues: map[string]map[string][]internal.SchemaIssue{
					"t1": {},
				},
				Audit: internal.Audit{
					MigrationType: migration.MigrationData_SCHEMA_ONLY.Enum(),
				},
			},
			table:            "t1",
			statusCode:       http.StatusOK,
			expectedResponse: &TableInterleaveStatus{Possible: false, Comment: "No valid prefix"},
			expectedFKs:      []ddl.Foreignkey{{Name: "fk1", ColIds: []string{"c1"}, ReferTableId: "t2", ReferColumnIds: []string{"c1"}}},
		},
		{
			name: "no valid prefix 2",
			ct: &internal.Conv{
				SpSchema: map[string]ddl.CreateTable{
					"t1": {
						Name:   "t1",
						ColIds: []string{"c1", "c2", "c3"},
						ColDefs: map[string]ddl.ColumnDef{"c1": {Name: "c1", T: ddl.Type{Name: ddl.Int64}, NotNull: true},
							"c2": {Name: "c2", T: ddl.Type{Name: ddl.Int64}, NotNull: true},
							"c3": {Name: "c3", T: ddl.Type{Name: ddl.String, Len: ddl.MaxLength}, NotNull: true},
						},
						PrimaryKeys: []ddl.IndexKey{{ColId: "c1", Desc: false, Order: 1}},
						ForeignKeys: []ddl.Foreignkey{{Name: "fk1", ColIds: []string{"c1"}, ReferTableId: "t2", ReferColumnIds: []string{"c1"}}},
					},
					"t2": {
						Name:   "t2",
						ColIds: []string{"c1", "c2", "c3"},
						ColDefs: map[string]ddl.ColumnDef{"c1": {Name: "c1", T: ddl.Type{Name: ddl.Int64}, NotNull: true},
							"c2": {Name: "c2", T: ddl.Type{Name: ddl.Int64}, NotNull: true},
							"c3": {Name: "c3", T: ddl.Type{Name: ddl.String, Len: ddl.MaxLength}, NotNull: true},
						},
						PrimaryKeys: []ddl.IndexKey{{ColId: "c1", Desc: false, Order: 1}, {ColId: "c2", Desc: false, Order: 2}},
					},
				},
				SchemaIssues: map[string]map[string][]internal.SchemaIssue{
					"t1": {},
				},
				Audit: internal.Audit{
					MigrationType: migration.MigrationData_SCHEMA_ONLY.Enum(),
				},
			},
			table:            "t1",
			statusCode:       http.StatusOK,
			expectedResponse: &TableInterleaveStatus{Possible: true, Parent: "t2", Comment: ""},
			expectedFKs:      []ddl.Foreignkey{{}},
		},
		{
			name: "no valid prefix 3",
			ct: &internal.Conv{
				SpSchema: map[string]ddl.CreateTable{
					"t1": {
						Name:   "t1",
						ColIds: []string{"c1", "c2", "c3"},
						ColDefs: map[string]ddl.ColumnDef{"c1": {Name: "c1", T: ddl.Type{Name: ddl.Int64}, NotNull: true},
							"c2": {Name: "c2", T: ddl.Type{Name: ddl.Int64}, NotNull: true},
							"c3": {Name: "c3", T: ddl.Type{Name: ddl.String, Len: ddl.MaxLength}, NotNull: true},
						},
						PrimaryKeys: []ddl.IndexKey{{ColId: "c1", Desc: false}, {ColId: "c2", Desc: false}},
						ForeignKeys: []ddl.Foreignkey{{Name: "fk1", ColIds: []string{"c3"}, ReferTableId: "t2", ReferColumnIds: []string{"c3"}}},
					},
					"t2": {
						Name:   "t2",
						ColIds: []string{"c1", "c2", "c3"},
						ColDefs: map[string]ddl.ColumnDef{"c1": {Name: "c1", T: ddl.Type{Name: ddl.Int64}, NotNull: true},
							"c2": {Name: "c2", T: ddl.Type{Name: ddl.Int64}, NotNull: true},
							"c3": {Name: "c3", T: ddl.Type{Name: ddl.String, Len: ddl.MaxLength}, NotNull: true},
						},
						PrimaryKeys: []ddl.IndexKey{{ColId: "c1", Desc: false}},
					},
				},
				SchemaIssues: map[string]map[string][]internal.SchemaIssue{
					"t1": {},
				},
				Audit: internal.Audit{
					MigrationType: migration.MigrationData_SCHEMA_ONLY.Enum(),
				},
			},
			table:            "t1",
			statusCode:       http.StatusOK,
			expectedResponse: &TableInterleaveStatus{Possible: false, Comment: "No valid prefix"},
			expectedFKs:      []ddl.Foreignkey{{Name: "fk1", ColIds: []string{"c3"}, ReferTableId: "t2", ReferColumnIds: []string{"c3"}}},
		},
		{
			name: "successful interleave",
			ct: &internal.Conv{
				SpSchema: map[string]ddl.CreateTable{
					"t1": {
						Name:   "t1",
						ColIds: []string{"c1", "c2", "c3"},
						ColDefs: map[string]ddl.ColumnDef{"c1": {Name: "c1", T: ddl.Type{Name: ddl.Int64}, NotNull: true},
							"c2": {Name: "c2", T: ddl.Type{Name: ddl.Int64}, NotNull: true},
							"c3": {Name: "c3", T: ddl.Type{Name: ddl.String, Len: ddl.MaxLength}, NotNull: true},
						},
						PrimaryKeys: []ddl.IndexKey{{ColId: "c1", Desc: false, Order: 1}, {ColId: "c2", Desc: false, Order: 2}},
						ForeignKeys: []ddl.Foreignkey{{Name: "fk1", ColIds: []string{"c1"}, ReferTableId: "t2", ReferColumnIds: []string{"c1"}}},
					},
					"t2": {
						Name:   "t2",
						ColIds: []string{"c1", "c2", "c3"},
						ColDefs: map[string]ddl.ColumnDef{"c1": {Name: "c1", T: ddl.Type{Name: ddl.Int64}, NotNull: true},
							"c2": {Name: "c2", T: ddl.Type{Name: ddl.Int64}, NotNull: true},
							"c3": {Name: "c3", T: ddl.Type{Name: ddl.String, Len: ddl.MaxLength}, NotNull: true},
						},
						PrimaryKeys: []ddl.IndexKey{{ColId: "c1", Desc: false, Order: 1}},
					},
				},
				SchemaIssues: map[string]map[string][]internal.SchemaIssue{
					"t1": {},
				},
				Audit: internal.Audit{
					MigrationType: migration.MigrationData_SCHEMA_ONLY.Enum(),
				},
			},
			table:            "t1",
			statusCode:       http.StatusOK,
			expectedResponse: &TableInterleaveStatus{Possible: true, Parent: "t2"},
			expectedFKs:      []ddl.Foreignkey{},
			parentTable:      "t2",
		},
		{
			name: "successful interleave with same primary key",
			ct: &internal.Conv{
				SpSchema: map[string]ddl.CreateTable{
					"t1": {
						Name:   "t1",
						ColIds: []string{"c1", "c2", "c3"},
						ColDefs: map[string]ddl.ColumnDef{"c1": {Name: "c1", T: ddl.Type{Name: ddl.Int64}, NotNull: true},
							"c2": {Name: "c2", T: ddl.Type{Name: ddl.Int64}, NotNull: true},
							"c3": {Name: "c3", T: ddl.Type{Name: ddl.String, Len: ddl.MaxLength}, NotNull: true},
						},
						PrimaryKeys: []ddl.IndexKey{{ColId: "c1", Desc: false, Order: 1}, {ColId: "c2", Desc: false, Order: 2}},
						ForeignKeys: []ddl.Foreignkey{{Name: "fk1", ColIds: []string{"c1", "c2"}, ReferTableId: "t2", ReferColumnIds: []string{"c1", "c2"}}},
					},
					"t2": {
						Name:   "t2",
						ColIds: []string{"c1", "c2", "c3"},
						ColDefs: map[string]ddl.ColumnDef{"c1": {Name: "c1", T: ddl.Type{Name: ddl.Int64}, NotNull: true},
							"c2": {Name: "c2", T: ddl.Type{Name: ddl.Int64}, NotNull: true},
							"c3": {Name: "c3", T: ddl.Type{Name: ddl.String, Len: ddl.MaxLength}, NotNull: true},
						},
						PrimaryKeys: []ddl.IndexKey{{ColId: "c1", Desc: false, Order: 1}, {ColId: "c2", Desc: false, Order: 2}},
					},
				},
				SchemaIssues: map[string]map[string][]internal.SchemaIssue{
					"t1": {},
				},
				Audit: internal.Audit{
					MigrationType: migration.MigrationData_SCHEMA_ONLY.Enum(),
				},
			},
			table:            "t1",
			statusCode:       http.StatusOK,
			expectedResponse: &TableInterleaveStatus{Possible: true, Parent: "t2"},
			expectedFKs:      []ddl.Foreignkey{},
			parentTable:      "t2",
		},
		{
			name: "successful interleave with multiple fks refering multiple tables",
			ct: &internal.Conv{
				SpSchema: map[string]ddl.CreateTable{
					"t1": {
						Name:   "t1",
						ColIds: []string{"c1", "c2", "c3"},
						ColDefs: map[string]ddl.ColumnDef{"c1": {Name: "c1", T: ddl.Type{Name: ddl.Int64}, NotNull: true},
							"c2": {Name: "c2", T: ddl.Type{Name: ddl.Int64}, NotNull: true},
							"c3": {Name: "c3", T: ddl.Type{Name: ddl.String, Len: ddl.MaxLength}, NotNull: true},
						},
						PrimaryKeys: []ddl.IndexKey{{ColId: "c1", Desc: false, Order: 1}, {ColId: "c2", Desc: false, Order: 2}},
						ForeignKeys: []ddl.Foreignkey{
							{Name: "fk1", ColIds: []string{"c3"}, ReferTableId: "t3", ReferColumnIds: []string{"c3"}},
							{Name: "fk1", ColIds: []string{"c1", "c2"}, ReferTableId: "t2", ReferColumnIds: []string{"c1", "c2"}}},
					},
					"t2": {
						Name:   "t2",
						ColIds: []string{"c1", "c2", "c3"},
						ColDefs: map[string]ddl.ColumnDef{"c1": {Name: "c1", T: ddl.Type{Name: ddl.Int64}, NotNull: true},
							"c2": {Name: "c2", T: ddl.Type{Name: ddl.Int64}, NotNull: true},
							"c3": {Name: "c3", T: ddl.Type{Name: ddl.String, Len: ddl.MaxLength}, NotNull: true},
						},
						PrimaryKeys: []ddl.IndexKey{{ColId: "c1", Desc: false, Order: 1}, {ColId: "c2", Desc: false, Order: 2}},
					},
					"t3": {
						Name:   "t3",
						ColIds: []string{"c1", "c2", "c3"},
						ColDefs: map[string]ddl.ColumnDef{"c1": {Name: "c1", T: ddl.Type{Name: ddl.Int64}, NotNull: true},
							"c2": {Name: "c2", T: ddl.Type{Name: ddl.Int64}, NotNull: true},
							"c3": {Name: "c3", T: ddl.Type{Name: ddl.String, Len: ddl.MaxLength}, NotNull: true},
						},
						PrimaryKeys: []ddl.IndexKey{{ColId: "c3", Desc: false, Order: 1}},
					},
				},
				SchemaIssues: map[string]map[string][]internal.SchemaIssue{
					"t1": {},
				},
				Audit: internal.Audit{
					MigrationType: migration.MigrationData_SCHEMA_ONLY.Enum(),
				},
			},
			table:            "t1",
			statusCode:       http.StatusOK,
			expectedResponse: &TableInterleaveStatus{Possible: true, Parent: "t2"},
			expectedFKs:      []ddl.Foreignkey{ddl.Foreignkey{Name: "fk1", ColIds: []string{"c1", "c2"}, ReferTableId: "t2", ReferColumnIds: []string{"c1", "c2"}, Id: ""}},
			parentTable:      "t2",
		},
	}
	for _, tc := range tests {
		sessionState := session.GetSessionState()

		sessionState.Driver = constants.MYSQL
		sessionState.Conv = tc.ct
		update := true
		req, err := http.NewRequest("GET", fmt.Sprintf("/setparent?table=%s&update=%v", tc.table, update), nil)
		if err != nil {
			t.Fatal(err)
		}
		req.Header.Set("Content-Type", "application/json")
		rr := httptest.NewRecorder()
		handler := http.HandlerFunc(setParentTable)
		handler.ServeHTTP(rr, req)

		type ParentTableSetResponse struct {
			TableInterleaveStatus *TableInterleaveStatus `json:"tableInterleaveStatus"`
			SessionState          *internal.Conv         `json:"sessionState"`
		}

		var res *TableInterleaveStatus

		if update {
			parentTableResponse := &ParentTableSetResponse{}
			json.Unmarshal(rr.Body.Bytes(), parentTableResponse)
			res = parentTableResponse.TableInterleaveStatus
		} else {
			res = &TableInterleaveStatus{}
			json.Unmarshal(rr.Body.Bytes(), res)
		}

		if status := rr.Code; int64(status) != tc.statusCode {
			t.Errorf("%s\nhandler returned wrong status code: got %v want %v",
				tc.name, status, tc.statusCode)
		}
		if tc.statusCode == http.StatusOK {
			assert.Equal(t, tc.expectedResponse, res, tc.name)
		}
		if tc.parentTable != "" {
			assert.Equal(t, tc.parentTable, sessionState.Conv.SpSchema[tc.table].ParentId, tc.name)
			assert.Equal(t, tc.expectedFKs, sessionState.Conv.SpSchema[tc.table].ForeignKeys, tc.name)
		}
	}
}

func TestDropForeignKey(t *testing.T) {
	tc := []struct {
		name         string
		table        string
		input        interface{}
		statusCode   int64
		conv         *internal.Conv
		expectedConv *internal.Conv
	}{
		{
			name:  "Test drop valid FK success",
			table: "t1",
			input: []ddl.Foreignkey{{Name: "fk1", ColIds: []string{"c2"}, ReferTableId: "reft1", ReferColumnIds: []string{"ref_c1"}, Id: "f1"},
				{Name: "", ColIds: []string{}, ReferTableId: "", ReferColumnIds: []string{}, Id: "f2"}},
			statusCode: http.StatusOK,
			conv: &internal.Conv{
				SpSchema: map[string]ddl.CreateTable{
					"t1": {
						ForeignKeys: []ddl.Foreignkey{{Name: "fk1", ColIds: []string{"c2"}, ReferTableId: "reft1", ReferColumnIds: []string{"ref_c1"}, Id: "f1"},
							{Name: "fk2", ColIds: []string{"c3", "c4"}, ReferTableId: "reft2", ReferColumnIds: []string{"ref_c2", "ref_c3"}, Id: "f2"}},
					}},
				Audit: internal.Audit{
					MigrationType: migration.MigrationData_SCHEMA_ONLY.Enum(),
				},
			},
			expectedConv: &internal.Conv{
				SpSchema: map[string]ddl.CreateTable{
					"t1": {
						ForeignKeys: []ddl.Foreignkey{{Name: "fk1", ColIds: []string{"c2"}, ReferTableId: "reft1", ReferColumnIds: []string{"ref_c1"}, Id: "f1"}},
					}},
			},
		},
	}
	for _, tc := range tc {
		sessionState := session.GetSessionState()

		sessionState.Driver = constants.MYSQL
		sessionState.Conv = tc.conv

		inputBytes, err := json.Marshal(tc.input)
		if err != nil {
			t.Fatal(err)
		}
		buffer := bytes.NewBuffer(inputBytes)

		req, err := http.NewRequest("POST", "/update/fks?table="+tc.table, buffer)

		if err != nil {
			t.Fatal(err)
		}
		req.Header.Set("Content-Type", "application/json")
		rr := httptest.NewRecorder()
		handler := http.HandlerFunc(updateForeignKeys)
		handler.ServeHTTP(rr, req)
		var res *internal.Conv
		json.Unmarshal(rr.Body.Bytes(), &res)
		if status := rr.Code; int64(status) != tc.statusCode {
			t.Errorf("handler returned wrong status code: got %v want %v",
				status, tc.statusCode)
		}
		if tc.statusCode == http.StatusOK {
			assert.Equal(t, tc.expectedConv, res)
		}
	}
}

func TestRenameIndexes(t *testing.T) {
	tc := []struct {
		name         string
		table        string
		input        interface{}
		statusCode   int64
		conv         *internal.Conv
		expectedConv *internal.Conv
	}{
		{
			name:  "Test rename indexes",
			table: "t1",
			input: map[string]string{
				"i1": "idx_new",
			},
			statusCode: http.StatusOK,
			conv: &internal.Conv{
				SpSchema: map[string]ddl.CreateTable{
					"t1": {
						Indexes: []ddl.CreateIndex{{Name: "idx", Id: "i1", TableId: "t1", Unique: false, Keys: []ddl.IndexKey{{ColId: "c2", Desc: false}}}},
					}},
				Audit: internal.Audit{
					MigrationType: migration.MigrationData_SCHEMA_ONLY.Enum(),
				},
				UsedNames: map[string]bool{"t1": true, "idx": true},
			},
			expectedConv: &internal.Conv{
				SpSchema: map[string]ddl.CreateTable{
					"t1": {
						Indexes: []ddl.CreateIndex{{Name: "idx_new", Id: "i1", TableId: "t1", Unique: false, Keys: []ddl.IndexKey{{ColId: "c2", Desc: false}}}},
					}},
			},
		},
		{
			name:  "Test rename multiple indexes",
			table: "t1",
			input: map[string]string{
				"i1": "idx_new_1",
				"i2": "idx_new_2",
			},
			statusCode: http.StatusOK,
			conv: &internal.Conv{
				SpSchema: map[string]ddl.CreateTable{
					"t1": {
						Indexes: []ddl.CreateIndex{{Name: "idx_1", Id: "i1", TableId: "t1", Unique: false, Keys: []ddl.IndexKey{{ColId: "c2", Desc: false}}},
							{Name: "idx_2", Id: "i2", TableId: "t1", Unique: false, Keys: []ddl.IndexKey{{ColId: "c2", Desc: false}}}},
					}},
				Audit: internal.Audit{
					MigrationType: migration.MigrationData_SCHEMA_ONLY.Enum(),
				},
				UsedNames: map[string]bool{"t1": true, "idx_1": true, "idx_2": true},
			},
			expectedConv: &internal.Conv{
				SpSchema: map[string]ddl.CreateTable{
					"t1": {
						Indexes: []ddl.CreateIndex{{Name: "idx_new_1", Id: "i1", TableId: "t1", Unique: false, Keys: []ddl.IndexKey{{ColId: "c2", Desc: false}}},
							{Name: "idx_new_2", Id: "i2", TableId: "t1", Unique: false, Keys: []ddl.IndexKey{{ColId: "c2", Desc: false}}}},
					}},
			},
		},
		{
			name:  "New name conflicts with an existing table",
			table: "t1",
			input: map[string]string{
				"i1": "t1",
			},
			statusCode: http.StatusBadRequest,
			conv: &internal.Conv{
				SpSchema: map[string]ddl.CreateTable{
					"t1": {
						Indexes: []ddl.CreateIndex{{Name: "idx_1", Id: "i1", TableId: "t1", Unique: false, Keys: []ddl.IndexKey{{ColId: "c2", Desc: false}}},
							{Name: "idx_2", Id: "i2", TableId: "t1", Unique: false, Keys: []ddl.IndexKey{{ColId: "c2", Desc: false}}}},
					}},
				Audit: internal.Audit{
					MigrationType: migration.MigrationData_SCHEMA_ONLY.Enum(),
				},
				UsedNames: map[string]bool{"t1": true, "idx_1": true, "idx_2": true},
			},
			expectedConv: &internal.Conv{
				SpSchema: map[string]ddl.CreateTable{
					"t1": {
						Indexes: []ddl.CreateIndex{{Name: "idx_1", Id: "i1", TableId: "t1", Unique: false, Keys: []ddl.IndexKey{{ColId: "c2", Desc: false}}},
							{Name: "idx_2", Id: "i2", TableId: "t1", Unique: false, Keys: []ddl.IndexKey{{ColId: "c2", Desc: false}}}},
					}},
			},
		},
		{
			name:  "New name conflicts with an existing index",
			table: "t1",
			input: map[string]string{
				"i1": "idx_2",
			},
			statusCode: http.StatusBadRequest,
			conv: &internal.Conv{
				SpSchema: map[string]ddl.CreateTable{
					"t1": {
						Indexes: []ddl.CreateIndex{{Name: "idx_1", Id: "i1", TableId: "t1", Unique: false, Keys: []ddl.IndexKey{{ColId: "c2", Desc: false}}},
							{Name: "idx_2", Id: "i2", TableId: "t1", Unique: false, Keys: []ddl.IndexKey{{ColId: "c2", Desc: false}}}},
					}},
				Audit: internal.Audit{
					MigrationType: migration.MigrationData_SCHEMA_ONLY.Enum(),
				},
				UsedNames: map[string]bool{"t1": true, "idx_1": true, "idx_2": true},
			},
			expectedConv: &internal.Conv{
				SpSchema: map[string]ddl.CreateTable{
					"t1": {
						Indexes: []ddl.CreateIndex{{Name: "idx_new_1", Id: "i1", TableId: "t1", Unique: false, Keys: []ddl.IndexKey{{ColId: "c2", Desc: false}}},
							{Name: "idx_new_2", Id: "i2", TableId: "t1", Unique: false, Keys: []ddl.IndexKey{{ColId: "c2", Desc: false}}}},
					}},
			},
		},
		{
			name:  "New name conflicts with an existing foreign key",
			table: "t1",
			input: map[string]string{
				"i1": "fk1",
			},
			statusCode: http.StatusBadRequest,
			conv: &internal.Conv{
				SpSchema: map[string]ddl.CreateTable{
					"t1": {
						Indexes: []ddl.CreateIndex{{Name: "idx_1", Id: "i1", TableId: "t1", Unique: false, Keys: []ddl.IndexKey{{ColId: "c2", Desc: false}}},
							{Name: "idx_2", Id: "i2", TableId: "t1", Unique: false, Keys: []ddl.IndexKey{{ColId: "c2", Desc: false}}}},
						ForeignKeys: []ddl.Foreignkey{{Name: "fk1", Id: "fkId1", ColIds: []string{"c2"}, ReferTableId: "reft1", ReferColumnIds: []string{"ref_b"}},
							{Name: "fk2", Id: "fkId2", ColIds: []string{"c3", "d"}, ReferTableId: "reft2", ReferColumnIds: []string{"ref_c", "ref_d"}}},
					}},
				Audit: internal.Audit{
					MigrationType: migration.MigrationData_SCHEMA_ONLY.Enum(),
				},
				UsedNames: map[string]bool{"t1": true, "idx_1": true, "idx_2": true, "fk1": true, "fk2": true},
			},
			expectedConv: &internal.Conv{
				SpSchema: map[string]ddl.CreateTable{
					"t1": {
						Indexes: []ddl.CreateIndex{{Name: "idx_new_1", Id: "i1", TableId: "t1", Unique: false, Keys: []ddl.IndexKey{{ColId: "c2", Desc: false}}},
							{Name: "idx_new_2", Id: "i2", TableId: "t1", Unique: false, Keys: []ddl.IndexKey{{ColId: "c2", Desc: false}}}},
					}},
			},
		},
		{
			name:  "Given Index not available",
			table: "t1",
			input: map[string]string{
				"i1": "idx",
			},
			statusCode: http.StatusBadRequest,
			conv: &internal.Conv{
				SpSchema: map[string]ddl.CreateTable{
					"t1": {
						Indexes: []ddl.CreateIndex{{Name: "idx", Id: "i1", TableId: "t1", Unique: false, Keys: []ddl.IndexKey{{ColId: "c2", Desc: false}}}},
					}},
				Audit: internal.Audit{
					MigrationType: migration.MigrationData_SCHEMA_ONLY.Enum(),
				},
				UsedNames: map[string]bool{"t1": true, "idx": true},
			},
			expectedConv: &internal.Conv{
				SpSchema: map[string]ddl.CreateTable{
					"t1": {
						Indexes: []ddl.CreateIndex{{Name: "idx", Id: "i1", TableId: "t1", Unique: false, Keys: []ddl.IndexKey{{ColId: "c2", Desc: false}}}},
					}},
			},
		},
		{
			name:  "Conflicts within new name array",
			table: "t1",
			input: map[string]string{
				"i1": "idx_100",
				"i2": "idx_100",
			},
			statusCode: http.StatusBadRequest,
			conv: &internal.Conv{
				SpSchema: map[string]ddl.CreateTable{
					"t1": {
						Indexes: []ddl.CreateIndex{{Name: "idx1", Id: "i1", TableId: "t1", Unique: false, Keys: []ddl.IndexKey{{ColId: "c2", Desc: false}}},
							{Name: "idx2", Id: "i2", TableId: "t1", Unique: false, Keys: []ddl.IndexKey{{ColId: "c2", Desc: false}}}},
					}},
				Audit: internal.Audit{
					MigrationType: migration.MigrationData_SCHEMA_ONLY.Enum(),
				},
				UsedNames: map[string]bool{"t1": true, "idx1": true, "idx2": true},
			},
			expectedConv: &internal.Conv{
				SpSchema: map[string]ddl.CreateTable{
					"t1": {
						Indexes: []ddl.CreateIndex{{Name: "idx1", Id: "i1", TableId: "t1", Unique: false, Keys: []ddl.IndexKey{{ColId: "c2", Desc: false}}},
							{Name: "idx2", Id: "i2", TableId: "t1", Unique: false, Keys: []ddl.IndexKey{{ColId: "c2", Desc: false}}}},
					}},
			},
		},
		{
			name:       "Input Empty Map ",
			table:      "t1",
			input:      map[string]string{},
			statusCode: http.StatusOK,
			conv: &internal.Conv{
				SpSchema: map[string]ddl.CreateTable{
					"t1": {
						Indexes: []ddl.CreateIndex{{Name: "idx", Id: "i1", TableId: "t1", Unique: false, Keys: []ddl.IndexKey{{ColId: "c2", Desc: false}}}},
					}},
				Audit: internal.Audit{
					MigrationType: migration.MigrationData_SCHEMA_ONLY.Enum(),
				},
				UsedNames: map[string]bool{"t1": true, "idx": true},
			},
			expectedConv: &internal.Conv{
				SpSchema: map[string]ddl.CreateTable{
					"t1": {
						Indexes: []ddl.CreateIndex{{Name: "idx", Id: "i1", TableId: "t1", Unique: false, Keys: []ddl.IndexKey{{ColId: "c2", Desc: false}}}},
					}},
			},
		},
		{
			name:       "Invalid input",
			table:      "t1",
			input:      []string{"test1", "test2"},
			statusCode: http.StatusBadRequest,
			conv: &internal.Conv{
				SpSchema: map[string]ddl.CreateTable{
					"t1": {
						Indexes: []ddl.CreateIndex{{Name: "idx", Id: "i1", TableId: "t1", Unique: false, Keys: []ddl.IndexKey{{ColId: "c2", Desc: false}}}},
					}},
				Audit: internal.Audit{
					MigrationType: migration.MigrationData_SCHEMA_ONLY.Enum(),
				},
				UsedNames: map[string]bool{"t1": true, "idx": true},
			},
			expectedConv: &internal.Conv{
				SpSchema: map[string]ddl.CreateTable{
					"t1": {
						Indexes: []ddl.CreateIndex{{Name: "idx", Id: "i2", TableId: "t1", Unique: false, Keys: []ddl.IndexKey{{ColId: "c2", Desc: false}}}},
					}},
			},
		},
	}

	for _, tc := range tc {
		sessionState := session.GetSessionState()

		sessionState.Driver = constants.MYSQL
		sessionState.Conv = tc.conv

		inputBytes, err := json.Marshal(tc.input)
		if err != nil {
			t.Fatal(err)
		}
		buffer := bytes.NewBuffer(inputBytes)

		req, err := http.NewRequest("POST", "/rename/indexes?table="+tc.table, buffer)
		if err != nil {
			t.Fatal(err)
		}
		req.Header.Set("Content-Type", "application/json")
		rr := httptest.NewRecorder()
		handler := http.HandlerFunc(renameIndexes)
		handler.ServeHTTP(rr, req)
		var res *internal.Conv
		json.Unmarshal(rr.Body.Bytes(), &res)
		if status := rr.Code; int64(status) != tc.statusCode {
			t.Errorf("%s : handler returned wrong status code: got %v want %v",
				tc.name, status, tc.statusCode)
		}
		if tc.statusCode == http.StatusOK {
			assert.Equal(t, tc.expectedConv, res)
		}
	}
}

func TestRenameForeignKeys(t *testing.T) {
	tc := []struct {
		name         string
		table        string
		input        interface{}
		statusCode   int64
		conv         *internal.Conv
		expectedConv *internal.Conv
	}{
		{
			name:  "Test rename foreignkey",
			table: "t1",
			input: []ddl.Foreignkey{{Name: "foreignkey1", ColIds: []string{"c2"}, ReferTableId: "reft1", ReferColumnIds: []string{"ref_b"}, Id: "f1"},
				{Name: "fk2", ColIds: []string{"c", "d"}, ReferTableId: "reft2", ReferColumnIds: []string{"ref_c", "ref_d"}, Id: "f2"}},
			statusCode: http.StatusOK,
			conv: &internal.Conv{
				SpSchema: map[string]ddl.CreateTable{
					"t1": {
						ForeignKeys: []ddl.Foreignkey{{Name: "fk1", Id: "f1", ColIds: []string{"c2"}, ReferTableId: "reft1", ReferColumnIds: []string{"ref_b"}},
							{Name: "fk2", Id: "f2", ColIds: []string{"c", "d"}, ReferTableId: "reft2", ReferColumnIds: []string{"ref_c", "ref_d"}}},
					}},
				Audit: internal.Audit{
					MigrationType: migration.MigrationData_SCHEMA_ONLY.Enum(),
				},
				UsedNames: map[string]bool{"t1": true, "fk1": true, "fk2": true},
			},
			expectedConv: &internal.Conv{
				SpSchema: map[string]ddl.CreateTable{
					"t1": {
						ForeignKeys: []ddl.Foreignkey{{Name: "foreignkey1", ColIds: []string{"c2"}, ReferTableId: "reft1", ReferColumnIds: []string{"ref_b"}, Id: "f1"},
							{Name: "fk2", ColIds: []string{"c", "d"}, ReferTableId: "reft2", ReferColumnIds: []string{"ref_c", "ref_d"}, Id: "f2"}},
					}},
			},
		},
		{
			name:  "Test rename multiple foreignkeys",
			table: "t1",
			input: []ddl.Foreignkey{{Name: "foreignkey1", ColIds: []string{"b"}, ReferTableId: "reft1", ReferColumnIds: []string{"ref_b"}, Id: "f1"},
				{Name: "foreignkey2", ColIds: []string{"c", "d"}, ReferTableId: "reft2", ReferColumnIds: []string{"ref_c", "ref_d"}, Id: "f2"}},
			statusCode: http.StatusOK,
			conv: &internal.Conv{
				SpSchema: map[string]ddl.CreateTable{
					"t1": {
						ForeignKeys: []ddl.Foreignkey{{Name: "fk1", ColIds: []string{"b"}, ReferTableId: "reft1", ReferColumnIds: []string{"ref_b"}, Id: "f1"},
							{Name: "fk2", ColIds: []string{"c", "d"}, ReferTableId: "reft2", ReferColumnIds: []string{"ref_c", "ref_d"}, Id: "f2"}},
					}},
				Audit: internal.Audit{
					MigrationType: migration.MigrationData_SCHEMA_ONLY.Enum(),
				},
				UsedNames: map[string]bool{"t1": true, "fk1": true, "fk2": true, "reft1": true, "reft2": true},
			},
			expectedConv: &internal.Conv{
				SpSchema: map[string]ddl.CreateTable{
					"t1": {
						ForeignKeys: []ddl.Foreignkey{{Name: "foreignkey1", ColIds: []string{"b"}, ReferTableId: "reft1", ReferColumnIds: []string{"ref_b"}, Id: "f1"},
							{Name: "foreignkey2", ColIds: []string{"c", "d"}, ReferTableId: "reft2", ReferColumnIds: []string{"ref_c", "ref_d"}, Id: "f2"}},
					}},
			},
		},
		{
			name:  "New name conflicts with an existing table",
			table: "t1",
			input: []ddl.Foreignkey{{Name: "t1", ColIds: []string{"b"}, ReferTableId: "reft1", ReferColumnIds: []string{"ref_b"}, Id: "f1"},
				{Name: "fk2", ColIds: []string{"c", "d"}, ReferTableId: "reft2", ReferColumnIds: []string{"ref_c", "ref_d"}, Id: "f2"}},
			statusCode: http.StatusBadRequest,
			conv: &internal.Conv{
				SpSchema: map[string]ddl.CreateTable{
					"t1": {
						ForeignKeys: []ddl.Foreignkey{{Name: "fk1", ColIds: []string{"b"}, ReferTableId: "reft1", ReferColumnIds: []string{"ref_b"}, Id: "f1"},
							{Name: "fk2", ColIds: []string{"c", "d"}, ReferTableId: "reft2", ReferColumnIds: []string{"ref_c", "ref_d"}, Id: "f2"}},
					}},
				Audit: internal.Audit{
					MigrationType: migration.MigrationData_SCHEMA_ONLY.Enum(),
				},
				UsedNames: map[string]bool{"t1": true, "fk1": true, "fk2": true, "reft1": true, "reft2": true},
			},
			expectedConv: &internal.Conv{
				SpSchema: map[string]ddl.CreateTable{
					"t1": {
						ForeignKeys: []ddl.Foreignkey{{Name: "foreignkey1", ColIds: []string{"b"}, ReferTableId: "reft1", ReferColumnIds: []string{"ref_b"}, Id: "f1"},
							{Name: "fk2", ColIds: []string{"c", "d"}, ReferTableId: "reft2", ReferColumnIds: []string{"ref_c", "ref_d"}, Id: "f2"}},
					}},
			},
		},
		{
			name:  "New name conflicts with an existing foreignkey",
			table: "t1",
			input: []ddl.Foreignkey{{Name: "fk2", ColIds: []string{"b"}, ReferTableId: "reft1", ReferColumnIds: []string{"ref_b"}, Id: "f1"},
				{Name: "fk2", ColIds: []string{"c", "d"}, ReferTableId: "reft2", ReferColumnIds: []string{"ref_c", "ref_d"}, Id: "f2"}},
			statusCode: http.StatusBadRequest,
			conv: &internal.Conv{
				SpSchema: map[string]ddl.CreateTable{
					"t1": {
						ForeignKeys: []ddl.Foreignkey{{Name: "fk1", ColIds: []string{"b"}, ReferTableId: "reft1", ReferColumnIds: []string{"ref_b"}, Id: "f1"},
							{Name: "fk2", ColIds: []string{"c", "d"}, ReferTableId: "reft2", ReferColumnIds: []string{"ref_c", "ref_d"}, Id: "f2"}},
					}},
				Audit: internal.Audit{
					MigrationType: migration.MigrationData_SCHEMA_ONLY.Enum(),
				},
				UsedNames: map[string]bool{"t1": true, "fk1": true, "fk2": true, "reft1": true, "reft2": true},
			},
			expectedConv: &internal.Conv{
				SpSchema: map[string]ddl.CreateTable{
					"t1": {
						ForeignKeys: []ddl.Foreignkey{{Name: "foreignkey1", ColIds: []string{"b"}, ReferTableId: "reft1", ReferColumnIds: []string{"ref_b"}, Id: "f1"},
							{Name: "fk2", ColIds: []string{"c", "d"}, ReferTableId: "reft2", ReferColumnIds: []string{"ref_c", "ref_d"}, Id: "f2"}},
					}},
			},
		},
		{
			name:  "New name conflicts with an existing indexes",
			table: "t1",
			input: []ddl.Foreignkey{{Name: "idx_1", ColIds: []string{"b"}, ReferTableId: "reft1", ReferColumnIds: []string{"ref_b"}, Id: "f1"},
				{Name: "fk2", ColIds: []string{"c", "d"}, ReferTableId: "reft2", ReferColumnIds: []string{"ref_c", "ref_d"}, Id: "f2"}},
			statusCode: http.StatusBadRequest,
			conv: &internal.Conv{
				SpSchema: map[string]ddl.CreateTable{
					"t1": {
						Indexes: []ddl.CreateIndex{{Name: "idx_1", TableId: "t1", Unique: false, Keys: []ddl.IndexKey{{ColId: "b", Desc: false}}},
							{Name: "idx_2", TableId: "t1", Unique: false, Keys: []ddl.IndexKey{{ColId: "b", Desc: false}}}},
						ForeignKeys: []ddl.Foreignkey{{Name: "fk1", ColIds: []string{"b"}, ReferTableId: "reft1", ReferColumnIds: []string{"ref_b"}, Id: "f1"},
							{Name: "fk2", ColIds: []string{"c", "d"}, ReferTableId: "reft2", ReferColumnIds: []string{"ref_c", "ref_d"}, Id: "f2"}},
					}},
				Audit: internal.Audit{
					MigrationType: migration.MigrationData_SCHEMA_ONLY.Enum(),
				},
				UsedNames: map[string]bool{"t1": true, "idx_1": true, "idx_2": true, "fk1": true, "fk2": true, "reft1": true, "reft2": true},
			},
			expectedConv: &internal.Conv{
				SpSchema: map[string]ddl.CreateTable{
					"t1": {
						Indexes: []ddl.CreateIndex{{Name: "idx_new_1", TableId: "t1", Unique: false, Keys: []ddl.IndexKey{{ColId: "c2", Desc: false}}},
							{Name: "idx_new_2", TableId: "t1", Unique: false, Keys: []ddl.IndexKey{{ColId: "c2", Desc: false}}}},
						ForeignKeys: []ddl.Foreignkey{{Name: "fk1", Id: "fkId1", ColIds: []string{"c2"}, ReferTableId: "reft1", ReferColumnIds: []string{"ref_b"}},
							{Name: "fk2", Id: "fkId2", ColIds: []string{"c3", "d"}, ReferTableId: "reft2", ReferColumnIds: []string{"ref_c", "ref_d"}}},
					}},
			},
		},
		{
			name:  "Conflicts within new name array",
			table: "t1",
			input: map[string]string{
				"fkId1": "fk_100",
				"fkId2": "fk_100",
			},
			statusCode: http.StatusBadRequest,
			conv: &internal.Conv{
				SpSchema: map[string]ddl.CreateTable{
					"t1": {
						Indexes: []ddl.CreateIndex{{Name: "idx1", TableId: "t1", Unique: false, Keys: []ddl.IndexKey{{ColId: "c2", Desc: false}}},
							{Name: "idx2", TableId: "t1", Unique: false, Keys: []ddl.IndexKey{{ColId: "c2", Desc: false}}}},
						ForeignKeys: []ddl.Foreignkey{{Name: "fk1", Id: "fkId1", ColIds: []string{"c2"}, ReferTableId: "reft1", ReferColumnIds: []string{"ref_b"}},
							{Name: "fk2", Id: "fkId2", ColIds: []string{"c3", "d"}, ReferTableId: "reft2", ReferColumnIds: []string{"ref_c", "ref_d"}}},
					}},
				Audit: internal.Audit{
					MigrationType: migration.MigrationData_SCHEMA_ONLY.Enum(),
				},
				UsedNames: map[string]bool{"t1": true, "idx1": true, "idx2": true},
			},
			expectedConv: &internal.Conv{
				SpSchema: map[string]ddl.CreateTable{
					"t1": {
						Indexes: []ddl.CreateIndex{{Name: "idx1", TableId: "t1", Unique: false, Keys: []ddl.IndexKey{{ColId: "c2", Desc: false}}},
							{Name: "idx2", TableId: "t1", Unique: false, Keys: []ddl.IndexKey{{ColId: "c2", Desc: false}}}},
						ForeignKeys: []ddl.Foreignkey{{Name: "fk1", Id: "fkId1", ColIds: []string{"c2"}, ReferTableId: "reft1", ReferColumnIds: []string{"ref_b"}},
							{Name: "fk2", Id: "fkId2", ColIds: []string{"c3", "d"}, ReferTableId: "reft2", ReferColumnIds: []string{"ref_c", "ref_d"}}},
					}},
			},
		},
		{
			name:       "Invalid input",
			table:      "t1",
			input:      []string{"test1", "test2"},
			statusCode: http.StatusBadRequest,
			conv: &internal.Conv{
				SpSchema: map[string]ddl.CreateTable{
					"t1": {
						ForeignKeys: []ddl.Foreignkey{{Name: "fk1", Id: "fkId1", ColIds: []string{"c2"}, ReferTableId: "reft1", ReferColumnIds: []string{"ref_b"}},
							{Name: "fk2", Id: "fkId2", ColIds: []string{"c3", "d"}, ReferTableId: "reft2", ReferColumnIds: []string{"ref_c", "ref_d"}}},
					}},
				Audit: internal.Audit{
					MigrationType: migration.MigrationData_SCHEMA_ONLY.Enum(),
				},
				UsedNames: map[string]bool{"t1": true, "fk1": true, "fk2": true, "reft1": true, "reft2": true},
			},
			expectedConv: &internal.Conv{
				SpSchema: map[string]ddl.CreateTable{
					"t1": {
						ForeignKeys: []ddl.Foreignkey{{Name: "fk1", Id: "fkId1", ColIds: []string{"c2"}, ReferTableId: "reft1", ReferColumnIds: []string{"ref_b"}},
							{Name: "fk2", Id: "fkId2", ColIds: []string{"c3", "d"}, ReferTableId: "reft2", ReferColumnIds: []string{"ref_c", "ref_d"}}},
					}},
			},
		},
		{
			name:  "Check non usage in another table",
			table: "t1",
			input: []ddl.Foreignkey{{Name: "t2_fk2", ColIds: []string{"b"}, ReferTableId: "reft1", ReferColumnIds: []string{"ref_b"}, Id: "f1"},
				{Name: "fk2", ColIds: []string{"c", "d"}, ReferTableId: "reft2", ReferColumnIds: []string{"ref_c", "ref_d"}, Id: "f2"}},
			statusCode: http.StatusBadRequest,
			conv: &internal.Conv{
				SpSchema: map[string]ddl.CreateTable{
					"t1": {
						ForeignKeys: []ddl.Foreignkey{{Name: "fk1", ColIds: []string{"b"}, ReferTableId: "reft1", ReferColumnIds: []string{"ref_b"}, Id: "f1"},
							{Name: "fk2", ColIds: []string{"c", "d"}, ReferTableId: "reft2", ReferColumnIds: []string{"ref_c", "ref_d"}, Id: "f2"}},
					},
					"t2": {
						ForeignKeys: []ddl.Foreignkey{{Name: "t2_fk1", ColIds: []string{"b"}, ReferTableId: "reft1", ReferColumnIds: []string{"ref_b"}, Id: "f3"},
							{Name: "t2_fk2", ColIds: []string{"c", "d"}, ReferTableId: "reft2", ReferColumnIds: []string{"ref_c", "ref_d"}, Id: "f4"}},
					}},
				Audit: internal.Audit{
					MigrationType: migration.MigrationData_SCHEMA_ONLY.Enum(),
				},
				UsedNames: map[string]bool{"t1": true, "t2": true, "fk1": true, "fk2": true, "reft1": true, "reft2": true, "t2_fk1": true, "t2_fk2": true},
			},
			expectedConv: &internal.Conv{
				SpSchema: map[string]ddl.CreateTable{
					"t1": {
						ForeignKeys: []ddl.Foreignkey{{Name: "fk1", ColIds: []string{"b"}, ReferTableId: "reft1", ReferColumnIds: []string{"ref_b"}, Id: "f1"},
							{Name: "fk2", ColIds: []string{"c", "d"}, ReferTableId: "reft2", ReferColumnIds: []string{"ref_c", "ref_d"}, Id: "f2"}},
					},
					"t2": {
						ForeignKeys: []ddl.Foreignkey{{Name: "t2_fk1", ColIds: []string{"b"}, ReferTableId: "reft1", ReferColumnIds: []string{"ref_b"}, Id: "f3"},
							{Name: "t2_fk2", ColIds: []string{"c", "d"}, ReferTableId: "reft2", ReferColumnIds: []string{"ref_c", "ref_d"}, Id: "f4"}},
					}},
			},
		},
	}
	for _, tc := range tc {
		sessionState := session.GetSessionState()

		sessionState.Driver = constants.MYSQL
		sessionState.Conv = tc.conv

		inputBytes, err := json.Marshal(tc.input)
		if err != nil {
			t.Fatal(err)
		}
		buffer := bytes.NewBuffer(inputBytes)

		req, err := http.NewRequest("POST", "/update/fks?table="+tc.table, buffer)
		if err != nil {
			t.Fatal(err)
		}
		req.Header.Set("Content-Type", "application/json")
		rr := httptest.NewRecorder()
		handler := http.HandlerFunc(updateForeignKeys)
		handler.ServeHTTP(rr, req)
		var res *internal.Conv
		json.Unmarshal(rr.Body.Bytes(), &res)
		if status := rr.Code; int64(status) != tc.statusCode {
			t.Errorf("%s : handler returned wrong status code: got %v want %v",
				tc.name, status, tc.statusCode)
		}
		if tc.statusCode == http.StatusOK {
			assert.Equal(t, tc.expectedConv, res)
		}
	}
}

func TestDropSecondaryIndex(t *testing.T) {
	tc := []struct {
		name         string
		table        string
		payload      string
		statusCode   int64
		conv         *internal.Conv
		expectedConv *internal.Conv
	}{
		{
			name:       "Test drop valid secondary index success",
			table:      "t1",
			payload:    `{"Name":"idx2"}`,
			statusCode: http.StatusOK,
			conv: &internal.Conv{
				SpSchema: map[string]ddl.CreateTable{
					"t1": {
						Indexes: []ddl.CreateIndex{{Name: "idx1", TableId: "t1", Unique: false, Keys: []ddl.IndexKey{{ColId: "c2", Desc: false}}},
							{Name: "idx2", TableId: "t1", Unique: false, Keys: []ddl.IndexKey{{ColId: "c3", Desc: false}, {ColId: "d", Desc: false}}}},
					}},
				Audit: internal.Audit{
					MigrationType: migration.MigrationData_SCHEMA_ONLY.Enum(),
				},
			},
			expectedConv: &internal.Conv{
				SpSchema: map[string]ddl.CreateTable{
					"t1": {
<<<<<<< HEAD
						Indexes: []ddl.CreateIndex{{Name: "idx1", TableId: "t1", Unique: false, Keys: []ddl.IndexKey{{ColId: "c2", Desc: false}}},
							{Name: "idx2", TableId: "t1", Unique: false, Keys: []ddl.IndexKey{{ColId: "c3", Desc: false}, {ColId: "d", Desc: false}}}},
					}},
			},
		},
		{
			name:  "Add Index with unique name",
			table: "t1",
			input: []ddl.CreateIndex{
				{Name: "idx3", TableId: "t1", Unique: false, Keys: []ddl.IndexKey{{ColId: "c2", Desc: false}}},
			},
			statusCode: http.StatusOK,
			conv: &internal.Conv{
				SpSchema: map[string]ddl.CreateTable{
					"t1": {
						Indexes: []ddl.CreateIndex{
							{Name: "idx1", TableId: "t1", Unique: false, Keys: []ddl.IndexKey{{ColId: "c2", Desc: false}}},
							{Name: "idx2", TableId: "t1", Unique: false, Keys: []ddl.IndexKey{{ColId: "c3", Desc: false}, {ColId: "d", Desc: false}}}},
=======
						Indexes: []ddl.CreateIndex{{Name: "idx1", Table: "t1", Unique: false, Keys: []ddl.IndexKey{{Col: "b", Desc: false}}}},
					}},
			},
		},
		{
			name:       "Test drop secondary index invalid name",
			table:      "t1",
			payload:    `{"Name":""}`,
			statusCode: http.StatusBadRequest,
			conv: &internal.Conv{
				SpSchema: map[string]ddl.CreateTable{
					"t1": {
						Indexes: []ddl.CreateIndex{{Name: "idx1", Table: "t1", Unique: false, Keys: []ddl.IndexKey{{Col: "b", Desc: false}}}},
>>>>>>> e434ed7e
					}},
				Audit: internal.Audit{
					MigrationType: migration.MigrationData_SCHEMA_ONLY.Enum(),
				},
			},
		},
		{
			name:       "Test drop secondary index invalid name 2",
			table:      "t1",
			payload:    `{"Name":"AB"}`,
			statusCode: http.StatusBadRequest,
			conv: &internal.Conv{
				SpSchema: map[string]ddl.CreateTable{
					"t1": {
<<<<<<< HEAD
						Indexes: []ddl.CreateIndex{
							{Name: "idx1", TableId: "t1", Unique: false, Keys: []ddl.IndexKey{{ColId: "c2", Desc: false}}},
							{Name: "idx2", TableId: "t1", Unique: false, Keys: []ddl.IndexKey{{ColId: "c3", Desc: false}, {ColId: "d", Desc: false}}},
							{Id: "i1", Name: "idx3", TableId: "t1", Unique: false, Keys: []ddl.IndexKey{{ColId: "c2", Desc: false}}},
						},
					}},
=======
						Indexes: []ddl.CreateIndex{{Name: "idx1", Table: "t1", Unique: false, Keys: []ddl.IndexKey{{Col: "b", Desc: false}}}},
					}},
				Audit: internal.Audit{
					MigrationType: migration.MigrationData_SCHEMA_ONLY.Enum(),
				},
>>>>>>> e434ed7e
			},
		},
	}
	for _, tc := range tc {
		sessionState := session.GetSessionState()

		sessionState.Driver = constants.MYSQL
		sessionState.Conv = tc.conv
		payload := tc.payload
		req, err := http.NewRequest("POST", "/drop/secondaryindex?table="+tc.table, strings.NewReader(payload))
		if err != nil {
			t.Fatal(err)
		}
		req.Header.Set("Content-Type", "application/json")
		rr := httptest.NewRecorder()
		handler := http.HandlerFunc(dropSecondaryIndex)
		handler.ServeHTTP(rr, req)
		var res *internal.Conv
		json.Unmarshal(rr.Body.Bytes(), &res)
		if status := rr.Code; int64(status) != tc.statusCode {
			t.Errorf("handler returned wrong status code: got %v want %v",
				status, tc.statusCode)
		}
		if tc.statusCode == http.StatusOK {
			assert.Equal(t, tc.expectedConv, res)
		}
	}
}

func TestRestoreSecondaryIndex(t *testing.T) {
	tc := []struct {
		name         string
		tableId      string
		indexId      string
		statusCode   int64
		conv         *internal.Conv
		expectedConv *internal.Conv
	}{
		{
<<<<<<< HEAD
			name:  "Add multiple indexes",
			table: "t1",
			input: []ddl.CreateIndex{
				{Name: "idx3", TableId: "t1", Unique: false, Keys: []ddl.IndexKey{{ColId: "c2", Desc: false}}},
				{Name: "idx4", TableId: "t1", Unique: false, Keys: []ddl.IndexKey{{ColId: "c2", Desc: false}}},
			},
=======
			name:       "Test restore valid secondary index success",
			tableId:    "t1",
			indexId:    "i1",
>>>>>>> e434ed7e
			statusCode: http.StatusOK,
			conv: &internal.Conv{
				SrcSchema: map[string]schema.Table{
					"t1": {
						Name: "t1",
						Indexes: []schema.Index{
							{Name: "idx1", Unique: false, Keys: []schema.Key{{Column: "b", Desc: false, Order: 1}}, Id: "i1"},
							{Name: "idx2", Unique: false, Keys: []schema.Key{{Column: "c", Desc: false, Order: 1}}, Id: "i2"},
						},
						Id: "t1",
					},
				},
				SpSchema: map[string]ddl.CreateTable{
					"t1": {
<<<<<<< HEAD
						Indexes: []ddl.CreateIndex{{Name: "idx1", TableId: "t1", Unique: false, Keys: []ddl.IndexKey{{ColId: "c2", Desc: false}}},
							{Name: "idx2", TableId: "t1", Unique: false, Keys: []ddl.IndexKey{{ColId: "c3", Desc: false}, {ColId: "d", Desc: false}}}},
					}},
=======
						Name: "t1",
						Indexes: []ddl.CreateIndex{
							{Name: "idx2", Table: "t1", Unique: false, Keys: []ddl.IndexKey{{Col: "c", Desc: false, Order: 1}}, Id: "i2"},
						},
						Id: "t1",
					},
				},
>>>>>>> e434ed7e
				Audit: internal.Audit{
					MigrationType: migration.MigrationData_SCHEMA_ONLY.Enum(),
					ToSourceFkIdx: map[string]internal.FkeyAndIdxs{
						"t1": {
							Name:       "t1",
							ForeignKey: map[string]string{},
							Index:      map[string]string{"idx2": "idx2"},
						},
					},
					ToSpannerFkIdx: map[string]internal.FkeyAndIdxs{
						"t1": {
							Name:       "t1",
							ForeignKey: map[string]string{},
							Index:      map[string]string{"idx2": "idx2"},
						},
					},
				},
				ToSource: map[string]internal.NameAndCols{
					"t1": {Name: "t1", Cols: map[string]string{"a": "a", "b": "b", "c": "c"}},
				},
				ToSpanner: map[string]internal.NameAndCols{
					"t1": {Name: "t1", Cols: map[string]string{"a": "a", "b": "b", "c": "c"}},
				},
				UsedNames: map[string]bool{"t1": true, "idx2": true},
			},
			expectedConv: &internal.Conv{
				SpSchema: map[string]ddl.CreateTable{
					"t1": {
<<<<<<< HEAD
						Indexes: []ddl.CreateIndex{{Name: "idx1", TableId: "t1", Unique: false, Keys: []ddl.IndexKey{{ColId: "c2", Desc: false}}},
							{Name: "idx2", TableId: "t1", Unique: false, Keys: []ddl.IndexKey{{ColId: "c3", Desc: false}, {ColId: "d", Desc: false}}},
							{Id: "i2", Name: "idx3", TableId: "t1", Unique: false, Keys: []ddl.IndexKey{{ColId: "c2", Desc: false}}},
							{Id: "i3", Name: "idx4", TableId: "t1", Unique: false, Keys: []ddl.IndexKey{{ColId: "c2", Desc: false}}},
						},
					}},
			},
		}, {
			name:  "New name conflicts with an existing table",
			table: "t1",
			input: []ddl.CreateIndex{
				{Name: "t1", TableId: "t1", Unique: false, Keys: []ddl.IndexKey{{ColId: "c2", Desc: false}}},
				{Name: "idx4", TableId: "t1", Unique: false, Keys: []ddl.IndexKey{{ColId: "c2", Desc: false}}},
			},
			statusCode: http.StatusBadRequest,
			conv: &internal.Conv{
				SpSchema: map[string]ddl.CreateTable{
					"t1": {
						Indexes: []ddl.CreateIndex{{Name: "idx1", TableId: "t1", Unique: false, Keys: []ddl.IndexKey{{ColId: "c2", Desc: false}}},
							{Name: "idx2", TableId: "t1", Unique: false, Keys: []ddl.IndexKey{{ColId: "c3", Desc: false}, {ColId: "d", Desc: false}}}},
					}},
				Audit: internal.Audit{
					MigrationType: migration.MigrationData_SCHEMA_ONLY.Enum(),
				},
				UsedNames: map[string]bool{"t1": true, "idx1": true, "idx2": true},
			},

			expectedConv: &internal.Conv{
				SpSchema: map[string]ddl.CreateTable{
					"t1": {
						Indexes: []ddl.CreateIndex{{Name: "idx1", TableId: "t1", Unique: false, Keys: []ddl.IndexKey{{ColId: "c2", Desc: false}}},
							{Name: "idx2", TableId: "t1", Unique: false, Keys: []ddl.IndexKey{{ColId: "c3", Desc: false}, {ColId: "d", Desc: false}}},
							{Name: "t1", TableId: "t1", Unique: false, Keys: []ddl.IndexKey{{ColId: "c2", Desc: false}}},
							{Name: "idx4", TableId: "t1", Unique: false, Keys: []ddl.IndexKey{{ColId: "c2", Desc: false}}},
						},
					}},
			},
		}, {
			name:  "New name conflicts with an existing index",
			table: "t1",
			input: []ddl.CreateIndex{
				{Name: "idx2", TableId: "t1", Unique: false, Keys: []ddl.IndexKey{{ColId: "c2", Desc: false}}},
			},
			statusCode: http.StatusBadRequest,
			conv: &internal.Conv{
				SpSchema: map[string]ddl.CreateTable{
					"t1": {
						Indexes: []ddl.CreateIndex{{Name: "idx1", TableId: "t1", Unique: false, Keys: []ddl.IndexKey{{ColId: "c2", Desc: false}}},
							{Name: "idx2", TableId: "t1", Unique: false, Keys: []ddl.IndexKey{{ColId: "c3", Desc: false}, {ColId: "d", Desc: false}}}},
					}},
				Audit: internal.Audit{
					MigrationType: migration.MigrationData_SCHEMA_ONLY.Enum(),
				},
				UsedNames: map[string]bool{"t1": true, "idx1": true, "idx2": true},
			},
			expectedConv: &internal.Conv{
				SpSchema: map[string]ddl.CreateTable{
					"t1": {
						Indexes: []ddl.CreateIndex{{Name: "idx1", TableId: "t1", Unique: false, Keys: []ddl.IndexKey{{ColId: "c2", Desc: false}}},
							{Name: "idx2", TableId: "t1", Unique: false, Keys: []ddl.IndexKey{{ColId: "c3", Desc: false}, {ColId: "d", Desc: false}}},
							{Name: "idx3", TableId: "t1", Unique: false, Keys: []ddl.IndexKey{{ColId: "c2", Desc: false}}},
							{Name: "idx4", TableId: "t1", Unique: false, Keys: []ddl.IndexKey{{ColId: "c2", Desc: false}}},
						},
					}},
			},
		}, {
			name:  "Conflicts within new name array",
			table: "t1",
			input: []ddl.CreateIndex{
				{Name: "idx2", TableId: "t1", Unique: false, Keys: []ddl.IndexKey{{ColId: "c2", Desc: false}}},
				{Name: "idx2", TableId: "t1", Unique: false, Keys: []ddl.IndexKey{{ColId: "c2", Desc: false}}},
			},
			statusCode: http.StatusBadRequest,
			conv: &internal.Conv{
				SpSchema: map[string]ddl.CreateTable{
					"t1": {
						Indexes: []ddl.CreateIndex{{Name: "idx1", TableId: "t1", Unique: false, Keys: []ddl.IndexKey{{ColId: "c2", Desc: false}}},
							{Name: "idx2", TableId: "t1", Unique: false, Keys: []ddl.IndexKey{{ColId: "c2", Desc: false}}}},
					}},
				Audit: internal.Audit{
					MigrationType: migration.MigrationData_SCHEMA_ONLY.Enum(),
				},
				UsedNames: map[string]bool{"t1": true, "idx1": true, "idx2": true},
			},
			expectedConv: &internal.Conv{
				SpSchema: map[string]ddl.CreateTable{
					"t1": {
						Indexes: []ddl.CreateIndex{{Name: "idx1", TableId: "t1", Unique: false, Keys: []ddl.IndexKey{{ColId: "c2", Desc: false}}},
							{Name: "idx2", TableId: "t1", Unique: false, Keys: []ddl.IndexKey{{ColId: "c2", Desc: false}}}},
					}},
=======
						Name: "t1",
						Indexes: []ddl.CreateIndex{
							{Name: "idx2", Table: "t1", Unique: false, Keys: []ddl.IndexKey{{Col: "c", Desc: false, Order: 1}}, Id: "i2"},
							{Name: "idx1", Table: "t1", Unique: false, Keys: []ddl.IndexKey{{Col: "b", Desc: false, Order: 1}}, Id: "i1"},
						},
						Id: "t1",
					},
				},
>>>>>>> e434ed7e
			},
		},

		{
<<<<<<< HEAD
			name:  "Add Index with same name",
			table: "t1",
			input: []ddl.CreateIndex{
				{Name: "idx2", TableId: "t1", Unique: false, Keys: []ddl.IndexKey{{ColId: "c2", Desc: false}}},
			},
=======
			name:       "Test restore secondary index invalid index id",
			tableId:    "t1",
			indexId:    "A",
>>>>>>> e434ed7e
			statusCode: http.StatusBadRequest,
			conv: &internal.Conv{
				SpSchema: map[string]ddl.CreateTable{
					"t1": {
<<<<<<< HEAD
						Indexes: []ddl.CreateIndex{{Name: "idx1", TableId: "t1", Unique: false, Keys: []ddl.IndexKey{{ColId: "c2", Desc: false}}},
							{Name: "idx2", TableId: "t1", Unique: false, Keys: []ddl.IndexKey{{ColId: "c3", Desc: false}, {ColId: "d", Desc: false}}}},
=======
						Indexes: []ddl.CreateIndex{{Name: "idx1", Table: "t1", Unique: false, Keys: []ddl.IndexKey{{Col: "b", Desc: false, Order: 1}}, Id: "i1"}},
>>>>>>> e434ed7e
					}},
				Audit: internal.Audit{
					MigrationType: migration.MigrationData_SCHEMA_ONLY.Enum(),
				},
<<<<<<< HEAD
				UsedNames: map[string]bool{"t1": true, "idx1": true, "idx2": true},
			},
			expectedConv: &internal.Conv{
				SpSchema: map[string]ddl.CreateTable{
					"t1": {
						Indexes: []ddl.CreateIndex{{Name: "idx1", TableId: "t1", Unique: false, Keys: []ddl.IndexKey{{ColId: "c2", Desc: false}}},
							{Name: "idx2", TableId: "t1", Unique: false, Keys: []ddl.IndexKey{{ColId: "c3", Desc: false}, {ColId: "d", Desc: false}}},
						},
					}},
=======
>>>>>>> e434ed7e
			},
			expectedConv: &internal.Conv{},
		},
		{
			name:       "Test drop secondary index invalid table id",
			tableId:    "X",
			indexId:    "i1",
			statusCode: http.StatusBadRequest,
			conv: &internal.Conv{
				SpSchema: map[string]ddl.CreateTable{
					"t1": {
<<<<<<< HEAD
						Indexes: []ddl.CreateIndex{{Name: "idx1", TableId: "t1", Unique: false, Keys: []ddl.IndexKey{{ColId: "c2", Desc: false}}},
							{Name: "idx2", TableId: "t1", Unique: false, Keys: []ddl.IndexKey{{ColId: "c3", Desc: false}, {ColId: "d", Desc: false}}}},
=======
						Indexes: []ddl.CreateIndex{{Name: "idx1", Table: "t1", Unique: false, Keys: []ddl.IndexKey{{Col: "b", Desc: false, Order: 1}}, Id: "i1"}},
>>>>>>> e434ed7e
					}},
				Audit: internal.Audit{
					MigrationType: migration.MigrationData_SCHEMA_ONLY.Enum(),
				},
<<<<<<< HEAD
				UsedNames: map[string]bool{"t1": true, "idx1": true, "idx2": true},
			},
			expectedConv: &internal.Conv{
				SpSchema: map[string]ddl.CreateTable{
					"t1": {
						Indexes: []ddl.CreateIndex{{Name: "idx1", TableId: "t1", Unique: false, Keys: []ddl.IndexKey{{ColId: "c2", Desc: false}}},
							{Name: "idx2", TableId: "t1", Unique: false, Keys: []ddl.IndexKey{{ColId: "c3", Desc: false}, {ColId: "d", Desc: false}}},
						},
					}},
=======
>>>>>>> e434ed7e
			},
			expectedConv: &internal.Conv{},
		},
	}
	for _, tc := range tc {
		sessionState := session.GetSessionState()

		sessionState.Driver = constants.MYSQL
		sessionState.Conv = tc.conv
		payload := `{}`
		req, err := http.NewRequest("POST", "/restore/secondaryIndex?tableId="+tc.tableId+"&indexId="+tc.indexId, strings.NewReader(payload))
		if err != nil {
			t.Fatal(err)
		}
		req.Header.Set("Content-Type", "application/json")
		rr := httptest.NewRecorder()
		handler := http.HandlerFunc(restoreSecondaryIndex)
		handler.ServeHTTP(rr, req)
		var res *internal.Conv
		json.Unmarshal(rr.Body.Bytes(), &res)
		if status := rr.Code; int64(status) != tc.statusCode {
			t.Errorf("handler returned wrong status code: got %v want %v",
				status, tc.statusCode)
		}
		if tc.statusCode == http.StatusOK {
			assert.Equal(t, tc.expectedConv.SpSchema, res.SpSchema)
		}
	}
}

<<<<<<< HEAD
func TestDropSecondaryIndex(t *testing.T) {
	tc := []struct {
		name         string
		table        string
		payload      string
		statusCode   int64
		conv         *internal.Conv
		expectedConv *internal.Conv
	}{
		{
			name:       "Test drop valid secondary index success",
			table:      "t1",
			payload:    `{"Id":"i2"}`,
			statusCode: http.StatusOK,
			conv: &internal.Conv{
				SpSchema: map[string]ddl.CreateTable{
					"t1": {
						Indexes: []ddl.CreateIndex{{Name: "idx1", Id: "i1", TableId: "t1", Unique: false, Keys: []ddl.IndexKey{{ColId: "c2", Desc: false}}},
							{Name: "idx2", Id: "i2", TableId: "t1", Unique: false, Keys: []ddl.IndexKey{{ColId: "c3", Desc: false}, {ColId: "d", Desc: false}}}},
					}},
				Audit: internal.Audit{
					MigrationType: migration.MigrationData_SCHEMA_ONLY.Enum(),
=======
func TestDropTable(t *testing.T) {
	sessionState := session.GetSessionState()
	sessionState.Driver = constants.MYSQL

	c := &internal.Conv{
		Issues: map[string]map[string][]internal.SchemaIssue{
			"t1": {},
			"t2": {},
		},
		SrcSchema: map[string]schema.Table{
			"t1": {
				Name:     "t1",
				ColNames: []string{"a", "b", "c"},
				ColDefs: map[string]schema.Column{
					"a": {Name: "a", Type: schema.Type{Name: "bigint"}, NotNull: true, Ignored: schema.Ignored{Check: false, Identity: false, Default: false, Exclusion: false, ForeignKey: false, AutoIncrement: false}, Id: "c4"},
					"b": {Name: "b", Type: schema.Type{Name: "bigint"}, NotNull: true, Ignored: schema.Ignored{Check: false, Identity: false, Default: false, Exclusion: false, ForeignKey: false, AutoIncrement: false}, Id: "c2"},
					"c": {Name: "c", Type: schema.Type{Name: "varchar"}, NotNull: false, Ignored: schema.Ignored{Check: false, Identity: false, Default: false, Exclusion: false, ForeignKey: false, AutoIncrement: false}, Id: "c3"},
>>>>>>> e434ed7e
				},
				PrimaryKeys: []schema.Key{{Column: "a", Desc: false, Order: 1}},
				Id:          "id1",
			},
<<<<<<< HEAD
			expectedConv: &internal.Conv{
				SpSchema: map[string]ddl.CreateTable{
					"t1": {
						Indexes: []ddl.CreateIndex{{Name: "idx1", Id: "i1", TableId: "t1", Unique: false, Keys: []ddl.IndexKey{{ColId: "c2", Desc: false}}}},
					}},
			},
		},
		{
			name:       "Test drop secondary index invalid Id",
			table:      "t1",
			payload:    `{"Id":""}`,
			statusCode: http.StatusBadRequest,
			conv: &internal.Conv{
				SpSchema: map[string]ddl.CreateTable{
					"t1": {
						Indexes: []ddl.CreateIndex{{Name: "idx1", Id: "i1", TableId: "t1", Unique: false, Keys: []ddl.IndexKey{{ColId: "c2", Desc: false}}}},
					}},
				Audit: internal.Audit{
					MigrationType: migration.MigrationData_SCHEMA_ONLY.Enum(),
=======

			"t2": {
				Name:     "t2",
				ColNames: []string{"a", "b", "c"},
				ColDefs: map[string]schema.Column{
					"a": {Name: "a", Type: schema.Type{Name: "bigint"}, NotNull: true, Ignored: schema.Ignored{Check: false, Identity: false, Default: false, Exclusion: false, ForeignKey: false, AutoIncrement: false}, Id: "c7"},
					"b": {Name: "b", Type: schema.Type{Name: "varchar"}, NotNull: true, Ignored: schema.Ignored{Check: false, Identity: false, Default: false, Exclusion: false, ForeignKey: false, AutoIncrement: false}, Id: "c8"},
					"c": {Name: "c", Type: schema.Type{Name: "bigint"}, NotNull: true, Ignored: schema.Ignored{Check: false, Identity: false, Default: false, Exclusion: false, ForeignKey: false, AutoIncrement: false}, Id: "c9"},
>>>>>>> e434ed7e
				},
				Id: "id2",
			},
		},
<<<<<<< HEAD
		{
			name:       "Test drop secondary index invalid Id 2",
			table:      "t1",
			payload:    `{"Id":"AB"}`,
			statusCode: http.StatusBadRequest,
			conv: &internal.Conv{
				SpSchema: map[string]ddl.CreateTable{
					"t1": {
						Indexes: []ddl.CreateIndex{{Name: "idx1", Id: "i1", TableId: "t1", Unique: false, Keys: []ddl.IndexKey{{ColId: "c2", Desc: false}}}},
					}},
				Audit: internal.Audit{
					MigrationType: migration.MigrationData_SCHEMA_ONLY.Enum(),
=======
		SpSchema: map[string]ddl.CreateTable{
			"t1": {
				Name:     "t1",
				ColNames: []string{"a", "b", "c"},
				ColDefs: map[string]ddl.ColumnDef{"a": {Name: "a", T: ddl.Type{Name: ddl.Int64}, NotNull: true},
					"b": {Name: "b", T: ddl.Type{Name: ddl.Int64}, NotNull: true},
					"c": {Name: "c", T: ddl.Type{Name: ddl.String, Len: ddl.MaxLength}, NotNull: true},
>>>>>>> e434ed7e
				},
				Pks: []ddl.IndexKey{{Col: "a", Desc: false}},
				Id:  "id1",
			},
<<<<<<< HEAD
		},
	}
	for _, tc := range tc {
		sessionState := session.GetSessionState()

		sessionState.Driver = constants.MYSQL
		sessionState.Conv = tc.conv
		payload := tc.payload
		req, err := http.NewRequest("POST", "/drop/secondaryindex?table="+tc.table, strings.NewReader(payload))
		if err != nil {
			t.Fatal(err)
		}
		req.Header.Set("Content-Type", "application/json")
		rr := httptest.NewRecorder()
		handler := http.HandlerFunc(dropSecondaryIndex)
		handler.ServeHTTP(rr, req)
		var res *internal.Conv
		json.Unmarshal(rr.Body.Bytes(), &res)
		if status := rr.Code; int64(status) != tc.statusCode {
			t.Errorf("handler returned wrong status code: got %v want %v",
				status, tc.statusCode)
		}
		if tc.statusCode == http.StatusOK {
			assert.Equal(t, tc.expectedConv, res)
		}
	}
}

func TestRestoreSecondaryIndex(t *testing.T) {
	tc := []struct {
		name         string
		tableId      string
		indexId      string
		statusCode   int64
		conv         *internal.Conv
		expectedConv *internal.Conv
	}{
		{
			name:       "Test restore valid secondary index success",
			tableId:    "t1",
			indexId:    "i1",
			statusCode: http.StatusOK,
			conv: &internal.Conv{
				SrcSchema: map[string]schema.Table{
					"t1": {
						Name:   "table1",
						ColIds: []string{"c1", "c2", "c3"},
						Indexes: []schema.Index{
							{Name: "idx1", Unique: false, Keys: []schema.Key{{ColId: "c2", Desc: false, Order: 1}}, Id: "i1"},
							{Name: "idx2", Unique: false, Keys: []schema.Key{{ColId: "c3", Desc: false, Order: 1}}, Id: "i2"},
						},
						Id: "t1",
					},
				},
				SpSchema: map[string]ddl.CreateTable{
					"t1": {
						Name:   "table1",
						ColIds: []string{"c1", "c2", "c3"},
						Indexes: []ddl.CreateIndex{
							{Name: "idx2", TableId: "t1", Unique: false, Keys: []ddl.IndexKey{{ColId: "c3", Desc: false, Order: 1}}, Id: "i2"},
						},
						Id: "t1",
					},
				},
				Audit: internal.Audit{
					MigrationType: migration.MigrationData_SCHEMA_ONLY.Enum(),
				},
				UsedNames: map[string]bool{"t1": true, "idx2": true},
			},
			expectedConv: &internal.Conv{
				SpSchema: map[string]ddl.CreateTable{
					"t1": {
						Name:   "table1",
						ColIds: []string{"c1", "c2", "c3"},
						Indexes: []ddl.CreateIndex{
							{Name: "idx2", TableId: "t1", Unique: false, Keys: []ddl.IndexKey{{ColId: "c3", Desc: false, Order: 1}}, Id: "i2"},
							{Name: "idx1", TableId: "t1", Unique: false, Keys: []ddl.IndexKey{{ColId: "c2", Desc: false, Order: 1}}, Id: "i1"},
						},
						Id: "t1",
					},
				},
			},
		},

		{
			name:       "Test restore secondary index invalid index id",
			tableId:    "t1",
			indexId:    "A",
			statusCode: http.StatusBadRequest,
			conv: &internal.Conv{
				SpSchema: map[string]ddl.CreateTable{
					"t1": {
						Name:    "table1",
						Id:      "t1",
						ColIds:  []string{"c1", "c2", "c3"},
						Indexes: []ddl.CreateIndex{{Name: "idx1", TableId: "t1", Unique: false, Keys: []ddl.IndexKey{{ColId: "c2", Desc: false, Order: 1}}, Id: "i1"}},
					}},
				Audit: internal.Audit{
					MigrationType: migration.MigrationData_SCHEMA_ONLY.Enum(),
				},
			},
			expectedConv: &internal.Conv{},
		},
		{
			name:       "Test drop secondary index invalid table id",
			tableId:    "X",
			indexId:    "i1",
			statusCode: http.StatusBadRequest,
			conv: &internal.Conv{
				SpSchema: map[string]ddl.CreateTable{
					"t1": {
						Name:    "table1",
						Id:      "t1",
						ColIds:  []string{"c1", "c2", "c3"},
						Indexes: []ddl.CreateIndex{{Name: "idx1", TableId: "t1", Unique: false, Keys: []ddl.IndexKey{{ColId: "c2", Desc: false, Order: 1}}, Id: "i1"}},
					}},
				Audit: internal.Audit{
					MigrationType: migration.MigrationData_SCHEMA_ONLY.Enum(),
				},
			},
			expectedConv: &internal.Conv{},
		},
	}
	for _, tc := range tc {
		sessionState := session.GetSessionState()

		sessionState.Driver = constants.MYSQL
		sessionState.Conv = tc.conv
		payload := `{}`
		req, err := http.NewRequest("POST", "/restore/secondaryIndex?tableId="+tc.tableId+"&indexId="+tc.indexId, strings.NewReader(payload))
		if err != nil {
			t.Fatal(err)
		}
		req.Header.Set("Content-Type", "application/json")
		rr := httptest.NewRecorder()
		handler := http.HandlerFunc(restoreSecondaryIndex)
		handler.ServeHTTP(rr, req)
		var res *internal.Conv
		json.Unmarshal(rr.Body.Bytes(), &res)
		if status := rr.Code; int64(status) != tc.statusCode {
			t.Errorf("handler returned wrong status code: got %v want %v",
				status, tc.statusCode)
		}
		if tc.statusCode == http.StatusOK {
			assert.Equal(t, tc.expectedConv.SpSchema, res.SpSchema)
		}
	}
}

func TestDropTable(t *testing.T) {
	sessionState := session.GetSessionState()
	sessionState.Driver = constants.MYSQL

	c3 := &internal.Conv{
		SchemaIssues: map[string]map[string][]internal.SchemaIssue{
			"t1": {},
			"t2": {},
		},
		SrcSchema: map[string]schema.Table{
			"t1": {
				Name:   "tn1",
				ColIds: []string{"c1", "c2", "c3"},
				ColDefs: map[string]schema.Column{
					"c1": {Name: "cn1", Type: schema.Type{Name: "bigint"}, NotNull: true, Ignored: schema.Ignored{Check: false, Identity: false, Default: false, Exclusion: false, ForeignKey: false, AutoIncrement: false}, Id: "c1"},
					"c2": {Name: "cn2", Type: schema.Type{Name: "bigint"}, NotNull: true, Ignored: schema.Ignored{Check: false, Identity: false, Default: false, Exclusion: false, ForeignKey: false, AutoIncrement: false}, Id: "c2"},
					"c3": {Name: "cn3", Type: schema.Type{Name: "varchar"}, NotNull: false, Ignored: schema.Ignored{Check: false, Identity: false, Default: false, Exclusion: false, ForeignKey: false, AutoIncrement: false}, Id: "c3"},
				},
				PrimaryKeys: []schema.Key{{ColId: "c1", Desc: false, Order: 1}},
				Id:          "t1",
			},

			"t2": {
				Name:   "tn2",
				ColIds: []string{"c4", "c5", "c6"},
				ColDefs: map[string]schema.Column{
					"c4": {Name: "cn4", Type: schema.Type{Name: "bigint"}, NotNull: true, Ignored: schema.Ignored{Check: false, Identity: false, Default: false, Exclusion: false, ForeignKey: false, AutoIncrement: false}, Id: "c4"},
					"c5": {Name: "cn5", Type: schema.Type{Name: "varchar"}, NotNull: true, Ignored: schema.Ignored{Check: false, Identity: false, Default: false, Exclusion: false, ForeignKey: false, AutoIncrement: false}, Id: "c5"},
					"c6": {Name: "cn6", Type: schema.Type{Name: "bigint"}, NotNull: true, Ignored: schema.Ignored{Check: false, Identity: false, Default: false, Exclusion: false, ForeignKey: false, AutoIncrement: false}, Id: "c6"},
				},
				Id: "t2",
			},
		},
		SpSchema: map[string]ddl.CreateTable{
			"t1": {
				Name:   "tn1",
				ColIds: []string{"c1", "c2", "c3"},
				ColDefs: map[string]ddl.ColumnDef{"c1": {Name: "cn1", T: ddl.Type{Name: ddl.Int64}, NotNull: true, Id: "c1"},
					"c2": {Name: "cn2", T: ddl.Type{Name: ddl.Int64}, NotNull: true, Id: "c2"},
					"c3": {Name: "cn3", T: ddl.Type{Name: ddl.String, Len: ddl.MaxLength}, NotNull: true, Id: "c3"},
				},
				PrimaryKeys: []ddl.IndexKey{{ColId: "c1", Desc: false}},
				Id:          "t1",
			},
			"t2": {
				Name:   "tn2",
				ColIds: []string{"c4", "c5", "c6", "c7"},
				ColDefs: map[string]ddl.ColumnDef{"c4": {Name: "cn4", T: ddl.Type{Name: ddl.Int64}, NotNull: true, Id: "c4"},
					"c5": {Name: "cn5", T: ddl.Type{Name: ddl.Int64}, NotNull: true, Id: "c5"},
					"c6": {Name: "cn6", T: ddl.Type{Name: ddl.String, Len: ddl.MaxLength}, NotNull: true, Id: "c6"},
					"c7": {Name: "synth_id", T: ddl.Type{Name: ddl.Int64}, NotNull: true, Id: "c7"},
				},
				PrimaryKeys: []ddl.IndexKey{{ColId: "c7", Desc: false}},
				Id:          "t2",
=======
			"t2": {
				Name:     "t2",
				ColNames: []string{"a", "b", "c"},
				ColDefs: map[string]ddl.ColumnDef{"a": {Name: "a", T: ddl.Type{Name: ddl.Int64}, NotNull: true},
					"b":        {Name: "b", T: ddl.Type{Name: ddl.Int64}, NotNull: true},
					"c":        {Name: "c", T: ddl.Type{Name: ddl.String, Len: ddl.MaxLength}, NotNull: true},
					"synth_id": {Name: "synth_id", T: ddl.Type{Name: ddl.Int64}, NotNull: true},
				},
				Pks: []ddl.IndexKey{{Col: "synth_id", Desc: false}},
				Id:  "id2",
>>>>>>> e434ed7e
			}},
		Audit: internal.Audit{
			MigrationType: migration.MigrationData_MIGRATION_TYPE_UNSPECIFIED.Enum(),
		},
	}

	sessionState.Conv = c3

	payload := `{}`

	req, err := http.NewRequest("POST", "/drop/table?table=t1", strings.NewReader(payload))
	if err != nil {
		t.Fatal(err)
	}

	req.Header.Set("Content-Type", "application/json")
	rr := httptest.NewRecorder()

	handler := http.HandlerFunc(dropTable)
	handler.ServeHTTP(rr, req)

	res := &internal.Conv{}

	json.Unmarshal(rr.Body.Bytes(), &res)

	expectedConv := &internal.Conv{

		SpSchema: map[string]ddl.CreateTable{
			"t2": {
				Name:   "tn2",
				ColIds: []string{"c4", "c5", "c6", "c7"},
				ColDefs: map[string]ddl.ColumnDef{"c4": {Name: "cn4", T: ddl.Type{Name: ddl.Int64}, NotNull: true, Id: "c4"},
					"c5": {Name: "cn5", T: ddl.Type{Name: ddl.Int64}, NotNull: true, Id: "c5"},
					"c6": {Name: "cn6", T: ddl.Type{Name: ddl.String, Len: ddl.MaxLength}, NotNull: true, Id: "c6"},
					"c7": {Name: "synth_id", T: ddl.Type{Name: ddl.Int64}, NotNull: true, Id: "c7"},
				},
				PrimaryKeys: []ddl.IndexKey{{ColId: "c7", Desc: false, Order: 0}},
				ForeignKeys: []ddl.Foreignkey{},
				Indexes:     []ddl.CreateIndex(nil),
				Id:          "t2",
			}},
	}

	assert.Equal(t, expectedConv.SpSchema, res.SpSchema)
}

func TestRestoreTable(t *testing.T) {
	sessionState := session.GetSessionState()

	sessionState.Driver = constants.MYSQL

	conv := &internal.Conv{

		SpSchema: map[string]ddl.CreateTable{
			"t1": {
				Name:   "tn1",
				ColIds: []string{"c1", "c2"},
				ColDefs: map[string]ddl.ColumnDef{"c1": {Name: "cn1", T: ddl.Type{Name: "STRING", IsArray: false}, NotNull: true, Comment: "", Id: "c1"},
					"c2": {Name: "cn2", T: ddl.Type{Name: "STRING", IsArray: false}, NotNull: true, Comment: "", Id: "c2"},
				},
				PrimaryKeys: []ddl.IndexKey{{ColId: "c1", Desc: false, Order: 1}},
				Id:          "t1",
			}},
		SrcSchema: map[string]schema.Table{
			"t2": {
				Name:   "tn2",
				ColIds: []string{"c3", "c4", "c5"},
				ColDefs: map[string]schema.Column{
					"c3": {Name: "cn3", Type: schema.Type{Name: "varchar"}, NotNull: true, Ignored: schema.Ignored{Check: false, Identity: false, Default: false, Exclusion: false, ForeignKey: false, AutoIncrement: false}, Id: "c3"},
					"c4": {Name: "cn4", Type: schema.Type{Name: "varchar"}, NotNull: true, Ignored: schema.Ignored{Check: false, Identity: false, Default: false, Exclusion: false, ForeignKey: false, AutoIncrement: false}, Id: "c4"},
					"c5": {Name: "cn5", Type: schema.Type{Name: "bigint"}, NotNull: false, Ignored: schema.Ignored{Check: false, Identity: false, Default: false, Exclusion: false, ForeignKey: false, AutoIncrement: false}, Id: "c5"},
				},
				PrimaryKeys: []schema.Key{{ColId: "c3", Desc: false, Order: 1}},
				Id:          "t2",
			},

			"t1": {
				Name:   "tn1",
				ColIds: []string{"c1", "c2"},
				ColDefs: map[string]schema.Column{
					"c1": {Name: "cn1", Type: schema.Type{Name: "varchar"}, NotNull: true, Ignored: schema.Ignored{Check: false, Identity: false, Default: false, Exclusion: false, ForeignKey: false, AutoIncrement: false}, Id: "c1"},
					"c2": {Name: "cn2", Type: schema.Type{Name: "char"}, NotNull: true, Ignored: schema.Ignored{Check: false, Identity: false, Default: false, Exclusion: false, ForeignKey: false, AutoIncrement: false}, Id: "c2"},
				},
				PrimaryKeys: []schema.Key{{ColId: "c1", Desc: false, Order: 1}},
				Id:          "t1",
			},
		},

		UsedNames: map[string]bool{
			"t1": true,
		},

		Audit: internal.Audit{
			MigrationType: migration.MigrationData_MIGRATION_TYPE_UNSPECIFIED.Enum(),
		},

		SchemaIssues: map[string]map[string][]internal.SchemaIssue{},
	}

	sessionState.Conv = conv

	payload := `{}`

	req, err := http.NewRequest("POST", "/restore/table?table=t2", strings.NewReader(payload))

	if err != nil {
		t.Fatal(err)
	}

	req.Header.Set("Content-Type", "application/json")
	rr := httptest.NewRecorder()

	handler := http.HandlerFunc(restoreTable)
	handler.ServeHTTP(rr, req)

	res := &internal.Conv{}

	json.Unmarshal(rr.Body.Bytes(), &res)

	expectedConv := &internal.Conv{

		SpSchema: map[string]ddl.CreateTable{
			"t1": {
				Name:   "tn1",
				ColIds: []string{"c1", "c2"},
				ColDefs: map[string]ddl.ColumnDef{"c1": {Name: "cn1", T: ddl.Type{Name: "STRING", Len: 0, IsArray: false}, NotNull: true, Comment: "", Id: "c1"},
					"c2": {Name: "cn2", T: ddl.Type{Name: "STRING", Len: 0, IsArray: false}, NotNull: true, Comment: "", Id: "c2"},
				},
				PrimaryKeys: []ddl.IndexKey{{ColId: "c1", Desc: false, Order: 1}},
				Id:          "t1",
			},

			"t2": {
				Name:   "tn2",
				ColIds: []string{"c3", "c4", "c5"},
				ColDefs: map[string]ddl.ColumnDef{
					"c3": {Name: "cn3", T: ddl.Type{Name: "STRING", Len: 9223372036854775807, IsArray: false}, NotNull: true, Comment: "From: cn3 varchar", Id: "c3"},
					"c4": {Name: "cn4", T: ddl.Type{Name: "STRING", Len: 9223372036854775807, IsArray: false}, NotNull: true, Comment: "From: cn4 varchar", Id: "c4"},
					"c5": {Name: "cn5", T: ddl.Type{Name: "INT64", Len: 0, IsArray: false}, NotNull: false, Comment: "From: cn5 bigint", Id: "c5"},
				},
				PrimaryKeys: []ddl.IndexKey{{ColId: "c3", Desc: false, Order: 1}},
				Id:          "t2",
				Comment:     "Spanner schema for source table tn2",
			},
		},
	}
	assert.Equal(t, expectedConv.SpSchema, res.SpSchema)

}

func TestRemoveParentTable(t *testing.T) {
	tc := []struct {
		name             string
		tableId          string
		statusCode       int64
		conv             *internal.Conv
		expectedSpSchema ddl.Schema
	}{
		{
			name:       "Remove interleaving with valid table id",
			tableId:    "t1",
			statusCode: http.StatusOK,
			conv: &internal.Conv{
				SchemaIssues: map[string]map[string][]internal.SchemaIssue{
					"t1": {},
					"t2": {},
				},
				SrcSchema: map[string]schema.Table{
					"t1": {
						Name:   "table1",
						ColIds: []string{"c1", "c2", "c3"},
						ColDefs: map[string]schema.Column{
							"c1": {Name: "a", Type: schema.Type{Name: "bigint"}, NotNull: true, Ignored: schema.Ignored{Check: false, Identity: false, Default: false, Exclusion: false, ForeignKey: false, AutoIncrement: false}, Id: "c1"},
							"c2": {Name: "b", Type: schema.Type{Name: "bigint"}, NotNull: true, Ignored: schema.Ignored{Check: false, Identity: false, Default: false, Exclusion: false, ForeignKey: false, AutoIncrement: false}, Id: "c2"},
							"c3": {Name: "c", Type: schema.Type{Name: "varchar"}, NotNull: false, Ignored: schema.Ignored{Check: false, Identity: false, Default: false, Exclusion: false, ForeignKey: false, AutoIncrement: false}, Id: "c3"},
						},
						PrimaryKeys: []schema.Key{{ColId: "c1", Desc: false, Order: 1}, {ColId: "c2", Desc: false, Order: 2}},
						ForeignKeys: []schema.ForeignKey{{Name: "fk1", ColIds: []string{"c1"}, ReferTableId: "t2", ReferColumnIds: []string{"c4"}, Id: "f1"}},
						Id:          "t1",
					},

					"t2": {
						Name:   "table2",
						ColIds: []string{"c4", "c5"},
						ColDefs: map[string]schema.Column{
							"c4": {Name: "a", Type: schema.Type{Name: "bigint"}, NotNull: true, Ignored: schema.Ignored{Check: false, Identity: false, Default: false, Exclusion: false, ForeignKey: true, AutoIncrement: false}, Id: "c4"},
							"c5": {Name: "d", Type: schema.Type{Name: "varchar"}, NotNull: true, Ignored: schema.Ignored{Check: false, Identity: false, Default: false, Exclusion: false, ForeignKey: false, AutoIncrement: false}, Id: "c5"},
						},
						Id:          "t2",
						PrimaryKeys: []schema.Key{{ColId: "c4", Desc: false, Order: 1}},
					},
				},
				SpSchema: map[string]ddl.CreateTable{
					"t1": {
						Name:   "table1",
						ColIds: []string{"c1", "c2", "c3"},
						ColDefs: map[string]ddl.ColumnDef{
							"c1": {Name: "a", Id: "c1", T: ddl.Type{Name: ddl.Int64}, NotNull: true},
							"c2": {Name: "b", Id: "c2", T: ddl.Type{Name: ddl.Int64}, NotNull: true},
							"c3": {Name: "c", Id: "c3", T: ddl.Type{Name: ddl.String, Len: ddl.MaxLength}, NotNull: true},
						},
						PrimaryKeys: []ddl.IndexKey{{ColId: "c1", Desc: false, Order: 1}, {ColId: "c2", Desc: false, Order: 2}},
						Id:          "t1",
						ParentId:    "t2",
					},
					"t2": {
						Name:   "table2",
						ColIds: []string{"c4", "c5"},
						ColDefs: map[string]ddl.ColumnDef{
							"c4": {Name: "a", Id: "c4", T: ddl.Type{Name: ddl.Int64}, NotNull: true},
							"c5": {Name: "d", Id: "c5", T: ddl.Type{Name: ddl.String, Len: ddl.MaxLength}, NotNull: true},
						},
						PrimaryKeys: []ddl.IndexKey{{ColId: "c4", Desc: false, Order: 1}},
						Id:          "t2",
					}},
				Audit: internal.Audit{
					MigrationType: migration.MigrationData_MIGRATION_TYPE_UNSPECIFIED.Enum(),
				},
				UsedNames: map[string]bool{"table1": true, "table2": true},
			},
<<<<<<< HEAD
			expectedSpSchema: ddl.Schema{
				"t1": {
					Name:   "table1",
					ColIds: []string{"c1", "c2", "c3"},
					ColDefs: map[string]ddl.ColumnDef{
						"c1": {Name: "a", Id: "c1", T: ddl.Type{Name: ddl.Int64}, NotNull: true},
						"c2": {Name: "b", Id: "c2", T: ddl.Type{Name: ddl.Int64}, NotNull: true},
						"c3": {Name: "c", Id: "c3", T: ddl.Type{Name: ddl.String, Len: ddl.MaxLength}, NotNull: true},
					},
					PrimaryKeys: []ddl.IndexKey{{ColId: "c1", Desc: false, Order: 1}, {ColId: "c2", Desc: false, Order: 2}},
					ForeignKeys: []ddl.Foreignkey{{Name: "fk1", ColIds: []string{"c1"}, ReferTableId: "t2", ReferColumnIds: []string{"c4"}, Id: "f1"}},
					Id:          "t1",
					ParentId:    "",
				},
				"t2": {
					Name:   "table2",
					ColIds: []string{"c4", "c5"},
					ColDefs: map[string]ddl.ColumnDef{
						"c4": {Name: "a", Id: "c4", T: ddl.Type{Name: ddl.Int64}, NotNull: true},
						"c5": {Name: "d", Id: "c5", T: ddl.Type{Name: ddl.String, Len: ddl.MaxLength}, NotNull: true},
					},
					PrimaryKeys: []ddl.IndexKey{{ColId: "c4", Desc: false, Order: 1}},
					Id:          "t2",
				},
			},
		},

		{name: "Remove interleaving with invalid table id",
			tableId:    "A",
=======
			UsedNames: map[string]bool{"t1": true, "t2": true},
			ToSource: map[string]internal.NameAndCols{
				"t1": {Name: "t1", Cols: map[string]string{"a": "a", "b": "b", "c": "c"}},
				"t2": {Name: "t2", Cols: map[string]string{"a": "a", "d": "d"}},
			},
			ToSpanner: map[string]internal.NameAndCols{
				"t1": {Name: "t1", Cols: map[string]string{"a": "a", "b": "b", "c": "c"}},
				"t2": {Name: "t2", Cols: map[string]string{"a": "a", "d": "d"}},
			},
		},
		expectedSpSchema: ddl.Schema{
			"t1": {
				Name:     "t1",
				ColNames: []string{"a", "b", "c"},
				ColDefs: map[string]ddl.ColumnDef{"a": {Name: "a", Id: "c1", T: ddl.Type{Name: ddl.Int64}, NotNull: true},
					"b": {Name: "b", Id: "c2", T: ddl.Type{Name: ddl.Int64}, NotNull: true},
					"c": {Name: "c", Id: "c3", T: ddl.Type{Name: ddl.String, Len: ddl.MaxLength}, NotNull: true},
				},
				Pks:    []ddl.IndexKey{{Col: "a", Desc: false, Order: 1}, {Col: "b", Desc: false, Order: 2}},
				Fks:    []ddl.Foreignkey{{Name: "fk1", Columns: []string{"a"}, ReferTable: "t2", ReferColumns: []string{"a"}, Id: "f1"}},
				Id:     "t1",
				Parent: "",
			},
			"t2": {
				Name:     "t2",
				ColNames: []string{"a", "d"},
				ColDefs: map[string]ddl.ColumnDef{"a": {Name: "a", Id: "c4", T: ddl.Type{Name: ddl.Int64}, NotNull: true},
					"d": {Name: "d", Id: "c5", T: ddl.Type{Name: ddl.String, Len: ddl.MaxLength}, NotNull: true},
				},
				Pks: []ddl.IndexKey{{Col: "a", Desc: false, Order: 1}},
				Id:  "t2",
			},
		},
	},
		{name: "Remove interleaving with invalid table id",
			tableId:    "A",
			statusCode: http.StatusBadRequest,
			conv: &internal.Conv{
				Issues: map[string]map[string][]internal.SchemaIssue{
					"t1": {},
					"t2": {},
				},
				SrcSchema: map[string]schema.Table{
					"t1": {
						Name:     "t1",
						ColNames: []string{"a", "b", "c"},
						ColDefs: map[string]schema.Column{
							"a": {Name: "a", Type: schema.Type{Name: "bigint"}, NotNull: true, Ignored: schema.Ignored{Check: false, Identity: false, Default: false, Exclusion: false, ForeignKey: false, AutoIncrement: false}, Id: "c1"},
							"b": {Name: "b", Type: schema.Type{Name: "bigint"}, NotNull: true, Ignored: schema.Ignored{Check: false, Identity: false, Default: false, Exclusion: false, ForeignKey: false, AutoIncrement: false}, Id: "c2"},
							"c": {Name: "c", Type: schema.Type{Name: "varchar"}, NotNull: false, Ignored: schema.Ignored{Check: false, Identity: false, Default: false, Exclusion: false, ForeignKey: false, AutoIncrement: false}, Id: "c3"},
						},
						PrimaryKeys: []schema.Key{{Column: "a", Desc: false, Order: 1}, {Column: "b", Desc: false, Order: 2}},
						ForeignKeys: []schema.ForeignKey{{Name: "fk1", Columns: []string{"a"}, ReferTable: "t2", ReferColumns: []string{"a"}, Id: "f1"}},
						Id:          "t1",
					},

					"t2": {
						Name:     "t2",
						ColNames: []string{"a", "d"},
						ColDefs: map[string]schema.Column{
							"a": {Name: "a", Type: schema.Type{Name: "bigint"}, NotNull: true, Ignored: schema.Ignored{Check: false, Identity: false, Default: false, Exclusion: false, ForeignKey: true, AutoIncrement: false}, Id: "c4"},
							"d": {Name: "d", Type: schema.Type{Name: "varchar"}, NotNull: true, Ignored: schema.Ignored{Check: false, Identity: false, Default: false, Exclusion: false, ForeignKey: false, AutoIncrement: false}, Id: "c5"},
						},
						Id:          "t2",
						PrimaryKeys: []schema.Key{{Column: "a", Desc: false, Order: 1}},
					},
				},
				SpSchema: map[string]ddl.CreateTable{
					"t1": {
						Name:     "t1",
						ColNames: []string{"a", "b", "c"},
						ColDefs: map[string]ddl.ColumnDef{"a": {Name: "a", Id: "c1", T: ddl.Type{Name: ddl.Int64}, NotNull: true},
							"b": {Name: "b", Id: "c2", T: ddl.Type{Name: ddl.Int64}, NotNull: true},
							"c": {Name: "c", Id: "c3", T: ddl.Type{Name: ddl.String, Len: ddl.MaxLength}, NotNull: true},
						},
						Pks:    []ddl.IndexKey{{Col: "a", Desc: false, Order: 1}, {Col: "b", Desc: false, Order: 2}},
						Id:     "t1",
						Parent: "t2",
					},
					"t2": {
						Name:     "t2",
						ColNames: []string{"a", "d"},
						ColDefs: map[string]ddl.ColumnDef{"a": {Name: "a", Id: "c4", T: ddl.Type{Name: ddl.Int64}, NotNull: true},
							"d": {Name: "d", Id: "c5", T: ddl.Type{Name: ddl.String, Len: ddl.MaxLength}, NotNull: true},
						},
						Pks: []ddl.IndexKey{{Col: "a", Desc: false, Order: 1}},
						Id:  "t2",
					}},
				Audit: internal.Audit{
					MigrationType: migration.MigrationData_MIGRATION_TYPE_UNSPECIFIED.Enum(),
					ToSourceFkIdx: map[string]internal.FkeyAndIdxs{
						"t1": {
							Name:       "t1",
							ForeignKey: map[string]string{"fk1": "fk1"},
							Index:      map[string]string{},
						},
						"t2": {
							Name:       "t2",
							ForeignKey: map[string]string{},
							Index:      map[string]string{},
						},
					},
					ToSpannerFkIdx: map[string]internal.FkeyAndIdxs{
						"t1": {
							Name:       "t1",
							ForeignKey: map[string]string{"fk1": "fk1"},
							Index:      map[string]string{},
						},
						"t2": {
							Name:       "t2",
							ForeignKey: map[string]string{},
							Index:      map[string]string{},
						},
					},
				},
				UsedNames: map[string]bool{"t1": true, "t2": true},
				ToSource: map[string]internal.NameAndCols{
					"t1": {Name: "t1", Cols: map[string]string{"a": "a", "b": "b", "c": "c"}},
					"t2": {Name: "t2", Cols: map[string]string{"a": "a", "d": "d"}},
				},
				ToSpanner: map[string]internal.NameAndCols{
					"t1": {Name: "t1", Cols: map[string]string{"a": "a", "b": "b", "c": "c"}},
					"t2": {Name: "t2", Cols: map[string]string{"a": "a", "d": "d"}},
				},
			},
			expectedSpSchema: ddl.Schema{},
		},
	}

	for _, tc := range tc {
		sessionState := session.GetSessionState()
		sessionState.Driver = constants.MYSQL

		sessionState.Conv = tc.conv
		payload := `{}`
		req, err := http.NewRequest("POST", "/drop/removeParent?tableId="+tc.tableId, strings.NewReader(payload))
		if err != nil {
			t.Fatal(err)
		}
		req.Header.Set("Content-Type", "application/json")
		rr := httptest.NewRecorder()
		handler := http.HandlerFunc(removeParentTable)
		handler.ServeHTTP(rr, req)
		var res *internal.Conv
		json.Unmarshal(rr.Body.Bytes(), &res)
		if status := rr.Code; int64(status) != tc.statusCode {
			t.Errorf("handler returned wrong status code: got %v want %v",
				status, tc.statusCode)
		}
		if tc.statusCode == http.StatusOK {
			assert.Equal(t, tc.expectedSpSchema, res.SpSchema)
		}
	}
}

func TestApplyRule(t *testing.T) {
	tcAddIndex := []struct {
		name         string
		input        internal.Rule
		statusCode   int64
		conv         *internal.Conv
		expectedConv *internal.Conv
	}{
		{
			name: "Add Index with unique name",
			input: internal.Rule{
				Name:              "rule-index1",
				ObjectType:        "Table",
				AssociatedObjects: "t1",
				Enabled:           true,
				Type:              constants.AddIndex,
				Data: ddl.CreateIndex{
					Name:   "idx3",
					Table:  "t1",
					Unique: false,
					Keys:   []ddl.IndexKey{{Col: "b", Desc: false, Order: 1}},
				},
			},
			statusCode: http.StatusOK,
			conv: &internal.Conv{
				SpSchema: map[string]ddl.CreateTable{
					"t1": {
						Indexes: []ddl.CreateIndex{
							{Name: "idx1", Table: "t1", Unique: false, Keys: []ddl.IndexKey{{Col: "b", Desc: false}}},
							{Name: "idx2", Table: "t1", Unique: false, Keys: []ddl.IndexKey{{Col: "c", Desc: false}, {Col: "d", Desc: false}}}},
					}},
				Audit: internal.Audit{
					MigrationType: migration.MigrationData_SCHEMA_ONLY.Enum(),
				},
				UsedNames: map[string]bool{"t1": true, "idx1": true, "idx2": true},
			},
			expectedConv: &internal.Conv{
				SpSchema: map[string]ddl.CreateTable{
					"t1": {
						Indexes: []ddl.CreateIndex{
							{Name: "idx1", Table: "t1", Unique: false, Keys: []ddl.IndexKey{{Col: "b", Desc: false}}},
							{Name: "idx2", Table: "t1", Unique: false, Keys: []ddl.IndexKey{{Col: "c", Desc: false}, {Col: "d", Desc: false}}},
							{Id: "i1", Name: "idx3", Table: "t1", Unique: false, Keys: []ddl.IndexKey{{Col: "b", Desc: false, Order: 1}}},
						},
					}},
				UsedNames: map[string]bool{"t1": true, "idx1": true, "idx2": true, "idx3": true},
			},
		},
		{
			name: "New name conflicts with an existing table",
			input: internal.Rule{
				Name:              "rule-index1",
				ObjectType:        "Table",
				AssociatedObjects: "t1",
				Enabled:           true,
				Type:              constants.AddIndex,
				Data: map[string]interface{}{
					"Name":   "t1",
					"Table":  "t1",
					"Unique": false,
					"Keys":   []interface{}{map[string]interface{}{"Col": "b", "Desc": false}},
				},
			},
			statusCode: http.StatusInternalServerError,
			conv: &internal.Conv{
				SpSchema: map[string]ddl.CreateTable{
					"t1": {
						Indexes: []ddl.CreateIndex{{Name: "idx1", Table: "t1", Unique: false, Keys: []ddl.IndexKey{{Col: "b", Desc: false}}},
							{Name: "idx2", Table: "t1", Unique: false, Keys: []ddl.IndexKey{{Col: "c", Desc: false}, {Col: "d", Desc: false}}}},
					}},
				Audit: internal.Audit{
					MigrationType: migration.MigrationData_SCHEMA_ONLY.Enum(),
				},
				UsedNames: map[string]bool{"t1": true, "idx1": true, "idx2": true},
			},
		},
		{
			name: "New name conflicts with an existing index",
			input: internal.Rule{
				Name:              "rule-index1",
				ObjectType:        "Table",
				AssociatedObjects: "t1",
				Enabled:           true,
				Type:              constants.AddIndex,
				Data: map[string]interface{}{
					"Name":   "idx2",
					"Table":  "t1",
					"Unique": false,
					"Keys":   []interface{}{map[string]interface{}{"Col": "b", "Desc": false}},
				},
			},
			statusCode: http.StatusInternalServerError,
			conv: &internal.Conv{
				SpSchema: map[string]ddl.CreateTable{
					"t1": {
						Indexes: []ddl.CreateIndex{{Name: "idx1", Table: "t1", Unique: false, Keys: []ddl.IndexKey{{Col: "b", Desc: false}}},
							{Name: "idx2", Table: "t1", Unique: false, Keys: []ddl.IndexKey{{Col: "c", Desc: false}, {Col: "d", Desc: false}}}},
					}},
				Audit: internal.Audit{
					MigrationType: migration.MigrationData_SCHEMA_ONLY.Enum(),
				},
				UsedNames: map[string]bool{"t1": true, "idx1": true, "idx2": true},
			},
		},
		{
			name: "Invalid input",
			input: internal.Rule{
				Name:              "rule-index1",
				ObjectType:        "Table",
				AssociatedObjects: "t1",
				Enabled:           true,
				Type:              constants.AddIndex,
				Data:              []string{"test1"},
			},
			statusCode: http.StatusInternalServerError,
			conv: &internal.Conv{
				SpSchema: map[string]ddl.CreateTable{
					"t1": {
						Indexes: []ddl.CreateIndex{{Name: "idx1", Table: "t1", Unique: false, Keys: []ddl.IndexKey{{Col: "b", Desc: false}}},
							{Name: "idx2", Table: "t1", Unique: false, Keys: []ddl.IndexKey{{Col: "c", Desc: false}, {Col: "d", Desc: false}}}},
					}},
				Audit: internal.Audit{
					MigrationType: migration.MigrationData_SCHEMA_ONLY.Enum(),
				},
				UsedNames: map[string]bool{"t1": true, "idx1": true, "idx2": true},
			},
		},
	}
	for _, tc := range tcAddIndex {
		sessionState := session.GetSessionState()

		sessionState.Driver = constants.MYSQL
		sessionState.Conv = tc.conv

		inputBytes, err := json.Marshal(tc.input)
		if err != nil {
			t.Fatal(err)
		}
		buffer := bytes.NewBuffer(inputBytes)

		req, err := http.NewRequest("POST", "/applyrule", buffer)
		if err != nil {
			t.Fatal(err)
		}
		req.Header.Set("Content-Type", "application/json")
		rr := httptest.NewRecorder()
		handler := http.HandlerFunc(applyRule)
		handler.ServeHTTP(rr, req)
		var res *internal.Conv
		json.Unmarshal(rr.Body.Bytes(), &res)
		if status := rr.Code; int64(status) != tc.statusCode {
			t.Errorf("%s : handler returned wrong status code: got %v want %v",
				tc.name, status, tc.statusCode)
		}
		if tc.statusCode == http.StatusOK {
			tc.expectedConv.Rules = internal.MakeConv().Rules
			tc.expectedConv.Rules = append(tc.expectedConv.Rules, tc.input)

			// Marshall and unmarshall the data field of rule with its proper type i.e ddl.CreateIndex.
			// Else unmarshalling data field of rule as interface convert int to float64.
			// In this particular case, order of index-key would be unmarshall to float64 instead of int.
			dataBytes, err := json.Marshal(res.Rules[0].Data)
			assert.Equal(t, err, nil)
			var data ddl.CreateIndex
			json.Unmarshal(dataBytes, &data)

			// Removing random ids before comparison.
			addedRule := res.Rules[0]
			data.Id = ""
			addedRule.Data = data
			addedRule.Id = ""
			res.Rules[0] = addedRule

			assert.Equal(t, tc.expectedConv, res)
		}
	}

	tcSetGlobalDataTypePostgres := []struct {
		name           string
		payload        string
		statusCode     int64
		expectedSchema ddl.CreateTable
		expectedIssues map[string][]internal.SchemaIssue
	}{
		{
			name: "Test type change",
			payload: `{
				"Name":              "rule1",
				"Type":              "global_datatype_change",
				"ObjectType":        "Column",
				"AssociatedObjects": "All Columns",
				"Enabled":           true,
				"Data":
	{
	  	"bool":"STRING",
		"int8":"STRING",
		"float4":"STRING",
		"varchar":"BYTES",
		"numeric":"STRING",
		"timestamptz":"STRING",
		"bigserial":"STRING",
		"bpchar":"BYTES",
		"bytea":"STRING",
		"date":"STRING",
		"float8":"STRING",
		"int4":"STRING",
		"serial":"STRING",
		"text":"BYTES",
		"timestamp":"STRING"
	}
		}`,
			statusCode: http.StatusOK,
			expectedSchema: ddl.CreateTable{
				Name:     "t1",
				ColNames: []string{"a", "b", "c", "d", "e", "f", "g", "h", "i", "j", "k", "l", "m", "n", "o", "p"},
				ColDefs: map[string]ddl.ColumnDef{
					"a": {Name: "a", T: ddl.Type{Name: ddl.String, Len: ddl.MaxLength}},
					"b": {Name: "b", T: ddl.Type{Name: ddl.String, Len: ddl.MaxLength}},
					"c": {Name: "c", T: ddl.Type{Name: ddl.String, Len: ddl.MaxLength}},
					"d": {Name: "d", T: ddl.Type{Name: ddl.Bytes, Len: 6}},
					"e": {Name: "e", T: ddl.Type{Name: ddl.String, Len: ddl.MaxLength}},
					"f": {Name: "f", T: ddl.Type{Name: ddl.String, Len: ddl.MaxLength}},
					"g": {Name: "g", T: ddl.Type{Name: ddl.String, Len: ddl.MaxLength}},
					"h": {Name: "h", T: ddl.Type{Name: ddl.Bytes, Len: int64(1)}},
					"i": {Name: "i", T: ddl.Type{Name: ddl.String, Len: ddl.MaxLength}},
					"j": {Name: "j", T: ddl.Type{Name: ddl.String, Len: ddl.MaxLength}},
					"k": {Name: "k", T: ddl.Type{Name: ddl.String, Len: ddl.MaxLength}},
					"l": {Name: "l", T: ddl.Type{Name: ddl.String, Len: ddl.MaxLength}},
					"m": {Name: "m", T: ddl.Type{Name: ddl.String, Len: ddl.MaxLength}},
					"n": {Name: "n", T: ddl.Type{Name: ddl.Bytes, Len: ddl.MaxLength}},
					"o": {Name: "o", T: ddl.Type{Name: ddl.String, Len: ddl.MaxLength}},
					"p": {Name: "p", T: ddl.Type{Name: ddl.String, Len: ddl.MaxLength}},
				},
				Pks: []ddl.IndexKey{{Col: "a"}},
			},
			expectedIssues: map[string][]internal.SchemaIssue{
				"a": {internal.Widened},
				"b": {internal.Widened},
				"c": {internal.Widened},
				"e": {internal.Widened},
				"f": {internal.Widened},
				"g": {internal.Widened, internal.Serial},
				"j": {internal.Widened},
				"k": {internal.Widened},
				"l": {internal.Widened},
				"m": {internal.Widened, internal.Serial},
				"o": {internal.Widened},
				"p": {internal.Widened},
			},
		},
		{
			name: "Test type change 2",
			payload: `{
				"Name":              "rule1",
				"Type":              "global_datatype_change",
				"ObjectType":        "Column",
				"AssociatedObjects": "All Columns",
				"Enabled":           true,
				"Data":
		{
		  	"bool":"INT64",
			"int8":"STRING",
			"float4":"STRING"
		}
			}`,
			statusCode: http.StatusOK,
			expectedSchema: ddl.CreateTable{
				Name:     "t1",
				ColNames: []string{"a", "b", "c", "d", "e", "f", "g", "h", "i", "j", "k", "l", "m", "n", "o", "p"},
				ColDefs: map[string]ddl.ColumnDef{
					"a": {Name: "a", T: ddl.Type{Name: ddl.String, Len: ddl.MaxLength}},
					"b": {Name: "b", T: ddl.Type{Name: ddl.String, Len: ddl.MaxLength}},
					"c": {Name: "c", T: ddl.Type{Name: ddl.Int64}},
					"d": {Name: "d", T: ddl.Type{Name: ddl.String, Len: int64(6)}},
					"e": {Name: "e", T: ddl.Type{Name: ddl.Numeric}},
					"f": {Name: "f", T: ddl.Type{Name: ddl.Timestamp}},
					"g": {Name: "g", T: ddl.Type{Name: ddl.Int64}},
					"h": {Name: "h", T: ddl.Type{Name: ddl.String, Len: int64(1)}},
					"i": {Name: "i", T: ddl.Type{Name: ddl.Bytes, Len: ddl.MaxLength}},
					"j": {Name: "j", T: ddl.Type{Name: ddl.Date}},
					"k": {Name: "k", T: ddl.Type{Name: ddl.Float64}},
					"l": {Name: "l", T: ddl.Type{Name: ddl.Int64}},
					"m": {Name: "m", T: ddl.Type{Name: ddl.Int64}},
					"n": {Name: "n", T: ddl.Type{Name: ddl.String, Len: ddl.MaxLength}},
					"o": {Name: "o", T: ddl.Type{Name: ddl.Timestamp}},
					"p": {Name: "p", T: ddl.Type{Name: ddl.Int64}},
				},
				Pks: []ddl.IndexKey{{Col: "a"}},
			},
			expectedIssues: map[string][]internal.SchemaIssue{
				"a": {internal.Widened},
				"b": {internal.Widened},
				"c": {internal.Widened},
				"g": {internal.Serial},
				"l": {internal.Widened},
				"m": {internal.Serial},
				"o": {internal.Timestamp},
				"p": {internal.Widened},
			},
		},
		{
			name: "Test bad payload data request",
			payload: `{
				"Name":              "rule1",
				"Type":              "global_datatype_change",
				"ObjectType":        "Column",
				"AssociatedObjects": "All Columns",
				"Enabled":           true,
				"Data":
		{
		  	"bool":"INT64",
			"int8":"STRING",
			"float4":"STRING",
		}
			}`,
			statusCode: http.StatusBadRequest,
		},
	}
	for _, tc := range tcSetGlobalDataTypePostgres {

		sessionState := session.GetSessionState()

		sessionState.Driver = constants.POSTGRES
		sessionState.Conv = internal.MakeConv()
		buildConvPostgres(sessionState.Conv)
		payload := tc.payload
		req, err := http.NewRequest("POST", "/applyrule", strings.NewReader(payload))
		if err != nil {
			t.Fatal(err)
		}
		req.Header.Set("Content-Type", "application/json")
		rr := httptest.NewRecorder()
		handler := http.HandlerFunc(applyRule)
		handler.ServeHTTP(rr, req)
		var res *internal.Conv
		json.Unmarshal(rr.Body.Bytes(), &res)
		if status := rr.Code; int64(status) != tc.statusCode {
			t.Errorf("handler returned wrong status code: got %v want %v",
				status, tc.statusCode)
		}

		if tc.statusCode == http.StatusOK {
			assert.Equal(t, tc.expectedSchema, res.SpSchema["t1"])
			assert.Equal(t, tc.expectedIssues, res.Issues["t1"])
		}
	}

	tcSetGlobalDataTypeMysql := []struct {
		name           string
		payload        string
		statusCode     int64
		expectedSchema ddl.CreateTable
		expectedIssues map[string][]internal.SchemaIssue
	}{
		{
			name: "Test type change",
			payload: `{
			"Name":              "rule1",
			"Type":              "global_datatype_change",
			"ObjectType":        "Column",
			"AssociatedObjects": "All Columns",
			"Enabled":           true,
			"Data":
    {
      	"bool":"STRING",
		"smallint":"STRING",
		"float":"STRING",
		"varchar":"BYTES",
		"numeric":"STRING",
		"timestamp":"STRING",
		"decimal":"STRING",
		"json":"BYTES",
		"binary":"STRING",
		"blob":"STRING",
		"double":"STRING",
		"date":"STRING",
		"time":"STRING",
		"enum":"STRING",
		"text":"BYTES"
    }
		}`,
			statusCode: http.StatusOK,
			expectedSchema: ddl.CreateTable{
				Name:     "t1",
				ColNames: []string{"a", "b", "c", "d", "e", "f", "g", "h", "i", "j", "k", "l", "m", "n", "o", "p"},
				ColDefs: map[string]ddl.ColumnDef{
					"a": {Name: "a", T: ddl.Type{Name: ddl.String, Len: ddl.MaxLength}},
					"b": {Name: "b", T: ddl.Type{Name: ddl.Bytes, Len: ddl.MaxLength}},
					"c": {Name: "c", T: ddl.Type{Name: ddl.String, Len: ddl.MaxLength}},
					"d": {Name: "d", T: ddl.Type{Name: ddl.Bytes, Len: 6}},
					"e": {Name: "e", T: ddl.Type{Name: ddl.String, Len: ddl.MaxLength}},
					"f": {Name: "f", T: ddl.Type{Name: ddl.String, Len: ddl.MaxLength}},
					"g": {Name: "g", T: ddl.Type{Name: ddl.Bytes, Len: ddl.MaxLength}},
					"h": {Name: "h", T: ddl.Type{Name: ddl.String, Len: ddl.MaxLength}},
					"i": {Name: "i", T: ddl.Type{Name: ddl.String, Len: ddl.MaxLength}},
					"j": {Name: "j", T: ddl.Type{Name: ddl.String, Len: ddl.MaxLength}},
					"k": {Name: "k", T: ddl.Type{Name: ddl.String, Len: ddl.MaxLength}},
					"l": {Name: "l", T: ddl.Type{Name: ddl.String, Len: ddl.MaxLength}},
					"m": {Name: "m", T: ddl.Type{Name: ddl.String, Len: ddl.MaxLength}},
					"n": {Name: "n", T: ddl.Type{Name: ddl.String, Len: ddl.MaxLength}},
					"o": {Name: "o", T: ddl.Type{Name: ddl.String, Len: ddl.MaxLength}},
					"p": {Name: "p", T: ddl.Type{Name: ddl.String, Len: ddl.MaxLength}},
				},
				Pks: []ddl.IndexKey{{Col: "a"}},
			},
			expectedIssues: map[string][]internal.SchemaIssue{
				"a": {internal.Widened},
				"c": {internal.Widened},
				"e": {internal.Widened},
				"j": {internal.Widened},
				"k": {internal.Widened},
				"l": {internal.Widened},
				"m": {internal.Widened},
				"n": {internal.Widened},
				"o": {internal.Widened},
				"p": {internal.Time},
			},
		},
		{
			name: "Test type change 2",
			payload: `{
				"Name":              "rule1",
				"Type":              "global_datatype_change",
				"ObjectType":        "Column",
				"AssociatedObjects": "All Columns",
				"Enabled":           true,
				"Data":
		{
		  	"bool":"INT64",
			"varchar":"BYTES"
		}
			}`,
			statusCode: http.StatusOK,
			expectedSchema: ddl.CreateTable{
				Name:     "t1",
				ColNames: []string{"a", "b", "c", "d", "e", "f", "g", "h", "i", "j", "k", "l", "m", "n", "o", "p"},
				ColDefs: map[string]ddl.ColumnDef{
					"a": {Name: "a", T: ddl.Type{Name: ddl.Int64}},
					"b": {Name: "b", T: ddl.Type{Name: ddl.String, Len: ddl.MaxLength}},
					"c": {Name: "c", T: ddl.Type{Name: ddl.Int64}},
					"d": {Name: "d", T: ddl.Type{Name: ddl.Bytes, Len: 6}},
					"e": {Name: "e", T: ddl.Type{Name: ddl.Numeric}},
					"f": {Name: "f", T: ddl.Type{Name: ddl.String, Len: ddl.MaxLength}},
					"g": {Name: "g", T: ddl.Type{Name: ddl.String, Len: ddl.MaxLength}},
					"h": {Name: "h", T: ddl.Type{Name: ddl.Bytes, Len: ddl.MaxLength}},
					"i": {Name: "i", T: ddl.Type{Name: ddl.Bytes, Len: ddl.MaxLength}},
					"j": {Name: "j", T: ddl.Type{Name: ddl.Int64}},
					"k": {Name: "k", T: ddl.Type{Name: ddl.Float64}},
					"l": {Name: "l", T: ddl.Type{Name: ddl.Float64}},
					"m": {Name: "m", T: ddl.Type{Name: ddl.Numeric}},
					"n": {Name: "n", T: ddl.Type{Name: ddl.Date}},
					"o": {Name: "o", T: ddl.Type{Name: ddl.Timestamp}},
					"p": {Name: "p", T: ddl.Type{Name: ddl.String, Len: ddl.MaxLength}},
				},
				Pks: []ddl.IndexKey{{Col: "a"}},
			},
			expectedIssues: map[string][]internal.SchemaIssue{
				"a": {internal.Widened},
				"c": {internal.Widened},
				"j": {internal.Widened},
				"l": {internal.Widened},
				"o": {internal.Time},
			},
		},
		{
			name: "Test bad request",
			payload: `{
				"Name":              "rule1",
				"Type":              "global_datatype_change",
				"ObjectType":        "Column",
				"AssociatedObjects": "All Columns",
				"Enabled":           true,
				"Data":
		{
		  	"bool":"INT64",
			"smallint":"STRING",
		}
			}`,
>>>>>>> e434ed7e
			statusCode: http.StatusBadRequest,
		},
	}
	for _, tc := range tcSetGlobalDataTypeMysql {
		sessionState := session.GetSessionState()

		sessionState.Driver = constants.MYSQL
		sessionState.Conv = internal.MakeConv()
		buildConvMySQL(sessionState.Conv)
		payload := tc.payload
		req, err := http.NewRequest("POST", "/applyrule", strings.NewReader(payload))
		if err != nil {
			t.Fatal(err)
		}
		req.Header.Set("Content-Type", "application/json")
		rr := httptest.NewRecorder()
		handler := http.HandlerFunc(applyRule)
		handler.ServeHTTP(rr, req)
		var res *internal.Conv
		json.Unmarshal(rr.Body.Bytes(), &res)
		if status := rr.Code; int64(status) != tc.statusCode {
			t.Errorf("handler returned wrong status code: got %v want %v",
				status, tc.statusCode)
		}

		if tc.statusCode == http.StatusOK {
			assert.Equal(t, tc.expectedSchema, res.SpSchema["t1"])
			assert.Equal(t, tc.expectedIssues, res.Issues["t1"])
		}
	}
}

func TestDropRule(t *testing.T) {
	tc := []struct {
		name         string
		ruleId       string
		statusCode   int64
		conv         *internal.Conv
		expectedConv *internal.Conv
	}{
		{
			name:       "drop a valid add index rule",
			ruleId:     "r101",
			statusCode: http.StatusOK,
			conv: &internal.Conv{
				SpSchema: map[string]ddl.CreateTable{
					"table1": {
						Name: "table1",
						Id:   "t1",
						Indexes: []ddl.CreateIndex{
							{Name: "idx1", Id: "i1", Table: "table1", Unique: false, Keys: []ddl.IndexKey{{Col: "b", Desc: false}}},
							{Name: "idx2", Id: "i2", Table: "table1", Unique: false, Keys: []ddl.IndexKey{{Col: "c", Desc: false}, {Col: "d", Desc: false}}},
							{Name: "idx3", Id: "i3", Table: "table1", Unique: false, Keys: []ddl.IndexKey{{Col: "b", Desc: false, Order: 1}}},
						},
					}},
				Audit: internal.Audit{
					MigrationType: migration.MigrationData_SCHEMA_ONLY.Enum(),
				},
				UsedNames: map[string]bool{"table1": true, "idx1": true, "idx2": true, "idx3": true},
				Rules: []internal.Rule{{
					Id:                "r101",
					Name:              "add_index",
					Type:              constants.AddIndex,
					ObjectType:        "table",
					AssociatedObjects: "table1",
					Enabled:           true,
					Data:              ddl.CreateIndex{Name: "idx3", Id: "i3", Table: "table1", Unique: false, Keys: []ddl.IndexKey{{Col: "b", Desc: false, Order: 1}}},
				}},
			},
			expectedConv: &internal.Conv{
				SpSchema: map[string]ddl.CreateTable{
					"table1": {
						Name: "table1",
						Id:   "t1",
						Indexes: []ddl.CreateIndex{
							{Name: "idx1", Id: "i1", Table: "table1", Unique: false, Keys: []ddl.IndexKey{{Col: "b", Desc: false}}},
							{Name: "idx2", Id: "i2", Table: "table1", Unique: false, Keys: []ddl.IndexKey{{Col: "c", Desc: false}, {Col: "d", Desc: false}}},
						},
					}},
				UsedNames: map[string]bool{"table1": true, "idx1": true, "idx2": true},
			},
		},
		{
			name:       "drop a vaild add global data type rule",
			ruleId:     "r101",
			statusCode: http.StatusOK,
			conv: &internal.Conv{
				SchemaIssues: map[string]map[string][]internal.SchemaIssue{
					"t1": {},
				},
				SrcSchema: map[string]schema.Table{
					"t1": {
						Name:   "table1",
						ColIds: []string{"c1", "c2", "c3"},
						ColDefs: map[string]schema.Column{
<<<<<<< HEAD
							"c1": {Name: "a", Type: schema.Type{Name: "bigint"}, NotNull: true, Ignored: schema.Ignored{Check: false, Identity: false, Default: false, Exclusion: false, ForeignKey: false, AutoIncrement: false}, Id: "c1"},
							"c2": {Name: "b", Type: schema.Type{Name: "bigint"}, NotNull: true, Ignored: schema.Ignored{Check: false, Identity: false, Default: false, Exclusion: false, ForeignKey: false, AutoIncrement: false}, Id: "c2"},
							"c3": {Name: "c", Type: schema.Type{Name: "varchar"}, NotNull: false, Ignored: schema.Ignored{Check: false, Identity: false, Default: false, Exclusion: false, ForeignKey: false, AutoIncrement: false}, Id: "c3"},
						},
						PrimaryKeys: []schema.Key{{ColId: "c1", Desc: false, Order: 1}, {ColId: "c2", Desc: false, Order: 2}},
						ForeignKeys: []schema.ForeignKey{{Name: "fk1", ColIds: []string{"c1"}, ReferTableId: "t2", ReferColumnIds: []string{"c4"}, Id: "f1"}},
						Id:          "t1",
					},

					"t2": {
						Name:   "table2",
						ColIds: []string{"c4", "c5"},
						ColDefs: map[string]schema.Column{
							"c4": {Name: "a", Type: schema.Type{Name: "bigint"}, NotNull: true, Ignored: schema.Ignored{Check: false, Identity: false, Default: false, Exclusion: false, ForeignKey: true, AutoIncrement: false}, Id: "c4"},
							"c5": {Name: "d", Type: schema.Type{Name: "varchar"}, NotNull: true, Ignored: schema.Ignored{Check: false, Identity: false, Default: false, Exclusion: false, ForeignKey: false, AutoIncrement: false}, Id: "c5"},
						},
						Id:          "t2",
						PrimaryKeys: []schema.Key{{ColId: "c4", Desc: false, Order: 1}},
=======
							"a": {Name: "a", Type: schema.Type{Name: "bigint"}, NotNull: true, Ignored: schema.Ignored{Check: false, Identity: false, Default: false, Exclusion: false, ForeignKey: false, AutoIncrement: false}, Id: "c4"},
							"b": {Name: "b", Type: schema.Type{Name: "bigint"}, NotNull: true, Ignored: schema.Ignored{Check: false, Identity: false, Default: false, Exclusion: false, ForeignKey: false, AutoIncrement: false}, Id: "c2"},
							"c": {Name: "c", Type: schema.Type{Name: "varchar"}, NotNull: false, Ignored: schema.Ignored{Check: false, Identity: false, Default: false, Exclusion: false, ForeignKey: false, AutoIncrement: false}, Id: "c3"},
						},
						PrimaryKeys: []schema.Key{{Column: "a", Desc: false, Order: 1}},
						Id:          "id1",
>>>>>>> e434ed7e
					},
				},
				SpSchema: map[string]ddl.CreateTable{
					"t1": {
<<<<<<< HEAD
						Name:   "table1",
						ColIds: []string{"c1", "c2", "c3"},
						ColDefs: map[string]ddl.ColumnDef{
							"c1": {Name: "a", Id: "c1", T: ddl.Type{Name: ddl.Int64}, NotNull: true},
							"c2": {Name: "b", Id: "c2", T: ddl.Type{Name: ddl.Int64}, NotNull: true},
							"c3": {Name: "c", Id: "c3", T: ddl.Type{Name: ddl.String, Len: ddl.MaxLength}, NotNull: true},
						},
						PrimaryKeys: []ddl.IndexKey{{ColId: "c1", Desc: false, Order: 1}, {ColId: "c2", Desc: false, Order: 2}},
						Id:          "t1",
						ParentId:    "t2",
					},
					"t2": {
						Name:   "table2",
						ColIds: []string{"c4", "c5"},
						ColDefs: map[string]ddl.ColumnDef{
							"c4": {Name: "a", Id: "c4", T: ddl.Type{Name: ddl.Int64}, NotNull: true},
							"c5": {Name: "d", Id: "c5", T: ddl.Type{Name: ddl.String, Len: ddl.MaxLength}, NotNull: true},
						},
						PrimaryKeys: []ddl.IndexKey{{ColId: "c4", Desc: false, Order: 1}},
						Id:          "t2",
					}},
				Audit: internal.Audit{
					MigrationType: migration.MigrationData_MIGRATION_TYPE_UNSPECIFIED.Enum(),
				},
				UsedNames: map[string]bool{"table1": true, "table2": true},
=======
						Name:     "t1",
						ColNames: []string{"a", "b", "c"},
						ColDefs: map[string]ddl.ColumnDef{
							"a": {Name: "a", T: ddl.Type{Name: ddl.Int64}, NotNull: true},
							"b": {Name: "b", T: ddl.Type{Name: ddl.String, Len: ddl.MaxLength}, NotNull: true},
							"c": {Name: "c", T: ddl.Type{Name: ddl.String, Len: ddl.MaxLength}, NotNull: true},
						},
						Pks: []ddl.IndexKey{{Col: "a", Desc: false}},
						Id:  "id1",
					},
				},
				Audit: internal.Audit{
					MigrationType: migration.MigrationData_MIGRATION_TYPE_UNSPECIFIED.Enum(),
				},
				ToSource: map[string]internal.NameAndCols{
					"t1": {
						Name: "t1",
						Cols: map[string]string{
							"a": "a",
							"b": "b",
							"c": "c",
						},
					},
				},
				Rules: []internal.Rule{
					{
						Id:                "r101",
						Name:              "bigint to BTYES",
						Type:              constants.GlobalDataTypeChange,
						ObjectType:        "Column",
						AssociatedObjects: "All Columns",
						Enabled:           true,
						Data: map[string]string{
							"bigint": ddl.String,
						},
					},
				},
			},
			expectedConv: &internal.Conv{
				Issues: map[string]map[string][]internal.SchemaIssue{
					"t1": {},
				},
				SrcSchema: map[string]schema.Table{
					"t1": {
						Name:     "t1",
						ColNames: []string{"a", "b", "c"},
						ColDefs: map[string]schema.Column{
							"a": {Name: "a", Type: schema.Type{Name: "bigint"}, NotNull: true, Ignored: schema.Ignored{Check: false, Identity: false, Default: false, Exclusion: false, ForeignKey: false, AutoIncrement: false}, Id: "c4"},
							"b": {Name: "b", Type: schema.Type{Name: "bigint"}, NotNull: true, Ignored: schema.Ignored{Check: false, Identity: false, Default: false, Exclusion: false, ForeignKey: false, AutoIncrement: false}, Id: "c2"},
							"c": {Name: "c", Type: schema.Type{Name: "varchar"}, NotNull: false, Ignored: schema.Ignored{Check: false, Identity: false, Default: false, Exclusion: false, ForeignKey: false, AutoIncrement: false}, Id: "c3"},
						},
						PrimaryKeys: []schema.Key{{Column: "a", Desc: false, Order: 1}},
						Id:          "id1",
					},
				},
				SpSchema: map[string]ddl.CreateTable{
					"t1": {
						Name:     "t1",
						ColNames: []string{"a", "b", "c"},
						ColDefs: map[string]ddl.ColumnDef{
							"a": {Name: "a", T: ddl.Type{Name: ddl.Int64}, NotNull: true},
							"b": {Name: "b", T: ddl.Type{Name: ddl.Int64}, NotNull: true},
							"c": {Name: "c", T: ddl.Type{Name: ddl.String, Len: ddl.MaxLength}, NotNull: true},
						},
						Pks: []ddl.IndexKey{{Col: "a", Desc: false}},
						Id:  "id1",
					},
				},
				ToSource: map[string]internal.NameAndCols{
					"t1": {
						Name: "t1",
						Cols: map[string]string{
							"a": "a",
							"b": "b",
							"c": "c",
						},
					},
				},
			},
		},
		{
			name:       "drop rule with an invalid rule-id",
			ruleId:     "ABC",
			statusCode: http.StatusBadRequest,
			conv: &internal.Conv{
				SpSchema: map[string]ddl.CreateTable{
					"table1": {
						Name: "table1",
						Id:   "t1",
						Indexes: []ddl.CreateIndex{
							{Name: "idx1", Id: "i1", Table: "table1", Unique: false, Keys: []ddl.IndexKey{{Col: "b", Desc: false}}},
							{Name: "idx2", Id: "i2", Table: "table1", Unique: false, Keys: []ddl.IndexKey{{Col: "c", Desc: false}, {Col: "d", Desc: false}}},
							{Name: "idx3", Id: "i3", Table: "table1", Unique: false, Keys: []ddl.IndexKey{{Col: "b", Desc: false, Order: 1}}},
						},
					}},
				Audit: internal.Audit{
					MigrationType: migration.MigrationData_SCHEMA_ONLY.Enum(),
				},
				UsedNames: map[string]bool{"table1": true, "idx1": true, "idx2": true, "idx3": true},
				Rules: []internal.Rule{{
					Id:                "r101",
					Name:              "add_index",
					Type:              constants.AddIndex,
					ObjectType:        "table",
					AssociatedObjects: "table1",
					Enabled:           true,
					Data:              ddl.CreateIndex{Name: "idx3", Id: "i3", Table: "table1", Unique: false, Keys: []ddl.IndexKey{{Col: "b", Desc: false, Order: 1}}},
				}},
			},
		},
		{
			name:       "drop a disabled valid add index rule",
			ruleId:     "r101",
			statusCode: http.StatusOK,
			conv: &internal.Conv{
				SpSchema: map[string]ddl.CreateTable{
					"table1": {
						Name: "table1",
						Id:   "t1",
						Indexes: []ddl.CreateIndex{
							{Name: "idx1", Id: "i1", Table: "table1", Unique: false, Keys: []ddl.IndexKey{{Col: "b", Desc: false}}},
							{Name: "idx2", Id: "i2", Table: "table1", Unique: false, Keys: []ddl.IndexKey{{Col: "c", Desc: false}, {Col: "d", Desc: false}}},
						},
					}},
				Audit: internal.Audit{
					MigrationType: migration.MigrationData_SCHEMA_ONLY.Enum(),
				},
				UsedNames: map[string]bool{"table1": true, "idx1": true, "idx2": true},
				Rules: []internal.Rule{{
					Id:                "r101",
					Name:              "add_index",
					Type:              constants.AddIndex,
					ObjectType:        "table",
					AssociatedObjects: "table1",
					Enabled:           false,
					Data:              ddl.CreateIndex{Name: "idx3", Id: "i3", Table: "table1", Unique: false, Keys: []ddl.IndexKey{{Col: "b", Desc: false, Order: 1}}},
				}},
			},
			expectedConv: &internal.Conv{
				SpSchema: map[string]ddl.CreateTable{
					"table1": {
						Name: "table1",
						Id:   "t1",
						Indexes: []ddl.CreateIndex{
							{Name: "idx1", Id: "i1", Table: "table1", Unique: false, Keys: []ddl.IndexKey{{Col: "b", Desc: false}}},
							{Name: "idx2", Id: "i2", Table: "table1", Unique: false, Keys: []ddl.IndexKey{{Col: "c", Desc: false}, {Col: "d", Desc: false}}},
						},
					}},
				UsedNames: map[string]bool{"table1": true, "idx1": true, "idx2": true},
>>>>>>> e434ed7e
			},
		},
	}
	for _, tc := range tc {
		sessionState := session.GetSessionState()
		sessionState.Driver = constants.MYSQL
		sessionState.Conv = tc.conv
		payload := `{}`
		req, err := http.NewRequest("POST", "/dropRule?id="+tc.ruleId, strings.NewReader(payload))
		if err != nil {
			t.Fatal(err)
		}
		req.Header.Set("Content-Type", "application/json")
		rr := httptest.NewRecorder()
		handler := http.HandlerFunc(dropRule)
		handler.ServeHTTP(rr, req)
		var res *internal.Conv
		json.Unmarshal(rr.Body.Bytes(), &res)
		if status := rr.Code; int64(status) != tc.statusCode {
			t.Errorf("%s : handler returned wrong status code: got %v want %v",
				tc.name, status, tc.statusCode)
		}
		if tc.statusCode == http.StatusOK {
			assert.Equal(t, tc.expectedConv, res)
		}
	}

}

func buildConvMySQL(conv *internal.Conv) {
	conv.SrcSchema = map[string]schema.Table{
		"t1": {
			Name:   "table1",
			Id:     "t1",
			ColIds: []string{"c1", "c2", "c3", "c4", "c5", "c6", "c7", "c8", "c9", "c10", "c11", "c12", "c13", "c14", "c15", "c16"},
			ColDefs: map[string]schema.Column{
				"c1":  {Name: "a", Id: "c1", Type: schema.Type{Name: "bool"}},
				"c2":  {Name: "b", Id: "c2", Type: schema.Type{Name: "text"}},
				"c3":  {Name: "c", Id: "c3", Type: schema.Type{Name: "bool"}},
				"c4":  {Name: "d", Id: "c4", Type: schema.Type{Name: "varchar", Mods: []int64{6}}},
				"c5":  {Name: "e", Id: "c5", Type: schema.Type{Name: "numeric"}},
				"c6":  {Name: "f", Id: "c6", Type: schema.Type{Name: "enum"}},
				"c7":  {Name: "g", Id: "c7", Type: schema.Type{Name: "json"}},
				"c8":  {Name: "h", Id: "c8", Type: schema.Type{Name: "binary"}},
				"c9":  {Name: "i", Id: "c9", Type: schema.Type{Name: "blob"}},
				"c10": {Name: "j", Id: "c10", Type: schema.Type{Name: "smallint"}},
				"c11": {Name: "k", Id: "c11", Type: schema.Type{Name: "double"}},
				"c12": {Name: "l", Id: "c12", Type: schema.Type{Name: "float"}},
				"c13": {Name: "m", Id: "c13", Type: schema.Type{Name: "decimal"}},
				"c14": {Name: "n", Id: "c14", Type: schema.Type{Name: "date"}},
				"c15": {Name: "o", Id: "c15", Type: schema.Type{Name: "timestamp"}},
				"c16": {Name: "p", Id: "c16", Type: schema.Type{Name: "time"}},
			},
			PrimaryKeys: []schema.Key{{ColId: "c1"}}},
		"t2": {
			Name:   "table2",
			Id:     "t2",
			ColIds: []string{"c17", "c18", "c19"},
			ColDefs: map[string]schema.Column{
				"c17": {Name: "a", Id: "c17", Type: schema.Type{Name: "integer"}},
				"c18": {Name: "b", Id: "c18", Type: schema.Type{Name: "double"}},
				"c19": {Name: "c", Id: "c19", Type: schema.Type{Name: "bool"}},
			}},
	}
	conv.SpSchema = map[string]ddl.CreateTable{
		"t1": {
			Name:   "table1",
			Id:     "t1",
			ColIds: []string{"c1", "c2", "c3", "c4", "c5", "c6", "c7", "c8", "c9", "c10", "c11", "c12", "c13", "c14", "c15", "c16"},
			ColDefs: map[string]ddl.ColumnDef{
				"c1":  {Name: "a", Id: "c1", T: ddl.Type{Name: ddl.Bool}},
				"c2":  {Name: "b", Id: "c2", T: ddl.Type{Name: ddl.String, Len: ddl.MaxLength}},
				"c3":  {Name: "c", Id: "c3", T: ddl.Type{Name: ddl.Bool}},
				"c4":  {Name: "d", Id: "c4", T: ddl.Type{Name: ddl.String, Len: int64(6)}},
				"c5":  {Name: "e", Id: "c5", T: ddl.Type{Name: ddl.Numeric}},
				"c6":  {Name: "f", Id: "c6", T: ddl.Type{Name: ddl.String, Len: ddl.MaxLength}},
				"c7":  {Name: "g", Id: "c7", T: ddl.Type{Name: ddl.String, Len: ddl.MaxLength}},
				"c8":  {Name: "h", Id: "c8", T: ddl.Type{Name: ddl.Bytes, Len: ddl.MaxLength}},
				"c9":  {Name: "i", Id: "c9", T: ddl.Type{Name: ddl.Bytes, Len: ddl.MaxLength}},
				"c10": {Name: "j", Id: "c10", T: ddl.Type{Name: ddl.Int64}},
				"c11": {Name: "k", Id: "c11", T: ddl.Type{Name: ddl.Float64}},
				"c12": {Name: "l", Id: "c12", T: ddl.Type{Name: ddl.Float64}},
				"c13": {Name: "m", Id: "c13", T: ddl.Type{Name: ddl.Numeric}},
				"c14": {Name: "n", Id: "c14", T: ddl.Type{Name: ddl.Date}},
				"c15": {Name: "o", Id: "c15", T: ddl.Type{Name: ddl.Timestamp}},
				"c16": {Name: "p", Id: "c16", T: ddl.Type{Name: ddl.String, Len: ddl.MaxLength}},
			},
			PrimaryKeys: []ddl.IndexKey{{ColId: "c1"}},
		},
		"t2": {
			Name:   "t2",
			ColIds: []string{"c17", "c18", "c19", "c20"},
			ColDefs: map[string]ddl.ColumnDef{
				"c17": {Name: "a", Id: "c17", T: ddl.Type{Name: ddl.Int64}},
				"c18": {Name: "b", Id: "c18", T: ddl.Type{Name: ddl.Float64}},
				"c19": {Name: "c", Id: "c19", T: ddl.Type{Name: ddl.Bool}},
				"c20": {Name: "synth_id", Id: "c20", T: ddl.Type{Name: ddl.Int64}},
			},
			PrimaryKeys: []ddl.IndexKey{{ColId: "c20"}},
		},
	}

	conv.SchemaIssues = map[string]map[string][]internal.SchemaIssue{
		"t1": {
			"c10": {internal.Widened},
			"c12": {internal.Widened},
			"c15": {internal.Time},
		},
		"t2": {
			"c17": {internal.Widened},
		},
	}
	conv.SyntheticPKeys["t2"] = internal.SyntheticPKey{"c20", 0}
	conv.Audit.MigrationType = migration.MigrationData_SCHEMA_AND_DATA.Enum()
}

func buildConvPostgres(conv *internal.Conv) {
	conv.SrcSchema = map[string]schema.Table{
		"t1": {
			Name:   "table1",
			Id:     "t1",
			ColIds: []string{"c1", "c2", "c3", "c4", "c5", "c6", "c7", "c8", "c9", "c10", "c11", "c12", "c13", "c14", "c15", "c16"},
			ColDefs: map[string]schema.Column{
				"c1":  {Name: "a", Id: "c1", Type: schema.Type{Name: "int8"}},
				"c2":  {Name: "b", Id: "c2", Type: schema.Type{Name: "float4"}},
				"c3":  {Name: "c", Id: "c3", Type: schema.Type{Name: "bool"}},
				"c4":  {Name: "d", Id: "c4", Type: schema.Type{Name: "varchar", Mods: []int64{6}}},
				"c5":  {Name: "e", Id: "c5", Type: schema.Type{Name: "numeric"}},
				"c6":  {Name: "f", Id: "c6", Type: schema.Type{Name: "timestamptz"}},
				"c7":  {Name: "g", Id: "c7", Type: schema.Type{Name: "bigserial"}},
				"c8":  {Name: "h", Id: "c8", Type: schema.Type{Name: "bpchar"}},
				"c9":  {Name: "i", Id: "c9", Type: schema.Type{Name: "bytea"}},
				"c10": {Name: "j", Id: "c10", Type: schema.Type{Name: "date"}},
				"c11": {Name: "k", Id: "c11", Type: schema.Type{Name: "float8"}},
				"c12": {Name: "l", Id: "c12", Type: schema.Type{Name: "int4"}},
				"c13": {Name: "m", Id: "c13", Type: schema.Type{Name: "serial"}},
				"c14": {Name: "n", Id: "c14", Type: schema.Type{Name: "text"}},
				"c15": {Name: "o", Id: "c15", Type: schema.Type{Name: "timestamp"}},
				"c16": {Name: "p", Id: "c16", Type: schema.Type{Name: "bool"}},
			},
			PrimaryKeys: []schema.Key{{ColId: "c1"}}},
		"t2": {
			Name:   "t2",
			Id:     "t2",
			ColIds: []string{"c17", "c18", "c19"},
			ColDefs: map[string]schema.Column{
				"c17": {Name: "a", Id: "c17", Type: schema.Type{Name: "int8"}},
				"c18": {Name: "b", Id: "c18", Type: schema.Type{Name: "float4"}},
				"c19": {Name: "c", Id: "c19", Type: schema.Type{Name: "bool"}},
			}},
	}
	conv.SpSchema = map[string]ddl.CreateTable{
		"t1": {
			Name:   "table1",
			Id:     "t1",
			ColIds: []string{"c1", "c2", "c3", "c4", "c5", "c6", "c7", "c8", "c9", "c10", "c11", "c12", "c13", "c14", "c15", "c16"},
			ColDefs: map[string]ddl.ColumnDef{
				"c1":  {Name: "a", Id: "c1", T: ddl.Type{Name: ddl.Int64}},
				"c2":  {Name: "b", Id: "c2", T: ddl.Type{Name: ddl.Float64}},
				"c3":  {Name: "c", Id: "c3", T: ddl.Type{Name: ddl.Bool}},
				"c4":  {Name: "d", Id: "c4", T: ddl.Type{Name: ddl.String, Len: int64(6)}},
				"c5":  {Name: "e", Id: "c5", T: ddl.Type{Name: ddl.Numeric}},
				"c6":  {Name: "f", Id: "c6", T: ddl.Type{Name: ddl.Timestamp}},
				"c7":  {Name: "g", Id: "c7", T: ddl.Type{Name: ddl.Int64}},
				"c8":  {Name: "h", Id: "c8", T: ddl.Type{Name: ddl.String, Len: int64(1)}},
				"c9":  {Name: "i", Id: "c9", T: ddl.Type{Name: ddl.Bytes, Len: ddl.MaxLength}},
				"c10": {Name: "j", Id: "c10", T: ddl.Type{Name: ddl.Date}},
				"c11": {Name: "k", Id: "c11", T: ddl.Type{Name: ddl.Float64}},
				"c12": {Name: "l", Id: "c12", T: ddl.Type{Name: ddl.Int64}},
				"c13": {Name: "m", Id: "c13", T: ddl.Type{Name: ddl.Int64}},
				"c14": {Name: "n", Id: "c14", T: ddl.Type{Name: ddl.String, Len: ddl.MaxLength}},
				"c15": {Name: "o", Id: "c15", T: ddl.Type{Name: ddl.Timestamp}},
				"c16": {Name: "p", Id: "c16", T: ddl.Type{Name: ddl.Int64}},
			},
			PrimaryKeys: []ddl.IndexKey{{ColId: "c1"}},
		},
		"t2": {
			Name:   "table2",
			Id:     "t2",
			ColIds: []string{"c17", "c18", "c19", "c20"},
			ColDefs: map[string]ddl.ColumnDef{
				"c17": {Name: "a", Id: "c17", T: ddl.Type{Name: ddl.Int64}},
				"c18": {Name: "b", Id: "c18", T: ddl.Type{Name: ddl.Float64}},
				"c19": {Name: "c", Id: "c19", T: ddl.Type{Name: ddl.Bool}},
				"c20": {Name: "synth_id", Id: "c20", T: ddl.Type{Name: ddl.Int64}},
			},
			PrimaryKeys: []ddl.IndexKey{{ColId: "c20"}},
		},
	}

	conv.SchemaIssues = map[string]map[string][]internal.SchemaIssue{
		"t1": {
			"c2":  {internal.Widened},   //b
			"c7":  {internal.Serial},    //g
			"c12": {internal.Widened},   //l
			"c13": {internal.Serial},    //m
			"c15": {internal.Timestamp}, //o
		},
		"t2": {
			"c18": {internal.Widened},
		},
	}
	conv.SyntheticPKeys["t2"] = internal.SyntheticPKey{"c20", 0}
	conv.Audit.MigrationType = migration.MigrationData_SCHEMA_AND_DATA.Enum()
}<|MERGE_RESOLUTION|>--- conflicted
+++ resolved
@@ -120,163 +120,6 @@
 
 }
 
-<<<<<<< HEAD
-func TestSetTypeMapGlobalLevelPostgres(t *testing.T) {
-	tc := []struct {
-		name           string
-		payload        string
-		statusCode     int64
-		expectedSchema ddl.CreateTable
-		expectedIssues map[string][]internal.SchemaIssue
-	}{
-		{
-			name: "Test type change",
-			payload: `
-    {
-      	"bool":"STRING",
-		"int8":"STRING",
-		"float4":"STRING",
-		"varchar":"BYTES",
-		"numeric":"STRING",
-		"timestamptz":"STRING",
-		"bigserial":"STRING",
-		"bpchar":"BYTES",
-		"bytea":"STRING",
-		"date":"STRING",
-		"float8":"STRING",
-		"int4":"STRING",
-		"serial":"STRING",
-		"text":"BYTES",
-		"timestamp":"STRING"
-    }`,
-			statusCode: http.StatusOK,
-			expectedSchema: ddl.CreateTable{
-				Name:   "table1",
-				Id:     "t1",
-				ColIds: []string{"c1", "c2", "c3", "c4", "c5", "c6", "c7", "c8", "c9", "c10", "c11", "c12", "c13", "c14", "c15", "c16"},
-				ColDefs: map[string]ddl.ColumnDef{
-					"c1":  {Name: "a", Id: "c1", T: ddl.Type{Name: ddl.String, Len: ddl.MaxLength}},
-					"c2":  {Name: "b", Id: "c2", T: ddl.Type{Name: ddl.String, Len: ddl.MaxLength}},
-					"c3":  {Name: "c", Id: "c3", T: ddl.Type{Name: ddl.String, Len: ddl.MaxLength}},
-					"c4":  {Name: "d", Id: "c4", T: ddl.Type{Name: ddl.Bytes, Len: 6}},
-					"c5":  {Name: "e", Id: "c5", T: ddl.Type{Name: ddl.String, Len: ddl.MaxLength}},
-					"c6":  {Name: "f", Id: "c6", T: ddl.Type{Name: ddl.String, Len: ddl.MaxLength}},
-					"c7":  {Name: "g", Id: "c7", T: ddl.Type{Name: ddl.String, Len: ddl.MaxLength}},
-					"c8":  {Name: "h", Id: "c8", T: ddl.Type{Name: ddl.Bytes, Len: int64(1)}},
-					"c9":  {Name: "i", Id: "c9", T: ddl.Type{Name: ddl.String, Len: ddl.MaxLength}},
-					"c10": {Name: "j", Id: "c10", T: ddl.Type{Name: ddl.String, Len: ddl.MaxLength}},
-					"c11": {Name: "k", Id: "c11", T: ddl.Type{Name: ddl.String, Len: ddl.MaxLength}},
-					"c12": {Name: "l", Id: "c12", T: ddl.Type{Name: ddl.String, Len: ddl.MaxLength}},
-					"c13": {Name: "m", Id: "c13", T: ddl.Type{Name: ddl.String, Len: ddl.MaxLength}},
-					"c14": {Name: "n", Id: "c14", T: ddl.Type{Name: ddl.Bytes, Len: ddl.MaxLength}},
-					"c15": {Name: "o", Id: "c15", T: ddl.Type{Name: ddl.String, Len: ddl.MaxLength}},
-					"c16": {Name: "p", Id: "c16", T: ddl.Type{Name: ddl.String, Len: ddl.MaxLength}},
-				},
-				PrimaryKeys: []ddl.IndexKey{{ColId: "c1"}},
-			},
-			expectedIssues: map[string][]internal.SchemaIssue{
-				"c1":  {internal.Widened},
-				"c2":  {internal.Widened},
-				"c3":  {internal.Widened},
-				"c5":  {internal.Widened},
-				"c6":  {internal.Widened},
-				"c7":  {internal.Widened, internal.Serial},
-				"c10": {internal.Widened},
-				"c11": {internal.Widened},
-				"c12": {internal.Widened},
-				"c13": {internal.Widened, internal.Serial},
-				"c15": {internal.Widened},
-				"c16": {internal.Widened},
-			},
-		},
-		{
-			name: "Test type change 2",
-			payload: `
-    {
-      	"bool":"INT64",
-		"int8":"STRING",
-		"float4":"STRING"
-    }`,
-			statusCode: http.StatusOK,
-			expectedSchema: ddl.CreateTable{
-				Name:   "table1",
-				Id:     "t1",
-				ColIds: []string{"c1", "c2", "c3", "c4", "c5", "c6", "c7", "c8", "c9", "c10", "c11", "c12", "c13", "c14", "c15", "c16"},
-				ColDefs: map[string]ddl.ColumnDef{
-					"c1":  {Name: "a", Id: "c1", T: ddl.Type{Name: ddl.String, Len: ddl.MaxLength}},
-					"c2":  {Name: "b", Id: "c2", T: ddl.Type{Name: ddl.String, Len: ddl.MaxLength}},
-					"c3":  {Name: "c", Id: "c3", T: ddl.Type{Name: ddl.Int64}},
-					"c4":  {Name: "d", Id: "c4", T: ddl.Type{Name: ddl.String, Len: int64(6)}},
-					"c5":  {Name: "e", Id: "c5", T: ddl.Type{Name: ddl.Numeric}},
-					"c6":  {Name: "f", Id: "c6", T: ddl.Type{Name: ddl.Timestamp}},
-					"c7":  {Name: "g", Id: "c7", T: ddl.Type{Name: ddl.Int64}},
-					"c8":  {Name: "h", Id: "c8", T: ddl.Type{Name: ddl.String, Len: int64(1)}},
-					"c9":  {Name: "i", Id: "c9", T: ddl.Type{Name: ddl.Bytes, Len: ddl.MaxLength}},
-					"c10": {Name: "j", Id: "c10", T: ddl.Type{Name: ddl.Date}},
-					"c11": {Name: "k", Id: "c11", T: ddl.Type{Name: ddl.Float64}},
-					"c12": {Name: "l", Id: "c12", T: ddl.Type{Name: ddl.Int64}},
-					"c13": {Name: "m", Id: "c13", T: ddl.Type{Name: ddl.Int64}},
-					"c14": {Name: "n", Id: "c14", T: ddl.Type{Name: ddl.String, Len: ddl.MaxLength}},
-					"c15": {Name: "o", Id: "c15", T: ddl.Type{Name: ddl.Timestamp}},
-					"c16": {Name: "p", Id: "c16", T: ddl.Type{Name: ddl.Int64}},
-				},
-				PrimaryKeys: []ddl.IndexKey{{ColId: "c1"}},
-			},
-			expectedIssues: map[string][]internal.SchemaIssue{
-				"c1":  {internal.Widened},
-				"c2":  {internal.Widened},
-				"c3":  {internal.Widened},
-				"c7":  {internal.Serial},
-				"c12": {internal.Widened},
-				"c13": {internal.Serial},
-				"c15": {internal.Timestamp},
-				"c16": {internal.Widened},
-			},
-		},
-		{
-			name: "Test bad request",
-			payload: `
-    {
-      	"bool":"INT64",
-		"int8":"STRING",
-		"float4":"STRING",
-    }`,
-			statusCode: http.StatusBadRequest,
-		},
-	}
-	for _, tc := range tc {
-
-		sessionState := session.GetSessionState()
-
-		sessionState.Driver = constants.POSTGRES
-		sessionState.Conv = internal.MakeConv()
-		buildConvPostgres(sessionState.Conv)
-		payload := tc.payload
-		req, err := http.NewRequest("POST", "/typemap/global", strings.NewReader(payload))
-		if err != nil {
-			t.Fatal(err)
-		}
-		req.Header.Set("Content-Type", "application/json")
-		rr := httptest.NewRecorder()
-		handler := http.HandlerFunc(setTypeMapGlobal)
-		handler.ServeHTTP(rr, req)
-		var res *internal.Conv
-		json.Unmarshal(rr.Body.Bytes(), &res)
-		if status := rr.Code; int64(status) != tc.statusCode {
-			t.Errorf("handler returned wrong status code: got %v want %v",
-				status, tc.statusCode)
-		}
-
-		if tc.statusCode == http.StatusOK {
-			assert.Equal(t, tc.expectedSchema, res.SpSchema["t1"])
-			assert.Equal(t, tc.expectedIssues, res.SchemaIssues["t1"])
-		}
-	}
-
-}
-
-=======
->>>>>>> e434ed7e
 func TestGetConversionPostgres(t *testing.T) {
 	sessionState := session.GetSessionState()
 
@@ -409,181 +252,6 @@
 		parentTable      string
 	}{
 		{
-<<<<<<< HEAD
-			name: "Test type change",
-			payload: `
-    {
-      	"bool":"STRING",
-		"smallint":"STRING",
-		"float":"STRING",
-		"varchar":"BYTES",
-		"numeric":"STRING",
-		"timestamp":"STRING",
-		"decimal":"STRING",
-		"json":"BYTES",
-		"binary":"STRING",
-		"blob":"STRING",
-		"double":"STRING",
-		"date":"STRING",
-		"time":"STRING",
-		"enum":"STRING",
-		"text":"BYTES"
-    }`,
-			statusCode: http.StatusOK,
-			expectedSchema: ddl.CreateTable{
-				Name:   "table1",
-				Id:     "t1",
-				ColIds: []string{"c1", "c2", "c3", "c4", "c5", "c6", "c7", "c8", "c9", "c10", "c11", "c12", "c13", "c14", "c15", "c16"},
-				ColDefs: map[string]ddl.ColumnDef{
-					"c1":  {Name: "a", Id: "c1", T: ddl.Type{Name: ddl.String, Len: ddl.MaxLength}},
-					"c2":  {Name: "b", Id: "c2", T: ddl.Type{Name: ddl.Bytes, Len: ddl.MaxLength}},
-					"c3":  {Name: "c", Id: "c3", T: ddl.Type{Name: ddl.String, Len: ddl.MaxLength}},
-					"c4":  {Name: "d", Id: "c4", T: ddl.Type{Name: ddl.Bytes, Len: 6}},
-					"c5":  {Name: "e", Id: "c5", T: ddl.Type{Name: ddl.String, Len: ddl.MaxLength}},
-					"c6":  {Name: "f", Id: "c6", T: ddl.Type{Name: ddl.String, Len: ddl.MaxLength}},
-					"c7":  {Name: "g", Id: "c7", T: ddl.Type{Name: ddl.Bytes, Len: ddl.MaxLength}},
-					"c8":  {Name: "h", Id: "c8", T: ddl.Type{Name: ddl.String, Len: ddl.MaxLength}},
-					"c9":  {Name: "i", Id: "c9", T: ddl.Type{Name: ddl.String, Len: ddl.MaxLength}},
-					"c10": {Name: "j", Id: "c10", T: ddl.Type{Name: ddl.String, Len: ddl.MaxLength}},
-					"c11": {Name: "k", Id: "c11", T: ddl.Type{Name: ddl.String, Len: ddl.MaxLength}},
-					"c12": {Name: "l", Id: "c12", T: ddl.Type{Name: ddl.String, Len: ddl.MaxLength}},
-					"c13": {Name: "m", Id: "c13", T: ddl.Type{Name: ddl.String, Len: ddl.MaxLength}},
-					"c14": {Name: "n", Id: "c14", T: ddl.Type{Name: ddl.String, Len: ddl.MaxLength}},
-					"c15": {Name: "o", Id: "c15", T: ddl.Type{Name: ddl.String, Len: ddl.MaxLength}},
-					"c16": {Name: "p", Id: "c16", T: ddl.Type{Name: ddl.String, Len: ddl.MaxLength}},
-				},
-				PrimaryKeys: []ddl.IndexKey{{ColId: "c1"}},
-			},
-			expectedIssues: map[string][]internal.SchemaIssue{
-				"c1":  {internal.Widened},
-				"c3":  {internal.Widened},
-				"c5":  {internal.Widened},
-				"c10": {internal.Widened},
-				"c11": {internal.Widened},
-				"c12": {internal.Widened},
-				"c13": {internal.Widened},
-				"c14": {internal.Widened},
-				"c15": {internal.Widened},
-				"c16": {internal.Time},
-			},
-		},
-		{
-			name: "Test type change 2",
-			payload: `
-		{
-		  	"bool":"INT64",
-			"varchar":"BYTES"
-		}`,
-			statusCode: http.StatusOK,
-			expectedSchema: ddl.CreateTable{
-				Name:   "table1",
-				Id:     "t1",
-				ColIds: []string{"c1", "c2", "c3", "c4", "c5", "c6", "c7", "c8", "c9", "c10", "c11", "c12", "c13", "c14", "c15", "c16"},
-				ColDefs: map[string]ddl.ColumnDef{
-					"c1":  {Name: "a", Id: "c1", T: ddl.Type{Name: ddl.Int64}},
-					"c2":  {Name: "b", Id: "c2", T: ddl.Type{Name: ddl.String, Len: ddl.MaxLength}},
-					"c3":  {Name: "c", Id: "c3", T: ddl.Type{Name: ddl.Int64}},
-					"c4":  {Name: "d", Id: "c4", T: ddl.Type{Name: ddl.Bytes, Len: 6}},
-					"c5":  {Name: "e", Id: "c5", T: ddl.Type{Name: ddl.Numeric}},
-					"c6":  {Name: "f", Id: "c6", T: ddl.Type{Name: ddl.String, Len: ddl.MaxLength}},
-					"c7":  {Name: "g", Id: "c7", T: ddl.Type{Name: ddl.String, Len: ddl.MaxLength}},
-					"c8":  {Name: "h", Id: "c8", T: ddl.Type{Name: ddl.Bytes, Len: ddl.MaxLength}},
-					"c9":  {Name: "i", Id: "c9", T: ddl.Type{Name: ddl.Bytes, Len: ddl.MaxLength}},
-					"c10": {Name: "j", Id: "c10", T: ddl.Type{Name: ddl.Int64}},
-					"c11": {Name: "k", Id: "c11", T: ddl.Type{Name: ddl.Float64}},
-					"c12": {Name: "l", Id: "c12", T: ddl.Type{Name: ddl.Float64}},
-					"c13": {Name: "m", Id: "c13", T: ddl.Type{Name: ddl.Numeric}},
-					"c14": {Name: "n", Id: "c14", T: ddl.Type{Name: ddl.Date}},
-					"c15": {Name: "o", Id: "c15", T: ddl.Type{Name: ddl.Timestamp}},
-					"c16": {Name: "p", Id: "c16", T: ddl.Type{Name: ddl.String, Len: ddl.MaxLength}},
-				},
-				PrimaryKeys: []ddl.IndexKey{{ColId: "c1"}},
-			},
-			expectedIssues: map[string][]internal.SchemaIssue{
-				"c1":  {internal.Widened},
-				"c3":  {internal.Widened},
-				"c10": {internal.Widened},
-				"c12": {internal.Widened},
-				"c15": {internal.Time},
-			},
-		},
-		{
-			name: "Test bad request",
-			payload: `
-    {
-      	"bool":"INT64",
-		"smallint":"STRING",
-    }`,
-			statusCode: http.StatusBadRequest,
-		},
-	}
-	for _, tc := range tc {
-		sessionState := session.GetSessionState()
-
-		sessionState.Driver = constants.MYSQL
-		sessionState.Conv = internal.MakeConv()
-		buildConvMySQL(sessionState.Conv)
-		payload := tc.payload
-		req, err := http.NewRequest("POST", "/typemap/global", strings.NewReader(payload))
-		if err != nil {
-			t.Fatal(err)
-		}
-		req.Header.Set("Content-Type", "application/json")
-		rr := httptest.NewRecorder()
-		handler := http.HandlerFunc(setTypeMapGlobal)
-		handler.ServeHTTP(rr, req)
-		var res *internal.Conv
-		json.Unmarshal(rr.Body.Bytes(), &res)
-		if status := rr.Code; int64(status) != tc.statusCode {
-			t.Errorf("handler returned wrong status code: got %v want %v",
-				status, tc.statusCode)
-		}
-
-		if tc.statusCode == http.StatusOK {
-			assert.Equal(t, tc.expectedSchema, res.SpSchema["t1"])
-			assert.Equal(t, tc.expectedIssues, res.SchemaIssues["t1"])
-		}
-	}
-}
-
-func TestGetConversionMySQL(t *testing.T) {
-	sessionState := session.GetSessionState()
-
-	sessionState.Driver = constants.MYSQL
-	sessionState.Conv = internal.MakeConv()
-	buildConvMySQL(sessionState.Conv)
-	req, err := http.NewRequest("GET", "/conversion", nil)
-	if err != nil {
-		t.Fatal(err)
-	}
-	rr := httptest.NewRecorder()
-	handler := http.HandlerFunc(getConversionRate)
-	handler.ServeHTTP(rr, req)
-	var result map[string]string
-	json.Unmarshal(rr.Body.Bytes(), &result)
-	if status := rr.Code; status != http.StatusOK {
-		t.Errorf("handler returned wrong status code: got %v want %v",
-			status, http.StatusOK)
-	}
-	assert.Equal(t, 2, len(result))
-	assert.Contains(t, result, "t1")
-	assert.Contains(t, result, "t2")
-}
-
-// todo update SetParentTable with case III suggest interleve table column.
-func TestSetParentTable(t *testing.T) {
-	tests := []struct {
-		name             string
-		ct               *internal.Conv
-		table            string
-		statusCode       int64
-		expectedResponse *TableInterleaveStatus
-		expectedFKs      []ddl.Foreignkey
-		parentTable      string
-	}{
-		{
-=======
->>>>>>> e434ed7e
 			name:       "no conv provided",
 			statusCode: http.StatusNotFound,
 		},
@@ -592,7 +260,6 @@
 			statusCode: http.StatusBadRequest,
 			ct: &internal.Conv{
 				SpSchema: map[string]ddl.CreateTable{"t1": {
-<<<<<<< HEAD
 					Name:   "t1",
 					ColIds: []string{"c1", "c2", "c3"},
 					ColDefs: map[string]ddl.ColumnDef{"c1": ddl.ColumnDef{Name: "c1", T: ddl.Type{Name: ddl.Int64}, NotNull: true},
@@ -603,18 +270,6 @@
 						ddl.Foreignkey{Name: "fk2", ColIds: []string{"c3"}, ReferTableId: "t2", ReferColumnIds: []string{"c2"}}},
 				}},
 				SchemaIssues: map[string]map[string][]internal.SchemaIssue{
-=======
-					Name:     "t1",
-					ColNames: []string{"a", "b", "c"},
-					ColDefs: map[string]ddl.ColumnDef{"a": ddl.ColumnDef{Name: "a", T: ddl.Type{Name: ddl.Int64}, NotNull: true},
-						"b": ddl.ColumnDef{Name: "b", T: ddl.Type{Name: ddl.Int64}, NotNull: true},
-						"c": ddl.ColumnDef{Name: "c", T: ddl.Type{Name: ddl.String, Len: ddl.MaxLength}, NotNull: true}},
-					Pks: []ddl.IndexKey{ddl.IndexKey{Col: "a", Desc: false, Order: 1}},
-					Fks: []ddl.Foreignkey{ddl.Foreignkey{Name: "fk1", Columns: []string{"a"}, ReferTable: "ref_t1", ReferColumns: []string{"ref_c1"}},
-						ddl.Foreignkey{Name: "fk2", Columns: []string{"c"}, ReferTable: "ref_t2", ReferColumns: []string{"ref_c2"}}},
-				}},
-				Issues: map[string]map[string][]internal.SchemaIssue{
->>>>>>> e434ed7e
 					"t1": {},
 				},
 				Audit: internal.Audit{
@@ -1533,13 +1188,13 @@
 		{
 			name:       "Test drop valid secondary index success",
 			table:      "t1",
-			payload:    `{"Name":"idx2"}`,
+			payload:    `{"Id":"i2"}`,
 			statusCode: http.StatusOK,
 			conv: &internal.Conv{
 				SpSchema: map[string]ddl.CreateTable{
 					"t1": {
-						Indexes: []ddl.CreateIndex{{Name: "idx1", TableId: "t1", Unique: false, Keys: []ddl.IndexKey{{ColId: "c2", Desc: false}}},
-							{Name: "idx2", TableId: "t1", Unique: false, Keys: []ddl.IndexKey{{ColId: "c3", Desc: false}, {ColId: "d", Desc: false}}}},
+						Indexes: []ddl.CreateIndex{{Name: "idx1", Id: "i1", TableId: "t1", Unique: false, Keys: []ddl.IndexKey{{ColId: "c2", Desc: false}}},
+							{Name: "idx2", Id: "i2", TableId: "t1", Unique: false, Keys: []ddl.IndexKey{{ColId: "c3", Desc: false}, {ColId: "d", Desc: false}}}},
 					}},
 				Audit: internal.Audit{
 					MigrationType: migration.MigrationData_SCHEMA_ONLY.Enum(),
@@ -1548,68 +1203,38 @@
 			expectedConv: &internal.Conv{
 				SpSchema: map[string]ddl.CreateTable{
 					"t1": {
-<<<<<<< HEAD
-						Indexes: []ddl.CreateIndex{{Name: "idx1", TableId: "t1", Unique: false, Keys: []ddl.IndexKey{{ColId: "c2", Desc: false}}},
-							{Name: "idx2", TableId: "t1", Unique: false, Keys: []ddl.IndexKey{{ColId: "c3", Desc: false}, {ColId: "d", Desc: false}}}},
-					}},
-			},
-		},
-		{
-			name:  "Add Index with unique name",
-			table: "t1",
-			input: []ddl.CreateIndex{
-				{Name: "idx3", TableId: "t1", Unique: false, Keys: []ddl.IndexKey{{ColId: "c2", Desc: false}}},
-			},
-			statusCode: http.StatusOK,
-			conv: &internal.Conv{
-				SpSchema: map[string]ddl.CreateTable{
-					"t1": {
-						Indexes: []ddl.CreateIndex{
-							{Name: "idx1", TableId: "t1", Unique: false, Keys: []ddl.IndexKey{{ColId: "c2", Desc: false}}},
-							{Name: "idx2", TableId: "t1", Unique: false, Keys: []ddl.IndexKey{{ColId: "c3", Desc: false}, {ColId: "d", Desc: false}}}},
-=======
-						Indexes: []ddl.CreateIndex{{Name: "idx1", Table: "t1", Unique: false, Keys: []ddl.IndexKey{{Col: "b", Desc: false}}}},
-					}},
-			},
-		},
-		{
-			name:       "Test drop secondary index invalid name",
+						Indexes: []ddl.CreateIndex{{Name: "idx1", Id: "i1", TableId: "t1", Unique: false, Keys: []ddl.IndexKey{{ColId: "c2", Desc: false}}}},
+					}},
+			},
+		},
+		{
+			name:       "Test drop secondary index invalid Id",
 			table:      "t1",
-			payload:    `{"Name":""}`,
+			payload:    `{"Id":""}`,
 			statusCode: http.StatusBadRequest,
 			conv: &internal.Conv{
 				SpSchema: map[string]ddl.CreateTable{
 					"t1": {
-						Indexes: []ddl.CreateIndex{{Name: "idx1", Table: "t1", Unique: false, Keys: []ddl.IndexKey{{Col: "b", Desc: false}}}},
->>>>>>> e434ed7e
-					}},
-				Audit: internal.Audit{
-					MigrationType: migration.MigrationData_SCHEMA_ONLY.Enum(),
-				},
-			},
-		},
-		{
-			name:       "Test drop secondary index invalid name 2",
+						Indexes: []ddl.CreateIndex{{Name: "idx1", Id: "i1", TableId: "t1", Unique: false, Keys: []ddl.IndexKey{{ColId: "c2", Desc: false}}}},
+					}},
+				Audit: internal.Audit{
+					MigrationType: migration.MigrationData_SCHEMA_ONLY.Enum(),
+				},
+			},
+		},
+		{
+			name:       "Test drop secondary index invalid Id 2",
 			table:      "t1",
-			payload:    `{"Name":"AB"}`,
+			payload:    `{"Id":"AB"}`,
 			statusCode: http.StatusBadRequest,
 			conv: &internal.Conv{
 				SpSchema: map[string]ddl.CreateTable{
 					"t1": {
-<<<<<<< HEAD
-						Indexes: []ddl.CreateIndex{
-							{Name: "idx1", TableId: "t1", Unique: false, Keys: []ddl.IndexKey{{ColId: "c2", Desc: false}}},
-							{Name: "idx2", TableId: "t1", Unique: false, Keys: []ddl.IndexKey{{ColId: "c3", Desc: false}, {ColId: "d", Desc: false}}},
-							{Id: "i1", Name: "idx3", TableId: "t1", Unique: false, Keys: []ddl.IndexKey{{ColId: "c2", Desc: false}}},
-						},
-					}},
-=======
-						Indexes: []ddl.CreateIndex{{Name: "idx1", Table: "t1", Unique: false, Keys: []ddl.IndexKey{{Col: "b", Desc: false}}}},
-					}},
-				Audit: internal.Audit{
-					MigrationType: migration.MigrationData_SCHEMA_ONLY.Enum(),
-				},
->>>>>>> e434ed7e
+						Indexes: []ddl.CreateIndex{{Name: "idx1", Id: "i1", TableId: "t1", Unique: false, Keys: []ddl.IndexKey{{ColId: "c2", Desc: false}}}},
+					}},
+				Audit: internal.Audit{
+					MigrationType: migration.MigrationData_SCHEMA_ONLY.Enum(),
+				},
 			},
 		},
 	}
@@ -1649,215 +1274,68 @@
 		expectedConv *internal.Conv
 	}{
 		{
-<<<<<<< HEAD
-			name:  "Add multiple indexes",
-			table: "t1",
-			input: []ddl.CreateIndex{
-				{Name: "idx3", TableId: "t1", Unique: false, Keys: []ddl.IndexKey{{ColId: "c2", Desc: false}}},
-				{Name: "idx4", TableId: "t1", Unique: false, Keys: []ddl.IndexKey{{ColId: "c2", Desc: false}}},
-			},
-=======
 			name:       "Test restore valid secondary index success",
 			tableId:    "t1",
 			indexId:    "i1",
->>>>>>> e434ed7e
 			statusCode: http.StatusOK,
 			conv: &internal.Conv{
 				SrcSchema: map[string]schema.Table{
 					"t1": {
-						Name: "t1",
+						Name:   "table1",
+						ColIds: []string{"c1", "c2", "c3"},
 						Indexes: []schema.Index{
-							{Name: "idx1", Unique: false, Keys: []schema.Key{{Column: "b", Desc: false, Order: 1}}, Id: "i1"},
-							{Name: "idx2", Unique: false, Keys: []schema.Key{{Column: "c", Desc: false, Order: 1}}, Id: "i2"},
+							{Name: "idx1", Unique: false, Keys: []schema.Key{{ColId: "c2", Desc: false, Order: 1}}, Id: "i1"},
+							{Name: "idx2", Unique: false, Keys: []schema.Key{{ColId: "c3", Desc: false, Order: 1}}, Id: "i2"},
 						},
 						Id: "t1",
 					},
 				},
 				SpSchema: map[string]ddl.CreateTable{
 					"t1": {
-<<<<<<< HEAD
-						Indexes: []ddl.CreateIndex{{Name: "idx1", TableId: "t1", Unique: false, Keys: []ddl.IndexKey{{ColId: "c2", Desc: false}}},
-							{Name: "idx2", TableId: "t1", Unique: false, Keys: []ddl.IndexKey{{ColId: "c3", Desc: false}, {ColId: "d", Desc: false}}}},
-					}},
-=======
-						Name: "t1",
+						Name:   "table1",
+						ColIds: []string{"c1", "c2", "c3"},
 						Indexes: []ddl.CreateIndex{
-							{Name: "idx2", Table: "t1", Unique: false, Keys: []ddl.IndexKey{{Col: "c", Desc: false, Order: 1}}, Id: "i2"},
+							{Name: "idx2", TableId: "t1", Unique: false, Keys: []ddl.IndexKey{{ColId: "c3", Desc: false, Order: 1}}, Id: "i2"},
 						},
 						Id: "t1",
 					},
 				},
->>>>>>> e434ed7e
-				Audit: internal.Audit{
-					MigrationType: migration.MigrationData_SCHEMA_ONLY.Enum(),
-					ToSourceFkIdx: map[string]internal.FkeyAndIdxs{
-						"t1": {
-							Name:       "t1",
-							ForeignKey: map[string]string{},
-							Index:      map[string]string{"idx2": "idx2"},
-						},
-					},
-					ToSpannerFkIdx: map[string]internal.FkeyAndIdxs{
-						"t1": {
-							Name:       "t1",
-							ForeignKey: map[string]string{},
-							Index:      map[string]string{"idx2": "idx2"},
-						},
-					},
-				},
-				ToSource: map[string]internal.NameAndCols{
-					"t1": {Name: "t1", Cols: map[string]string{"a": "a", "b": "b", "c": "c"}},
-				},
-				ToSpanner: map[string]internal.NameAndCols{
-					"t1": {Name: "t1", Cols: map[string]string{"a": "a", "b": "b", "c": "c"}},
+				Audit: internal.Audit{
+					MigrationType: migration.MigrationData_SCHEMA_ONLY.Enum(),
 				},
 				UsedNames: map[string]bool{"t1": true, "idx2": true},
 			},
 			expectedConv: &internal.Conv{
 				SpSchema: map[string]ddl.CreateTable{
 					"t1": {
-<<<<<<< HEAD
-						Indexes: []ddl.CreateIndex{{Name: "idx1", TableId: "t1", Unique: false, Keys: []ddl.IndexKey{{ColId: "c2", Desc: false}}},
-							{Name: "idx2", TableId: "t1", Unique: false, Keys: []ddl.IndexKey{{ColId: "c3", Desc: false}, {ColId: "d", Desc: false}}},
-							{Id: "i2", Name: "idx3", TableId: "t1", Unique: false, Keys: []ddl.IndexKey{{ColId: "c2", Desc: false}}},
-							{Id: "i3", Name: "idx4", TableId: "t1", Unique: false, Keys: []ddl.IndexKey{{ColId: "c2", Desc: false}}},
-						},
-					}},
-			},
-		}, {
-			name:  "New name conflicts with an existing table",
-			table: "t1",
-			input: []ddl.CreateIndex{
-				{Name: "t1", TableId: "t1", Unique: false, Keys: []ddl.IndexKey{{ColId: "c2", Desc: false}}},
-				{Name: "idx4", TableId: "t1", Unique: false, Keys: []ddl.IndexKey{{ColId: "c2", Desc: false}}},
-			},
-			statusCode: http.StatusBadRequest,
-			conv: &internal.Conv{
-				SpSchema: map[string]ddl.CreateTable{
-					"t1": {
-						Indexes: []ddl.CreateIndex{{Name: "idx1", TableId: "t1", Unique: false, Keys: []ddl.IndexKey{{ColId: "c2", Desc: false}}},
-							{Name: "idx2", TableId: "t1", Unique: false, Keys: []ddl.IndexKey{{ColId: "c3", Desc: false}, {ColId: "d", Desc: false}}}},
-					}},
-				Audit: internal.Audit{
-					MigrationType: migration.MigrationData_SCHEMA_ONLY.Enum(),
-				},
-				UsedNames: map[string]bool{"t1": true, "idx1": true, "idx2": true},
-			},
-
-			expectedConv: &internal.Conv{
-				SpSchema: map[string]ddl.CreateTable{
-					"t1": {
-						Indexes: []ddl.CreateIndex{{Name: "idx1", TableId: "t1", Unique: false, Keys: []ddl.IndexKey{{ColId: "c2", Desc: false}}},
-							{Name: "idx2", TableId: "t1", Unique: false, Keys: []ddl.IndexKey{{ColId: "c3", Desc: false}, {ColId: "d", Desc: false}}},
-							{Name: "t1", TableId: "t1", Unique: false, Keys: []ddl.IndexKey{{ColId: "c2", Desc: false}}},
-							{Name: "idx4", TableId: "t1", Unique: false, Keys: []ddl.IndexKey{{ColId: "c2", Desc: false}}},
-						},
-					}},
-			},
-		}, {
-			name:  "New name conflicts with an existing index",
-			table: "t1",
-			input: []ddl.CreateIndex{
-				{Name: "idx2", TableId: "t1", Unique: false, Keys: []ddl.IndexKey{{ColId: "c2", Desc: false}}},
-			},
-			statusCode: http.StatusBadRequest,
-			conv: &internal.Conv{
-				SpSchema: map[string]ddl.CreateTable{
-					"t1": {
-						Indexes: []ddl.CreateIndex{{Name: "idx1", TableId: "t1", Unique: false, Keys: []ddl.IndexKey{{ColId: "c2", Desc: false}}},
-							{Name: "idx2", TableId: "t1", Unique: false, Keys: []ddl.IndexKey{{ColId: "c3", Desc: false}, {ColId: "d", Desc: false}}}},
-					}},
-				Audit: internal.Audit{
-					MigrationType: migration.MigrationData_SCHEMA_ONLY.Enum(),
-				},
-				UsedNames: map[string]bool{"t1": true, "idx1": true, "idx2": true},
-			},
-			expectedConv: &internal.Conv{
-				SpSchema: map[string]ddl.CreateTable{
-					"t1": {
-						Indexes: []ddl.CreateIndex{{Name: "idx1", TableId: "t1", Unique: false, Keys: []ddl.IndexKey{{ColId: "c2", Desc: false}}},
-							{Name: "idx2", TableId: "t1", Unique: false, Keys: []ddl.IndexKey{{ColId: "c3", Desc: false}, {ColId: "d", Desc: false}}},
-							{Name: "idx3", TableId: "t1", Unique: false, Keys: []ddl.IndexKey{{ColId: "c2", Desc: false}}},
-							{Name: "idx4", TableId: "t1", Unique: false, Keys: []ddl.IndexKey{{ColId: "c2", Desc: false}}},
-						},
-					}},
-			},
-		}, {
-			name:  "Conflicts within new name array",
-			table: "t1",
-			input: []ddl.CreateIndex{
-				{Name: "idx2", TableId: "t1", Unique: false, Keys: []ddl.IndexKey{{ColId: "c2", Desc: false}}},
-				{Name: "idx2", TableId: "t1", Unique: false, Keys: []ddl.IndexKey{{ColId: "c2", Desc: false}}},
-			},
-			statusCode: http.StatusBadRequest,
-			conv: &internal.Conv{
-				SpSchema: map[string]ddl.CreateTable{
-					"t1": {
-						Indexes: []ddl.CreateIndex{{Name: "idx1", TableId: "t1", Unique: false, Keys: []ddl.IndexKey{{ColId: "c2", Desc: false}}},
-							{Name: "idx2", TableId: "t1", Unique: false, Keys: []ddl.IndexKey{{ColId: "c2", Desc: false}}}},
-					}},
-				Audit: internal.Audit{
-					MigrationType: migration.MigrationData_SCHEMA_ONLY.Enum(),
-				},
-				UsedNames: map[string]bool{"t1": true, "idx1": true, "idx2": true},
-			},
-			expectedConv: &internal.Conv{
-				SpSchema: map[string]ddl.CreateTable{
-					"t1": {
-						Indexes: []ddl.CreateIndex{{Name: "idx1", TableId: "t1", Unique: false, Keys: []ddl.IndexKey{{ColId: "c2", Desc: false}}},
-							{Name: "idx2", TableId: "t1", Unique: false, Keys: []ddl.IndexKey{{ColId: "c2", Desc: false}}}},
-					}},
-=======
-						Name: "t1",
+						Name:   "table1",
+						ColIds: []string{"c1", "c2", "c3"},
 						Indexes: []ddl.CreateIndex{
-							{Name: "idx2", Table: "t1", Unique: false, Keys: []ddl.IndexKey{{Col: "c", Desc: false, Order: 1}}, Id: "i2"},
-							{Name: "idx1", Table: "t1", Unique: false, Keys: []ddl.IndexKey{{Col: "b", Desc: false, Order: 1}}, Id: "i1"},
+							{Name: "idx2", TableId: "t1", Unique: false, Keys: []ddl.IndexKey{{ColId: "c3", Desc: false, Order: 1}}, Id: "i2"},
+							{Name: "idx1", TableId: "t1", Unique: false, Keys: []ddl.IndexKey{{ColId: "c2", Desc: false, Order: 1}}, Id: "i1"},
 						},
 						Id: "t1",
 					},
 				},
->>>>>>> e434ed7e
-			},
-		},
-
-		{
-<<<<<<< HEAD
-			name:  "Add Index with same name",
-			table: "t1",
-			input: []ddl.CreateIndex{
-				{Name: "idx2", TableId: "t1", Unique: false, Keys: []ddl.IndexKey{{ColId: "c2", Desc: false}}},
-			},
-=======
+			},
+		},
+
+		{
 			name:       "Test restore secondary index invalid index id",
 			tableId:    "t1",
 			indexId:    "A",
->>>>>>> e434ed7e
 			statusCode: http.StatusBadRequest,
 			conv: &internal.Conv{
 				SpSchema: map[string]ddl.CreateTable{
 					"t1": {
-<<<<<<< HEAD
-						Indexes: []ddl.CreateIndex{{Name: "idx1", TableId: "t1", Unique: false, Keys: []ddl.IndexKey{{ColId: "c2", Desc: false}}},
-							{Name: "idx2", TableId: "t1", Unique: false, Keys: []ddl.IndexKey{{ColId: "c3", Desc: false}, {ColId: "d", Desc: false}}}},
-=======
-						Indexes: []ddl.CreateIndex{{Name: "idx1", Table: "t1", Unique: false, Keys: []ddl.IndexKey{{Col: "b", Desc: false, Order: 1}}, Id: "i1"}},
->>>>>>> e434ed7e
-					}},
-				Audit: internal.Audit{
-					MigrationType: migration.MigrationData_SCHEMA_ONLY.Enum(),
-				},
-<<<<<<< HEAD
-				UsedNames: map[string]bool{"t1": true, "idx1": true, "idx2": true},
-			},
-			expectedConv: &internal.Conv{
-				SpSchema: map[string]ddl.CreateTable{
-					"t1": {
-						Indexes: []ddl.CreateIndex{{Name: "idx1", TableId: "t1", Unique: false, Keys: []ddl.IndexKey{{ColId: "c2", Desc: false}}},
-							{Name: "idx2", TableId: "t1", Unique: false, Keys: []ddl.IndexKey{{ColId: "c3", Desc: false}, {ColId: "d", Desc: false}}},
-						},
-					}},
-=======
->>>>>>> e434ed7e
+						Name:    "table1",
+						Id:      "t1",
+						ColIds:  []string{"c1", "c2", "c3"},
+						Indexes: []ddl.CreateIndex{{Name: "idx1", TableId: "t1", Unique: false, Keys: []ddl.IndexKey{{ColId: "c2", Desc: false, Order: 1}}, Id: "i1"}},
+					}},
+				Audit: internal.Audit{
+					MigrationType: migration.MigrationData_SCHEMA_ONLY.Enum(),
+				},
 			},
 			expectedConv: &internal.Conv{},
 		},
@@ -1869,28 +1347,14 @@
 			conv: &internal.Conv{
 				SpSchema: map[string]ddl.CreateTable{
 					"t1": {
-<<<<<<< HEAD
-						Indexes: []ddl.CreateIndex{{Name: "idx1", TableId: "t1", Unique: false, Keys: []ddl.IndexKey{{ColId: "c2", Desc: false}}},
-							{Name: "idx2", TableId: "t1", Unique: false, Keys: []ddl.IndexKey{{ColId: "c3", Desc: false}, {ColId: "d", Desc: false}}}},
-=======
-						Indexes: []ddl.CreateIndex{{Name: "idx1", Table: "t1", Unique: false, Keys: []ddl.IndexKey{{Col: "b", Desc: false, Order: 1}}, Id: "i1"}},
->>>>>>> e434ed7e
-					}},
-				Audit: internal.Audit{
-					MigrationType: migration.MigrationData_SCHEMA_ONLY.Enum(),
-				},
-<<<<<<< HEAD
-				UsedNames: map[string]bool{"t1": true, "idx1": true, "idx2": true},
-			},
-			expectedConv: &internal.Conv{
-				SpSchema: map[string]ddl.CreateTable{
-					"t1": {
-						Indexes: []ddl.CreateIndex{{Name: "idx1", TableId: "t1", Unique: false, Keys: []ddl.IndexKey{{ColId: "c2", Desc: false}}},
-							{Name: "idx2", TableId: "t1", Unique: false, Keys: []ddl.IndexKey{{ColId: "c3", Desc: false}, {ColId: "d", Desc: false}}},
-						},
-					}},
-=======
->>>>>>> e434ed7e
+						Name:    "table1",
+						Id:      "t1",
+						ColIds:  []string{"c1", "c2", "c3"},
+						Indexes: []ddl.CreateIndex{{Name: "idx1", TableId: "t1", Unique: false, Keys: []ddl.IndexKey{{ColId: "c2", Desc: false, Order: 1}}, Id: "i1"}},
+					}},
+				Audit: internal.Audit{
+					MigrationType: migration.MigrationData_SCHEMA_ONLY.Enum(),
+				},
 			},
 			expectedConv: &internal.Conv{},
 		},
@@ -1921,262 +1385,6 @@
 	}
 }
 
-<<<<<<< HEAD
-func TestDropSecondaryIndex(t *testing.T) {
-	tc := []struct {
-		name         string
-		table        string
-		payload      string
-		statusCode   int64
-		conv         *internal.Conv
-		expectedConv *internal.Conv
-	}{
-		{
-			name:       "Test drop valid secondary index success",
-			table:      "t1",
-			payload:    `{"Id":"i2"}`,
-			statusCode: http.StatusOK,
-			conv: &internal.Conv{
-				SpSchema: map[string]ddl.CreateTable{
-					"t1": {
-						Indexes: []ddl.CreateIndex{{Name: "idx1", Id: "i1", TableId: "t1", Unique: false, Keys: []ddl.IndexKey{{ColId: "c2", Desc: false}}},
-							{Name: "idx2", Id: "i2", TableId: "t1", Unique: false, Keys: []ddl.IndexKey{{ColId: "c3", Desc: false}, {ColId: "d", Desc: false}}}},
-					}},
-				Audit: internal.Audit{
-					MigrationType: migration.MigrationData_SCHEMA_ONLY.Enum(),
-=======
-func TestDropTable(t *testing.T) {
-	sessionState := session.GetSessionState()
-	sessionState.Driver = constants.MYSQL
-
-	c := &internal.Conv{
-		Issues: map[string]map[string][]internal.SchemaIssue{
-			"t1": {},
-			"t2": {},
-		},
-		SrcSchema: map[string]schema.Table{
-			"t1": {
-				Name:     "t1",
-				ColNames: []string{"a", "b", "c"},
-				ColDefs: map[string]schema.Column{
-					"a": {Name: "a", Type: schema.Type{Name: "bigint"}, NotNull: true, Ignored: schema.Ignored{Check: false, Identity: false, Default: false, Exclusion: false, ForeignKey: false, AutoIncrement: false}, Id: "c4"},
-					"b": {Name: "b", Type: schema.Type{Name: "bigint"}, NotNull: true, Ignored: schema.Ignored{Check: false, Identity: false, Default: false, Exclusion: false, ForeignKey: false, AutoIncrement: false}, Id: "c2"},
-					"c": {Name: "c", Type: schema.Type{Name: "varchar"}, NotNull: false, Ignored: schema.Ignored{Check: false, Identity: false, Default: false, Exclusion: false, ForeignKey: false, AutoIncrement: false}, Id: "c3"},
->>>>>>> e434ed7e
-				},
-				PrimaryKeys: []schema.Key{{Column: "a", Desc: false, Order: 1}},
-				Id:          "id1",
-			},
-<<<<<<< HEAD
-			expectedConv: &internal.Conv{
-				SpSchema: map[string]ddl.CreateTable{
-					"t1": {
-						Indexes: []ddl.CreateIndex{{Name: "idx1", Id: "i1", TableId: "t1", Unique: false, Keys: []ddl.IndexKey{{ColId: "c2", Desc: false}}}},
-					}},
-			},
-		},
-		{
-			name:       "Test drop secondary index invalid Id",
-			table:      "t1",
-			payload:    `{"Id":""}`,
-			statusCode: http.StatusBadRequest,
-			conv: &internal.Conv{
-				SpSchema: map[string]ddl.CreateTable{
-					"t1": {
-						Indexes: []ddl.CreateIndex{{Name: "idx1", Id: "i1", TableId: "t1", Unique: false, Keys: []ddl.IndexKey{{ColId: "c2", Desc: false}}}},
-					}},
-				Audit: internal.Audit{
-					MigrationType: migration.MigrationData_SCHEMA_ONLY.Enum(),
-=======
-
-			"t2": {
-				Name:     "t2",
-				ColNames: []string{"a", "b", "c"},
-				ColDefs: map[string]schema.Column{
-					"a": {Name: "a", Type: schema.Type{Name: "bigint"}, NotNull: true, Ignored: schema.Ignored{Check: false, Identity: false, Default: false, Exclusion: false, ForeignKey: false, AutoIncrement: false}, Id: "c7"},
-					"b": {Name: "b", Type: schema.Type{Name: "varchar"}, NotNull: true, Ignored: schema.Ignored{Check: false, Identity: false, Default: false, Exclusion: false, ForeignKey: false, AutoIncrement: false}, Id: "c8"},
-					"c": {Name: "c", Type: schema.Type{Name: "bigint"}, NotNull: true, Ignored: schema.Ignored{Check: false, Identity: false, Default: false, Exclusion: false, ForeignKey: false, AutoIncrement: false}, Id: "c9"},
->>>>>>> e434ed7e
-				},
-				Id: "id2",
-			},
-		},
-<<<<<<< HEAD
-		{
-			name:       "Test drop secondary index invalid Id 2",
-			table:      "t1",
-			payload:    `{"Id":"AB"}`,
-			statusCode: http.StatusBadRequest,
-			conv: &internal.Conv{
-				SpSchema: map[string]ddl.CreateTable{
-					"t1": {
-						Indexes: []ddl.CreateIndex{{Name: "idx1", Id: "i1", TableId: "t1", Unique: false, Keys: []ddl.IndexKey{{ColId: "c2", Desc: false}}}},
-					}},
-				Audit: internal.Audit{
-					MigrationType: migration.MigrationData_SCHEMA_ONLY.Enum(),
-=======
-		SpSchema: map[string]ddl.CreateTable{
-			"t1": {
-				Name:     "t1",
-				ColNames: []string{"a", "b", "c"},
-				ColDefs: map[string]ddl.ColumnDef{"a": {Name: "a", T: ddl.Type{Name: ddl.Int64}, NotNull: true},
-					"b": {Name: "b", T: ddl.Type{Name: ddl.Int64}, NotNull: true},
-					"c": {Name: "c", T: ddl.Type{Name: ddl.String, Len: ddl.MaxLength}, NotNull: true},
->>>>>>> e434ed7e
-				},
-				Pks: []ddl.IndexKey{{Col: "a", Desc: false}},
-				Id:  "id1",
-			},
-<<<<<<< HEAD
-		},
-	}
-	for _, tc := range tc {
-		sessionState := session.GetSessionState()
-
-		sessionState.Driver = constants.MYSQL
-		sessionState.Conv = tc.conv
-		payload := tc.payload
-		req, err := http.NewRequest("POST", "/drop/secondaryindex?table="+tc.table, strings.NewReader(payload))
-		if err != nil {
-			t.Fatal(err)
-		}
-		req.Header.Set("Content-Type", "application/json")
-		rr := httptest.NewRecorder()
-		handler := http.HandlerFunc(dropSecondaryIndex)
-		handler.ServeHTTP(rr, req)
-		var res *internal.Conv
-		json.Unmarshal(rr.Body.Bytes(), &res)
-		if status := rr.Code; int64(status) != tc.statusCode {
-			t.Errorf("handler returned wrong status code: got %v want %v",
-				status, tc.statusCode)
-		}
-		if tc.statusCode == http.StatusOK {
-			assert.Equal(t, tc.expectedConv, res)
-		}
-	}
-}
-
-func TestRestoreSecondaryIndex(t *testing.T) {
-	tc := []struct {
-		name         string
-		tableId      string
-		indexId      string
-		statusCode   int64
-		conv         *internal.Conv
-		expectedConv *internal.Conv
-	}{
-		{
-			name:       "Test restore valid secondary index success",
-			tableId:    "t1",
-			indexId:    "i1",
-			statusCode: http.StatusOK,
-			conv: &internal.Conv{
-				SrcSchema: map[string]schema.Table{
-					"t1": {
-						Name:   "table1",
-						ColIds: []string{"c1", "c2", "c3"},
-						Indexes: []schema.Index{
-							{Name: "idx1", Unique: false, Keys: []schema.Key{{ColId: "c2", Desc: false, Order: 1}}, Id: "i1"},
-							{Name: "idx2", Unique: false, Keys: []schema.Key{{ColId: "c3", Desc: false, Order: 1}}, Id: "i2"},
-						},
-						Id: "t1",
-					},
-				},
-				SpSchema: map[string]ddl.CreateTable{
-					"t1": {
-						Name:   "table1",
-						ColIds: []string{"c1", "c2", "c3"},
-						Indexes: []ddl.CreateIndex{
-							{Name: "idx2", TableId: "t1", Unique: false, Keys: []ddl.IndexKey{{ColId: "c3", Desc: false, Order: 1}}, Id: "i2"},
-						},
-						Id: "t1",
-					},
-				},
-				Audit: internal.Audit{
-					MigrationType: migration.MigrationData_SCHEMA_ONLY.Enum(),
-				},
-				UsedNames: map[string]bool{"t1": true, "idx2": true},
-			},
-			expectedConv: &internal.Conv{
-				SpSchema: map[string]ddl.CreateTable{
-					"t1": {
-						Name:   "table1",
-						ColIds: []string{"c1", "c2", "c3"},
-						Indexes: []ddl.CreateIndex{
-							{Name: "idx2", TableId: "t1", Unique: false, Keys: []ddl.IndexKey{{ColId: "c3", Desc: false, Order: 1}}, Id: "i2"},
-							{Name: "idx1", TableId: "t1", Unique: false, Keys: []ddl.IndexKey{{ColId: "c2", Desc: false, Order: 1}}, Id: "i1"},
-						},
-						Id: "t1",
-					},
-				},
-			},
-		},
-
-		{
-			name:       "Test restore secondary index invalid index id",
-			tableId:    "t1",
-			indexId:    "A",
-			statusCode: http.StatusBadRequest,
-			conv: &internal.Conv{
-				SpSchema: map[string]ddl.CreateTable{
-					"t1": {
-						Name:    "table1",
-						Id:      "t1",
-						ColIds:  []string{"c1", "c2", "c3"},
-						Indexes: []ddl.CreateIndex{{Name: "idx1", TableId: "t1", Unique: false, Keys: []ddl.IndexKey{{ColId: "c2", Desc: false, Order: 1}}, Id: "i1"}},
-					}},
-				Audit: internal.Audit{
-					MigrationType: migration.MigrationData_SCHEMA_ONLY.Enum(),
-				},
-			},
-			expectedConv: &internal.Conv{},
-		},
-		{
-			name:       "Test drop secondary index invalid table id",
-			tableId:    "X",
-			indexId:    "i1",
-			statusCode: http.StatusBadRequest,
-			conv: &internal.Conv{
-				SpSchema: map[string]ddl.CreateTable{
-					"t1": {
-						Name:    "table1",
-						Id:      "t1",
-						ColIds:  []string{"c1", "c2", "c3"},
-						Indexes: []ddl.CreateIndex{{Name: "idx1", TableId: "t1", Unique: false, Keys: []ddl.IndexKey{{ColId: "c2", Desc: false, Order: 1}}, Id: "i1"}},
-					}},
-				Audit: internal.Audit{
-					MigrationType: migration.MigrationData_SCHEMA_ONLY.Enum(),
-				},
-			},
-			expectedConv: &internal.Conv{},
-		},
-	}
-	for _, tc := range tc {
-		sessionState := session.GetSessionState()
-
-		sessionState.Driver = constants.MYSQL
-		sessionState.Conv = tc.conv
-		payload := `{}`
-		req, err := http.NewRequest("POST", "/restore/secondaryIndex?tableId="+tc.tableId+"&indexId="+tc.indexId, strings.NewReader(payload))
-		if err != nil {
-			t.Fatal(err)
-		}
-		req.Header.Set("Content-Type", "application/json")
-		rr := httptest.NewRecorder()
-		handler := http.HandlerFunc(restoreSecondaryIndex)
-		handler.ServeHTTP(rr, req)
-		var res *internal.Conv
-		json.Unmarshal(rr.Body.Bytes(), &res)
-		if status := rr.Code; int64(status) != tc.statusCode {
-			t.Errorf("handler returned wrong status code: got %v want %v",
-				status, tc.statusCode)
-		}
-		if tc.statusCode == http.StatusOK {
-			assert.Equal(t, tc.expectedConv.SpSchema, res.SpSchema)
-		}
-	}
-}
-
 func TestDropTable(t *testing.T) {
 	sessionState := session.GetSessionState()
 	sessionState.Driver = constants.MYSQL
@@ -2231,18 +1439,6 @@
 				},
 				PrimaryKeys: []ddl.IndexKey{{ColId: "c7", Desc: false}},
 				Id:          "t2",
-=======
-			"t2": {
-				Name:     "t2",
-				ColNames: []string{"a", "b", "c"},
-				ColDefs: map[string]ddl.ColumnDef{"a": {Name: "a", T: ddl.Type{Name: ddl.Int64}, NotNull: true},
-					"b":        {Name: "b", T: ddl.Type{Name: ddl.Int64}, NotNull: true},
-					"c":        {Name: "c", T: ddl.Type{Name: ddl.String, Len: ddl.MaxLength}, NotNull: true},
-					"synth_id": {Name: "synth_id", T: ddl.Type{Name: ddl.Int64}, NotNull: true},
-				},
-				Pks: []ddl.IndexKey{{Col: "synth_id", Desc: false}},
-				Id:  "id2",
->>>>>>> e434ed7e
 			}},
 		Audit: internal.Audit{
 			MigrationType: migration.MigrationData_MIGRATION_TYPE_UNSPECIFIED.Enum(),
@@ -2463,7 +1659,6 @@
 				},
 				UsedNames: map[string]bool{"table1": true, "table2": true},
 			},
-<<<<<<< HEAD
 			expectedSpSchema: ddl.Schema{
 				"t1": {
 					Name:   "table1",
@@ -2493,131 +1688,64 @@
 
 		{name: "Remove interleaving with invalid table id",
 			tableId:    "A",
-=======
-			UsedNames: map[string]bool{"t1": true, "t2": true},
-			ToSource: map[string]internal.NameAndCols{
-				"t1": {Name: "t1", Cols: map[string]string{"a": "a", "b": "b", "c": "c"}},
-				"t2": {Name: "t2", Cols: map[string]string{"a": "a", "d": "d"}},
-			},
-			ToSpanner: map[string]internal.NameAndCols{
-				"t1": {Name: "t1", Cols: map[string]string{"a": "a", "b": "b", "c": "c"}},
-				"t2": {Name: "t2", Cols: map[string]string{"a": "a", "d": "d"}},
-			},
-		},
-		expectedSpSchema: ddl.Schema{
-			"t1": {
-				Name:     "t1",
-				ColNames: []string{"a", "b", "c"},
-				ColDefs: map[string]ddl.ColumnDef{"a": {Name: "a", Id: "c1", T: ddl.Type{Name: ddl.Int64}, NotNull: true},
-					"b": {Name: "b", Id: "c2", T: ddl.Type{Name: ddl.Int64}, NotNull: true},
-					"c": {Name: "c", Id: "c3", T: ddl.Type{Name: ddl.String, Len: ddl.MaxLength}, NotNull: true},
-				},
-				Pks:    []ddl.IndexKey{{Col: "a", Desc: false, Order: 1}, {Col: "b", Desc: false, Order: 2}},
-				Fks:    []ddl.Foreignkey{{Name: "fk1", Columns: []string{"a"}, ReferTable: "t2", ReferColumns: []string{"a"}, Id: "f1"}},
-				Id:     "t1",
-				Parent: "",
-			},
-			"t2": {
-				Name:     "t2",
-				ColNames: []string{"a", "d"},
-				ColDefs: map[string]ddl.ColumnDef{"a": {Name: "a", Id: "c4", T: ddl.Type{Name: ddl.Int64}, NotNull: true},
-					"d": {Name: "d", Id: "c5", T: ddl.Type{Name: ddl.String, Len: ddl.MaxLength}, NotNull: true},
-				},
-				Pks: []ddl.IndexKey{{Col: "a", Desc: false, Order: 1}},
-				Id:  "t2",
-			},
-		},
-	},
-		{name: "Remove interleaving with invalid table id",
-			tableId:    "A",
 			statusCode: http.StatusBadRequest,
 			conv: &internal.Conv{
-				Issues: map[string]map[string][]internal.SchemaIssue{
+				SchemaIssues: map[string]map[string][]internal.SchemaIssue{
 					"t1": {},
 					"t2": {},
 				},
 				SrcSchema: map[string]schema.Table{
 					"t1": {
-						Name:     "t1",
-						ColNames: []string{"a", "b", "c"},
+						Name:   "table1",
+						ColIds: []string{"c1", "c2", "c3"},
 						ColDefs: map[string]schema.Column{
-							"a": {Name: "a", Type: schema.Type{Name: "bigint"}, NotNull: true, Ignored: schema.Ignored{Check: false, Identity: false, Default: false, Exclusion: false, ForeignKey: false, AutoIncrement: false}, Id: "c1"},
-							"b": {Name: "b", Type: schema.Type{Name: "bigint"}, NotNull: true, Ignored: schema.Ignored{Check: false, Identity: false, Default: false, Exclusion: false, ForeignKey: false, AutoIncrement: false}, Id: "c2"},
-							"c": {Name: "c", Type: schema.Type{Name: "varchar"}, NotNull: false, Ignored: schema.Ignored{Check: false, Identity: false, Default: false, Exclusion: false, ForeignKey: false, AutoIncrement: false}, Id: "c3"},
-						},
-						PrimaryKeys: []schema.Key{{Column: "a", Desc: false, Order: 1}, {Column: "b", Desc: false, Order: 2}},
-						ForeignKeys: []schema.ForeignKey{{Name: "fk1", Columns: []string{"a"}, ReferTable: "t2", ReferColumns: []string{"a"}, Id: "f1"}},
+							"c1": {Name: "a", Type: schema.Type{Name: "bigint"}, NotNull: true, Ignored: schema.Ignored{Check: false, Identity: false, Default: false, Exclusion: false, ForeignKey: false, AutoIncrement: false}, Id: "c1"},
+							"c2": {Name: "b", Type: schema.Type{Name: "bigint"}, NotNull: true, Ignored: schema.Ignored{Check: false, Identity: false, Default: false, Exclusion: false, ForeignKey: false, AutoIncrement: false}, Id: "c2"},
+							"c3": {Name: "c", Type: schema.Type{Name: "varchar"}, NotNull: false, Ignored: schema.Ignored{Check: false, Identity: false, Default: false, Exclusion: false, ForeignKey: false, AutoIncrement: false}, Id: "c3"},
+						},
+						PrimaryKeys: []schema.Key{{ColId: "c1", Desc: false, Order: 1}, {ColId: "c2", Desc: false, Order: 2}},
+						ForeignKeys: []schema.ForeignKey{{Name: "fk1", ColIds: []string{"c1"}, ReferTableId: "t2", ReferColumnIds: []string{"c4"}, Id: "f1"}},
 						Id:          "t1",
 					},
 
 					"t2": {
-						Name:     "t2",
-						ColNames: []string{"a", "d"},
+						Name:   "table2",
+						ColIds: []string{"c4", "c5"},
 						ColDefs: map[string]schema.Column{
-							"a": {Name: "a", Type: schema.Type{Name: "bigint"}, NotNull: true, Ignored: schema.Ignored{Check: false, Identity: false, Default: false, Exclusion: false, ForeignKey: true, AutoIncrement: false}, Id: "c4"},
-							"d": {Name: "d", Type: schema.Type{Name: "varchar"}, NotNull: true, Ignored: schema.Ignored{Check: false, Identity: false, Default: false, Exclusion: false, ForeignKey: false, AutoIncrement: false}, Id: "c5"},
+							"c4": {Name: "a", Type: schema.Type{Name: "bigint"}, NotNull: true, Ignored: schema.Ignored{Check: false, Identity: false, Default: false, Exclusion: false, ForeignKey: true, AutoIncrement: false}, Id: "c4"},
+							"c5": {Name: "d", Type: schema.Type{Name: "varchar"}, NotNull: true, Ignored: schema.Ignored{Check: false, Identity: false, Default: false, Exclusion: false, ForeignKey: false, AutoIncrement: false}, Id: "c5"},
 						},
 						Id:          "t2",
-						PrimaryKeys: []schema.Key{{Column: "a", Desc: false, Order: 1}},
-					},
-				},
-				SpSchema: map[string]ddl.CreateTable{
-					"t1": {
-						Name:     "t1",
-						ColNames: []string{"a", "b", "c"},
-						ColDefs: map[string]ddl.ColumnDef{"a": {Name: "a", Id: "c1", T: ddl.Type{Name: ddl.Int64}, NotNull: true},
-							"b": {Name: "b", Id: "c2", T: ddl.Type{Name: ddl.Int64}, NotNull: true},
-							"c": {Name: "c", Id: "c3", T: ddl.Type{Name: ddl.String, Len: ddl.MaxLength}, NotNull: true},
-						},
-						Pks:    []ddl.IndexKey{{Col: "a", Desc: false, Order: 1}, {Col: "b", Desc: false, Order: 2}},
-						Id:     "t1",
-						Parent: "t2",
+						PrimaryKeys: []schema.Key{{ColId: "c4", Desc: false, Order: 1}},
+					},
+				},
+				SpSchema: map[string]ddl.CreateTable{
+					"t1": {
+						Name:   "table1",
+						ColIds: []string{"c1", "c2", "c3"},
+						ColDefs: map[string]ddl.ColumnDef{
+							"c1": {Name: "a", Id: "c1", T: ddl.Type{Name: ddl.Int64}, NotNull: true},
+							"c2": {Name: "b", Id: "c2", T: ddl.Type{Name: ddl.Int64}, NotNull: true},
+							"c3": {Name: "c", Id: "c3", T: ddl.Type{Name: ddl.String, Len: ddl.MaxLength}, NotNull: true},
+						},
+						PrimaryKeys: []ddl.IndexKey{{ColId: "c1", Desc: false, Order: 1}, {ColId: "c2", Desc: false, Order: 2}},
+						Id:          "t1",
+						ParentId:    "t2",
 					},
 					"t2": {
-						Name:     "t2",
-						ColNames: []string{"a", "d"},
-						ColDefs: map[string]ddl.ColumnDef{"a": {Name: "a", Id: "c4", T: ddl.Type{Name: ddl.Int64}, NotNull: true},
-							"d": {Name: "d", Id: "c5", T: ddl.Type{Name: ddl.String, Len: ddl.MaxLength}, NotNull: true},
-						},
-						Pks: []ddl.IndexKey{{Col: "a", Desc: false, Order: 1}},
-						Id:  "t2",
+						Name:   "table2",
+						ColIds: []string{"c4", "c5"},
+						ColDefs: map[string]ddl.ColumnDef{
+							"c4": {Name: "a", Id: "c4", T: ddl.Type{Name: ddl.Int64}, NotNull: true},
+							"c5": {Name: "d", Id: "c5", T: ddl.Type{Name: ddl.String, Len: ddl.MaxLength}, NotNull: true},
+						},
+						PrimaryKeys: []ddl.IndexKey{{ColId: "c4", Desc: false, Order: 1}},
+						Id:          "t2",
 					}},
 				Audit: internal.Audit{
 					MigrationType: migration.MigrationData_MIGRATION_TYPE_UNSPECIFIED.Enum(),
-					ToSourceFkIdx: map[string]internal.FkeyAndIdxs{
-						"t1": {
-							Name:       "t1",
-							ForeignKey: map[string]string{"fk1": "fk1"},
-							Index:      map[string]string{},
-						},
-						"t2": {
-							Name:       "t2",
-							ForeignKey: map[string]string{},
-							Index:      map[string]string{},
-						},
-					},
-					ToSpannerFkIdx: map[string]internal.FkeyAndIdxs{
-						"t1": {
-							Name:       "t1",
-							ForeignKey: map[string]string{"fk1": "fk1"},
-							Index:      map[string]string{},
-						},
-						"t2": {
-							Name:       "t2",
-							ForeignKey: map[string]string{},
-							Index:      map[string]string{},
-						},
-					},
-				},
-				UsedNames: map[string]bool{"t1": true, "t2": true},
-				ToSource: map[string]internal.NameAndCols{
-					"t1": {Name: "t1", Cols: map[string]string{"a": "a", "b": "b", "c": "c"}},
-					"t2": {Name: "t2", Cols: map[string]string{"a": "a", "d": "d"}},
-				},
-				ToSpanner: map[string]internal.NameAndCols{
-					"t1": {Name: "t1", Cols: map[string]string{"a": "a", "b": "b", "c": "c"}},
-					"t2": {Name: "t2", Cols: map[string]string{"a": "a", "d": "d"}},
-				},
+				},
+				UsedNames: map[string]bool{"table1": true, "table2": true},
 			},
 			expectedSpSchema: ddl.Schema{},
 		},
@@ -2666,10 +1794,10 @@
 				Enabled:           true,
 				Type:              constants.AddIndex,
 				Data: ddl.CreateIndex{
-					Name:   "idx3",
-					Table:  "t1",
-					Unique: false,
-					Keys:   []ddl.IndexKey{{Col: "b", Desc: false, Order: 1}},
+					Name:    "idx3",
+					TableId: "t1",
+					Unique:  false,
+					Keys:    []ddl.IndexKey{{ColId: "c2", Desc: false, Order: 1}},
 				},
 			},
 			statusCode: http.StatusOK,
@@ -2677,8 +1805,8 @@
 				SpSchema: map[string]ddl.CreateTable{
 					"t1": {
 						Indexes: []ddl.CreateIndex{
-							{Name: "idx1", Table: "t1", Unique: false, Keys: []ddl.IndexKey{{Col: "b", Desc: false}}},
-							{Name: "idx2", Table: "t1", Unique: false, Keys: []ddl.IndexKey{{Col: "c", Desc: false}, {Col: "d", Desc: false}}}},
+							{Name: "idx1", TableId: "t1", Unique: false, Keys: []ddl.IndexKey{{ColId: "c2", Desc: false}}},
+							{Name: "idx2", TableId: "t1", Unique: false, Keys: []ddl.IndexKey{{ColId: "c3", Desc: false}, {ColId: "c4", Desc: false}}}},
 					}},
 				Audit: internal.Audit{
 					MigrationType: migration.MigrationData_SCHEMA_ONLY.Enum(),
@@ -2689,12 +1817,11 @@
 				SpSchema: map[string]ddl.CreateTable{
 					"t1": {
 						Indexes: []ddl.CreateIndex{
-							{Name: "idx1", Table: "t1", Unique: false, Keys: []ddl.IndexKey{{Col: "b", Desc: false}}},
-							{Name: "idx2", Table: "t1", Unique: false, Keys: []ddl.IndexKey{{Col: "c", Desc: false}, {Col: "d", Desc: false}}},
-							{Id: "i1", Name: "idx3", Table: "t1", Unique: false, Keys: []ddl.IndexKey{{Col: "b", Desc: false, Order: 1}}},
-						},
-					}},
-				UsedNames: map[string]bool{"t1": true, "idx1": true, "idx2": true, "idx3": true},
+							{Name: "idx1", TableId: "t1", Unique: false, Keys: []ddl.IndexKey{{ColId: "c2", Desc: false}}},
+							{Name: "idx2", TableId: "t1", Unique: false, Keys: []ddl.IndexKey{{ColId: "c3", Desc: false}, {ColId: "c4", Desc: false}}},
+							{Id: "i1", Name: "idx3", TableId: "t1", Unique: false, Keys: []ddl.IndexKey{{ColId: "c2", Desc: false, Order: 1}}},
+						},
+					}},
 			},
 		},
 		{
@@ -2709,15 +1836,15 @@
 					"Name":   "t1",
 					"Table":  "t1",
 					"Unique": false,
-					"Keys":   []interface{}{map[string]interface{}{"Col": "b", "Desc": false}},
+					"Keys":   []interface{}{map[string]interface{}{"Col": "c2", "Desc": false}},
 				},
 			},
 			statusCode: http.StatusInternalServerError,
 			conv: &internal.Conv{
 				SpSchema: map[string]ddl.CreateTable{
 					"t1": {
-						Indexes: []ddl.CreateIndex{{Name: "idx1", Table: "t1", Unique: false, Keys: []ddl.IndexKey{{Col: "b", Desc: false}}},
-							{Name: "idx2", Table: "t1", Unique: false, Keys: []ddl.IndexKey{{Col: "c", Desc: false}, {Col: "d", Desc: false}}}},
+						Indexes: []ddl.CreateIndex{{Name: "idx1", TableId: "t1", Unique: false, Keys: []ddl.IndexKey{{ColId: "c2", Desc: false}}},
+							{Name: "idx2", TableId: "t1", Unique: false, Keys: []ddl.IndexKey{{ColId: "c3", Desc: false}, {ColId: "c4", Desc: false}}}},
 					}},
 				Audit: internal.Audit{
 					MigrationType: migration.MigrationData_SCHEMA_ONLY.Enum(),
@@ -2737,15 +1864,15 @@
 					"Name":   "idx2",
 					"Table":  "t1",
 					"Unique": false,
-					"Keys":   []interface{}{map[string]interface{}{"Col": "b", "Desc": false}},
+					"Keys":   []interface{}{map[string]interface{}{"Col": "c2", "Desc": false}},
 				},
 			},
 			statusCode: http.StatusInternalServerError,
 			conv: &internal.Conv{
 				SpSchema: map[string]ddl.CreateTable{
 					"t1": {
-						Indexes: []ddl.CreateIndex{{Name: "idx1", Table: "t1", Unique: false, Keys: []ddl.IndexKey{{Col: "b", Desc: false}}},
-							{Name: "idx2", Table: "t1", Unique: false, Keys: []ddl.IndexKey{{Col: "c", Desc: false}, {Col: "d", Desc: false}}}},
+						Indexes: []ddl.CreateIndex{{Name: "idx1", TableId: "t1", Unique: false, Keys: []ddl.IndexKey{{ColId: "c2", Desc: false}}},
+							{Name: "idx2", TableId: "t1", Unique: false, Keys: []ddl.IndexKey{{ColId: "c3", Desc: false}, {ColId: "c4", Desc: false}}}},
 					}},
 				Audit: internal.Audit{
 					MigrationType: migration.MigrationData_SCHEMA_ONLY.Enum(),
@@ -2767,8 +1894,8 @@
 			conv: &internal.Conv{
 				SpSchema: map[string]ddl.CreateTable{
 					"t1": {
-						Indexes: []ddl.CreateIndex{{Name: "idx1", Table: "t1", Unique: false, Keys: []ddl.IndexKey{{Col: "b", Desc: false}}},
-							{Name: "idx2", Table: "t1", Unique: false, Keys: []ddl.IndexKey{{Col: "c", Desc: false}, {Col: "d", Desc: false}}}},
+						Indexes: []ddl.CreateIndex{{Name: "idx1", TableId: "t1", Unique: false, Keys: []ddl.IndexKey{{ColId: "c2", Desc: false}}},
+							{Name: "idx2", TableId: "t1", Unique: false, Keys: []ddl.IndexKey{{ColId: "c3", Desc: false}, {ColId: "c4", Desc: false}}}},
 					}},
 				Audit: internal.Audit{
 					MigrationType: migration.MigrationData_SCHEMA_ONLY.Enum(),
@@ -2862,41 +1989,42 @@
 		}`,
 			statusCode: http.StatusOK,
 			expectedSchema: ddl.CreateTable{
-				Name:     "t1",
-				ColNames: []string{"a", "b", "c", "d", "e", "f", "g", "h", "i", "j", "k", "l", "m", "n", "o", "p"},
+				Name:   "table1",
+				Id:     "t1",
+				ColIds: []string{"c1", "c2", "c3", "c4", "c5", "c6", "c7", "c8", "c9", "c10", "c11", "c12", "c13", "c14", "c15", "c16"},
 				ColDefs: map[string]ddl.ColumnDef{
-					"a": {Name: "a", T: ddl.Type{Name: ddl.String, Len: ddl.MaxLength}},
-					"b": {Name: "b", T: ddl.Type{Name: ddl.String, Len: ddl.MaxLength}},
-					"c": {Name: "c", T: ddl.Type{Name: ddl.String, Len: ddl.MaxLength}},
-					"d": {Name: "d", T: ddl.Type{Name: ddl.Bytes, Len: 6}},
-					"e": {Name: "e", T: ddl.Type{Name: ddl.String, Len: ddl.MaxLength}},
-					"f": {Name: "f", T: ddl.Type{Name: ddl.String, Len: ddl.MaxLength}},
-					"g": {Name: "g", T: ddl.Type{Name: ddl.String, Len: ddl.MaxLength}},
-					"h": {Name: "h", T: ddl.Type{Name: ddl.Bytes, Len: int64(1)}},
-					"i": {Name: "i", T: ddl.Type{Name: ddl.String, Len: ddl.MaxLength}},
-					"j": {Name: "j", T: ddl.Type{Name: ddl.String, Len: ddl.MaxLength}},
-					"k": {Name: "k", T: ddl.Type{Name: ddl.String, Len: ddl.MaxLength}},
-					"l": {Name: "l", T: ddl.Type{Name: ddl.String, Len: ddl.MaxLength}},
-					"m": {Name: "m", T: ddl.Type{Name: ddl.String, Len: ddl.MaxLength}},
-					"n": {Name: "n", T: ddl.Type{Name: ddl.Bytes, Len: ddl.MaxLength}},
-					"o": {Name: "o", T: ddl.Type{Name: ddl.String, Len: ddl.MaxLength}},
-					"p": {Name: "p", T: ddl.Type{Name: ddl.String, Len: ddl.MaxLength}},
-				},
-				Pks: []ddl.IndexKey{{Col: "a"}},
+					"c1":  {Name: "a", Id: "c1", T: ddl.Type{Name: ddl.String, Len: ddl.MaxLength}},
+					"c2":  {Name: "b", Id: "c2", T: ddl.Type{Name: ddl.String, Len: ddl.MaxLength}},
+					"c3":  {Name: "c", Id: "c3", T: ddl.Type{Name: ddl.String, Len: ddl.MaxLength}},
+					"c4":  {Name: "d", Id: "c4", T: ddl.Type{Name: ddl.Bytes, Len: 6}},
+					"c5":  {Name: "e", Id: "c5", T: ddl.Type{Name: ddl.String, Len: ddl.MaxLength}},
+					"c6":  {Name: "f", Id: "c6", T: ddl.Type{Name: ddl.String, Len: ddl.MaxLength}},
+					"c7":  {Name: "g", Id: "c7", T: ddl.Type{Name: ddl.String, Len: ddl.MaxLength}},
+					"c8":  {Name: "h", Id: "c8", T: ddl.Type{Name: ddl.Bytes, Len: int64(1)}},
+					"c9":  {Name: "i", Id: "c9", T: ddl.Type{Name: ddl.String, Len: ddl.MaxLength}},
+					"c10": {Name: "j", Id: "c10", T: ddl.Type{Name: ddl.String, Len: ddl.MaxLength}},
+					"c11": {Name: "k", Id: "c11", T: ddl.Type{Name: ddl.String, Len: ddl.MaxLength}},
+					"c12": {Name: "l", Id: "c12", T: ddl.Type{Name: ddl.String, Len: ddl.MaxLength}},
+					"c13": {Name: "m", Id: "c13", T: ddl.Type{Name: ddl.String, Len: ddl.MaxLength}},
+					"c14": {Name: "n", Id: "c14", T: ddl.Type{Name: ddl.Bytes, Len: ddl.MaxLength}},
+					"c15": {Name: "o", Id: "c15", T: ddl.Type{Name: ddl.String, Len: ddl.MaxLength}},
+					"c16": {Name: "p", Id: "c16", T: ddl.Type{Name: ddl.String, Len: ddl.MaxLength}},
+				},
+				PrimaryKeys: []ddl.IndexKey{{ColId: "c1"}},
 			},
 			expectedIssues: map[string][]internal.SchemaIssue{
-				"a": {internal.Widened},
-				"b": {internal.Widened},
-				"c": {internal.Widened},
-				"e": {internal.Widened},
-				"f": {internal.Widened},
-				"g": {internal.Widened, internal.Serial},
-				"j": {internal.Widened},
-				"k": {internal.Widened},
-				"l": {internal.Widened},
-				"m": {internal.Widened, internal.Serial},
-				"o": {internal.Widened},
-				"p": {internal.Widened},
+				"c1":  {internal.Widened},
+				"c2":  {internal.Widened},
+				"c3":  {internal.Widened},
+				"c5":  {internal.Widened},
+				"c6":  {internal.Widened},
+				"c7":  {internal.Widened, internal.Serial},
+				"c10": {internal.Widened},
+				"c11": {internal.Widened},
+				"c12": {internal.Widened},
+				"c13": {internal.Widened, internal.Serial},
+				"c15": {internal.Widened},
+				"c16": {internal.Widened},
 			},
 		},
 		{
@@ -2916,37 +2044,38 @@
 			}`,
 			statusCode: http.StatusOK,
 			expectedSchema: ddl.CreateTable{
-				Name:     "t1",
-				ColNames: []string{"a", "b", "c", "d", "e", "f", "g", "h", "i", "j", "k", "l", "m", "n", "o", "p"},
+				Name:   "table1",
+				Id:     "t1",
+				ColIds: []string{"c1", "c2", "c3", "c4", "c5", "c6", "c7", "c8", "c9", "c10", "c11", "c12", "c13", "c14", "c15", "c16"},
 				ColDefs: map[string]ddl.ColumnDef{
-					"a": {Name: "a", T: ddl.Type{Name: ddl.String, Len: ddl.MaxLength}},
-					"b": {Name: "b", T: ddl.Type{Name: ddl.String, Len: ddl.MaxLength}},
-					"c": {Name: "c", T: ddl.Type{Name: ddl.Int64}},
-					"d": {Name: "d", T: ddl.Type{Name: ddl.String, Len: int64(6)}},
-					"e": {Name: "e", T: ddl.Type{Name: ddl.Numeric}},
-					"f": {Name: "f", T: ddl.Type{Name: ddl.Timestamp}},
-					"g": {Name: "g", T: ddl.Type{Name: ddl.Int64}},
-					"h": {Name: "h", T: ddl.Type{Name: ddl.String, Len: int64(1)}},
-					"i": {Name: "i", T: ddl.Type{Name: ddl.Bytes, Len: ddl.MaxLength}},
-					"j": {Name: "j", T: ddl.Type{Name: ddl.Date}},
-					"k": {Name: "k", T: ddl.Type{Name: ddl.Float64}},
-					"l": {Name: "l", T: ddl.Type{Name: ddl.Int64}},
-					"m": {Name: "m", T: ddl.Type{Name: ddl.Int64}},
-					"n": {Name: "n", T: ddl.Type{Name: ddl.String, Len: ddl.MaxLength}},
-					"o": {Name: "o", T: ddl.Type{Name: ddl.Timestamp}},
-					"p": {Name: "p", T: ddl.Type{Name: ddl.Int64}},
-				},
-				Pks: []ddl.IndexKey{{Col: "a"}},
+					"c1":  {Name: "a", Id: "c1", T: ddl.Type{Name: ddl.String, Len: ddl.MaxLength}},
+					"c2":  {Name: "b", Id: "c2", T: ddl.Type{Name: ddl.String, Len: ddl.MaxLength}},
+					"c3":  {Name: "c", Id: "c3", T: ddl.Type{Name: ddl.Int64}},
+					"c4":  {Name: "d", Id: "c4", T: ddl.Type{Name: ddl.String, Len: int64(6)}},
+					"c5":  {Name: "e", Id: "c5", T: ddl.Type{Name: ddl.Numeric}},
+					"c6":  {Name: "f", Id: "c6", T: ddl.Type{Name: ddl.Timestamp}},
+					"c7":  {Name: "g", Id: "c7", T: ddl.Type{Name: ddl.Int64}},
+					"c8":  {Name: "h", Id: "c8", T: ddl.Type{Name: ddl.String, Len: int64(1)}},
+					"c9":  {Name: "i", Id: "c9", T: ddl.Type{Name: ddl.Bytes, Len: ddl.MaxLength}},
+					"c10": {Name: "j", Id: "c10", T: ddl.Type{Name: ddl.Date}},
+					"c11": {Name: "k", Id: "c11", T: ddl.Type{Name: ddl.Float64}},
+					"c12": {Name: "l", Id: "c12", T: ddl.Type{Name: ddl.Int64}},
+					"c13": {Name: "m", Id: "c13", T: ddl.Type{Name: ddl.Int64}},
+					"c14": {Name: "n", Id: "c14", T: ddl.Type{Name: ddl.String, Len: ddl.MaxLength}},
+					"c15": {Name: "o", Id: "c15", T: ddl.Type{Name: ddl.Timestamp}},
+					"c16": {Name: "p", Id: "c16", T: ddl.Type{Name: ddl.Int64}},
+				},
+				PrimaryKeys: []ddl.IndexKey{{ColId: "c1"}},
 			},
 			expectedIssues: map[string][]internal.SchemaIssue{
-				"a": {internal.Widened},
-				"b": {internal.Widened},
-				"c": {internal.Widened},
-				"g": {internal.Serial},
-				"l": {internal.Widened},
-				"m": {internal.Serial},
-				"o": {internal.Timestamp},
-				"p": {internal.Widened},
+				"c1":  {internal.Widened},
+				"c2":  {internal.Widened},
+				"c3":  {internal.Widened},
+				"c7":  {internal.Serial},
+				"c12": {internal.Widened},
+				"c13": {internal.Serial},
+				"c15": {internal.Timestamp},
+				"c16": {internal.Widened},
 			},
 		},
 		{
@@ -2992,7 +2121,7 @@
 
 		if tc.statusCode == http.StatusOK {
 			assert.Equal(t, tc.expectedSchema, res.SpSchema["t1"])
-			assert.Equal(t, tc.expectedIssues, res.Issues["t1"])
+			assert.Equal(t, tc.expectedIssues, res.SchemaIssues["t1"])
 		}
 	}
 
@@ -3012,8 +2141,8 @@
 			"AssociatedObjects": "All Columns",
 			"Enabled":           true,
 			"Data":
-    {
-      	"bool":"STRING",
+	{
+	  	"bool":"STRING",
 		"smallint":"STRING",
 		"float":"STRING",
 		"varchar":"BYTES",
@@ -3028,43 +2157,44 @@
 		"time":"STRING",
 		"enum":"STRING",
 		"text":"BYTES"
-    }
+	}
 		}`,
 			statusCode: http.StatusOK,
 			expectedSchema: ddl.CreateTable{
-				Name:     "t1",
-				ColNames: []string{"a", "b", "c", "d", "e", "f", "g", "h", "i", "j", "k", "l", "m", "n", "o", "p"},
+				Name:   "table1",
+				Id:     "t1",
+				ColIds: []string{"c1", "c2", "c3", "c4", "c5", "c6", "c7", "c8", "c9", "c10", "c11", "c12", "c13", "c14", "c15", "c16"},
 				ColDefs: map[string]ddl.ColumnDef{
-					"a": {Name: "a", T: ddl.Type{Name: ddl.String, Len: ddl.MaxLength}},
-					"b": {Name: "b", T: ddl.Type{Name: ddl.Bytes, Len: ddl.MaxLength}},
-					"c": {Name: "c", T: ddl.Type{Name: ddl.String, Len: ddl.MaxLength}},
-					"d": {Name: "d", T: ddl.Type{Name: ddl.Bytes, Len: 6}},
-					"e": {Name: "e", T: ddl.Type{Name: ddl.String, Len: ddl.MaxLength}},
-					"f": {Name: "f", T: ddl.Type{Name: ddl.String, Len: ddl.MaxLength}},
-					"g": {Name: "g", T: ddl.Type{Name: ddl.Bytes, Len: ddl.MaxLength}},
-					"h": {Name: "h", T: ddl.Type{Name: ddl.String, Len: ddl.MaxLength}},
-					"i": {Name: "i", T: ddl.Type{Name: ddl.String, Len: ddl.MaxLength}},
-					"j": {Name: "j", T: ddl.Type{Name: ddl.String, Len: ddl.MaxLength}},
-					"k": {Name: "k", T: ddl.Type{Name: ddl.String, Len: ddl.MaxLength}},
-					"l": {Name: "l", T: ddl.Type{Name: ddl.String, Len: ddl.MaxLength}},
-					"m": {Name: "m", T: ddl.Type{Name: ddl.String, Len: ddl.MaxLength}},
-					"n": {Name: "n", T: ddl.Type{Name: ddl.String, Len: ddl.MaxLength}},
-					"o": {Name: "o", T: ddl.Type{Name: ddl.String, Len: ddl.MaxLength}},
-					"p": {Name: "p", T: ddl.Type{Name: ddl.String, Len: ddl.MaxLength}},
-				},
-				Pks: []ddl.IndexKey{{Col: "a"}},
+					"c1":  {Name: "a", Id: "c1", T: ddl.Type{Name: ddl.String, Len: ddl.MaxLength}},
+					"c2":  {Name: "b", Id: "c2", T: ddl.Type{Name: ddl.Bytes, Len: ddl.MaxLength}},
+					"c3":  {Name: "c", Id: "c3", T: ddl.Type{Name: ddl.String, Len: ddl.MaxLength}},
+					"c4":  {Name: "d", Id: "c4", T: ddl.Type{Name: ddl.Bytes, Len: 6}},
+					"c5":  {Name: "e", Id: "c5", T: ddl.Type{Name: ddl.String, Len: ddl.MaxLength}},
+					"c6":  {Name: "f", Id: "c6", T: ddl.Type{Name: ddl.String, Len: ddl.MaxLength}},
+					"c7":  {Name: "g", Id: "c7", T: ddl.Type{Name: ddl.Bytes, Len: ddl.MaxLength}},
+					"c8":  {Name: "h", Id: "c8", T: ddl.Type{Name: ddl.String, Len: ddl.MaxLength}},
+					"c9":  {Name: "i", Id: "c9", T: ddl.Type{Name: ddl.String, Len: ddl.MaxLength}},
+					"c10": {Name: "j", Id: "c10", T: ddl.Type{Name: ddl.String, Len: ddl.MaxLength}},
+					"c11": {Name: "k", Id: "c11", T: ddl.Type{Name: ddl.String, Len: ddl.MaxLength}},
+					"c12": {Name: "l", Id: "c12", T: ddl.Type{Name: ddl.String, Len: ddl.MaxLength}},
+					"c13": {Name: "m", Id: "c13", T: ddl.Type{Name: ddl.String, Len: ddl.MaxLength}},
+					"c14": {Name: "n", Id: "c14", T: ddl.Type{Name: ddl.String, Len: ddl.MaxLength}},
+					"c15": {Name: "o", Id: "c15", T: ddl.Type{Name: ddl.String, Len: ddl.MaxLength}},
+					"c16": {Name: "p", Id: "c16", T: ddl.Type{Name: ddl.String, Len: ddl.MaxLength}},
+				},
+				PrimaryKeys: []ddl.IndexKey{{ColId: "c1"}},
 			},
 			expectedIssues: map[string][]internal.SchemaIssue{
-				"a": {internal.Widened},
-				"c": {internal.Widened},
-				"e": {internal.Widened},
-				"j": {internal.Widened},
-				"k": {internal.Widened},
-				"l": {internal.Widened},
-				"m": {internal.Widened},
-				"n": {internal.Widened},
-				"o": {internal.Widened},
-				"p": {internal.Time},
+				"c1":  {internal.Widened},
+				"c3":  {internal.Widened},
+				"c5":  {internal.Widened},
+				"c10": {internal.Widened},
+				"c11": {internal.Widened},
+				"c12": {internal.Widened},
+				"c13": {internal.Widened},
+				"c14": {internal.Widened},
+				"c15": {internal.Widened},
+				"c16": {internal.Time},
 			},
 		},
 		{
@@ -3083,34 +2213,35 @@
 			}`,
 			statusCode: http.StatusOK,
 			expectedSchema: ddl.CreateTable{
-				Name:     "t1",
-				ColNames: []string{"a", "b", "c", "d", "e", "f", "g", "h", "i", "j", "k", "l", "m", "n", "o", "p"},
+				Name:   "table1",
+				Id:     "t1",
+				ColIds: []string{"c1", "c2", "c3", "c4", "c5", "c6", "c7", "c8", "c9", "c10", "c11", "c12", "c13", "c14", "c15", "c16"},
 				ColDefs: map[string]ddl.ColumnDef{
-					"a": {Name: "a", T: ddl.Type{Name: ddl.Int64}},
-					"b": {Name: "b", T: ddl.Type{Name: ddl.String, Len: ddl.MaxLength}},
-					"c": {Name: "c", T: ddl.Type{Name: ddl.Int64}},
-					"d": {Name: "d", T: ddl.Type{Name: ddl.Bytes, Len: 6}},
-					"e": {Name: "e", T: ddl.Type{Name: ddl.Numeric}},
-					"f": {Name: "f", T: ddl.Type{Name: ddl.String, Len: ddl.MaxLength}},
-					"g": {Name: "g", T: ddl.Type{Name: ddl.String, Len: ddl.MaxLength}},
-					"h": {Name: "h", T: ddl.Type{Name: ddl.Bytes, Len: ddl.MaxLength}},
-					"i": {Name: "i", T: ddl.Type{Name: ddl.Bytes, Len: ddl.MaxLength}},
-					"j": {Name: "j", T: ddl.Type{Name: ddl.Int64}},
-					"k": {Name: "k", T: ddl.Type{Name: ddl.Float64}},
-					"l": {Name: "l", T: ddl.Type{Name: ddl.Float64}},
-					"m": {Name: "m", T: ddl.Type{Name: ddl.Numeric}},
-					"n": {Name: "n", T: ddl.Type{Name: ddl.Date}},
-					"o": {Name: "o", T: ddl.Type{Name: ddl.Timestamp}},
-					"p": {Name: "p", T: ddl.Type{Name: ddl.String, Len: ddl.MaxLength}},
-				},
-				Pks: []ddl.IndexKey{{Col: "a"}},
+					"c1":  {Name: "a", Id: "c1", T: ddl.Type{Name: ddl.Int64}},
+					"c2":  {Name: "b", Id: "c2", T: ddl.Type{Name: ddl.String, Len: ddl.MaxLength}},
+					"c3":  {Name: "c", Id: "c3", T: ddl.Type{Name: ddl.Int64}},
+					"c4":  {Name: "d", Id: "c4", T: ddl.Type{Name: ddl.Bytes, Len: 6}},
+					"c5":  {Name: "e", Id: "c5", T: ddl.Type{Name: ddl.Numeric}},
+					"c6":  {Name: "f", Id: "c6", T: ddl.Type{Name: ddl.String, Len: ddl.MaxLength}},
+					"c7":  {Name: "g", Id: "c7", T: ddl.Type{Name: ddl.String, Len: ddl.MaxLength}},
+					"c8":  {Name: "h", Id: "c8", T: ddl.Type{Name: ddl.Bytes, Len: ddl.MaxLength}},
+					"c9":  {Name: "i", Id: "c9", T: ddl.Type{Name: ddl.Bytes, Len: ddl.MaxLength}},
+					"c10": {Name: "j", Id: "c10", T: ddl.Type{Name: ddl.Int64}},
+					"c11": {Name: "k", Id: "c11", T: ddl.Type{Name: ddl.Float64}},
+					"c12": {Name: "l", Id: "c12", T: ddl.Type{Name: ddl.Float64}},
+					"c13": {Name: "m", Id: "c13", T: ddl.Type{Name: ddl.Numeric}},
+					"c14": {Name: "n", Id: "c14", T: ddl.Type{Name: ddl.Date}},
+					"c15": {Name: "o", Id: "c15", T: ddl.Type{Name: ddl.Timestamp}},
+					"c16": {Name: "p", Id: "c16", T: ddl.Type{Name: ddl.String, Len: ddl.MaxLength}},
+				},
+				PrimaryKeys: []ddl.IndexKey{{ColId: "c1"}},
 			},
 			expectedIssues: map[string][]internal.SchemaIssue{
-				"a": {internal.Widened},
-				"c": {internal.Widened},
-				"j": {internal.Widened},
-				"l": {internal.Widened},
-				"o": {internal.Time},
+				"c1":  {internal.Widened},
+				"c3":  {internal.Widened},
+				"c10": {internal.Widened},
+				"c12": {internal.Widened},
+				"c15": {internal.Time},
 			},
 		},
 		{
@@ -3127,7 +2258,6 @@
 			"smallint":"STRING",
 		}
 			}`,
->>>>>>> e434ed7e
 			statusCode: http.StatusBadRequest,
 		},
 	}
@@ -3155,7 +2285,7 @@
 
 		if tc.statusCode == http.StatusOK {
 			assert.Equal(t, tc.expectedSchema, res.SpSchema["t1"])
-			assert.Equal(t, tc.expectedIssues, res.Issues["t1"])
+			assert.Equal(t, tc.expectedIssues, res.SchemaIssues["t1"])
 		}
 	}
 }
@@ -3174,13 +2304,13 @@
 			statusCode: http.StatusOK,
 			conv: &internal.Conv{
 				SpSchema: map[string]ddl.CreateTable{
-					"table1": {
+					"t1": {
 						Name: "table1",
 						Id:   "t1",
 						Indexes: []ddl.CreateIndex{
-							{Name: "idx1", Id: "i1", Table: "table1", Unique: false, Keys: []ddl.IndexKey{{Col: "b", Desc: false}}},
-							{Name: "idx2", Id: "i2", Table: "table1", Unique: false, Keys: []ddl.IndexKey{{Col: "c", Desc: false}, {Col: "d", Desc: false}}},
-							{Name: "idx3", Id: "i3", Table: "table1", Unique: false, Keys: []ddl.IndexKey{{Col: "b", Desc: false, Order: 1}}},
+							{Name: "idx1", Id: "i1", TableId: "t1", Unique: false, Keys: []ddl.IndexKey{{ColId: "c1", Desc: false}}},
+							{Name: "idx2", Id: "i2", TableId: "t1", Unique: false, Keys: []ddl.IndexKey{{ColId: "c3", Desc: false}, {ColId: "c4", Desc: false}}},
+							{Name: "idx3", Id: "i3", TableId: "t1", Unique: false, Keys: []ddl.IndexKey{{ColId: "c2", Desc: false, Order: 1}}},
 						},
 					}},
 				Audit: internal.Audit{
@@ -3194,20 +2324,19 @@
 					ObjectType:        "table",
 					AssociatedObjects: "table1",
 					Enabled:           true,
-					Data:              ddl.CreateIndex{Name: "idx3", Id: "i3", Table: "table1", Unique: false, Keys: []ddl.IndexKey{{Col: "b", Desc: false, Order: 1}}},
+					Data:              ddl.CreateIndex{Name: "idx3", Id: "i3", TableId: "t1", Unique: false, Keys: []ddl.IndexKey{{ColId: "c2", Desc: false, Order: 1}}},
 				}},
 			},
 			expectedConv: &internal.Conv{
 				SpSchema: map[string]ddl.CreateTable{
-					"table1": {
+					"t1": {
 						Name: "table1",
 						Id:   "t1",
 						Indexes: []ddl.CreateIndex{
-							{Name: "idx1", Id: "i1", Table: "table1", Unique: false, Keys: []ddl.IndexKey{{Col: "b", Desc: false}}},
-							{Name: "idx2", Id: "i2", Table: "table1", Unique: false, Keys: []ddl.IndexKey{{Col: "c", Desc: false}, {Col: "d", Desc: false}}},
-						},
-					}},
-				UsedNames: map[string]bool{"table1": true, "idx1": true, "idx2": true},
+							{Name: "idx1", Id: "i1", TableId: "t1", Unique: false, Keys: []ddl.IndexKey{{ColId: "c1", Desc: false}}},
+							{Name: "idx2", Id: "i2", TableId: "t1", Unique: false, Keys: []ddl.IndexKey{{ColId: "c3", Desc: false}, {ColId: "c4", Desc: false}}},
+						},
+					}},
 			},
 		},
 		{
@@ -3223,87 +2352,29 @@
 						Name:   "table1",
 						ColIds: []string{"c1", "c2", "c3"},
 						ColDefs: map[string]schema.Column{
-<<<<<<< HEAD
 							"c1": {Name: "a", Type: schema.Type{Name: "bigint"}, NotNull: true, Ignored: schema.Ignored{Check: false, Identity: false, Default: false, Exclusion: false, ForeignKey: false, AutoIncrement: false}, Id: "c1"},
 							"c2": {Name: "b", Type: schema.Type{Name: "bigint"}, NotNull: true, Ignored: schema.Ignored{Check: false, Identity: false, Default: false, Exclusion: false, ForeignKey: false, AutoIncrement: false}, Id: "c2"},
 							"c3": {Name: "c", Type: schema.Type{Name: "varchar"}, NotNull: false, Ignored: schema.Ignored{Check: false, Identity: false, Default: false, Exclusion: false, ForeignKey: false, AutoIncrement: false}, Id: "c3"},
 						},
-						PrimaryKeys: []schema.Key{{ColId: "c1", Desc: false, Order: 1}, {ColId: "c2", Desc: false, Order: 2}},
-						ForeignKeys: []schema.ForeignKey{{Name: "fk1", ColIds: []string{"c1"}, ReferTableId: "t2", ReferColumnIds: []string{"c4"}, Id: "f1"}},
+						PrimaryKeys: []schema.Key{{ColId: "c1", Desc: false, Order: 1}},
 						Id:          "t1",
 					},
-
-					"t2": {
-						Name:   "table2",
-						ColIds: []string{"c4", "c5"},
-						ColDefs: map[string]schema.Column{
-							"c4": {Name: "a", Type: schema.Type{Name: "bigint"}, NotNull: true, Ignored: schema.Ignored{Check: false, Identity: false, Default: false, Exclusion: false, ForeignKey: true, AutoIncrement: false}, Id: "c4"},
-							"c5": {Name: "d", Type: schema.Type{Name: "varchar"}, NotNull: true, Ignored: schema.Ignored{Check: false, Identity: false, Default: false, Exclusion: false, ForeignKey: false, AutoIncrement: false}, Id: "c5"},
-						},
-						Id:          "t2",
-						PrimaryKeys: []schema.Key{{ColId: "c4", Desc: false, Order: 1}},
-=======
-							"a": {Name: "a", Type: schema.Type{Name: "bigint"}, NotNull: true, Ignored: schema.Ignored{Check: false, Identity: false, Default: false, Exclusion: false, ForeignKey: false, AutoIncrement: false}, Id: "c4"},
-							"b": {Name: "b", Type: schema.Type{Name: "bigint"}, NotNull: true, Ignored: schema.Ignored{Check: false, Identity: false, Default: false, Exclusion: false, ForeignKey: false, AutoIncrement: false}, Id: "c2"},
-							"c": {Name: "c", Type: schema.Type{Name: "varchar"}, NotNull: false, Ignored: schema.Ignored{Check: false, Identity: false, Default: false, Exclusion: false, ForeignKey: false, AutoIncrement: false}, Id: "c3"},
-						},
-						PrimaryKeys: []schema.Key{{Column: "a", Desc: false, Order: 1}},
-						Id:          "id1",
->>>>>>> e434ed7e
-					},
-				},
-				SpSchema: map[string]ddl.CreateTable{
-					"t1": {
-<<<<<<< HEAD
+				},
+				SpSchema: map[string]ddl.CreateTable{
+					"t1": {
 						Name:   "table1",
 						ColIds: []string{"c1", "c2", "c3"},
 						ColDefs: map[string]ddl.ColumnDef{
 							"c1": {Name: "a", Id: "c1", T: ddl.Type{Name: ddl.Int64}, NotNull: true},
-							"c2": {Name: "b", Id: "c2", T: ddl.Type{Name: ddl.Int64}, NotNull: true},
+							"c2": {Name: "b", Id: "c2", T: ddl.Type{Name: ddl.String, Len: ddl.MaxLength}, NotNull: true},
 							"c3": {Name: "c", Id: "c3", T: ddl.Type{Name: ddl.String, Len: ddl.MaxLength}, NotNull: true},
 						},
-						PrimaryKeys: []ddl.IndexKey{{ColId: "c1", Desc: false, Order: 1}, {ColId: "c2", Desc: false, Order: 2}},
+						PrimaryKeys: []ddl.IndexKey{{ColId: "c1", Desc: false}},
 						Id:          "t1",
-						ParentId:    "t2",
-					},
-					"t2": {
-						Name:   "table2",
-						ColIds: []string{"c4", "c5"},
-						ColDefs: map[string]ddl.ColumnDef{
-							"c4": {Name: "a", Id: "c4", T: ddl.Type{Name: ddl.Int64}, NotNull: true},
-							"c5": {Name: "d", Id: "c5", T: ddl.Type{Name: ddl.String, Len: ddl.MaxLength}, NotNull: true},
-						},
-						PrimaryKeys: []ddl.IndexKey{{ColId: "c4", Desc: false, Order: 1}},
-						Id:          "t2",
-					}},
+					},
+				},
 				Audit: internal.Audit{
 					MigrationType: migration.MigrationData_MIGRATION_TYPE_UNSPECIFIED.Enum(),
-				},
-				UsedNames: map[string]bool{"table1": true, "table2": true},
-=======
-						Name:     "t1",
-						ColNames: []string{"a", "b", "c"},
-						ColDefs: map[string]ddl.ColumnDef{
-							"a": {Name: "a", T: ddl.Type{Name: ddl.Int64}, NotNull: true},
-							"b": {Name: "b", T: ddl.Type{Name: ddl.String, Len: ddl.MaxLength}, NotNull: true},
-							"c": {Name: "c", T: ddl.Type{Name: ddl.String, Len: ddl.MaxLength}, NotNull: true},
-						},
-						Pks: []ddl.IndexKey{{Col: "a", Desc: false}},
-						Id:  "id1",
-					},
-				},
-				Audit: internal.Audit{
-					MigrationType: migration.MigrationData_MIGRATION_TYPE_UNSPECIFIED.Enum(),
-				},
-				ToSource: map[string]internal.NameAndCols{
-					"t1": {
-						Name: "t1",
-						Cols: map[string]string{
-							"a": "a",
-							"b": "b",
-							"c": "c",
-						},
-					},
 				},
 				Rules: []internal.Rule{
 					{
@@ -3320,43 +2391,33 @@
 				},
 			},
 			expectedConv: &internal.Conv{
-				Issues: map[string]map[string][]internal.SchemaIssue{
+				SchemaIssues: map[string]map[string][]internal.SchemaIssue{
 					"t1": {},
 				},
 				SrcSchema: map[string]schema.Table{
 					"t1": {
-						Name:     "t1",
-						ColNames: []string{"a", "b", "c"},
+						Name:   "table1",
+						ColIds: []string{"c1", "c2", "c3"},
 						ColDefs: map[string]schema.Column{
-							"a": {Name: "a", Type: schema.Type{Name: "bigint"}, NotNull: true, Ignored: schema.Ignored{Check: false, Identity: false, Default: false, Exclusion: false, ForeignKey: false, AutoIncrement: false}, Id: "c4"},
-							"b": {Name: "b", Type: schema.Type{Name: "bigint"}, NotNull: true, Ignored: schema.Ignored{Check: false, Identity: false, Default: false, Exclusion: false, ForeignKey: false, AutoIncrement: false}, Id: "c2"},
-							"c": {Name: "c", Type: schema.Type{Name: "varchar"}, NotNull: false, Ignored: schema.Ignored{Check: false, Identity: false, Default: false, Exclusion: false, ForeignKey: false, AutoIncrement: false}, Id: "c3"},
-						},
-						PrimaryKeys: []schema.Key{{Column: "a", Desc: false, Order: 1}},
-						Id:          "id1",
-					},
-				},
-				SpSchema: map[string]ddl.CreateTable{
-					"t1": {
-						Name:     "t1",
-						ColNames: []string{"a", "b", "c"},
+							"c1": {Name: "a", Type: schema.Type{Name: "bigint"}, NotNull: true, Ignored: schema.Ignored{Check: false, Identity: false, Default: false, Exclusion: false, ForeignKey: false, AutoIncrement: false}, Id: "c1"},
+							"c2": {Name: "b", Type: schema.Type{Name: "bigint"}, NotNull: true, Ignored: schema.Ignored{Check: false, Identity: false, Default: false, Exclusion: false, ForeignKey: false, AutoIncrement: false}, Id: "c2"},
+							"c3": {Name: "c", Type: schema.Type{Name: "varchar"}, NotNull: false, Ignored: schema.Ignored{Check: false, Identity: false, Default: false, Exclusion: false, ForeignKey: false, AutoIncrement: false}, Id: "c3"},
+						},
+						PrimaryKeys: []schema.Key{{ColId: "c1", Desc: false, Order: 1}},
+						Id:          "t1",
+					},
+				},
+				SpSchema: map[string]ddl.CreateTable{
+					"t1": {
+						Name:   "table1",
+						ColIds: []string{"c1", "c2", "c3"},
 						ColDefs: map[string]ddl.ColumnDef{
-							"a": {Name: "a", T: ddl.Type{Name: ddl.Int64}, NotNull: true},
-							"b": {Name: "b", T: ddl.Type{Name: ddl.Int64}, NotNull: true},
-							"c": {Name: "c", T: ddl.Type{Name: ddl.String, Len: ddl.MaxLength}, NotNull: true},
-						},
-						Pks: []ddl.IndexKey{{Col: "a", Desc: false}},
-						Id:  "id1",
-					},
-				},
-				ToSource: map[string]internal.NameAndCols{
-					"t1": {
-						Name: "t1",
-						Cols: map[string]string{
-							"a": "a",
-							"b": "b",
-							"c": "c",
-						},
+							"c1": {Name: "a", Id: "c1", T: ddl.Type{Name: ddl.Int64}, NotNull: true},
+							"c2": {Name: "b", Id: "c2", T: ddl.Type{Name: ddl.Int64}, NotNull: true},
+							"c3": {Name: "c", Id: "c3", T: ddl.Type{Name: ddl.String, Len: ddl.MaxLength}, NotNull: true},
+						},
+						PrimaryKeys: []ddl.IndexKey{{ColId: "c1", Desc: false}},
+						Id:          "t1",
 					},
 				},
 			},
@@ -3367,13 +2428,13 @@
 			statusCode: http.StatusBadRequest,
 			conv: &internal.Conv{
 				SpSchema: map[string]ddl.CreateTable{
-					"table1": {
+					"t1": {
 						Name: "table1",
 						Id:   "t1",
 						Indexes: []ddl.CreateIndex{
-							{Name: "idx1", Id: "i1", Table: "table1", Unique: false, Keys: []ddl.IndexKey{{Col: "b", Desc: false}}},
-							{Name: "idx2", Id: "i2", Table: "table1", Unique: false, Keys: []ddl.IndexKey{{Col: "c", Desc: false}, {Col: "d", Desc: false}}},
-							{Name: "idx3", Id: "i3", Table: "table1", Unique: false, Keys: []ddl.IndexKey{{Col: "b", Desc: false, Order: 1}}},
+							{Name: "idx1", Id: "i1", TableId: "t1", Unique: false, Keys: []ddl.IndexKey{{ColId: "c1", Desc: false}}},
+							{Name: "idx2", Id: "i2", TableId: "t1", Unique: false, Keys: []ddl.IndexKey{{ColId: "c3", Desc: false}, {ColId: "c4", Desc: false}}},
+							{Name: "idx3", Id: "i3", TableId: "t1", Unique: false, Keys: []ddl.IndexKey{{ColId: "c2", Desc: false, Order: 1}}},
 						},
 					}},
 				Audit: internal.Audit{
@@ -3387,7 +2448,7 @@
 					ObjectType:        "table",
 					AssociatedObjects: "table1",
 					Enabled:           true,
-					Data:              ddl.CreateIndex{Name: "idx3", Id: "i3", Table: "table1", Unique: false, Keys: []ddl.IndexKey{{Col: "b", Desc: false, Order: 1}}},
+					Data:              ddl.CreateIndex{Name: "idx3", Id: "i3", TableId: "t1", Unique: false, Keys: []ddl.IndexKey{{ColId: "c2", Desc: false, Order: 1}}},
 				}},
 			},
 		},
@@ -3397,12 +2458,12 @@
 			statusCode: http.StatusOK,
 			conv: &internal.Conv{
 				SpSchema: map[string]ddl.CreateTable{
-					"table1": {
+					"t1": {
 						Name: "table1",
 						Id:   "t1",
 						Indexes: []ddl.CreateIndex{
-							{Name: "idx1", Id: "i1", Table: "table1", Unique: false, Keys: []ddl.IndexKey{{Col: "b", Desc: false}}},
-							{Name: "idx2", Id: "i2", Table: "table1", Unique: false, Keys: []ddl.IndexKey{{Col: "c", Desc: false}, {Col: "d", Desc: false}}},
+							{Name: "idx1", Id: "i1", TableId: "t1", Unique: false, Keys: []ddl.IndexKey{{ColId: "c1", Desc: false}}},
+							{Name: "idx2", Id: "i2", TableId: "t1", Unique: false, Keys: []ddl.IndexKey{{ColId: "c3", Desc: false}, {ColId: "c4", Desc: false}}},
 						},
 					}},
 				Audit: internal.Audit{
@@ -3416,21 +2477,19 @@
 					ObjectType:        "table",
 					AssociatedObjects: "table1",
 					Enabled:           false,
-					Data:              ddl.CreateIndex{Name: "idx3", Id: "i3", Table: "table1", Unique: false, Keys: []ddl.IndexKey{{Col: "b", Desc: false, Order: 1}}},
+					Data:              ddl.CreateIndex{Name: "idx3", Id: "i3", TableId: "t1", Unique: false, Keys: []ddl.IndexKey{{ColId: "c2", Desc: false, Order: 1}}},
 				}},
 			},
 			expectedConv: &internal.Conv{
 				SpSchema: map[string]ddl.CreateTable{
-					"table1": {
+					"t1": {
 						Name: "table1",
 						Id:   "t1",
 						Indexes: []ddl.CreateIndex{
-							{Name: "idx1", Id: "i1", Table: "table1", Unique: false, Keys: []ddl.IndexKey{{Col: "b", Desc: false}}},
-							{Name: "idx2", Id: "i2", Table: "table1", Unique: false, Keys: []ddl.IndexKey{{Col: "c", Desc: false}, {Col: "d", Desc: false}}},
-						},
-					}},
-				UsedNames: map[string]bool{"table1": true, "idx1": true, "idx2": true},
->>>>>>> e434ed7e
+							{Name: "idx1", Id: "i1", TableId: "t1", Unique: false, Keys: []ddl.IndexKey{{ColId: "c1", Desc: false}}},
+							{Name: "idx2", Id: "i2", TableId: "t1", Unique: false, Keys: []ddl.IndexKey{{ColId: "c3", Desc: false}, {ColId: "c4", Desc: false}}},
+						},
+					}},
 			},
 		},
 	}

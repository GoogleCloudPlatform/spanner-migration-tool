// Copyright 2022 Google LLC
//
// Licensed under the Apache License, Version 2.0 (the "License");
// you may not use this file except in compliance with the License.
// You may obtain a copy of the License at
//
//      http://www.apache.org/licenses/LICENSE-2.0
//
// Unless required by applicable law or agreed to in writing, software
// distributed under the License is distributed on an "AS IS" BASIS,
// WITHOUT WARRANTIES OR CONDITIONS OF ANY KIND, either express or implied.
// See the License for the specific language governing permissions and
// limitations under the License.

package webv2

import (
	"bytes"
	"encoding/json"
	"fmt"
	"net/http"
	"net/http/httptest"
	"strings"
	"testing"

	"github.com/cloudspannerecosystem/harbourbridge/common/constants"
	"github.com/cloudspannerecosystem/harbourbridge/internal"
	"github.com/cloudspannerecosystem/harbourbridge/proto/migration"
	"github.com/cloudspannerecosystem/harbourbridge/schema"
	"github.com/cloudspannerecosystem/harbourbridge/spanner/ddl"
	"github.com/cloudspannerecosystem/harbourbridge/webv2/session"
	"github.com/stretchr/testify/assert"
)

func TestGetTypeMapNoDriver(t *testing.T) {
	req, err := http.NewRequest("GET", "/typemap", nil)
	if err != nil {
		t.Fatal(err)
	}
	rr := httptest.NewRecorder()
	handler := http.HandlerFunc(getTypeMap)
	handler.ServeHTTP(rr, req)

	status := rr.Code

	if status != http.StatusNotFound {
		t.Errorf("handler returned wrong status code : got %v want %v",
			status, http.StatusNotFound)
	}

}

func TestGetTypeMapPostgres(t *testing.T) {
	sessionState := session.GetSessionState()
	sessionState.Driver = constants.POSTGRES
	sessionState.Conv = internal.MakeConv()
	buildConvPostgres(sessionState.Conv)
	req, err := http.NewRequest("GET", "/typemap", nil)
	if err != nil {
		t.Fatal(err)
	}
	rr := httptest.NewRecorder()
	handler := http.HandlerFunc(getTypeMap)
	handler.ServeHTTP(rr, req)
	var typemap map[string][]typeIssue
	json.Unmarshal(rr.Body.Bytes(), &typemap)
	if status := rr.Code; status != http.StatusOK {
		t.Errorf("handler returned wrong status code: got %v want %v",
			status, http.StatusOK)
	}
	expectedTypemap := map[string][]typeIssue{
		"bool": {
			{T: ddl.Bool},
			{T: ddl.Int64, Brief: internal.IssueDB[internal.Widened].Brief},
			{T: ddl.String, Brief: internal.IssueDB[internal.Widened].Brief}},
		"bigserial": {
			{T: ddl.Int64, Brief: internal.IssueDB[internal.Serial].Brief},
			{T: ddl.String, Brief: internal.IssueDB[internal.Widened].Brief + ", " + internal.IssueDB[internal.Serial].Brief}},
		"bpchar": {
			{T: ddl.Bytes},
			{T: ddl.String}},
		"bytea": {
			{T: ddl.Bytes},
			{T: ddl.String}},
		"date": {
			{T: ddl.Date},
			{T: ddl.String, Brief: internal.IssueDB[internal.Widened].Brief}},
		"float8": {
			{T: ddl.Float64},
			{T: ddl.String, Brief: internal.IssueDB[internal.Widened].Brief}},
		"float4": {
			{T: ddl.Float64, Brief: internal.IssueDB[internal.Widened].Brief},
			{T: ddl.String, Brief: internal.IssueDB[internal.Widened].Brief}},
		"int8": {
			{T: ddl.Int64},
			{T: ddl.String, Brief: internal.IssueDB[internal.Widened].Brief}},
		"int4": {
			{T: ddl.Int64, Brief: internal.IssueDB[internal.Widened].Brief},
			{T: ddl.String, Brief: internal.IssueDB[internal.Widened].Brief}},
		"numeric": {
			{T: ddl.String, Brief: internal.IssueDB[internal.Widened].Brief},
			{T: ddl.Numeric}},
		"serial": {
			{T: ddl.Int64, Brief: internal.IssueDB[internal.Serial].Brief},
			{T: ddl.String, Brief: internal.IssueDB[internal.Widened].Brief + ", " + internal.IssueDB[internal.Serial].Brief}},
		"text": {
			{T: ddl.Bytes},
			{T: ddl.String}},
		"timestamptz": {
			{T: ddl.String, Brief: internal.IssueDB[internal.Widened].Brief},
			{T: ddl.Timestamp}},
		"timestamp": {
			{T: ddl.String, Brief: internal.IssueDB[internal.Widened].Brief},
			{T: ddl.Timestamp, Brief: internal.IssueDB[internal.Timestamp].Brief}},
		"varchar": {
			{T: ddl.Bytes},
			{T: ddl.String}},
	}
	assert.Equal(t, expectedTypemap, typemap)

}

func TestSetTypeMapGlobalLevelPostgres(t *testing.T) {
	tc := []struct {
		name           string
		payload        string
		statusCode     int64
		expectedSchema ddl.CreateTable
		expectedIssues map[string][]internal.SchemaIssue
	}{
		{
			name: "Test type change",
			payload: `
    {
      	"bool":"STRING",
		"int8":"STRING",
		"float4":"STRING",
		"varchar":"BYTES",
		"numeric":"STRING",
		"timestamptz":"STRING",
		"bigserial":"STRING",
		"bpchar":"BYTES",
		"bytea":"STRING",
		"date":"STRING",
		"float8":"STRING",
		"int4":"STRING",
		"serial":"STRING",
		"text":"BYTES",
		"timestamp":"STRING"
    }`,
			statusCode: http.StatusOK,
			expectedSchema: ddl.CreateTable{
				Name:     "t1",
				ColNames: []string{"a", "b", "c", "d", "e", "f", "g", "h", "i", "j", "k", "l", "m", "n", "o", "p"},
				ColDefs: map[string]ddl.ColumnDef{
					"a": {Name: "a", T: ddl.Type{Name: ddl.String, Len: ddl.MaxLength}},
					"b": {Name: "b", T: ddl.Type{Name: ddl.String, Len: ddl.MaxLength}},
					"c": {Name: "c", T: ddl.Type{Name: ddl.String, Len: ddl.MaxLength}},
					"d": {Name: "d", T: ddl.Type{Name: ddl.Bytes, Len: 6}},
					"e": {Name: "e", T: ddl.Type{Name: ddl.String, Len: ddl.MaxLength}},
					"f": {Name: "f", T: ddl.Type{Name: ddl.String, Len: ddl.MaxLength}},
					"g": {Name: "g", T: ddl.Type{Name: ddl.String, Len: ddl.MaxLength}},
					"h": {Name: "h", T: ddl.Type{Name: ddl.Bytes, Len: int64(1)}},
					"i": {Name: "i", T: ddl.Type{Name: ddl.String, Len: ddl.MaxLength}},
					"j": {Name: "j", T: ddl.Type{Name: ddl.String, Len: ddl.MaxLength}},
					"k": {Name: "k", T: ddl.Type{Name: ddl.String, Len: ddl.MaxLength}},
					"l": {Name: "l", T: ddl.Type{Name: ddl.String, Len: ddl.MaxLength}},
					"m": {Name: "m", T: ddl.Type{Name: ddl.String, Len: ddl.MaxLength}},
					"n": {Name: "n", T: ddl.Type{Name: ddl.Bytes, Len: ddl.MaxLength}},
					"o": {Name: "o", T: ddl.Type{Name: ddl.String, Len: ddl.MaxLength}},
					"p": {Name: "p", T: ddl.Type{Name: ddl.String, Len: ddl.MaxLength}},
				},
				Pks: []ddl.IndexKey{{Col: "a"}},
			},
			expectedIssues: map[string][]internal.SchemaIssue{
				"a": {internal.Widened},
				"b": {internal.Widened},
				"c": {internal.Widened},
				"e": {internal.Widened},
				"f": {internal.Widened},
				"g": {internal.Widened, internal.Serial},
				"j": {internal.Widened},
				"k": {internal.Widened},
				"l": {internal.Widened},
				"m": {internal.Widened, internal.Serial},
				"o": {internal.Widened},
				"p": {internal.Widened},
			},
		},
		{
			name: "Test type change 2",
			payload: `
    {
      	"bool":"INT64",
		"int8":"STRING",
		"float4":"STRING"
    }`,
			statusCode: http.StatusOK,
			expectedSchema: ddl.CreateTable{
				Name:     "t1",
				ColNames: []string{"a", "b", "c", "d", "e", "f", "g", "h", "i", "j", "k", "l", "m", "n", "o", "p"},
				ColDefs: map[string]ddl.ColumnDef{
					"a": {Name: "a", T: ddl.Type{Name: ddl.String, Len: ddl.MaxLength}},
					"b": {Name: "b", T: ddl.Type{Name: ddl.String, Len: ddl.MaxLength}},
					"c": {Name: "c", T: ddl.Type{Name: ddl.Int64}},
					"d": {Name: "d", T: ddl.Type{Name: ddl.String, Len: int64(6)}},
					"e": {Name: "e", T: ddl.Type{Name: ddl.Numeric}},
					"f": {Name: "f", T: ddl.Type{Name: ddl.Timestamp}},
					"g": {Name: "g", T: ddl.Type{Name: ddl.Int64}},
					"h": {Name: "h", T: ddl.Type{Name: ddl.String, Len: int64(1)}},
					"i": {Name: "i", T: ddl.Type{Name: ddl.Bytes, Len: ddl.MaxLength}},
					"j": {Name: "j", T: ddl.Type{Name: ddl.Date}},
					"k": {Name: "k", T: ddl.Type{Name: ddl.Float64}},
					"l": {Name: "l", T: ddl.Type{Name: ddl.Int64}},
					"m": {Name: "m", T: ddl.Type{Name: ddl.Int64}},
					"n": {Name: "n", T: ddl.Type{Name: ddl.String, Len: ddl.MaxLength}},
					"o": {Name: "o", T: ddl.Type{Name: ddl.Timestamp}},
					"p": {Name: "p", T: ddl.Type{Name: ddl.Int64}},
				},
				Pks: []ddl.IndexKey{{Col: "a"}},
			},
			expectedIssues: map[string][]internal.SchemaIssue{
				"a": {internal.Widened},
				"b": {internal.Widened},
				"c": {internal.Widened},
				"g": {internal.Serial},
				"l": {internal.Widened},
				"m": {internal.Serial},
				"o": {internal.Timestamp},
				"p": {internal.Widened},
			},
		},
		{
			name: "Test bad request",
			payload: `
    {
      	"bool":"INT64",
		"int8":"STRING",
		"float4":"STRING",
    }`,
			statusCode: http.StatusBadRequest,
		},
	}
	for _, tc := range tc {

		sessionState := session.GetSessionState()

		sessionState.Driver = constants.POSTGRES
		sessionState.Conv = internal.MakeConv()
		buildConvPostgres(sessionState.Conv)
		payload := tc.payload
		req, err := http.NewRequest("POST", "/typemap/global", strings.NewReader(payload))
		if err != nil {
			t.Fatal(err)
		}
		req.Header.Set("Content-Type", "application/json")
		rr := httptest.NewRecorder()
		handler := http.HandlerFunc(setTypeMapGlobal)
		handler.ServeHTTP(rr, req)
		var res *internal.Conv
		json.Unmarshal(rr.Body.Bytes(), &res)
		if status := rr.Code; int64(status) != tc.statusCode {
			t.Errorf("handler returned wrong status code: got %v want %v",
				status, tc.statusCode)
		}

		if tc.statusCode == http.StatusOK {
			assert.Equal(t, tc.expectedSchema, res.SpSchema["t1"])
			assert.Equal(t, tc.expectedIssues, res.Issues["t1"])
		}
	}

}

func TestGetConversionPostgres(t *testing.T) {
	sessionState := session.GetSessionState()

	sessionState.Driver = constants.POSTGRES
	sessionState.Conv = internal.MakeConv()
	buildConvPostgres(sessionState.Conv)
	req, err := http.NewRequest("GET", "/conversion", nil)
	if err != nil {
		t.Fatal(err)
	}
	rr := httptest.NewRecorder()
	handler := http.HandlerFunc(getConversionRate)
	handler.ServeHTTP(rr, req)
	var result map[string]string
	json.Unmarshal(rr.Body.Bytes(), &result)
	if status := rr.Code; status != http.StatusOK {
		t.Errorf("handler returned wrong status code: got %v want %v",
			status, http.StatusOK)
	}
	assert.Equal(t, 2, len(result))
	assert.Contains(t, result, "t1")
	assert.Contains(t, result, "t2")
}

func TestGetTypeMapMySQL(t *testing.T) {
	sessionState := session.GetSessionState()

	sessionState.Driver = constants.MYSQL
	sessionState.Conv = internal.MakeConv()
	buildConvMySQL(sessionState.Conv)
	req, err := http.NewRequest("GET", "/typemap", nil)
	if err != nil {
		t.Fatal(err)
	}
	rr := httptest.NewRecorder()
	handler := http.HandlerFunc(getTypeMap)
	handler.ServeHTTP(rr, req)
	var typemap map[string][]typeIssue
	json.Unmarshal(rr.Body.Bytes(), &typemap)
	if status := rr.Code; status != http.StatusOK {
		t.Errorf("handler returned wrong status code: got %v want %v",
			status, http.StatusOK)
	}
	expectedTypemap := map[string][]typeIssue{
		"bool": {
			{T: ddl.Bool},
			{T: ddl.Int64, Brief: internal.IssueDB[internal.Widened].Brief},
			{T: ddl.String, Brief: internal.IssueDB[internal.Widened].Brief}},
		"varchar": {
			{T: ddl.Bytes},
			{T: ddl.String}},
		"text": {
			{T: ddl.Bytes},
			{T: ddl.String}},
		"enum": {
			{T: ddl.String}},
		"json": {
			{T: ddl.Bytes},
			{T: ddl.String}},
		"binary": {
			{T: ddl.Bytes},
			{T: ddl.String}},
		"blob": {
			{T: ddl.Bytes},
			{T: ddl.String}},
		"integer": {
			{T: ddl.Int64, Brief: internal.IssueDB[internal.Widened].Brief},
			{T: ddl.String, Brief: internal.IssueDB[internal.Widened].Brief}},
		"smallint": {
			{T: ddl.Int64, Brief: internal.IssueDB[internal.Widened].Brief},
			{T: ddl.String, Brief: internal.IssueDB[internal.Widened].Brief}},
		"double": {
			{T: ddl.Float64},
			{T: ddl.String, Brief: internal.IssueDB[internal.Widened].Brief}},
		"float": {
			{T: ddl.Float64, Brief: internal.IssueDB[internal.Widened].Brief},
			{T: ddl.String, Brief: internal.IssueDB[internal.Widened].Brief}},
		"numeric": {
			{T: ddl.String, Brief: internal.IssueDB[internal.Widened].Brief},
			{T: ddl.Numeric}},
		"decimal": {
			{T: ddl.String, Brief: internal.IssueDB[internal.Widened].Brief},
			{T: ddl.Numeric}},
		"date": {
			{T: ddl.Date},
			{T: ddl.String, Brief: internal.IssueDB[internal.Widened].Brief}},
		"timestamp": {
			{T: ddl.String, Brief: internal.IssueDB[internal.Widened].Brief},
			{T: ddl.Timestamp}},
		"time": {
			{T: ddl.String, Brief: internal.IssueDB[internal.Time].Brief}},
	}
	assert.Equal(t, expectedTypemap, typemap)

}

func TestSetTypeMapGlobalLevelMySQL(t *testing.T) {
	tc := []struct {
		name           string
		payload        string
		statusCode     int64
		expectedSchema ddl.CreateTable
		expectedIssues map[string][]internal.SchemaIssue
	}{
		{
			name: "Test type change",
			payload: `
    {
      	"bool":"STRING",
		"smallint":"STRING",
		"float":"STRING",
		"varchar":"BYTES",
		"numeric":"STRING",
		"timestamp":"STRING",
		"decimal":"STRING",
		"json":"BYTES",
		"binary":"STRING",
		"blob":"STRING",
		"double":"STRING",
		"date":"STRING",
		"time":"STRING",
		"enum":"STRING",
		"text":"BYTES"
    }`,
			statusCode: http.StatusOK,
			expectedSchema: ddl.CreateTable{
				Name:     "t1",
				ColNames: []string{"a", "b", "c", "d", "e", "f", "g", "h", "i", "j", "k", "l", "m", "n", "o", "p"},
				ColDefs: map[string]ddl.ColumnDef{
					"a": {Name: "a", T: ddl.Type{Name: ddl.String, Len: ddl.MaxLength}},
					"b": {Name: "b", T: ddl.Type{Name: ddl.Bytes, Len: ddl.MaxLength}},
					"c": {Name: "c", T: ddl.Type{Name: ddl.String, Len: ddl.MaxLength}},
					"d": {Name: "d", T: ddl.Type{Name: ddl.Bytes, Len: 6}},
					"e": {Name: "e", T: ddl.Type{Name: ddl.String, Len: ddl.MaxLength}},
					"f": {Name: "f", T: ddl.Type{Name: ddl.String, Len: ddl.MaxLength}},
					"g": {Name: "g", T: ddl.Type{Name: ddl.Bytes, Len: ddl.MaxLength}},
					"h": {Name: "h", T: ddl.Type{Name: ddl.String, Len: ddl.MaxLength}},
					"i": {Name: "i", T: ddl.Type{Name: ddl.String, Len: ddl.MaxLength}},
					"j": {Name: "j", T: ddl.Type{Name: ddl.String, Len: ddl.MaxLength}},
					"k": {Name: "k", T: ddl.Type{Name: ddl.String, Len: ddl.MaxLength}},
					"l": {Name: "l", T: ddl.Type{Name: ddl.String, Len: ddl.MaxLength}},
					"m": {Name: "m", T: ddl.Type{Name: ddl.String, Len: ddl.MaxLength}},
					"n": {Name: "n", T: ddl.Type{Name: ddl.String, Len: ddl.MaxLength}},
					"o": {Name: "o", T: ddl.Type{Name: ddl.String, Len: ddl.MaxLength}},
					"p": {Name: "p", T: ddl.Type{Name: ddl.String, Len: ddl.MaxLength}},
				},
				Pks: []ddl.IndexKey{{Col: "a"}},
			},
			expectedIssues: map[string][]internal.SchemaIssue{
				"a": {internal.Widened},
				"c": {internal.Widened},
				"e": {internal.Widened},
				"j": {internal.Widened},
				"k": {internal.Widened},
				"l": {internal.Widened},
				"m": {internal.Widened},
				"n": {internal.Widened},
				"o": {internal.Widened},
				"p": {internal.Time},
			},
		},
		{
			name: "Test type change 2",
			payload: `
    {
      	"bool":"INT64",
		"varchar":"BYTES"
    }`,
			statusCode: http.StatusOK,
			expectedSchema: ddl.CreateTable{
				Name:     "t1",
				ColNames: []string{"a", "b", "c", "d", "e", "f", "g", "h", "i", "j", "k", "l", "m", "n", "o", "p"},
				ColDefs: map[string]ddl.ColumnDef{
					"a": {Name: "a", T: ddl.Type{Name: ddl.Int64}},
					"b": {Name: "b", T: ddl.Type{Name: ddl.String, Len: ddl.MaxLength}},
					"c": {Name: "c", T: ddl.Type{Name: ddl.Int64}},
					"d": {Name: "d", T: ddl.Type{Name: ddl.Bytes, Len: 6}},
					"e": {Name: "e", T: ddl.Type{Name: ddl.Numeric}},
					"f": {Name: "f", T: ddl.Type{Name: ddl.String, Len: ddl.MaxLength}},
					"g": {Name: "g", T: ddl.Type{Name: ddl.String, Len: ddl.MaxLength}},
					"h": {Name: "h", T: ddl.Type{Name: ddl.Bytes, Len: ddl.MaxLength}},
					"i": {Name: "i", T: ddl.Type{Name: ddl.Bytes, Len: ddl.MaxLength}},
					"j": {Name: "j", T: ddl.Type{Name: ddl.Int64}},
					"k": {Name: "k", T: ddl.Type{Name: ddl.Float64}},
					"l": {Name: "l", T: ddl.Type{Name: ddl.Float64}},
					"m": {Name: "m", T: ddl.Type{Name: ddl.Numeric}},
					"n": {Name: "n", T: ddl.Type{Name: ddl.Date}},
					"o": {Name: "o", T: ddl.Type{Name: ddl.Timestamp}},
					"p": {Name: "p", T: ddl.Type{Name: ddl.String, Len: ddl.MaxLength}},
				},
				Pks: []ddl.IndexKey{{Col: "a"}},
			},
			expectedIssues: map[string][]internal.SchemaIssue{
				"a": {internal.Widened},
				"c": {internal.Widened},
				"j": {internal.Widened},
				"l": {internal.Widened},
				"o": {internal.Time},
			},
		},
		{
			name: "Test bad request",
			payload: `
    {
      	"bool":"INT64",
		"smallint":"STRING",
    }`,
			statusCode: http.StatusBadRequest,
		},
	}
	for _, tc := range tc {
		sessionState := session.GetSessionState()

		sessionState.Driver = constants.MYSQL
		sessionState.Conv = internal.MakeConv()
		buildConvMySQL(sessionState.Conv)
		payload := tc.payload
		req, err := http.NewRequest("POST", "/typemap/global", strings.NewReader(payload))
		if err != nil {
			t.Fatal(err)
		}
		req.Header.Set("Content-Type", "application/json")
		rr := httptest.NewRecorder()
		handler := http.HandlerFunc(setTypeMapGlobal)
		handler.ServeHTTP(rr, req)
		var res *internal.Conv
		json.Unmarshal(rr.Body.Bytes(), &res)
		if status := rr.Code; int64(status) != tc.statusCode {
			t.Errorf("handler returned wrong status code: got %v want %v",
				status, tc.statusCode)
		}

		if tc.statusCode == http.StatusOK {
			assert.Equal(t, tc.expectedSchema, res.SpSchema["t1"])
			assert.Equal(t, tc.expectedIssues, res.Issues["t1"])
		}
	}
}

func TestGetConversionMySQL(t *testing.T) {
	sessionState := session.GetSessionState()

	sessionState.Driver = constants.MYSQL
	sessionState.Conv = internal.MakeConv()
	buildConvMySQL(sessionState.Conv)
	req, err := http.NewRequest("GET", "/conversion", nil)
	if err != nil {
		t.Fatal(err)
	}
	rr := httptest.NewRecorder()
	handler := http.HandlerFunc(getConversionRate)
	handler.ServeHTTP(rr, req)
	var result map[string]string
	json.Unmarshal(rr.Body.Bytes(), &result)
	if status := rr.Code; status != http.StatusOK {
		t.Errorf("handler returned wrong status code: got %v want %v",
			status, http.StatusOK)
	}
	assert.Equal(t, 2, len(result))
	assert.Contains(t, result, "t1")
	assert.Contains(t, result, "t2")
}

//todo update SetParentTable with case III suggest interleve table column.
func TestSetParentTable(t *testing.T) {
	tests := []struct {
		name             string
		ct               *internal.Conv
		table            string
		statusCode       int64
		expectedResponse *TableInterleaveStatus
		expectedFKs      []ddl.Foreignkey
		parentTable      string
	}{
		{
			name:       "no conv provided",
			statusCode: http.StatusNotFound,
		},
		{
			name:       "no table name provided",
			statusCode: http.StatusBadRequest,
			ct: &internal.Conv{
				Issues: map[string]map[string][]internal.SchemaIssue{},
				SpSchema: map[string]ddl.CreateTable{"t1": {
					Name:     "t1",
					ColNames: []string{"a", "b", "c"},
					ColDefs: map[string]ddl.ColumnDef{"a": ddl.ColumnDef{Name: "a", T: ddl.Type{Name: ddl.Int64}, NotNull: true},
						"b": ddl.ColumnDef{Name: "b", T: ddl.Type{Name: ddl.Int64}, NotNull: true},
						"c": ddl.ColumnDef{Name: "c", T: ddl.Type{Name: ddl.String, Len: ddl.MaxLength}, NotNull: true}},
					Pks: []ddl.IndexKey{ddl.IndexKey{Col: "a", Desc: false}},
					Fks: []ddl.Foreignkey{ddl.Foreignkey{Name: "fk1", Columns: []string{"a"}, ReferTable: "ref_t1", ReferColumns: []string{"ref_c1"}},
						ddl.Foreignkey{Name: "fk2", Columns: []string{"c"}, ReferTable: "ref_t2", ReferColumns: []string{"ref_c2"}}},
				}},
				Audit: internal.Audit{
					MigrationType: migration.MigrationData_SCHEMA_ONLY.Enum(),
				},
			},
		},
		{
			name: "table with synthetic PK",
			ct: &internal.Conv{
				Issues: map[string]map[string][]internal.SchemaIssue{},
				SpSchema: map[string]ddl.CreateTable{"t1": {
					Name:     "t1",
					ColNames: []string{"a", "b", "c"},
					ColDefs: map[string]ddl.ColumnDef{"a": {Name: "a", T: ddl.Type{Name: ddl.Int64}, NotNull: true},
						"b":        {Name: "b", T: ddl.Type{Name: ddl.Int64}, NotNull: true},
						"c":        {Name: "c", T: ddl.Type{Name: ddl.String, Len: ddl.MaxLength}, NotNull: true},
						"synth_id": {Name: "synth_id", T: ddl.Type{Name: ddl.Int64}, NotNull: true},
					},
					Pks: []ddl.IndexKey{{Col: "synth_id", Desc: false}},
					Fks: []ddl.Foreignkey{{Name: "fk1", Columns: []string{"a"}, ReferTable: "ref_t1", ReferColumns: []string{"ref_c1"}},
						{Name: "fk2", Columns: []string{"c"}, ReferTable: "ref_t2", ReferColumns: []string{"ref_c2"}}},
				}},
				SyntheticPKeys: map[string]internal.SyntheticPKey{"t1": internal.SyntheticPKey{Col: "synth_id"}},
				Audit: internal.Audit{
					MigrationType: migration.MigrationData_SCHEMA_ONLY.Enum(),
				},
			},
			table:            "t1",
			statusCode:       http.StatusOK,
			expectedResponse: &TableInterleaveStatus{Possible: false, Comment: "Has synthetic pk"},
		},
		{
			name: "no valid prefix 1",
			ct: &internal.Conv{
				Issues: map[string]map[string][]internal.SchemaIssue{},
				SpSchema: map[string]ddl.CreateTable{
					"t1": {
						Name:     "t1",
						ColNames: []string{"a", "b", "c"},
						ColDefs: map[string]ddl.ColumnDef{"a": {Name: "a", T: ddl.Type{Name: ddl.Int64}, NotNull: true},
							"b": {Name: "b", T: ddl.Type{Name: ddl.Int64}, NotNull: true},
							"c": {Name: "c", T: ddl.Type{Name: ddl.String, Len: ddl.MaxLength}, NotNull: true},
						},
						Pks: []ddl.IndexKey{{Col: "a", Desc: false}},
						Fks: []ddl.Foreignkey{{Name: "fk1", Columns: []string{"a"}, ReferTable: "t2", ReferColumns: []string{"a"}}},
					},
					"t2": {
						Name:     "t2",
						ColNames: []string{"a", "b", "c"},
						ColDefs: map[string]ddl.ColumnDef{"a": {Name: "a", T: ddl.Type{Name: ddl.Int64}, NotNull: true},
							"b":        {Name: "b", T: ddl.Type{Name: ddl.Int64}, NotNull: true},
							"c":        {Name: "c", T: ddl.Type{Name: ddl.String, Len: ddl.MaxLength}, NotNull: true},
							"synth_id": {Name: "synth_id", T: ddl.Type{Name: ddl.Int64}, NotNull: true},
						},
						Pks: []ddl.IndexKey{{Col: "synth_id", Desc: false}},
					},
				},
				SyntheticPKeys: map[string]internal.SyntheticPKey{"t2": internal.SyntheticPKey{Col: "synth_id"}},
				Audit: internal.Audit{
					MigrationType: migration.MigrationData_SCHEMA_ONLY.Enum(),
				},
			},
			table:            "t1",
			statusCode:       http.StatusOK,
			expectedResponse: &TableInterleaveStatus{Possible: false, Comment: "No valid prefix"},
			expectedFKs:      []ddl.Foreignkey{{Name: "fk1", Columns: []string{"a"}, ReferTable: "t2", ReferColumns: []string{"a"}}},
		},
		{
			name: "no valid prefix 2",
			ct: &internal.Conv{
				Issues: map[string]map[string][]internal.SchemaIssue{},
				SpSchema: map[string]ddl.CreateTable{
					"t1": {
						Name:     "t1",
						ColNames: []string{"a", "b", "c"},
						ColDefs: map[string]ddl.ColumnDef{"a": {Name: "a", T: ddl.Type{Name: ddl.Int64}, NotNull: true},
							"b": {Name: "b", T: ddl.Type{Name: ddl.Int64}, NotNull: true},
							"c": {Name: "c", T: ddl.Type{Name: ddl.String, Len: ddl.MaxLength}, NotNull: true},
						},
						Pks: []ddl.IndexKey{{Col: "a", Desc: false}},
						Fks: []ddl.Foreignkey{{Name: "fk1", Columns: []string{"a"}, ReferTable: "t2", ReferColumns: []string{"a"}}},
					},
					"t2": {
						Name:     "t2",
						ColNames: []string{"a", "b", "c"},
						ColDefs: map[string]ddl.ColumnDef{"a": {Name: "a", T: ddl.Type{Name: ddl.Int64}, NotNull: true},
							"b": {Name: "b", T: ddl.Type{Name: ddl.Int64}, NotNull: true},
							"c": {Name: "c", T: ddl.Type{Name: ddl.String, Len: ddl.MaxLength}, NotNull: true},
						},
						Pks: []ddl.IndexKey{{Col: "a", Desc: false}, {Col: "b", Desc: false}},
					},
				},
				Audit: internal.Audit{
					MigrationType: migration.MigrationData_SCHEMA_ONLY.Enum(),
				},
			},
			table:            "t1",
			statusCode:       http.StatusOK,
			expectedResponse: &TableInterleaveStatus{Possible: true, Parent: "t2", Comment: ""},
			expectedFKs:      []ddl.Foreignkey{{}},
		},
		{
			name: "no valid prefix 3",
			ct: &internal.Conv{
				Issues: map[string]map[string][]internal.SchemaIssue{},
				SpSchema: map[string]ddl.CreateTable{
					"t1": {
						Name:     "t1",
						ColNames: []string{"a", "b", "c"},
						ColDefs: map[string]ddl.ColumnDef{"a": {Name: "a", T: ddl.Type{Name: ddl.Int64}, NotNull: true},
							"b": {Name: "b", T: ddl.Type{Name: ddl.Int64}, NotNull: true},
							"c": {Name: "c", T: ddl.Type{Name: ddl.String, Len: ddl.MaxLength}, NotNull: true},
						},
						Pks: []ddl.IndexKey{{Col: "a", Desc: false}, {Col: "b", Desc: false}},
						Fks: []ddl.Foreignkey{{Name: "fk1", Columns: []string{"c"}, ReferTable: "t2", ReferColumns: []string{"c"}}},
					},
					"t2": {
						Name:     "t2",
						ColNames: []string{"a", "b", "c"},
						ColDefs: map[string]ddl.ColumnDef{"a": {Name: "a", T: ddl.Type{Name: ddl.Int64}, NotNull: true},
							"b": {Name: "b", T: ddl.Type{Name: ddl.Int64}, NotNull: true},
							"c": {Name: "c", T: ddl.Type{Name: ddl.String, Len: ddl.MaxLength}, NotNull: true},
						},
						Pks: []ddl.IndexKey{{Col: "a", Desc: false}},
					},
				},
				Audit: internal.Audit{
					MigrationType: migration.MigrationData_SCHEMA_ONLY.Enum(),
				},
			},
			table:            "t1",
			statusCode:       http.StatusOK,
			expectedResponse: &TableInterleaveStatus{Possible: false, Comment: "No valid prefix"},
			expectedFKs:      []ddl.Foreignkey{{Name: "fk1", Columns: []string{"c"}, ReferTable: "t2", ReferColumns: []string{"c"}}},
		},
		{
			name: "successful interleave",
			ct: &internal.Conv{
				Issues: map[string]map[string][]internal.SchemaIssue{},
				SpSchema: map[string]ddl.CreateTable{
					"t1": {
						Name:     "t1",
						ColNames: []string{"a", "b", "c"},
						ColDefs: map[string]ddl.ColumnDef{"a": {Name: "a", T: ddl.Type{Name: ddl.Int64}, NotNull: true},
							"b": {Name: "b", T: ddl.Type{Name: ddl.Int64}, NotNull: true},
							"c": {Name: "c", T: ddl.Type{Name: ddl.String, Len: ddl.MaxLength}, NotNull: true},
						},
						Pks: []ddl.IndexKey{{Col: "a", Desc: false}, {Col: "b", Desc: false}},
						Fks: []ddl.Foreignkey{{Name: "fk1", Columns: []string{"a"}, ReferTable: "t2", ReferColumns: []string{"a"}}},
					},
					"t2": {
						Name:     "t2",
						ColNames: []string{"a", "b", "c"},
						ColDefs: map[string]ddl.ColumnDef{"a": {Name: "a", T: ddl.Type{Name: ddl.Int64}, NotNull: true},
							"b": {Name: "b", T: ddl.Type{Name: ddl.Int64}, NotNull: true},
							"c": {Name: "c", T: ddl.Type{Name: ddl.String, Len: ddl.MaxLength}, NotNull: true},
						},
						Pks: []ddl.IndexKey{{Col: "a", Desc: false}},
					},
				},
				Audit: internal.Audit{
					MigrationType: migration.MigrationData_SCHEMA_ONLY.Enum(),
				},
			},
			table:            "t1",
			statusCode:       http.StatusOK,
			expectedResponse: &TableInterleaveStatus{Possible: true, Parent: "t2"},
			expectedFKs:      []ddl.Foreignkey{},
			parentTable:      "t2",
		},
		{
			name: "successful interleave with same primary key",
			ct: &internal.Conv{
				Issues: map[string]map[string][]internal.SchemaIssue{},
				SpSchema: map[string]ddl.CreateTable{
					"t1": {
						Name:     "t1",
						ColNames: []string{"a", "b", "c"},
						ColDefs: map[string]ddl.ColumnDef{"a": {Name: "a", T: ddl.Type{Name: ddl.Int64}, NotNull: true},
							"b": {Name: "b", T: ddl.Type{Name: ddl.Int64}, NotNull: true},
							"c": {Name: "c", T: ddl.Type{Name: ddl.String, Len: ddl.MaxLength}, NotNull: true},
						},
						Pks: []ddl.IndexKey{{Col: "a", Desc: false}, {Col: "b", Desc: false}},
						Fks: []ddl.Foreignkey{{Name: "fk1", Columns: []string{"a", "b"}, ReferTable: "t2", ReferColumns: []string{"a", "b"}}},
					},
					"t2": {
						Name:     "t2",
						ColNames: []string{"a", "b", "c"},
						ColDefs: map[string]ddl.ColumnDef{"a": {Name: "a", T: ddl.Type{Name: ddl.Int64}, NotNull: true},
							"b": {Name: "b", T: ddl.Type{Name: ddl.Int64}, NotNull: true},
							"c": {Name: "c", T: ddl.Type{Name: ddl.String, Len: ddl.MaxLength}, NotNull: true},
						},
						Pks: []ddl.IndexKey{{Col: "a", Desc: false}, {Col: "b", Desc: false}},
					},
				},
				Audit: internal.Audit{
					MigrationType: migration.MigrationData_SCHEMA_ONLY.Enum(),
				},
			},
			table:            "t1",
			statusCode:       http.StatusOK,
			expectedResponse: &TableInterleaveStatus{Possible: true, Parent: "t2"},
			expectedFKs:      []ddl.Foreignkey{},
			parentTable:      "t2",
		},
		{
			name: "successful interleave with multiple fks refering multiple tables",
			ct: &internal.Conv{
				Issues: map[string]map[string][]internal.SchemaIssue{},
				SpSchema: map[string]ddl.CreateTable{
					"t1": {
						Name:     "t1",
						ColNames: []string{"a", "b", "c"},
						ColDefs: map[string]ddl.ColumnDef{"a": {Name: "a", T: ddl.Type{Name: ddl.Int64}, NotNull: true},
							"b": {Name: "b", T: ddl.Type{Name: ddl.Int64}, NotNull: true},
							"c": {Name: "c", T: ddl.Type{Name: ddl.String, Len: ddl.MaxLength}, NotNull: true},
						},
						Pks: []ddl.IndexKey{{Col: "a", Desc: false}, {Col: "b", Desc: false}},
						Fks: []ddl.Foreignkey{
							{Name: "fk1", Columns: []string{"c"}, ReferTable: "t3", ReferColumns: []string{"c"}},
							{Name: "fk1", Columns: []string{"a", "b"}, ReferTable: "t2", ReferColumns: []string{"a", "b"}}},
					},
					"t2": {
						Name:     "t2",
						ColNames: []string{"a", "b", "c"},
						ColDefs: map[string]ddl.ColumnDef{"a": {Name: "a", T: ddl.Type{Name: ddl.Int64}, NotNull: true},
							"b": {Name: "b", T: ddl.Type{Name: ddl.Int64}, NotNull: true},
							"c": {Name: "c", T: ddl.Type{Name: ddl.String, Len: ddl.MaxLength}, NotNull: true},
						},
						Pks: []ddl.IndexKey{{Col: "a", Desc: false}, {Col: "b", Desc: false}},
					},
					"t3": {
						Name:     "t3",
						ColNames: []string{"a", "b", "c"},
						ColDefs: map[string]ddl.ColumnDef{"a": {Name: "a", T: ddl.Type{Name: ddl.Int64}, NotNull: true},
							"b": {Name: "b", T: ddl.Type{Name: ddl.Int64}, NotNull: true},
							"c": {Name: "c", T: ddl.Type{Name: ddl.String, Len: ddl.MaxLength}, NotNull: true},
						},
						Pks: []ddl.IndexKey{{Col: "c", Desc: false}},
					},
				},
				Audit: internal.Audit{
					MigrationType: migration.MigrationData_SCHEMA_ONLY.Enum(),
				},
			},
			table:            "t1",
			statusCode:       http.StatusOK,
			expectedResponse: &TableInterleaveStatus{Possible: true, Parent: "t2"},
			expectedFKs: []ddl.Foreignkey{
				{Name: "fk1", Columns: []string{"c"}, ReferTable: "t3", ReferColumns: []string{"c"}}},
			parentTable: "t2",
		},
	}
	for _, tc := range tests {
		sessionState := session.GetSessionState()

		sessionState.Driver = constants.MYSQL
		sessionState.Conv = tc.ct
		update := true
		req, err := http.NewRequest("GET", fmt.Sprintf("/setparent?table=%s&update=%v", tc.table, update), nil)
		if err != nil {
			t.Fatal(err)
		}
		req.Header.Set("Content-Type", "application/json")
		rr := httptest.NewRecorder()
		handler := http.HandlerFunc(setParentTable)
		handler.ServeHTTP(rr, req)

		type ParentTableSetResponse struct {
			TableInterleaveStatus *TableInterleaveStatus `json:"tableInterleaveStatus"`
			SessionState          *internal.Conv         `json:"sessionState"`
		}

		var res *TableInterleaveStatus

		if update {
			parentTableResponse := &ParentTableSetResponse{}
			json.Unmarshal(rr.Body.Bytes(), parentTableResponse)
			res = parentTableResponse.TableInterleaveStatus
		} else {
			res = &TableInterleaveStatus{}
			json.Unmarshal(rr.Body.Bytes(), res)
		}

		if status := rr.Code; int64(status) != tc.statusCode {
			t.Errorf("%s\nhandler returned wrong status code: got %v want %v",
				tc.name, status, tc.statusCode)
		}
		if tc.statusCode == http.StatusOK {
			assert.Equal(t, tc.expectedResponse, res, tc.name)
		}
		if tc.parentTable != "" {
			assert.Equal(t, tc.parentTable, sessionState.Conv.SpSchema[tc.table].Parent, tc.name)
			assert.Equal(t, tc.expectedFKs, sessionState.Conv.SpSchema[tc.table].Fks, tc.name)
		}
	}
}
func TestDropForeignKey(t *testing.T) {
	tc := []struct {
		name         string
		table        string
		payload      string
		statusCode   int64
		conv         *internal.Conv
		expectedConv *internal.Conv
	}{
		{
			name:       "Test drop valid FK success",
			table:      "t1",
			payload:    `{"Name":"fk2"}`,
			statusCode: http.StatusOK,
			conv: &internal.Conv{
				SpSchema: map[string]ddl.CreateTable{
					"t1": {
						Fks: []ddl.Foreignkey{{Name: "fk1", Columns: []string{"b"}, ReferTable: "reft1", ReferColumns: []string{"ref_b"}},
							{Name: "fk2", Columns: []string{"c", "d"}, ReferTable: "reft2", ReferColumns: []string{"ref_c", "ref_d"}}},
					}},
				Audit: internal.Audit{
					MigrationType: migration.MigrationData_SCHEMA_ONLY.Enum(),
				},
			},
			expectedConv: &internal.Conv{
				SpSchema: map[string]ddl.CreateTable{
					"t1": {
						Fks: []ddl.Foreignkey{{Name: "fk1", Columns: []string{"b"}, ReferTable: "reft1", ReferColumns: []string{"ref_b"}}},
					}},
			},
		},
		{
			name:       "Test drop FK invalid fkName",
			table:      "t1",
			payload:    `{"Name":""}`,
			statusCode: http.StatusBadRequest,
			conv: &internal.Conv{
				SpSchema: map[string]ddl.CreateTable{
					"t1": {
						Fks: []ddl.Foreignkey{{Name: "fk1", Columns: []string{"b"}, ReferTable: "reft1", ReferColumns: []string{"ref_b"}}},
					}},
				Audit: internal.Audit{
					MigrationType: migration.MigrationData_SCHEMA_ONLY.Enum(),
				},
			},
		},
		{
			name:       "Test drop FK invalid fkName 2",
			table:      "t1",
			payload:    `{"Name":"AB"}`,
			statusCode: http.StatusBadRequest,
			conv: &internal.Conv{
				SpSchema: map[string]ddl.CreateTable{
					"t1": {
						Fks: []ddl.Foreignkey{{Name: "fk1", Columns: []string{"b"}, ReferTable: "reft1", ReferColumns: []string{"ref_b"}}},
					}},
				Audit: internal.Audit{
					MigrationType: migration.MigrationData_SCHEMA_ONLY.Enum(),
				},
			},
		},
	}
	for _, tc := range tc {
		sessionState := session.GetSessionState()

		sessionState.Driver = constants.MYSQL
		sessionState.Conv = tc.conv
		payload := tc.payload
		req, err := http.NewRequest("POST", "/drop/fk?table="+tc.table, strings.NewReader(payload))
		if err != nil {
			t.Fatal(err)
		}
		req.Header.Set("Content-Type", "application/json")
		rr := httptest.NewRecorder()
		handler := http.HandlerFunc(dropForeignKey)
		handler.ServeHTTP(rr, req)
		var res *internal.Conv
		json.Unmarshal(rr.Body.Bytes(), &res)
		if status := rr.Code; int64(status) != tc.statusCode {
			t.Errorf("handler returned wrong status code: got %v want %v",
				status, tc.statusCode)
		}
		if tc.statusCode == http.StatusOK {
			assert.Equal(t, tc.expectedConv, res)
		}
	}
}

func TestRenameIndexes(t *testing.T) {
	tc := []struct {
		name         string
		table        string
		input        interface{}
		statusCode   int64
		conv         *internal.Conv
		expectedConv *internal.Conv
	}{
		{
			name:  "Test rename indexes",
			table: "t1",
			input: map[string]string{
				"idx": "idx_new",
			},
			statusCode: http.StatusOK,
			conv: &internal.Conv{
				SpSchema: map[string]ddl.CreateTable{
					"t1": {
						Indexes: []ddl.CreateIndex{{Name: "idx", Table: "t1", Unique: false, Keys: []ddl.IndexKey{{Col: "b", Desc: false}}}},
					}},
				Audit: internal.Audit{
					MigrationType: migration.MigrationData_SCHEMA_ONLY.Enum(),
				},
			},
			expectedConv: &internal.Conv{
				SpSchema: map[string]ddl.CreateTable{
					"t1": {
						Indexes: []ddl.CreateIndex{{Name: "idx_new", Table: "t1", Unique: false, Keys: []ddl.IndexKey{{Col: "b", Desc: false}}}},
					}},
			},
		},
		{
			name:  "Test rename multiple indexes",
			table: "t1",
			input: map[string]string{
				"idx_1": "idx_new_1",
				"idx_2": "idx_new_2",
			},
			statusCode: http.StatusOK,
			conv: &internal.Conv{
				SpSchema: map[string]ddl.CreateTable{
					"t1": {
						Indexes: []ddl.CreateIndex{{Name: "idx_1", Table: "t1", Unique: false, Keys: []ddl.IndexKey{{Col: "b", Desc: false}}},
							{Name: "idx_2", Table: "t1", Unique: false, Keys: []ddl.IndexKey{{Col: "b", Desc: false}}}},
					}},
				Audit: internal.Audit{
					MigrationType: migration.MigrationData_SCHEMA_ONLY.Enum(),
				},
			},
			expectedConv: &internal.Conv{
				SpSchema: map[string]ddl.CreateTable{
					"t1": {
						Indexes: []ddl.CreateIndex{{Name: "idx_new_1", Table: "t1", Unique: false, Keys: []ddl.IndexKey{{Col: "b", Desc: false}}},
							{Name: "idx_new_2", Table: "t1", Unique: false, Keys: []ddl.IndexKey{{Col: "b", Desc: false}}}},
					}},
			},
		},
		{
			name:  "New name conflicts with an existing table",
			table: "t1",
			input: map[string]string{
				"idx_1": "t1",
			},
			statusCode: http.StatusBadRequest,
			conv: &internal.Conv{
				SpSchema: map[string]ddl.CreateTable{
					"t1": {
						Indexes: []ddl.CreateIndex{{Name: "idx_1", Table: "t1", Unique: false, Keys: []ddl.IndexKey{{Col: "b", Desc: false}}},
							{Name: "idx_2", Table: "t1", Unique: false, Keys: []ddl.IndexKey{{Col: "b", Desc: false}}}},
					}},
				Audit: internal.Audit{
					MigrationType: migration.MigrationData_SCHEMA_ONLY.Enum(),
				},
			},
			expectedConv: &internal.Conv{
				SpSchema: map[string]ddl.CreateTable{
					"t1": {
						Indexes: []ddl.CreateIndex{{Name: "idx_1", Table: "t1", Unique: false, Keys: []ddl.IndexKey{{Col: "b", Desc: false}}},
							{Name: "idx_2", Table: "t1", Unique: false, Keys: []ddl.IndexKey{{Col: "b", Desc: false}}}},
					}},
			},
		},
		{
			name:  "New name conflicts with an existing index",
			table: "t1",
			input: map[string]string{
				"idx_1": "idx_2",
			},
			statusCode: http.StatusBadRequest,
			conv: &internal.Conv{
				SpSchema: map[string]ddl.CreateTable{
					"t1": {
						Indexes: []ddl.CreateIndex{{Name: "idx_1", Table: "t1", Unique: false, Keys: []ddl.IndexKey{{Col: "b", Desc: false}}},
							{Name: "idx_2", Table: "t1", Unique: false, Keys: []ddl.IndexKey{{Col: "b", Desc: false}}}},
					}},
				Audit: internal.Audit{
					MigrationType: migration.MigrationData_SCHEMA_ONLY.Enum(),
				},
			},
			expectedConv: &internal.Conv{
				SpSchema: map[string]ddl.CreateTable{
					"t1": {
						Indexes: []ddl.CreateIndex{{Name: "idx_new_1", Table: "t1", Unique: false, Keys: []ddl.IndexKey{{Col: "b", Desc: false}}},
							{Name: "idx_new_2", Table: "t1", Unique: false, Keys: []ddl.IndexKey{{Col: "b", Desc: false}}}},
					}},
			},
		},
		{
			name:  "New name conflicts with an existing foreign key",
			table: "t1",
			input: map[string]string{
				"idx_1": "fk1",
			},
			statusCode: http.StatusBadRequest,
			conv: &internal.Conv{
				SpSchema: map[string]ddl.CreateTable{
					"t1": {
						Indexes: []ddl.CreateIndex{{Name: "idx_1", Table: "t1", Unique: false, Keys: []ddl.IndexKey{{Col: "b", Desc: false}}},
							{Name: "idx_2", Table: "t1", Unique: false, Keys: []ddl.IndexKey{{Col: "b", Desc: false}}}},
						Fks: []ddl.Foreignkey{{Name: "fk1", Columns: []string{"b"}, ReferTable: "reft1", ReferColumns: []string{"ref_b"}},
							{Name: "fk2", Columns: []string{"c", "d"}, ReferTable: "reft2", ReferColumns: []string{"ref_c", "ref_d"}}},
					}},
				Audit: internal.Audit{
					MigrationType: migration.MigrationData_SCHEMA_ONLY.Enum(),
				},
			},
			expectedConv: &internal.Conv{
				SpSchema: map[string]ddl.CreateTable{
					"t1": {
						Indexes: []ddl.CreateIndex{{Name: "idx_new_1", Table: "t1", Unique: false, Keys: []ddl.IndexKey{{Col: "b", Desc: false}}},
							{Name: "idx_new_2", Table: "t1", Unique: false, Keys: []ddl.IndexKey{{Col: "b", Desc: false}}}},
					}},
			},
		},
		{
			name:  "Given Index not available",
			table: "t1",
			input: map[string]string{
				"idx_new": "idx",
			},
			statusCode: http.StatusBadRequest,
			conv: &internal.Conv{
				SpSchema: map[string]ddl.CreateTable{
					"t1": {
						Indexes: []ddl.CreateIndex{{Name: "idx", Table: "t1", Unique: false, Keys: []ddl.IndexKey{{Col: "b", Desc: false}}}},
					}},
				Audit: internal.Audit{
					MigrationType: migration.MigrationData_SCHEMA_ONLY.Enum(),
				},
			},
			expectedConv: &internal.Conv{
				SpSchema: map[string]ddl.CreateTable{
					"t1": {
						Indexes: []ddl.CreateIndex{{Name: "idx", Table: "t1", Unique: false, Keys: []ddl.IndexKey{{Col: "b", Desc: false}}}},
					}},
			},
		},
		{
			name:  "Conflicts within new name array",
			table: "t1",
			input: map[string]string{
				"idx1": "idx_100",
				"idx2": "idx_100",
			},
			statusCode: http.StatusBadRequest,
			conv: &internal.Conv{
				SpSchema: map[string]ddl.CreateTable{
					"t1": {
						Indexes: []ddl.CreateIndex{{Name: "idx1", Table: "t1", Unique: false, Keys: []ddl.IndexKey{{Col: "b", Desc: false}}},
							{Name: "idx2", Table: "t1", Unique: false, Keys: []ddl.IndexKey{{Col: "b", Desc: false}}}},
					}},
				Audit: internal.Audit{
					MigrationType: migration.MigrationData_SCHEMA_ONLY.Enum(),
				},
			},
			expectedConv: &internal.Conv{
				SpSchema: map[string]ddl.CreateTable{
					"t1": {
						Indexes: []ddl.CreateIndex{{Name: "idx1", Table: "t1", Unique: false, Keys: []ddl.IndexKey{{Col: "b", Desc: false}}},
							{Name: "idx2", Table: "t1", Unique: false, Keys: []ddl.IndexKey{{Col: "b", Desc: false}}}},
					}},
			},
		},
		{
			name:       "Input Empty Map ",
			table:      "t1",
			input:      map[string]string{},
			statusCode: http.StatusOK,
			conv: &internal.Conv{
				SpSchema: map[string]ddl.CreateTable{
					"t1": {
						Indexes: []ddl.CreateIndex{{Name: "idx", Table: "t1", Unique: false, Keys: []ddl.IndexKey{{Col: "b", Desc: false}}}},
					}},
				Audit: internal.Audit{
					MigrationType: migration.MigrationData_SCHEMA_ONLY.Enum(),
				},
			},
			expectedConv: &internal.Conv{
				SpSchema: map[string]ddl.CreateTable{
					"t1": {
						Indexes: []ddl.CreateIndex{{Name: "idx", Table: "t1", Unique: false, Keys: []ddl.IndexKey{{Col: "b", Desc: false}}}},
					}},
			},
		},
		{
			name:       "Invalid input",
			table:      "t1",
			input:      []string{"test1", "test2"},
			statusCode: http.StatusBadRequest,
			conv: &internal.Conv{
				SpSchema: map[string]ddl.CreateTable{
					"t1": {
						Indexes: []ddl.CreateIndex{{Name: "idx", Table: "t1", Unique: false, Keys: []ddl.IndexKey{{Col: "b", Desc: false}}}},
					}},
				Audit: internal.Audit{
					MigrationType: migration.MigrationData_SCHEMA_ONLY.Enum(),
				},
			},
			expectedConv: &internal.Conv{
				SpSchema: map[string]ddl.CreateTable{
					"t1": {
						Indexes: []ddl.CreateIndex{{Name: "idx", Table: "t1", Unique: false, Keys: []ddl.IndexKey{{Col: "b", Desc: false}}}},
					}},
			},
		},
	}

	for _, tc := range tc {
		sessionState := session.GetSessionState()

		sessionState.Driver = constants.MYSQL
		sessionState.Conv = tc.conv

		inputBytes, err := json.Marshal(tc.input)
		if err != nil {
			t.Fatal(err)
		}
		buffer := bytes.NewBuffer(inputBytes)

		req, err := http.NewRequest("POST", "/rename/indexes?table="+tc.table, buffer)
		if err != nil {
			t.Fatal(err)
		}
		req.Header.Set("Content-Type", "application/json")
		rr := httptest.NewRecorder()
		handler := http.HandlerFunc(renameIndexes)
		handler.ServeHTTP(rr, req)
		var res *internal.Conv
		json.Unmarshal(rr.Body.Bytes(), &res)
		if status := rr.Code; int64(status) != tc.statusCode {
			t.Errorf("%s : handler returned wrong status code: got %v want %v",
				tc.name, status, tc.statusCode)
		}
		if tc.statusCode == http.StatusOK {
			assert.Equal(t, tc.expectedConv, res)
		}
	}
}

func TestRenameForeignKeys(t *testing.T) {
	tc := []struct {
		name         string
		table        string
		input        interface{}
		statusCode   int64
		conv         *internal.Conv
		expectedConv *internal.Conv
	}{
		{
			name:  "Test rename foreignkey",
			table: "t1",
			input: map[string]string{
				"fk1": "foreignkey1",
			},
			statusCode: http.StatusOK,
			conv: &internal.Conv{
				SpSchema: map[string]ddl.CreateTable{
					"t1": {
						Fks: []ddl.Foreignkey{{Name: "fk1", Columns: []string{"b"}, ReferTable: "reft1", ReferColumns: []string{"ref_b"}},
							{Name: "fk2", Columns: []string{"c", "d"}, ReferTable: "reft2", ReferColumns: []string{"ref_c", "ref_d"}}},
					}},
				Audit: internal.Audit{
					MigrationType: migration.MigrationData_SCHEMA_ONLY.Enum(),
				},
			},
			expectedConv: &internal.Conv{
				SpSchema: map[string]ddl.CreateTable{
					"t1": {
						Fks: []ddl.Foreignkey{{Name: "foreignkey1", Columns: []string{"b"}, ReferTable: "reft1", ReferColumns: []string{"ref_b"}},
							{Name: "fk2", Columns: []string{"c", "d"}, ReferTable: "reft2", ReferColumns: []string{"ref_c", "ref_d"}}},
					}},
			},
		},
		{
			name:  "Test rename multiple foreignkeys",
			table: "t1",
			input: map[string]string{
				"fk1": "foreignkey1",
				"fk2": "foreignkey2",
			},
			statusCode: http.StatusOK,
			conv: &internal.Conv{
				SpSchema: map[string]ddl.CreateTable{
					"t1": {
						Fks: []ddl.Foreignkey{{Name: "fk1", Columns: []string{"b"}, ReferTable: "reft1", ReferColumns: []string{"ref_b"}},
							{Name: "fk2", Columns: []string{"c", "d"}, ReferTable: "reft2", ReferColumns: []string{"ref_c", "ref_d"}}},
					}},
				Audit: internal.Audit{
					MigrationType: migration.MigrationData_SCHEMA_ONLY.Enum(),
				},
			},
			expectedConv: &internal.Conv{
				SpSchema: map[string]ddl.CreateTable{
					"t1": {
						Fks: []ddl.Foreignkey{{Name: "foreignkey1", Columns: []string{"b"}, ReferTable: "reft1", ReferColumns: []string{"ref_b"}},
							{Name: "foreignkey2", Columns: []string{"c", "d"}, ReferTable: "reft2", ReferColumns: []string{"ref_c", "ref_d"}}},
					}},
			},
		},
		{
			name:  "New name conflicts with an existing table",
			table: "t1",
			input: map[string]string{
				"fk1": "t1",
			},
			statusCode: http.StatusBadRequest,
			conv: &internal.Conv{
				SpSchema: map[string]ddl.CreateTable{
					"t1": {
						Fks: []ddl.Foreignkey{{Name: "fk1", Columns: []string{"b"}, ReferTable: "reft1", ReferColumns: []string{"ref_b"}},
							{Name: "fk2", Columns: []string{"c", "d"}, ReferTable: "reft2", ReferColumns: []string{"ref_c", "ref_d"}}},
					}},
				Audit: internal.Audit{
					MigrationType: migration.MigrationData_SCHEMA_ONLY.Enum(),
				},
			},
			expectedConv: &internal.Conv{
				SpSchema: map[string]ddl.CreateTable{
					"t1": {
						Fks: []ddl.Foreignkey{{Name: "foreignkey1", Columns: []string{"b"}, ReferTable: "reft1", ReferColumns: []string{"ref_b"}},
							{Name: "fk2", Columns: []string{"c", "d"}, ReferTable: "reft2", ReferColumns: []string{"ref_c", "ref_d"}}},
					}},
			},
		},
		{
			name:  "New name conflicts with an existing foreignkey",
			table: "t1",
			input: map[string]string{
				"fk1": "fk2",
			},
			statusCode: http.StatusBadRequest,
			conv: &internal.Conv{
				SpSchema: map[string]ddl.CreateTable{
					"t1": {
						Fks: []ddl.Foreignkey{{Name: "fk1", Columns: []string{"b"}, ReferTable: "reft1", ReferColumns: []string{"ref_b"}},
							{Name: "fk2", Columns: []string{"c", "d"}, ReferTable: "reft2", ReferColumns: []string{"ref_c", "ref_d"}}},
					}},
				Audit: internal.Audit{
					MigrationType: migration.MigrationData_SCHEMA_ONLY.Enum(),
				},
			},
			expectedConv: &internal.Conv{
				SpSchema: map[string]ddl.CreateTable{
					"t1": {
						Fks: []ddl.Foreignkey{{Name: "foreignkey1", Columns: []string{"b"}, ReferTable: "reft1", ReferColumns: []string{"ref_b"}},
							{Name: "fk2", Columns: []string{"c", "d"}, ReferTable: "reft2", ReferColumns: []string{"ref_c", "ref_d"}}},
					}},
			},
		},
		{
			name:  "New name conflicts with an existing indexes",
			table: "t1",
			input: map[string]string{
				"fk1": "idx_1",
			},
			statusCode: http.StatusBadRequest,
			conv: &internal.Conv{
				SpSchema: map[string]ddl.CreateTable{
					"t1": {
						Indexes: []ddl.CreateIndex{{Name: "idx_1", Table: "t1", Unique: false, Keys: []ddl.IndexKey{{Col: "b", Desc: false}}},
							{Name: "idx_2", Table: "t1", Unique: false, Keys: []ddl.IndexKey{{Col: "b", Desc: false}}}},
						Fks: []ddl.Foreignkey{{Name: "fk1", Columns: []string{"b"}, ReferTable: "reft1", ReferColumns: []string{"ref_b"}},
							{Name: "fk2", Columns: []string{"c", "d"}, ReferTable: "reft2", ReferColumns: []string{"ref_c", "ref_d"}}},
					}},
				Audit: internal.Audit{
					MigrationType: migration.MigrationData_SCHEMA_ONLY.Enum(),
				},
			},
			expectedConv: &internal.Conv{
				SpSchema: map[string]ddl.CreateTable{
					"t1": {
						Indexes: []ddl.CreateIndex{{Name: "idx_new_1", Table: "t1", Unique: false, Keys: []ddl.IndexKey{{Col: "b", Desc: false}}},
							{Name: "idx_new_2", Table: "t1", Unique: false, Keys: []ddl.IndexKey{{Col: "b", Desc: false}}}},
					}},
			},
		},
		{
			name:  "Conflicts within new name array",
			table: "t1",
			input: map[string]string{
				"idx1": "idx_100",
				"idx2": "idx_100",
			},
			statusCode: http.StatusBadRequest,
			conv: &internal.Conv{
				SpSchema: map[string]ddl.CreateTable{
					"t1": {
						Indexes: []ddl.CreateIndex{{Name: "idx1", Table: "t1", Unique: false, Keys: []ddl.IndexKey{{Col: "b", Desc: false}}},
							{Name: "idx2", Table: "t1", Unique: false, Keys: []ddl.IndexKey{{Col: "b", Desc: false}}}},
					}},
				Audit: internal.Audit{
					MigrationType: migration.MigrationData_SCHEMA_ONLY.Enum(),
				},
			},
			expectedConv: &internal.Conv{
				SpSchema: map[string]ddl.CreateTable{
					"t1": {
						Indexes: []ddl.CreateIndex{{Name: "idx1", Table: "t1", Unique: false, Keys: []ddl.IndexKey{{Col: "b", Desc: false}}},
							{Name: "idx2", Table: "t1", Unique: false, Keys: []ddl.IndexKey{{Col: "b", Desc: false}}}},
					}},
			},
		},
		{
			name:  "Given Foreignkey not available ",
			table: "t1",
			input: map[string]string{
				"fkx": "foreignkeyx",
			},
			statusCode: http.StatusOK,
			conv: &internal.Conv{
				SpSchema: map[string]ddl.CreateTable{
					"t1": {
						Fks: []ddl.Foreignkey{{Name: "fk1", Columns: []string{"b"}, ReferTable: "reft1", ReferColumns: []string{"ref_b"}},
							{Name: "fk2", Columns: []string{"c", "d"}, ReferTable: "reft2", ReferColumns: []string{"ref_c", "ref_d"}}},
					}},
				Audit: internal.Audit{
					MigrationType: migration.MigrationData_SCHEMA_ONLY.Enum(),
				},
			},
			expectedConv: &internal.Conv{
				SpSchema: map[string]ddl.CreateTable{
					"t1": {
						Fks: []ddl.Foreignkey{{Name: "fk1", Columns: []string{"b"}, ReferTable: "reft1", ReferColumns: []string{"ref_b"}},
							{Name: "fk2", Columns: []string{"c", "d"}, ReferTable: "reft2", ReferColumns: []string{"ref_c", "ref_d"}}},
					}},
			},
		},
		{
			name:       "Input Empty Map ",
			table:      "t1",
			input:      map[string]string{},
			statusCode: http.StatusOK,
			conv: &internal.Conv{
				SpSchema: map[string]ddl.CreateTable{
					"t1": {
						Fks: []ddl.Foreignkey{{Name: "fk1", Columns: []string{"b"}, ReferTable: "reft1", ReferColumns: []string{"ref_b"}},
							{Name: "fk2", Columns: []string{"c", "d"}, ReferTable: "reft2", ReferColumns: []string{"ref_c", "ref_d"}}},
					}},
				Audit: internal.Audit{
					MigrationType: migration.MigrationData_SCHEMA_ONLY.Enum(),
				},
			},
			expectedConv: &internal.Conv{
				SpSchema: map[string]ddl.CreateTable{
					"t1": {
						Fks: []ddl.Foreignkey{{Name: "fk1", Columns: []string{"b"}, ReferTable: "reft1", ReferColumns: []string{"ref_b"}},
							{Name: "fk2", Columns: []string{"c", "d"}, ReferTable: "reft2", ReferColumns: []string{"ref_c", "ref_d"}}},
					}},
			},
		},
		{
			name:       "Invalid input",
			table:      "t1",
			input:      []string{"test1", "test2"},
			statusCode: http.StatusBadRequest,
			conv: &internal.Conv{
				SpSchema: map[string]ddl.CreateTable{
					"t1": {
						Fks: []ddl.Foreignkey{{Name: "fk1", Columns: []string{"b"}, ReferTable: "reft1", ReferColumns: []string{"ref_b"}},
							{Name: "fk2", Columns: []string{"c", "d"}, ReferTable: "reft2", ReferColumns: []string{"ref_c", "ref_d"}}},
					}},
				Audit: internal.Audit{
					MigrationType: migration.MigrationData_SCHEMA_ONLY.Enum(),
				},
			},
			expectedConv: &internal.Conv{
				SpSchema: map[string]ddl.CreateTable{
					"t1": {
						Fks: []ddl.Foreignkey{{Name: "fk1", Columns: []string{"b"}, ReferTable: "reft1", ReferColumns: []string{"ref_b"}},
							{Name: "fk2", Columns: []string{"c", "d"}, ReferTable: "reft2", ReferColumns: []string{"ref_c", "ref_d"}}},
					}},
			},
		},
		{
			name:       "Check non usage in another table",
			table:      "t1",
			input:      map[string]string{"fk1": "t2_fk2"},
			statusCode: http.StatusBadRequest,
			conv: &internal.Conv{
				SpSchema: map[string]ddl.CreateTable{
					"t1": {
						Fks: []ddl.Foreignkey{{Name: "fk1", Columns: []string{"b"}, ReferTable: "reft1", ReferColumns: []string{"ref_b"}},
							{Name: "fk2", Columns: []string{"c", "d"}, ReferTable: "reft2", ReferColumns: []string{"ref_c", "ref_d"}}},
					},
					"t2": {
						Fks: []ddl.Foreignkey{{Name: "t2_fk1", Columns: []string{"b"}, ReferTable: "reft1", ReferColumns: []string{"ref_b"}},
							{Name: "t2_fk2", Columns: []string{"c", "d"}, ReferTable: "reft2", ReferColumns: []string{"ref_c", "ref_d"}}},
					}},
				Audit: internal.Audit{
					MigrationType: migration.MigrationData_SCHEMA_ONLY.Enum(),
				},
			},
			expectedConv: &internal.Conv{
				SpSchema: map[string]ddl.CreateTable{
					"t1": {
						Fks: []ddl.Foreignkey{{Name: "fk1", Columns: []string{"b"}, ReferTable: "reft1", ReferColumns: []string{"ref_b"}},
							{Name: "fk2", Columns: []string{"c", "d"}, ReferTable: "reft2", ReferColumns: []string{"ref_c", "ref_d"}}},
					},
					"t2": {
						Fks: []ddl.Foreignkey{{Name: "t2_fk1", Columns: []string{"b"}, ReferTable: "reft1", ReferColumns: []string{"ref_b"}},
							{Name: "t2_fk2", Columns: []string{"c", "d"}, ReferTable: "reft2", ReferColumns: []string{"ref_c", "ref_d"}}},
					}},
			},
		},
	}
	for _, tc := range tc {
		sessionState := session.GetSessionState()

		sessionState.Driver = constants.MYSQL
		sessionState.Conv = tc.conv

		inputBytes, err := json.Marshal(tc.input)
		if err != nil {
			t.Fatal(err)
		}
		buffer := bytes.NewBuffer(inputBytes)

		req, err := http.NewRequest("POST", "/rename/fks?table="+tc.table, buffer)
		if err != nil {
			t.Fatal(err)
		}
		req.Header.Set("Content-Type", "application/json")
		rr := httptest.NewRecorder()
		handler := http.HandlerFunc(renameForeignKeys)
		handler.ServeHTTP(rr, req)
		var res *internal.Conv
		json.Unmarshal(rr.Body.Bytes(), &res)
		if status := rr.Code; int64(status) != tc.statusCode {
			t.Errorf("%s : handler returned wrong status code: got %v want %v",
				tc.name, status, tc.statusCode)
		}
		if tc.statusCode == http.StatusOK {
			assert.Equal(t, tc.expectedConv, res)
		}
	}
}

func TestAddIndexes(t *testing.T) {
	tc := []struct {
		name         string
		table        string
		input        interface{}
		statusCode   int64
		conv         *internal.Conv
		expectedConv *internal.Conv
	}{
		{
			name:       "Test Empty input",
			table:      "t1",
			input:      []ddl.CreateIndex{},
			statusCode: http.StatusOK,
			conv: &internal.Conv{
				SpSchema: map[string]ddl.CreateTable{
					"t1": {
						Indexes: []ddl.CreateIndex{{Name: "idx1", Table: "t1", Unique: false, Keys: []ddl.IndexKey{{Col: "b", Desc: false}}},
							{Name: "idx2", Table: "t1", Unique: false, Keys: []ddl.IndexKey{{Col: "c", Desc: false}, {Col: "d", Desc: false}}}},
					}},
				Audit: internal.Audit{
					MigrationType: migration.MigrationData_SCHEMA_ONLY.Enum(),
				},
			},
			expectedConv: &internal.Conv{
				SpSchema: map[string]ddl.CreateTable{
					"t1": {
						Indexes: []ddl.CreateIndex{{Name: "idx1", Table: "t1", Unique: false, Keys: []ddl.IndexKey{{Col: "b", Desc: false}}},
							{Name: "idx2", Table: "t1", Unique: false, Keys: []ddl.IndexKey{{Col: "c", Desc: false}, {Col: "d", Desc: false}}}},
					}},
			},
		},
		{
			name:  "Add Index with unique name",
			table: "t1",
			input: []ddl.CreateIndex{
				{Name: "idx3", Table: "t1", Unique: false, Keys: []ddl.IndexKey{{Col: "b", Desc: false}}},
			},
			statusCode: http.StatusOK,
			conv: &internal.Conv{
				SpSchema: map[string]ddl.CreateTable{
					"t1": {
						Indexes: []ddl.CreateIndex{
							{Name: "idx1", Table: "t1", Unique: false, Keys: []ddl.IndexKey{{Col: "b", Desc: false}}},
							{Name: "idx2", Table: "t1", Unique: false, Keys: []ddl.IndexKey{{Col: "c", Desc: false}, {Col: "d", Desc: false}}}},
					}},
				Audit: internal.Audit{
					MigrationType: migration.MigrationData_SCHEMA_ONLY.Enum(),
				},
			},
			expectedConv: &internal.Conv{
				SpSchema: map[string]ddl.CreateTable{
					"t1": {
						Indexes: []ddl.CreateIndex{
							{Name: "idx1", Table: "t1", Unique: false, Keys: []ddl.IndexKey{{Col: "b", Desc: false}}},
							{Name: "idx2", Table: "t1", Unique: false, Keys: []ddl.IndexKey{{Col: "c", Desc: false}, {Col: "d", Desc: false}}},
							{Id: "i1", Name: "idx3", Table: "t1", Unique: false, Keys: []ddl.IndexKey{{Col: "b", Desc: false}}},
						},
					}},
			},
		},
		{
			name:  "Add multiple indexes",
			table: "t1",
			input: []ddl.CreateIndex{
				{Name: "idx3", Table: "t1", Unique: false, Keys: []ddl.IndexKey{{Col: "b", Desc: false}}},
				{Name: "idx4", Table: "t1", Unique: false, Keys: []ddl.IndexKey{{Col: "b", Desc: false}}},
			},
			statusCode: http.StatusOK,
			conv: &internal.Conv{
				SpSchema: map[string]ddl.CreateTable{
					"t1": {
						Indexes: []ddl.CreateIndex{{Name: "idx1", Table: "t1", Unique: false, Keys: []ddl.IndexKey{{Col: "b", Desc: false}}},
							{Name: "idx2", Table: "t1", Unique: false, Keys: []ddl.IndexKey{{Col: "c", Desc: false}, {Col: "d", Desc: false}}}},
					}},
				Audit: internal.Audit{
					MigrationType: migration.MigrationData_SCHEMA_ONLY.Enum(),
				},
			},
			expectedConv: &internal.Conv{
				SpSchema: map[string]ddl.CreateTable{
					"t1": {
						Indexes: []ddl.CreateIndex{{Name: "idx1", Table: "t1", Unique: false, Keys: []ddl.IndexKey{{Col: "b", Desc: false}}},
							{Name: "idx2", Table: "t1", Unique: false, Keys: []ddl.IndexKey{{Col: "c", Desc: false}, {Col: "d", Desc: false}}},
							{Id: "i2", Name: "idx3", Table: "t1", Unique: false, Keys: []ddl.IndexKey{{Col: "b", Desc: false}}},
							{Id: "i3", Name: "idx4", Table: "t1", Unique: false, Keys: []ddl.IndexKey{{Col: "b", Desc: false}}},
						},
					}},
			},
		}, {
			name:  "New name conflicts with an existing table",
			table: "t1",
			input: []ddl.CreateIndex{
				{Name: "t1", Table: "t1", Unique: false, Keys: []ddl.IndexKey{{Col: "b", Desc: false}}},
				{Name: "idx4", Table: "t1", Unique: false, Keys: []ddl.IndexKey{{Col: "b", Desc: false}}},
			},
			statusCode: http.StatusBadRequest,
			conv: &internal.Conv{
				SpSchema: map[string]ddl.CreateTable{
					"t1": {
						Indexes: []ddl.CreateIndex{{Name: "idx1", Table: "t1", Unique: false, Keys: []ddl.IndexKey{{Col: "b", Desc: false}}},
							{Name: "idx2", Table: "t1", Unique: false, Keys: []ddl.IndexKey{{Col: "c", Desc: false}, {Col: "d", Desc: false}}}},
					}},
				Audit: internal.Audit{
					MigrationType: migration.MigrationData_SCHEMA_ONLY.Enum(),
				},
			},
			expectedConv: &internal.Conv{
				SpSchema: map[string]ddl.CreateTable{
					"t1": {
						Indexes: []ddl.CreateIndex{{Name: "idx1", Table: "t1", Unique: false, Keys: []ddl.IndexKey{{Col: "b", Desc: false}}},
							{Name: "idx2", Table: "t1", Unique: false, Keys: []ddl.IndexKey{{Col: "c", Desc: false}, {Col: "d", Desc: false}}},
							{Name: "t1", Table: "t1", Unique: false, Keys: []ddl.IndexKey{{Col: "b", Desc: false}}},
							{Name: "idx4", Table: "t1", Unique: false, Keys: []ddl.IndexKey{{Col: "b", Desc: false}}},
						},
					}},
			},
		}, {
			name:  "New name conflicts with an existing index",
			table: "t1",
			input: []ddl.CreateIndex{
				{Name: "idx2", Table: "t1", Unique: false, Keys: []ddl.IndexKey{{Col: "b", Desc: false}}},
			},
			statusCode: http.StatusBadRequest,
			conv: &internal.Conv{
				SpSchema: map[string]ddl.CreateTable{
					"t1": {
						Indexes: []ddl.CreateIndex{{Name: "idx1", Table: "t1", Unique: false, Keys: []ddl.IndexKey{{Col: "b", Desc: false}}},
							{Name: "idx2", Table: "t1", Unique: false, Keys: []ddl.IndexKey{{Col: "c", Desc: false}, {Col: "d", Desc: false}}}},
					}},
				Audit: internal.Audit{
					MigrationType: migration.MigrationData_SCHEMA_ONLY.Enum(),
				},
			},
			expectedConv: &internal.Conv{
				SpSchema: map[string]ddl.CreateTable{
					"t1": {
						Indexes: []ddl.CreateIndex{{Name: "idx1", Table: "t1", Unique: false, Keys: []ddl.IndexKey{{Col: "b", Desc: false}}},
							{Name: "idx2", Table: "t1", Unique: false, Keys: []ddl.IndexKey{{Col: "c", Desc: false}, {Col: "d", Desc: false}}},
							{Name: "idx3", Table: "t1", Unique: false, Keys: []ddl.IndexKey{{Col: "b", Desc: false}}},
							{Name: "idx4", Table: "t1", Unique: false, Keys: []ddl.IndexKey{{Col: "b", Desc: false}}},
						},
					}},
			},
		}, {
			name:  "Conflicts within new name array",
			table: "t1",
			input: []ddl.CreateIndex{
				{Name: "idx2", Table: "t1", Unique: false, Keys: []ddl.IndexKey{{Col: "b", Desc: false}}},
				{Name: "idx2", Table: "t1", Unique: false, Keys: []ddl.IndexKey{{Col: "b", Desc: false}}},
			},
			statusCode: http.StatusBadRequest,
			conv: &internal.Conv{
				SpSchema: map[string]ddl.CreateTable{
					"t1": {
						Indexes: []ddl.CreateIndex{{Name: "idx1", Table: "t1", Unique: false, Keys: []ddl.IndexKey{{Col: "b", Desc: false}}},
							{Name: "idx2", Table: "t1", Unique: false, Keys: []ddl.IndexKey{{Col: "b", Desc: false}}}},
					}},
				Audit: internal.Audit{
					MigrationType: migration.MigrationData_SCHEMA_ONLY.Enum(),
				},
			},
			expectedConv: &internal.Conv{
				SpSchema: map[string]ddl.CreateTable{
					"t1": {
						Indexes: []ddl.CreateIndex{{Name: "idx1", Table: "t1", Unique: false, Keys: []ddl.IndexKey{{Col: "b", Desc: false}}},
							{Name: "idx2", Table: "t1", Unique: false, Keys: []ddl.IndexKey{{Col: "b", Desc: false}}}},
					}},
			},
		},
		{
			name:  "Add Index with same name",
			table: "t1",
			input: []ddl.CreateIndex{
				{Name: "idx2", Table: "t1", Unique: false, Keys: []ddl.IndexKey{{Col: "b", Desc: false}}},
			},
			statusCode: http.StatusBadRequest,
			conv: &internal.Conv{
				SpSchema: map[string]ddl.CreateTable{
					"t1": {
						Indexes: []ddl.CreateIndex{{Name: "idx1", Table: "t1", Unique: false, Keys: []ddl.IndexKey{{Col: "b", Desc: false}}},
							{Name: "idx2", Table: "t1", Unique: false, Keys: []ddl.IndexKey{{Col: "c", Desc: false}, {Col: "d", Desc: false}}}},
					}},
				Audit: internal.Audit{
					MigrationType: migration.MigrationData_SCHEMA_ONLY.Enum(),
				},
			},
			expectedConv: &internal.Conv{
				SpSchema: map[string]ddl.CreateTable{
					"t1": {
						Indexes: []ddl.CreateIndex{{Name: "idx1", Table: "t1", Unique: false, Keys: []ddl.IndexKey{{Col: "b", Desc: false}}},
							{Name: "idx2", Table: "t1", Unique: false, Keys: []ddl.IndexKey{{Col: "c", Desc: false}, {Col: "d", Desc: false}}},
						},
					}},
			},
		},
		{
			name:       "Invalid input",
			table:      "t1",
			input:      []string{"test1"},
			statusCode: http.StatusBadRequest,
			conv: &internal.Conv{
				SpSchema: map[string]ddl.CreateTable{
					"t1": {
						Indexes: []ddl.CreateIndex{{Name: "idx1", Table: "t1", Unique: false, Keys: []ddl.IndexKey{{Col: "b", Desc: false}}},
							{Name: "idx2", Table: "t1", Unique: false, Keys: []ddl.IndexKey{{Col: "c", Desc: false}, {Col: "d", Desc: false}}}},
					}},
				Audit: internal.Audit{
					MigrationType: migration.MigrationData_SCHEMA_ONLY.Enum(),
				},
			},
			expectedConv: &internal.Conv{
				SpSchema: map[string]ddl.CreateTable{
					"t1": {
						Indexes: []ddl.CreateIndex{{Name: "idx1", Table: "t1", Unique: false, Keys: []ddl.IndexKey{{Col: "b", Desc: false}}},
							{Name: "idx2", Table: "t1", Unique: false, Keys: []ddl.IndexKey{{Col: "c", Desc: false}, {Col: "d", Desc: false}}},
						},
					}},
			},
		},
	}

	for _, tc := range tc {
		sessionState := session.GetSessionState()

		sessionState.Driver = constants.MYSQL
		sessionState.Conv = tc.conv

		inputBytes, err := json.Marshal(tc.input)
		if err != nil {
			t.Fatal(err)
		}
		buffer := bytes.NewBuffer(inputBytes)

		req, err := http.NewRequest("POST", "/add/indexes?table="+tc.table, buffer)
		if err != nil {
			t.Fatal(err)
		}
		req.Header.Set("Content-Type", "application/json")
		rr := httptest.NewRecorder()
		handler := http.HandlerFunc(addIndexes)
		handler.ServeHTTP(rr, req)
		var res *internal.Conv
		json.Unmarshal(rr.Body.Bytes(), &res)
		if status := rr.Code; int64(status) != tc.statusCode {
			t.Errorf("%s : handler returned wrong status code: got %v want %v",
				tc.name, status, tc.statusCode)
		}
		if tc.statusCode == http.StatusOK {
			assert.Equal(t, tc.expectedConv, res)
		}
	}
}

func TestDropSecondaryIndex(t *testing.T) {
	tc := []struct {
		name         string
		table        string
		payload      string
		statusCode   int64
		conv         *internal.Conv
		expectedConv *internal.Conv
	}{
		{
			name:       "Test drop valid secondary index success",
			table:      "t1",
			payload:    `{"Name":"idx2"}`,
			statusCode: http.StatusOK,
			conv: &internal.Conv{
				SpSchema: map[string]ddl.CreateTable{
					"t1": {
						Indexes: []ddl.CreateIndex{{Name: "idx1", Table: "t1", Unique: false, Keys: []ddl.IndexKey{{Col: "b", Desc: false}}},
							{Name: "idx2", Table: "t1", Unique: false, Keys: []ddl.IndexKey{{Col: "c", Desc: false}, {Col: "d", Desc: false}}}},
					}},
				Audit: internal.Audit{
					MigrationType: migration.MigrationData_SCHEMA_ONLY.Enum(),
				},
			},
			expectedConv: &internal.Conv{
				SpSchema: map[string]ddl.CreateTable{
					"t1": {
						Indexes: []ddl.CreateIndex{{Name: "idx1", Table: "t1", Unique: false, Keys: []ddl.IndexKey{{Col: "b", Desc: false}}}},
					}},
			},
		},
		{
			name:       "Test drop secondary index invalid name",
			table:      "t1",
			payload:    `{"Name":""}`,
			statusCode: http.StatusBadRequest,
			conv: &internal.Conv{
				SpSchema: map[string]ddl.CreateTable{
					"t1": {
						Indexes: []ddl.CreateIndex{{Name: "idx1", Table: "t1", Unique: false, Keys: []ddl.IndexKey{{Col: "b", Desc: false}}}},
					}},
				Audit: internal.Audit{
					MigrationType: migration.MigrationData_SCHEMA_ONLY.Enum(),
				},
			},
		},
		{
			name:       "Test drop secondary index invalid name 2",
			table:      "t1",
			payload:    `{"Name":"AB"}`,
			statusCode: http.StatusBadRequest,
			conv: &internal.Conv{
				SpSchema: map[string]ddl.CreateTable{
					"t1": {
						Indexes: []ddl.CreateIndex{{Name: "idx1", Table: "t1", Unique: false, Keys: []ddl.IndexKey{{Col: "b", Desc: false}}}},
					}},
				Audit: internal.Audit{
					MigrationType: migration.MigrationData_SCHEMA_ONLY.Enum(),
				},
			},
		},
	}
	for _, tc := range tc {
		sessionState := session.GetSessionState()

		sessionState.Driver = constants.MYSQL
		sessionState.Conv = tc.conv
		payload := tc.payload
		req, err := http.NewRequest("POST", "/drop/secondaryindex?table="+tc.table, strings.NewReader(payload))
		if err != nil {
			t.Fatal(err)
		}
		req.Header.Set("Content-Type", "application/json")
		rr := httptest.NewRecorder()
		handler := http.HandlerFunc(dropSecondaryIndex)
		handler.ServeHTTP(rr, req)
		var res *internal.Conv
		json.Unmarshal(rr.Body.Bytes(), &res)
		if status := rr.Code; int64(status) != tc.statusCode {
			t.Errorf("handler returned wrong status code: got %v want %v",
				status, tc.statusCode)
		}
		if tc.statusCode == http.StatusOK {
			assert.Equal(t, tc.expectedConv, res)
		}
	}
}

func TestDropTable(t *testing.T) {
	sessionState := session.GetSessionState()
	sessionState.Driver = constants.MYSQL

	c := &internal.Conv{
<<<<<<< HEAD

=======
		Issues: map[string]map[string][]internal.SchemaIssue{
			"t1": {},
			"t2": {},
		},
		SrcSchema: map[string]schema.Table{
			"t1": {
				Name:     "t1",
				ColNames: []string{"a", "b", "c"},
				ColDefs: map[string]schema.Column{
					"a": {Name: "a", Type: schema.Type{Name: "bigint"}, NotNull: true, Ignored: schema.Ignored{Check: false, Identity: false, Default: false, Exclusion: false, ForeignKey: false, AutoIncrement: false}, Id: "c4"},
					"b": {Name: "b", Type: schema.Type{Name: "bigint"}, NotNull: true, Ignored: schema.Ignored{Check: false, Identity: false, Default: false, Exclusion: false, ForeignKey: false, AutoIncrement: false}, Id: "c2"},
					"c": {Name: "c", Type: schema.Type{Name: "varchar"}, NotNull: false, Ignored: schema.Ignored{Check: false, Identity: false, Default: false, Exclusion: false, ForeignKey: false, AutoIncrement: false}, Id: "c3"},
				},
				PrimaryKeys: []schema.Key{{Column: "a", Desc: false, Order: 1}},
				Id:          "id1",
			},

			"t2": {
				Name:     "t2",
				ColNames: []string{"a", "b", "c"},
				ColDefs: map[string]schema.Column{
					"a": {Name: "a", Type: schema.Type{Name: "bigint"}, NotNull: true, Ignored: schema.Ignored{Check: false, Identity: false, Default: false, Exclusion: false, ForeignKey: false, AutoIncrement: false}, Id: "c7"},
					"b": {Name: "b", Type: schema.Type{Name: "varchar"}, NotNull: true, Ignored: schema.Ignored{Check: false, Identity: false, Default: false, Exclusion: false, ForeignKey: false, AutoIncrement: false}, Id: "c8"},
					"c": {Name: "c", Type: schema.Type{Name: "bigint"}, NotNull: true, Ignored: schema.Ignored{Check: false, Identity: false, Default: false, Exclusion: false, ForeignKey: false, AutoIncrement: false}, Id: "c9"},
				},
				Id: "id2",
			},
		},
>>>>>>> a2307a20
		SpSchema: map[string]ddl.CreateTable{
			"t1": {
				Name:     "t1",
				ColNames: []string{"a", "b", "c"},
				ColDefs: map[string]ddl.ColumnDef{"a": {Name: "a", T: ddl.Type{Name: ddl.Int64}, NotNull: true},
					"b": {Name: "b", T: ddl.Type{Name: ddl.Int64}, NotNull: true},
					"c": {Name: "c", T: ddl.Type{Name: ddl.String, Len: ddl.MaxLength}, NotNull: true},
				},
				Pks: []ddl.IndexKey{{Col: "a", Desc: false}},
<<<<<<< HEAD
				Fks: []ddl.Foreignkey{{Name: "fk1", Columns: []string{"a"}, ReferTable: "t2", ReferColumns: []string{"a"}}},
=======
				Id:  "id1",
>>>>>>> a2307a20
			},
			"t2": {
				Name:     "t2",
				ColNames: []string{"a", "b", "c"},
				ColDefs: map[string]ddl.ColumnDef{"a": {Name: "a", T: ddl.Type{Name: ddl.Int64}, NotNull: true},
					"b":        {Name: "b", T: ddl.Type{Name: ddl.Int64}, NotNull: true},
					"c":        {Name: "c", T: ddl.Type{Name: ddl.String, Len: ddl.MaxLength}, NotNull: true},
					"synth_id": {Name: "synth_id", T: ddl.Type{Name: ddl.Int64}, NotNull: true},
				},
				Pks: []ddl.IndexKey{{Col: "synth_id", Desc: false}},
<<<<<<< HEAD
=======
				Id:  "id2",
>>>>>>> a2307a20
			}},
		Audit: internal.Audit{
			MigrationType: migration.MigrationData_MIGRATION_TYPE_UNSPECIFIED.Enum(),
		},
	}

	sessionState.Conv = c

	payload := `{}`

<<<<<<< HEAD
	req, err := http.NewRequest("PUT", "/drop/table?table=t1", strings.NewReader(payload))
=======
	req, err := http.NewRequest("POST", "/drop/table?tableId=id1", strings.NewReader(payload))
>>>>>>> a2307a20
	if err != nil {
		t.Fatal(err)
	}

<<<<<<< HEAD
	fmt.Println(req.URL)

=======
>>>>>>> a2307a20
	req.Header.Set("Content-Type", "application/json")
	rr := httptest.NewRecorder()

	handler := http.HandlerFunc(dropTable)
	handler.ServeHTTP(rr, req)

	res := &internal.Conv{}

	json.Unmarshal(rr.Body.Bytes(), &res)

	expectedConv := &internal.Conv{

		SpSchema: map[string]ddl.CreateTable{
			"t2": {
				Name:     "t2",
				ColNames: []string{"a", "b", "c"},
				ColDefs: map[string]ddl.ColumnDef{"a": {Name: "a", T: ddl.Type{Name: ddl.Int64}, NotNull: true},
					"b":        {Name: "b", T: ddl.Type{Name: ddl.Int64}, NotNull: true},
					"c":        {Name: "c", T: ddl.Type{Name: ddl.String, Len: ddl.MaxLength}, NotNull: true},
					"synth_id": {Name: "synth_id", T: ddl.Type{Name: ddl.Int64}, NotNull: true},
				},
				Pks:     []ddl.IndexKey{{Col: "synth_id", Desc: false}},
				Fks:     []ddl.Foreignkey{},
				Indexes: []ddl.CreateIndex(nil),
<<<<<<< HEAD
=======
				Id:      "id2",
>>>>>>> a2307a20
			}},
	}

	assert.Equal(t, expectedConv.SpSchema, res.SpSchema)
}

<<<<<<< HEAD
// func TestRestoreTable(t *testing.T) {
// 	sessionState := session.GetSessionState()

// 	sessionState.Driver = constants.MYSQL

// 	c := &internal.Conv{

// 		SpSchema: map[string]ddl.CreateTable{
// 			"t2": {
// 				Name:     "t2",
// 				ColNames: []string{"a", "b"},
// 				ColDefs: map[string]ddl.ColumnDef{"a": {Name: "a", T: ddl.Type{Name: "STRING", IsArray: false}, NotNull: true, Comment: "", Id: "c7"},
// 					"b": {Name: "b", T: ddl.Type{Name: "STRING", IsArray: false}, NotNull: true, Comment: "", Id: "c8"},
// 				},
// 				Pks: []ddl.IndexKey{{Col: "a", Desc: false, Order: 1}},
// 				Id:  "t6",
// 			}},
// 		SrcSchema: map[string]schema.Table{
// 			"t1": {
// 				Name:     "t1",
// 				ColNames: []string{"a", "x", "y"},
// 				ColDefs: map[string]schema.Column{
// 					"a": {Name: "a", Type: schema.Type{Name: "varchar"}, NotNull: true, Ignored: schema.Ignored{Check: false, Identity: false, Default: false, Exclusion: false, ForeignKey: false, AutoIncrement: false}, Id: "c4"},
// 					"x": {Name: "x", Type: schema.Type{Name: "varchar"}, NotNull: true, Ignored: schema.Ignored{Check: false, Identity: false, Default: false, Exclusion: false, ForeignKey: false, AutoIncrement: false}, Id: "c2"},
// 					"y": {Name: "y", Type: schema.Type{Name: "bigint"}, NotNull: false, Ignored: schema.Ignored{Check: false, Identity: false, Default: false, Exclusion: false, ForeignKey: false, AutoIncrement: false}, Id: "c3"},
// 				},
// 				PrimaryKeys: []schema.Key{{Column: "a", Desc: false, Order: 1}},
// 				Id:          "t1",
// 			},

// 			"t2": {
// 				Name:     "t2",
// 				ColNames: []string{"a", "b"},
// 				ColDefs: map[string]schema.Column{
// 					"a": {Name: "a", Type: schema.Type{Name: "varchar"}, NotNull: true, Ignored: schema.Ignored{Check: false, Identity: false, Default: false, Exclusion: false, ForeignKey: false, AutoIncrement: false}, Id: "c7"},
// 					"b": {Name: "b", Type: schema.Type{Name: "char"}, NotNull: true, Ignored: schema.Ignored{Check: false, Identity: false, Default: false, Exclusion: false, ForeignKey: false, AutoIncrement: false}, Id: "c8"},
// 				},
// 				PrimaryKeys: []schema.Key{{Column: "a", Desc: false, Order: 1}},
// 				Id:          "t6",
// 			},
// 		},

// 		Audit: internal.Audit{
// 			MigrationType: migration.MigrationData_MIGRATION_TYPE_UNSPECIFIED.Enum(),
// 		},
// 	}

// 	sessionState.Conv = c

// 	payload := `{}`

// 	req, err := http.NewRequest("POST", "/restore/table?table=t2", strings.NewReader(payload))

// 	if err != nil {
// 		t.Fatal(err)
// 	}

// 	req.Header.Set("Content-Type", "application/json")
// 	rr := httptest.NewRecorder()

// 	handler := http.HandlerFunc(restoreTable)
// 	handler.ServeHTTP(rr, req)

// 	// b, err := io.ReadAll(rr.Body)
// 	// // b, err := ioutil.ReadAll(resp.Body)  Go.1.15 and earlier
// 	// if err != nil {
// 	// 	log.Fatalln(err)
// 	// }

// 	// fmt.Println(string(b))

// 	res := &internal.Conv{}

// 	json.Unmarshal(rr.Body.Bytes(), &res)

// 	expectedConv := &internal.Conv{

// 		SpSchema: map[string]ddl.CreateTable{

// 			"t1": {
// 				Name:     "t1",
// 				ColNames: []string{"a", "x", "y"},
// 				ColDefs: map[string]ddl.ColumnDef{
// 					"a": {Name: "a", T: ddl.Type{Name: "STRING", IsArray: false}, NotNull: true, Id: "c4"},
// 					"x": {Name: "x", T: ddl.Type{Name: "STRING", IsArray: false}, NotNull: true, Id: "c2"},
// 					"y": {Name: "y", T: ddl.Type{Name: "INT64", IsArray: false}, NotNull: false, Id: "c3"},
// 				},
// 				Pks: []ddl.IndexKey{{Col: "a", Desc: false, Order: 1}},
// 				Id:  "t1",
// 			},

// 			"t2": {
// 				Name:     "t2",
// 				ColNames: []string{"a", "b"},
// 				ColDefs: map[string]ddl.ColumnDef{"a": {Name: "a", T: ddl.Type{Name: "STRING", Len: 20, IsArray: false}, NotNull: true, Comment: "", Id: "c7"},
// 					"b": {Name: "b", T: ddl.Type{Name: "STRING", Len: 128, IsArray: false}, NotNull: true, Comment: "", Id: "c8"},
// 				},
// 				Pks: []ddl.IndexKey{{Col: "a", Desc: false, Order: 1}},
// 				Id:  "t6",
// 			}},
// 	}
// 	assert.Equal(t, expectedConv.SpSchema, res.SpSchema)

// }
=======
func TestRestoreTable(t *testing.T) {
	sessionState := session.GetSessionState()

	sessionState.Driver = constants.MYSQL

	c := &internal.Conv{

		SpSchema: map[string]ddl.CreateTable{
			"t2": {
				Name:     "t2",
				ColNames: []string{"a", "b"},
				ColDefs: map[string]ddl.ColumnDef{"a": {Name: "a", T: ddl.Type{Name: "STRING", IsArray: false}, NotNull: true, Comment: "", Id: "c7"},
					"b": {Name: "b", T: ddl.Type{Name: "STRING", IsArray: false}, NotNull: true, Comment: "", Id: "c8"},
				},
				Pks: []ddl.IndexKey{{Col: "a", Desc: false, Order: 1}},
				Id:  "t6",
			}},
		SrcSchema: map[string]schema.Table{
			"t1": {
				Name:     "t1",
				ColNames: []string{"a", "x", "y"},
				ColDefs: map[string]schema.Column{
					"a": {Name: "a", Type: schema.Type{Name: "varchar"}, NotNull: true, Ignored: schema.Ignored{Check: false, Identity: false, Default: false, Exclusion: false, ForeignKey: false, AutoIncrement: false}, Id: "c4"},
					"x": {Name: "x", Type: schema.Type{Name: "varchar"}, NotNull: true, Ignored: schema.Ignored{Check: false, Identity: false, Default: false, Exclusion: false, ForeignKey: false, AutoIncrement: false}, Id: "c2"},
					"y": {Name: "y", Type: schema.Type{Name: "bigint"}, NotNull: false, Ignored: schema.Ignored{Check: false, Identity: false, Default: false, Exclusion: false, ForeignKey: false, AutoIncrement: false}, Id: "c3"},
				},
				PrimaryKeys: []schema.Key{{Column: "a", Desc: false, Order: 1}},
				Id:          "t1",
			},

			"t2": {
				Name:     "t2",
				ColNames: []string{"a", "b"},
				ColDefs: map[string]schema.Column{
					"a": {Name: "a", Type: schema.Type{Name: "varchar"}, NotNull: true, Ignored: schema.Ignored{Check: false, Identity: false, Default: false, Exclusion: false, ForeignKey: false, AutoIncrement: false}, Id: "c7"},
					"b": {Name: "b", Type: schema.Type{Name: "char"}, NotNull: true, Ignored: schema.Ignored{Check: false, Identity: false, Default: false, Exclusion: false, ForeignKey: false, AutoIncrement: false}, Id: "c8"},
				},
				PrimaryKeys: []schema.Key{{Column: "a", Desc: false, Order: 1}},
				Id:          "t6",
			},
		},

		UsedNames: map[string]bool{
			"t2": true,
		},

		ToSource: map[string]internal.NameAndCols{
			"t2": {Name: "t2", Cols: map[string]string{"a": "a", "b": "b"}},
		},
		ToSpanner: map[string]internal.NameAndCols{
			"t2": {Name: "t2", Cols: map[string]string{"a": "a", "b": "b"}},
		},

		Audit: internal.Audit{
			MigrationType: migration.MigrationData_MIGRATION_TYPE_UNSPECIFIED.Enum(),
			ToSourceFkIdx: map[string]internal.FkeyAndIdxs{
				"t2": {
					Name:       "t2",
					ForeignKey: map[string]string{},
					Index:      map[string]string{},
				},
			},
			ToSpannerFkIdx: map[string]internal.FkeyAndIdxs{
				"t2": {
					Name:       "t2",
					ForeignKey: map[string]string{},
					Index:      map[string]string{},
				},
			},
		},

		Issues: map[string]map[string][]internal.SchemaIssue{},
	}

	sessionState.Conv = c

	payload := `{}`

	req, err := http.NewRequest("POST", "/restore/table?tableId=t1", strings.NewReader(payload))

	if err != nil {
		t.Fatal(err)
	}

	req.Header.Set("Content-Type", "application/json")
	rr := httptest.NewRecorder()

	handler := http.HandlerFunc(restoreTable)
	handler.ServeHTTP(rr, req)

	res := &internal.Conv{}

	json.Unmarshal(rr.Body.Bytes(), &res)

	expectedConv := &internal.Conv{

		SpSchema: map[string]ddl.CreateTable{

			"t1": {
				Name:     "t1",
				ColNames: []string{"a", "x", "y"},
				ColDefs: map[string]ddl.ColumnDef{
					"a": {Name: "a", T: ddl.Type{Name: "STRING", Len: 9223372036854775807, IsArray: false}, NotNull: true, Comment: "From: a varchar", Id: "c4"},
					"x": {Name: "x", T: ddl.Type{Name: "STRING", Len: 9223372036854775807, IsArray: false}, NotNull: true, Comment: "From: x varchar", Id: "c2"},
					"y": {Name: "y", T: ddl.Type{Name: "INT64", Len: 0, IsArray: false}, NotNull: false, Comment: "From: y bigint", Id: "c3"},
				},
				Pks:     []ddl.IndexKey{{Col: "a", Desc: false, Order: 1}},
				Id:      "t1",
				Comment: "Spanner schema for source table t1",
			},

			"t2": {
				Name:     "t2",
				ColNames: []string{"a", "b"},
				ColDefs: map[string]ddl.ColumnDef{"a": {Name: "a", T: ddl.Type{Name: "STRING", Len: 0, IsArray: false}, NotNull: true, Comment: "", Id: "c7"},
					"b": {Name: "b", T: ddl.Type{Name: "STRING", Len: 0, IsArray: false}, NotNull: true, Comment: "", Id: "c8"},
				},
				Pks: []ddl.IndexKey{{Col: "a", Desc: false, Order: 1}},
				Id:  "t6",
			}},
	}
	assert.Equal(t, expectedConv.SpSchema, res.SpSchema)

}
>>>>>>> a2307a20

func buildConvMySQL(conv *internal.Conv) {
	conv.SrcSchema = map[string]schema.Table{
		"t1": {
			Name:     "t1",
			ColNames: []string{"a", "b", "c", "d", "e", "f", "g", "h", "i", "j", "k", "l", "m", "n", "o", "p"},
			ColDefs: map[string]schema.Column{
				"a": {Name: "a", Type: schema.Type{Name: "bool"}},
				"b": {Name: "b", Type: schema.Type{Name: "text"}},
				"c": {Name: "c", Type: schema.Type{Name: "bool"}},
				"d": {Name: "d", Type: schema.Type{Name: "varchar", Mods: []int64{6}}},
				"e": {Name: "e", Type: schema.Type{Name: "numeric"}},
				"f": {Name: "f", Type: schema.Type{Name: "enum"}},
				"g": {Name: "g", Type: schema.Type{Name: "json"}},
				"h": {Name: "h", Type: schema.Type{Name: "binary"}},
				"i": {Name: "i", Type: schema.Type{Name: "blob"}},
				"j": {Name: "j", Type: schema.Type{Name: "smallint"}},
				"k": {Name: "k", Type: schema.Type{Name: "double"}},
				"l": {Name: "l", Type: schema.Type{Name: "float"}},
				"m": {Name: "m", Type: schema.Type{Name: "decimal"}},
				"n": {Name: "n", Type: schema.Type{Name: "date"}},
				"o": {Name: "o", Type: schema.Type{Name: "timestamp"}},
				"p": {Name: "p", Type: schema.Type{Name: "time"}},
			},
			PrimaryKeys: []schema.Key{{Column: "a"}}},
		"t2": {
			Name:     "t2",
			ColNames: []string{"a", "b", "c"},
			ColDefs: map[string]schema.Column{
				"a": {Name: "a", Type: schema.Type{Name: "integer"}},
				"b": {Name: "b", Type: schema.Type{Name: "double"}},
				"c": {Name: "c", Type: schema.Type{Name: "bool"}},
			}},
	}
	conv.SpSchema = map[string]ddl.CreateTable{
		"t1": {
			Name:     "t1",
			ColNames: []string{"a", "b", "c", "d", "e", "f", "g", "h", "i", "j", "k", "l", "m", "n", "o", "p"},
			ColDefs: map[string]ddl.ColumnDef{
				"a": {Name: "a", T: ddl.Type{Name: ddl.Bool}},
				"b": {Name: "b", T: ddl.Type{Name: ddl.String, Len: ddl.MaxLength}},
				"c": {Name: "c", T: ddl.Type{Name: ddl.Bool}},
				"d": {Name: "d", T: ddl.Type{Name: ddl.String, Len: int64(6)}},
				"e": {Name: "e", T: ddl.Type{Name: ddl.Numeric}},
				"f": {Name: "f", T: ddl.Type{Name: ddl.String, Len: ddl.MaxLength}},
				"g": {Name: "g", T: ddl.Type{Name: ddl.String, Len: ddl.MaxLength}},
				"h": {Name: "h", T: ddl.Type{Name: ddl.Bytes, Len: ddl.MaxLength}},
				"i": {Name: "i", T: ddl.Type{Name: ddl.Bytes, Len: ddl.MaxLength}},
				"j": {Name: "j", T: ddl.Type{Name: ddl.Int64}},
				"k": {Name: "k", T: ddl.Type{Name: ddl.Float64}},
				"l": {Name: "l", T: ddl.Type{Name: ddl.Float64}},
				"m": {Name: "m", T: ddl.Type{Name: ddl.Numeric}},
				"n": {Name: "n", T: ddl.Type{Name: ddl.Date}},
				"o": {Name: "o", T: ddl.Type{Name: ddl.Timestamp}},
				"p": {Name: "p", T: ddl.Type{Name: ddl.String, Len: ddl.MaxLength}},
			},
			Pks: []ddl.IndexKey{{Col: "a"}},
		},
		"t2": {
			Name:     "t2",
			ColNames: []string{"a", "b", "c", "synth_id"},
			ColDefs: map[string]ddl.ColumnDef{
				"a":        {Name: "a", T: ddl.Type{Name: ddl.Int64}},
				"b":        {Name: "b", T: ddl.Type{Name: ddl.Float64}},
				"c":        {Name: "c", T: ddl.Type{Name: ddl.Bool}},
				"synth_id": {Name: "synth_id", T: ddl.Type{Name: ddl.Int64}},
			},
			Pks: []ddl.IndexKey{{Col: "synth_id"}},
		},
	}
	conv.ToSource = map[string]internal.NameAndCols{
		"t1": {
			Name: "t1",
			Cols: map[string]string{
				"a": "a", "b": "b", "c": "c", "d": "d", "e": "e", "f": "f", "g": "g", "h": "h", "i": "i", "j": "j", "k": "k", "l": "l", "m": "m", "n": "n", "o": "o", "p": "p",
			}},
		"t2": {
			Name: "t2",
			Cols: map[string]string{
				"a": "a", "b": "b", "c": "c",
			}},
	}
	conv.ToSpanner = map[string]internal.NameAndCols{
		"t1": {
			Name: "t1",
			Cols: map[string]string{
				"a": "a", "b": "b", "c": "c", "d": "d", "e": "e", "f": "f", "g": "g", "h": "h", "i": "i", "j": "j", "k": "k", "l": "l", "m": "m", "n": "n", "o": "o", "p": "p",
			}},
		"t2": {
			Name: "t2",
			Cols: map[string]string{
				"a": "a", "b": "b", "c": "c",
			}},
	}
	conv.Issues = map[string]map[string][]internal.SchemaIssue{
		"t1": {
			"j": {internal.Widened},
			"l": {internal.Widened},
			"o": {internal.Time},
		},
		"t2": {
			"a": {internal.Widened},
		},
	}
	conv.SyntheticPKeys["t2"] = internal.SyntheticPKey{"synth_id", 0}
	conv.Audit.MigrationType = migration.MigrationData_SCHEMA_AND_DATA.Enum()
}

func buildConvPostgres(conv *internal.Conv) {
	conv.SrcSchema = map[string]schema.Table{
		"t1": {
			Name:     "t1",
			ColNames: []string{"a", "b", "c", "d", "e", "f", "g", "h", "i", "j", "k", "l", "m", "n", "o", "p"},
			ColDefs: map[string]schema.Column{
				"a": {Name: "a", Type: schema.Type{Name: "int8"}},
				"b": {Name: "b", Type: schema.Type{Name: "float4"}},
				"c": {Name: "c", Type: schema.Type{Name: "bool"}},
				"d": {Name: "d", Type: schema.Type{Name: "varchar", Mods: []int64{6}}},
				"e": {Name: "e", Type: schema.Type{Name: "numeric"}},
				"f": {Name: "f", Type: schema.Type{Name: "timestamptz"}},
				"g": {Name: "g", Type: schema.Type{Name: "bigserial"}},
				"h": {Name: "h", Type: schema.Type{Name: "bpchar"}},
				"i": {Name: "i", Type: schema.Type{Name: "bytea"}},
				"j": {Name: "j", Type: schema.Type{Name: "date"}},
				"k": {Name: "k", Type: schema.Type{Name: "float8"}},
				"l": {Name: "l", Type: schema.Type{Name: "int4"}},
				"m": {Name: "m", Type: schema.Type{Name: "serial"}},
				"n": {Name: "n", Type: schema.Type{Name: "text"}},
				"o": {Name: "o", Type: schema.Type{Name: "timestamp"}},
				"p": {Name: "p", Type: schema.Type{Name: "bool"}},
			},
			PrimaryKeys: []schema.Key{{Column: "a"}}},
		"t2": {
			Name:     "t2",
			ColNames: []string{"a", "b", "c"},
			ColDefs: map[string]schema.Column{
				"a": {Name: "a", Type: schema.Type{Name: "int8"}},
				"b": {Name: "b", Type: schema.Type{Name: "float4"}},
				"c": {Name: "c", Type: schema.Type{Name: "bool"}},
			}},
	}
	conv.SpSchema = map[string]ddl.CreateTable{
		"t1": {
			Name:     "t1",
			ColNames: []string{"a", "b", "c", "d", "e", "f", "g", "h", "i", "j", "k", "l", "m", "n", "o", "p"},
			ColDefs: map[string]ddl.ColumnDef{
				"a": {Name: "a", T: ddl.Type{Name: ddl.Int64}},
				"b": {Name: "b", T: ddl.Type{Name: ddl.Float64}},
				"c": {Name: "c", T: ddl.Type{Name: ddl.Bool}},
				"d": {Name: "d", T: ddl.Type{Name: ddl.String, Len: int64(6)}},
				"e": {Name: "e", T: ddl.Type{Name: ddl.Numeric}},
				"f": {Name: "f", T: ddl.Type{Name: ddl.Timestamp}},
				"g": {Name: "g", T: ddl.Type{Name: ddl.Int64}},
				"h": {Name: "h", T: ddl.Type{Name: ddl.String, Len: int64(1)}},
				"i": {Name: "i", T: ddl.Type{Name: ddl.Bytes, Len: ddl.MaxLength}},
				"j": {Name: "j", T: ddl.Type{Name: ddl.Date}},
				"k": {Name: "k", T: ddl.Type{Name: ddl.Float64}},
				"l": {Name: "l", T: ddl.Type{Name: ddl.Int64}},
				"m": {Name: "m", T: ddl.Type{Name: ddl.Int64}},
				"n": {Name: "n", T: ddl.Type{Name: ddl.String, Len: ddl.MaxLength}},
				"o": {Name: "o", T: ddl.Type{Name: ddl.Timestamp}},
				"p": {Name: "p", T: ddl.Type{Name: ddl.Int64}},
			},
			Pks: []ddl.IndexKey{{Col: "a"}},
		},
		"t2": {
			Name:     "t2",
			ColNames: []string{"a", "b", "c", "synth_id"},
			ColDefs: map[string]ddl.ColumnDef{
				"a":        {Name: "a", T: ddl.Type{Name: ddl.Int64}},
				"b":        {Name: "b", T: ddl.Type{Name: ddl.Float64}},
				"c":        {Name: "c", T: ddl.Type{Name: ddl.Bool}},
				"synth_id": {Name: "synth_id", T: ddl.Type{Name: ddl.Int64}},
			},
			Pks: []ddl.IndexKey{{Col: "synth_id"}},
		},
	}
	conv.ToSource = map[string]internal.NameAndCols{
		"t1": {
			Name: "t1",
			Cols: map[string]string{
				"a": "a", "b": "b", "c": "c", "d": "d", "e": "e", "f": "f", "g": "g", "h": "h", "i": "i", "j": "j", "k": "k", "l": "l", "m": "m", "n": "n", "o": "o", "p": "p",
			}},
		"t2": {
			Name: "t2",
			Cols: map[string]string{
				"a": "a", "b": "b", "c": "c",
			}},
	}
	conv.ToSpanner = map[string]internal.NameAndCols{
		"t1": {
			Name: "t1",
			Cols: map[string]string{
				"a": "a", "b": "b", "c": "c", "d": "d", "e": "e", "f": "f", "g": "g", "h": "h", "i": "i", "j": "j", "k": "k", "l": "l", "m": "m", "n": "n", "o": "o", "p": "p",
			}},
		"t2": {
			Name: "t2",
			Cols: map[string]string{
				"a": "a", "b": "b", "c": "c",
			}},
	}
	conv.Issues = map[string]map[string][]internal.SchemaIssue{
		"t1": {
			"b": {internal.Widened},
			"g": {internal.Serial},
			"l": {internal.Widened},
			"m": {internal.Serial},
			"o": {internal.Timestamp},
		},
		"t2": {
			"b": {internal.Widened},
		},
	}
	conv.SyntheticPKeys["t2"] = internal.SyntheticPKey{"synth_id", 0}
	conv.Audit.MigrationType = migration.MigrationData_SCHEMA_AND_DATA.Enum()
}<|MERGE_RESOLUTION|>--- conflicted
+++ resolved
@@ -1854,9 +1854,6 @@
 	sessionState.Driver = constants.MYSQL
 
 	c := &internal.Conv{
-<<<<<<< HEAD
-
-=======
 		Issues: map[string]map[string][]internal.SchemaIssue{
 			"t1": {},
 			"t2": {},
@@ -1885,7 +1882,6 @@
 				Id: "id2",
 			},
 		},
->>>>>>> a2307a20
 		SpSchema: map[string]ddl.CreateTable{
 			"t1": {
 				Name:     "t1",
@@ -1895,11 +1891,7 @@
 					"c": {Name: "c", T: ddl.Type{Name: ddl.String, Len: ddl.MaxLength}, NotNull: true},
 				},
 				Pks: []ddl.IndexKey{{Col: "a", Desc: false}},
-<<<<<<< HEAD
-				Fks: []ddl.Foreignkey{{Name: "fk1", Columns: []string{"a"}, ReferTable: "t2", ReferColumns: []string{"a"}}},
-=======
 				Id:  "id1",
->>>>>>> a2307a20
 			},
 			"t2": {
 				Name:     "t2",
@@ -1910,10 +1902,7 @@
 					"synth_id": {Name: "synth_id", T: ddl.Type{Name: ddl.Int64}, NotNull: true},
 				},
 				Pks: []ddl.IndexKey{{Col: "synth_id", Desc: false}},
-<<<<<<< HEAD
-=======
 				Id:  "id2",
->>>>>>> a2307a20
 			}},
 		Audit: internal.Audit{
 			MigrationType: migration.MigrationData_MIGRATION_TYPE_UNSPECIFIED.Enum(),
@@ -1924,20 +1913,11 @@
 
 	payload := `{}`
 
-<<<<<<< HEAD
-	req, err := http.NewRequest("PUT", "/drop/table?table=t1", strings.NewReader(payload))
-=======
 	req, err := http.NewRequest("POST", "/drop/table?tableId=id1", strings.NewReader(payload))
->>>>>>> a2307a20
 	if err != nil {
 		t.Fatal(err)
 	}
 
-<<<<<<< HEAD
-	fmt.Println(req.URL)
-
-=======
->>>>>>> a2307a20
 	req.Header.Set("Content-Type", "application/json")
 	rr := httptest.NewRecorder()
 
@@ -1962,122 +1942,13 @@
 				Pks:     []ddl.IndexKey{{Col: "synth_id", Desc: false}},
 				Fks:     []ddl.Foreignkey{},
 				Indexes: []ddl.CreateIndex(nil),
-<<<<<<< HEAD
-=======
 				Id:      "id2",
->>>>>>> a2307a20
 			}},
 	}
 
 	assert.Equal(t, expectedConv.SpSchema, res.SpSchema)
 }
 
-<<<<<<< HEAD
-// func TestRestoreTable(t *testing.T) {
-// 	sessionState := session.GetSessionState()
-
-// 	sessionState.Driver = constants.MYSQL
-
-// 	c := &internal.Conv{
-
-// 		SpSchema: map[string]ddl.CreateTable{
-// 			"t2": {
-// 				Name:     "t2",
-// 				ColNames: []string{"a", "b"},
-// 				ColDefs: map[string]ddl.ColumnDef{"a": {Name: "a", T: ddl.Type{Name: "STRING", IsArray: false}, NotNull: true, Comment: "", Id: "c7"},
-// 					"b": {Name: "b", T: ddl.Type{Name: "STRING", IsArray: false}, NotNull: true, Comment: "", Id: "c8"},
-// 				},
-// 				Pks: []ddl.IndexKey{{Col: "a", Desc: false, Order: 1}},
-// 				Id:  "t6",
-// 			}},
-// 		SrcSchema: map[string]schema.Table{
-// 			"t1": {
-// 				Name:     "t1",
-// 				ColNames: []string{"a", "x", "y"},
-// 				ColDefs: map[string]schema.Column{
-// 					"a": {Name: "a", Type: schema.Type{Name: "varchar"}, NotNull: true, Ignored: schema.Ignored{Check: false, Identity: false, Default: false, Exclusion: false, ForeignKey: false, AutoIncrement: false}, Id: "c4"},
-// 					"x": {Name: "x", Type: schema.Type{Name: "varchar"}, NotNull: true, Ignored: schema.Ignored{Check: false, Identity: false, Default: false, Exclusion: false, ForeignKey: false, AutoIncrement: false}, Id: "c2"},
-// 					"y": {Name: "y", Type: schema.Type{Name: "bigint"}, NotNull: false, Ignored: schema.Ignored{Check: false, Identity: false, Default: false, Exclusion: false, ForeignKey: false, AutoIncrement: false}, Id: "c3"},
-// 				},
-// 				PrimaryKeys: []schema.Key{{Column: "a", Desc: false, Order: 1}},
-// 				Id:          "t1",
-// 			},
-
-// 			"t2": {
-// 				Name:     "t2",
-// 				ColNames: []string{"a", "b"},
-// 				ColDefs: map[string]schema.Column{
-// 					"a": {Name: "a", Type: schema.Type{Name: "varchar"}, NotNull: true, Ignored: schema.Ignored{Check: false, Identity: false, Default: false, Exclusion: false, ForeignKey: false, AutoIncrement: false}, Id: "c7"},
-// 					"b": {Name: "b", Type: schema.Type{Name: "char"}, NotNull: true, Ignored: schema.Ignored{Check: false, Identity: false, Default: false, Exclusion: false, ForeignKey: false, AutoIncrement: false}, Id: "c8"},
-// 				},
-// 				PrimaryKeys: []schema.Key{{Column: "a", Desc: false, Order: 1}},
-// 				Id:          "t6",
-// 			},
-// 		},
-
-// 		Audit: internal.Audit{
-// 			MigrationType: migration.MigrationData_MIGRATION_TYPE_UNSPECIFIED.Enum(),
-// 		},
-// 	}
-
-// 	sessionState.Conv = c
-
-// 	payload := `{}`
-
-// 	req, err := http.NewRequest("POST", "/restore/table?table=t2", strings.NewReader(payload))
-
-// 	if err != nil {
-// 		t.Fatal(err)
-// 	}
-
-// 	req.Header.Set("Content-Type", "application/json")
-// 	rr := httptest.NewRecorder()
-
-// 	handler := http.HandlerFunc(restoreTable)
-// 	handler.ServeHTTP(rr, req)
-
-// 	// b, err := io.ReadAll(rr.Body)
-// 	// // b, err := ioutil.ReadAll(resp.Body)  Go.1.15 and earlier
-// 	// if err != nil {
-// 	// 	log.Fatalln(err)
-// 	// }
-
-// 	// fmt.Println(string(b))
-
-// 	res := &internal.Conv{}
-
-// 	json.Unmarshal(rr.Body.Bytes(), &res)
-
-// 	expectedConv := &internal.Conv{
-
-// 		SpSchema: map[string]ddl.CreateTable{
-
-// 			"t1": {
-// 				Name:     "t1",
-// 				ColNames: []string{"a", "x", "y"},
-// 				ColDefs: map[string]ddl.ColumnDef{
-// 					"a": {Name: "a", T: ddl.Type{Name: "STRING", IsArray: false}, NotNull: true, Id: "c4"},
-// 					"x": {Name: "x", T: ddl.Type{Name: "STRING", IsArray: false}, NotNull: true, Id: "c2"},
-// 					"y": {Name: "y", T: ddl.Type{Name: "INT64", IsArray: false}, NotNull: false, Id: "c3"},
-// 				},
-// 				Pks: []ddl.IndexKey{{Col: "a", Desc: false, Order: 1}},
-// 				Id:  "t1",
-// 			},
-
-// 			"t2": {
-// 				Name:     "t2",
-// 				ColNames: []string{"a", "b"},
-// 				ColDefs: map[string]ddl.ColumnDef{"a": {Name: "a", T: ddl.Type{Name: "STRING", Len: 20, IsArray: false}, NotNull: true, Comment: "", Id: "c7"},
-// 					"b": {Name: "b", T: ddl.Type{Name: "STRING", Len: 128, IsArray: false}, NotNull: true, Comment: "", Id: "c8"},
-// 				},
-// 				Pks: []ddl.IndexKey{{Col: "a", Desc: false, Order: 1}},
-// 				Id:  "t6",
-// 			}},
-// 	}
-// 	assert.Equal(t, expectedConv.SpSchema, res.SpSchema)
-
-// }
-=======
 func TestRestoreTable(t *testing.T) {
 	sessionState := session.GetSessionState()
 
@@ -2202,7 +2073,6 @@
 	assert.Equal(t, expectedConv.SpSchema, res.SpSchema)
 
 }
->>>>>>> a2307a20
 
 func buildConvMySQL(conv *internal.Conv) {
 	conv.SrcSchema = map[string]schema.Table{

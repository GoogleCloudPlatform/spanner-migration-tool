--- conflicted
+++ resolved
@@ -120,556 +120,6 @@
 
 }
 
-<<<<<<< HEAD
-=======
-func TestUpdateTableSchema(t *testing.T) {
-	tc := []struct {
-		name         string
-		table        string
-		payload      string
-		statusCode   int64
-		conv         *internal.Conv
-		expectedConv *internal.Conv
-	}{
-		{
-			name:  "Test remove fail column part of PK",
-			table: "t1",
-			payload: `
-    {
-      "UpdateCols":{
-		"a": { "Removed": true }
-	}
-    }`,
-			statusCode: http.StatusBadRequest,
-			conv: &internal.Conv{
-				SpSchema: map[string]ddl.CreateTable{
-					"t1": {
-						Name:     "t1",
-						ColNames: []string{"a", "b"},
-						ColDefs: map[string]ddl.ColumnDef{
-							"a": {Name: "a", T: ddl.Type{Name: ddl.String, Len: ddl.MaxLength}},
-							"b": {Name: "b", T: ddl.Type{Name: ddl.String, Len: ddl.MaxLength}},
-						},
-						Pks: []ddl.IndexKey{{Col: "a"}},
-					}},
-				ToSource: map[string]internal.NameAndCols{
-					"t1": {Name: "t1", Cols: map[string]string{"a": "a", "b": "b"}},
-				},
-			},
-		},
-		{
-			name:  "Test remove fail column part of secondary index",
-			table: "t1",
-			payload: `
-    {
-      "UpdateCols":{
-		"b": { "Removed": true }
-	}
-    }`,
-			statusCode: http.StatusPreconditionFailed,
-			conv: &internal.Conv{
-				SpSchema: map[string]ddl.CreateTable{
-					"t1": {
-						Name:     "t1",
-						ColNames: []string{"a", "b"},
-						ColDefs: map[string]ddl.ColumnDef{
-							"a": {Name: "a", T: ddl.Type{Name: ddl.String, Len: ddl.MaxLength}},
-							"b": {Name: "b", T: ddl.Type{Name: ddl.String, Len: ddl.MaxLength}},
-						},
-						Pks:     []ddl.IndexKey{{Col: "a"}},
-						Indexes: []ddl.CreateIndex{{Name: "idx", Table: "t1", Unique: false, Keys: []ddl.IndexKey{{Col: "b", Desc: false}}}},
-					}},
-				ToSource: map[string]internal.NameAndCols{
-					"t1": {Name: "t1", Cols: map[string]string{"a": "a", "b": "b"}},
-				},
-			},
-		},
-		{
-			name:  "Test remove fail column part of FK",
-			table: "t1",
-			payload: `
-    {
-      "UpdateCols":{
-		"b": { "Removed": true }
-	}
-    }`,
-			statusCode: http.StatusPreconditionFailed,
-			conv: &internal.Conv{
-				SpSchema: map[string]ddl.CreateTable{
-					"t1": {
-						Name:     "t1",
-						ColNames: []string{"a", "b"},
-						ColDefs: map[string]ddl.ColumnDef{
-							"a": {Name: "a", T: ddl.Type{Name: ddl.String, Len: ddl.MaxLength}},
-							"b": {Name: "b", T: ddl.Type{Name: ddl.String, Len: ddl.MaxLength}},
-						},
-						Pks: []ddl.IndexKey{{Col: "a"}},
-						Fks: []ddl.Foreignkey{{Name: "fk1", Columns: []string{"b"}, ReferTable: "t2", ReferColumns: []string{"b"}}},
-					}},
-				ToSource: map[string]internal.NameAndCols{
-					"t1": {Name: "t1", Cols: map[string]string{"a": "a", "b": "b"}},
-				},
-			},
-		},
-		{
-			name:  "Test remove fail column referenced by FK",
-			table: "t1",
-			payload: `
-    {
-      "UpdateCols":{
-		"b": { "Removed": true }
-	}
-    }`,
-			statusCode: http.StatusPreconditionFailed,
-			conv: &internal.Conv{
-				SpSchema: map[string]ddl.CreateTable{
-					"t1": {
-						Name:     "t1",
-						ColNames: []string{"a", "b"},
-						ColDefs: map[string]ddl.ColumnDef{
-							"a": {Name: "a", T: ddl.Type{Name: ddl.String, Len: ddl.MaxLength}},
-							"b": {Name: "b", T: ddl.Type{Name: ddl.String, Len: ddl.MaxLength}},
-						},
-						Pks: []ddl.IndexKey{{Col: "a"}},
-					},
-					"t2": {
-						Name:     "t2",
-						ColNames: []string{"aa", "bb"},
-						ColDefs: map[string]ddl.ColumnDef{
-							"aa": {Name: "aa", T: ddl.Type{Name: ddl.String, Len: ddl.MaxLength}},
-							"bb": {Name: "bb", T: ddl.Type{Name: ddl.String, Len: ddl.MaxLength}},
-						},
-						Pks: []ddl.IndexKey{{Col: "aa"}},
-						Fks: []ddl.Foreignkey{{Name: "fk1", Columns: []string{"bb"}, ReferTable: "t1", ReferColumns: []string{"b"}}},
-					},
-				},
-				ToSource: map[string]internal.NameAndCols{
-					"t1": {Name: "t1", Cols: map[string]string{"a": "a", "b": "b"}},
-				},
-			},
-		},
-		{
-			name:  "Test remove success",
-			table: "t1",
-			payload: `
-    {
-      "UpdateCols":{
-		"c": { "Removed": true }
-	}
-    }`,
-			statusCode: http.StatusOK,
-			conv: &internal.Conv{
-				SpSchema: map[string]ddl.CreateTable{
-					"t1": {
-						Name:     "t1",
-						ColNames: []string{"a", "b", "c"},
-						ColDefs: map[string]ddl.ColumnDef{
-							"a": {Name: "a", T: ddl.Type{Name: ddl.String, Len: ddl.MaxLength}},
-							"b": {Name: "b", T: ddl.Type{Name: ddl.String, Len: ddl.MaxLength}},
-							"c": {Name: "c", T: ddl.Type{Name: ddl.Int64}},
-						},
-						Pks: []ddl.IndexKey{{Col: "a"}},
-					}},
-				Issues: map[string]map[string][]internal.SchemaIssue{
-					"t1": {
-						"c": {internal.Widened},
-					},
-				},
-				ToSource: map[string]internal.NameAndCols{
-					"t1": {Name: "t1", Cols: map[string]string{"a": "a", "b": "b", "c": "c"}},
-				},
-				ToSpanner: map[string]internal.NameAndCols{
-					"t1": {Name: "t1", Cols: map[string]string{"a": "a", "b": "b", "c": "c"}},
-				},
-				Audit: internal.Audit{
-					MigrationType: migration.MigrationData_SCHEMA_ONLY.Enum(),
-				},
-			},
-			expectedConv: &internal.Conv{
-				SpSchema: map[string]ddl.CreateTable{
-					"t1": {
-						Name:     "t1",
-						ColNames: []string{"a", "b"},
-						ColDefs: map[string]ddl.ColumnDef{
-							"a": {Name: "a", T: ddl.Type{Name: ddl.String, Len: ddl.MaxLength}},
-							"b": {Name: "b", T: ddl.Type{Name: ddl.String, Len: ddl.MaxLength}},
-						},
-						Pks: []ddl.IndexKey{{Col: "a"}},
-					}},
-				Issues: map[string]map[string][]internal.SchemaIssue{
-					"t1": {},
-				},
-				ToSource: map[string]internal.NameAndCols{
-					"t1": {Name: "t1", Cols: map[string]string{"a": "a", "b": "b"}},
-				},
-				ToSpanner: map[string]internal.NameAndCols{
-					"t1": {Name: "t1", Cols: map[string]string{"a": "a", "b": "b"}},
-				},
-			},
-		},
-		{
-			name:  "Test rename fail column part of PK and child table",
-			table: "t1",
-			payload: `
-    {
-      "UpdateCols":{
-		"b": { "Rename": "bb" }
-	}
-    }`,
-			statusCode: http.StatusBadRequest,
-			conv: &internal.Conv{
-				SpSchema: map[string]ddl.CreateTable{
-					"t1": {
-						Name:     "t1",
-						ColNames: []string{"a", "b", "c"},
-						ColDefs: map[string]ddl.ColumnDef{
-							"a": {Name: "a", T: ddl.Type{Name: ddl.String, Len: ddl.MaxLength}},
-							"b": {Name: "b", T: ddl.Type{Name: ddl.String, Len: ddl.MaxLength}},
-							"c": {Name: "c", T: ddl.Type{Name: ddl.String, Len: ddl.MaxLength}},
-						},
-						Pks:    []ddl.IndexKey{{Col: "a"}, {Col: "b"}},
-						Parent: "t2",
-					}},
-				ToSource: map[string]internal.NameAndCols{
-					"t1": {Name: "t1", Cols: map[string]string{"a": "a", "b": "b", "c": "c"}},
-				},
-			},
-		},
-		{
-			name:  "Test rename fail column part of PK and parent table",
-			table: "t1",
-			payload: `
-		{
-		  "UpdateCols":{
-			"a": { "Rename": "aa" }
-		}
-		}`,
-			statusCode: http.StatusBadRequest,
-			conv: &internal.Conv{
-				SpSchema: map[string]ddl.CreateTable{
-					"t1": {
-						Name:     "t1",
-						ColNames: []string{"a", "b"},
-						ColDefs: map[string]ddl.ColumnDef{
-							"a": {Name: "a", T: ddl.Type{Name: ddl.String, Len: ddl.MaxLength}},
-							"b": {Name: "b", T: ddl.Type{Name: ddl.String, Len: ddl.MaxLength}},
-						},
-						Pks: []ddl.IndexKey{{Col: "a"}},
-					},
-					"t2": {
-						Name:     "t2",
-						ColNames: []string{"a", "b", "c"},
-						ColDefs: map[string]ddl.ColumnDef{
-							"a": {Name: "a", T: ddl.Type{Name: ddl.String, Len: ddl.MaxLength}},
-							"b": {Name: "b", T: ddl.Type{Name: ddl.String, Len: ddl.MaxLength}},
-							"c": {Name: "c", T: ddl.Type{Name: ddl.String, Len: ddl.MaxLength}},
-						},
-						Pks:    []ddl.IndexKey{{Col: "a"}, {Col: "b"}},
-						Parent: "t1",
-					},
-				},
-				ToSource: map[string]internal.NameAndCols{
-					"t1": {Name: "t1", Cols: map[string]string{"a": "a", "b": "b"}},
-					"t2": {Name: "t2", Cols: map[string]string{"a": "a", "b": "b", "c": "c"}},
-				},
-			},
-		},
-		{
-			name:  "Test rename fail column part of secondary index",
-			table: "t1",
-			payload: `
-		{
-		  "UpdateCols":{
-			"b": { "Rename": "bb" }
-		}
-		}`,
-			statusCode: http.StatusPreconditionFailed,
-			conv: &internal.Conv{
-				SpSchema: map[string]ddl.CreateTable{
-					"t1": {
-						Name:     "t1",
-						ColNames: []string{"a", "b"},
-						ColDefs: map[string]ddl.ColumnDef{
-							"a": {Name: "a", T: ddl.Type{Name: ddl.String, Len: ddl.MaxLength}},
-							"b": {Name: "b", T: ddl.Type{Name: ddl.String, Len: ddl.MaxLength}},
-						},
-						Pks:     []ddl.IndexKey{{Col: "a"}},
-						Indexes: []ddl.CreateIndex{{Name: "idx", Table: "t1", Unique: false, Keys: []ddl.IndexKey{{Col: "b", Desc: false}}}},
-					}},
-				ToSource: map[string]internal.NameAndCols{
-					"t1": {Name: "t1", Cols: map[string]string{"a": "a", "b": "b"}},
-				},
-			},
-		},
-		{
-			name:  "Test rename fail column part of FK",
-			table: "t1",
-			payload: `
-		{
-		  "UpdateCols":{
-			"b": { "Rename": "bb" }
-		}
-		}`,
-			statusCode: http.StatusPreconditionFailed,
-			conv: &internal.Conv{
-				SpSchema: map[string]ddl.CreateTable{
-					"t1": {
-						Name:     "t1",
-						ColNames: []string{"a", "b"},
-						ColDefs: map[string]ddl.ColumnDef{
-							"a": {Name: "a", T: ddl.Type{Name: ddl.String, Len: ddl.MaxLength}},
-							"b": {Name: "b", T: ddl.Type{Name: ddl.String, Len: ddl.MaxLength}},
-						},
-						Pks: []ddl.IndexKey{{Col: "a"}},
-						Fks: []ddl.Foreignkey{{Name: "fk1", Columns: []string{"b"}, ReferTable: "t2", ReferColumns: []string{"b"}}},
-					}},
-				ToSource: map[string]internal.NameAndCols{
-					"t1": {Name: "t1", Cols: map[string]string{"a": "a", "b": "b"}},
-				},
-			},
-		},
-		{
-			name:  "Test rename fail column referenced by FK",
-			table: "t1",
-			payload: `
-		{
-		  "UpdateCols":{
-			"b": { "Rename": "bb" }
-		}
-		}`,
-			statusCode: http.StatusPreconditionFailed,
-			conv: &internal.Conv{
-				SpSchema: map[string]ddl.CreateTable{
-					"t1": {
-						Name:     "t1",
-						ColNames: []string{"a", "b"},
-						ColDefs: map[string]ddl.ColumnDef{
-							"a": {Name: "a", T: ddl.Type{Name: ddl.String, Len: ddl.MaxLength}},
-							"b": {Name: "b", T: ddl.Type{Name: ddl.String, Len: ddl.MaxLength}},
-						},
-						Pks: []ddl.IndexKey{{Col: "a"}},
-					},
-					"t2": {
-						Name:     "t2",
-						ColNames: []string{"aa", "bb"},
-						ColDefs: map[string]ddl.ColumnDef{
-							"aa": {Name: "aa", T: ddl.Type{Name: ddl.String, Len: ddl.MaxLength}},
-							"bb": {Name: "bb", T: ddl.Type{Name: ddl.String, Len: ddl.MaxLength}},
-						},
-						Pks: []ddl.IndexKey{{Col: "aa"}},
-						Fks: []ddl.Foreignkey{{Name: "fk1", Columns: []string{"bb"}, ReferTable: "t1", ReferColumns: []string{"b"}}},
-					},
-				},
-				ToSource: map[string]internal.NameAndCols{
-					"t1": {Name: "t1", Cols: map[string]string{"a": "a", "b": "b"}},
-				},
-			},
-		},
-		{
-			name:  "Test rename success",
-			table: "t1",
-			payload: `
-    {
-      "UpdateCols":{
-		"a": { "Rename": "aa" }
-	}
-    }`,
-			statusCode: http.StatusOK,
-			conv: &internal.Conv{
-				SpSchema: map[string]ddl.CreateTable{
-					"t1": {
-						Name:     "t1",
-						ColNames: []string{"a", "b", "c"},
-						ColDefs: map[string]ddl.ColumnDef{
-							"a": {Name: "a", T: ddl.Type{Name: ddl.String, Len: ddl.MaxLength}},
-							"b": {Name: "b", T: ddl.Type{Name: ddl.String, Len: ddl.MaxLength}},
-							"c": {Name: "c", T: ddl.Type{Name: ddl.Int64}},
-						},
-						Pks: []ddl.IndexKey{{Col: "a"}},
-					}},
-				ToSource: map[string]internal.NameAndCols{
-					"t1": {Name: "t1", Cols: map[string]string{"a": "a", "b": "b", "c": "c"}},
-				},
-				ToSpanner: map[string]internal.NameAndCols{
-					"t1": {Name: "t1", Cols: map[string]string{"a": "a", "b": "b", "c": "c"}},
-				},
-				Audit: internal.Audit{
-					MigrationType: migration.MigrationData_SCHEMA_ONLY.Enum(),
-				},
-			},
-			expectedConv: &internal.Conv{
-				SpSchema: map[string]ddl.CreateTable{
-					"t1": {
-						Name:     "t1",
-						ColNames: []string{"aa", "b", "c"},
-						ColDefs: map[string]ddl.ColumnDef{
-							"aa": {Name: "aa", T: ddl.Type{Name: ddl.String, Len: ddl.MaxLength}},
-							"b":  {Name: "b", T: ddl.Type{Name: ddl.String, Len: ddl.MaxLength}},
-							"c":  {Name: "c", T: ddl.Type{Name: ddl.Int64}},
-						},
-						Pks: []ddl.IndexKey{{Col: "aa"}},
-					}},
-				ToSource: map[string]internal.NameAndCols{
-					"t1": {Name: "t1", Cols: map[string]string{"aa": "a", "b": "b", "c": "c"}},
-				},
-				ToSpanner: map[string]internal.NameAndCols{
-					"t1": {Name: "t1", Cols: map[string]string{"a": "aa", "b": "b", "c": "c"}},
-				},
-			},
-		},
-		{
-			name:  "Test change type success",
-			table: "t1",
-			payload: `
-    {
-      "UpdateCols":{
-		"a": { "ToType": "STRING" },
-		"b": { "ToType": "BYTES" }
-	}
-    }`,
-			statusCode: http.StatusOK,
-			conv: &internal.Conv{
-				SpSchema: map[string]ddl.CreateTable{
-					"t1": {
-						Name:     "t1",
-						ColNames: []string{"a", "b"},
-						ColDefs: map[string]ddl.ColumnDef{
-							"a": {Name: "a", T: ddl.Type{Name: ddl.Int64}},
-							"b": {Name: "b", T: ddl.Type{Name: ddl.String, Len: 6}},
-						},
-						Pks: []ddl.IndexKey{{Col: "a"}},
-					}},
-				SrcSchema: map[string]schema.Table{
-					"t1": {
-						Name:     "t1",
-						ColNames: []string{"a", "b"},
-						ColDefs: map[string]schema.Column{
-							"a": {Name: "a", Type: schema.Type{Name: "bigint", Mods: []int64{}}},
-							"b": {Name: "b", Type: schema.Type{Name: "varchar", Mods: []int64{6}}},
-						},
-						PrimaryKeys: []schema.Key{{Column: "a"}},
-					}},
-				ToSource: map[string]internal.NameAndCols{
-					"t1": {Name: "t1", Cols: map[string]string{"a": "a", "b": "b"}},
-				},
-				ToSpanner: map[string]internal.NameAndCols{
-					"t1": {Name: "t1", Cols: map[string]string{"a": "a", "b": "b"}},
-				},
-				Issues: map[string]map[string][]internal.SchemaIssue{
-					"t1": {},
-				},
-				Audit: internal.Audit{
-					MigrationType: migration.MigrationData_SCHEMA_ONLY.Enum(),
-				},
-			},
-			expectedConv: &internal.Conv{
-				SpSchema: map[string]ddl.CreateTable{
-					"t1": {
-						Name:     "t1",
-						ColNames: []string{"a", "b"},
-						ColDefs: map[string]ddl.ColumnDef{
-							"a": {Name: "a", T: ddl.Type{Name: ddl.String, Len: ddl.MaxLength}},
-							"b": {Name: "b", T: ddl.Type{Name: ddl.Bytes, Len: 6}},
-						},
-						Pks: []ddl.IndexKey{{Col: "a"}},
-					}},
-				SrcSchema: map[string]schema.Table{
-					"t1": {
-						Name:     "t1",
-						ColNames: []string{"a", "b"},
-						ColDefs: map[string]schema.Column{
-							"a": {Name: "a", Type: schema.Type{Name: "bigint", Mods: []int64{}}},
-							"b": {Name: "b", Type: schema.Type{Name: "varchar", Mods: []int64{6}}},
-						},
-						PrimaryKeys: []schema.Key{{Column: "a"}},
-					}},
-				ToSource: map[string]internal.NameAndCols{
-					"t1": {Name: "t1", Cols: map[string]string{"a": "a", "b": "b"}},
-				},
-				ToSpanner: map[string]internal.NameAndCols{
-					"t1": {Name: "t1", Cols: map[string]string{"a": "a", "b": "b"}},
-				},
-				Issues: map[string]map[string][]internal.SchemaIssue{
-					"t1": {
-						"a": {internal.Widened},
-					},
-				},
-			},
-		},
-		{
-			name:  "Test add or remove not null",
-			table: "t1",
-			payload: `
-    {
-      "UpdateCols":{
-		"b": { "NotNull": "ADDED" },
-		"c": { "NotNull": "REMOVED" }
-	}
-    }`,
-			statusCode: http.StatusOK,
-			conv: &internal.Conv{
-				SpSchema: map[string]ddl.CreateTable{
-					"t1": {
-						Name:     "t1",
-						ColNames: []string{"a", "b", "c"},
-						ColDefs: map[string]ddl.ColumnDef{
-							"a": {Name: "a", T: ddl.Type{Name: ddl.String, Len: ddl.MaxLength}},
-							"b": {Name: "b", T: ddl.Type{Name: ddl.String, Len: ddl.MaxLength}},
-							"c": {Name: "c", T: ddl.Type{Name: ddl.String, Len: ddl.MaxLength}, NotNull: true},
-						},
-						Pks: []ddl.IndexKey{{Col: "a"}},
-					}},
-				ToSource: map[string]internal.NameAndCols{
-					"t1": {Name: "t1", Cols: map[string]string{"a": "a", "b": "b", "c": "c"}},
-				},
-				Audit: internal.Audit{
-					MigrationType: migration.MigrationData_SCHEMA_ONLY.Enum(),
-				},
-			},
-			expectedConv: &internal.Conv{
-				SpSchema: map[string]ddl.CreateTable{
-					"t1": {
-						Name:     "t1",
-						ColNames: []string{"a", "b", "c"},
-						ColDefs: map[string]ddl.ColumnDef{
-							"a": {Name: "a", T: ddl.Type{Name: ddl.String, Len: ddl.MaxLength}},
-							"b": {Name: "b", T: ddl.Type{Name: ddl.String, Len: ddl.MaxLength}, NotNull: true},
-							"c": {Name: "c", T: ddl.Type{Name: ddl.String, Len: ddl.MaxLength}},
-						},
-						Pks: []ddl.IndexKey{{Col: "a"}},
-					}},
-				ToSource: map[string]internal.NameAndCols{
-					"t1": {Name: "t1", Cols: map[string]string{"a": "a", "b": "b", "c": "c"}},
-				},
-			},
-		},
-	}
-	for _, tc := range tc {
-		sessionState := session.GetSessionState()
-		sessionState.Driver = constants.MYSQL
-		sessionState.Conv = tc.conv
-		payload := tc.payload
-		req, err := http.NewRequest("POST", "/typemap/table?table="+tc.table, strings.NewReader(payload))
-		if err != nil {
-			t.Fatal(err)
-		}
-		req.Header.Set("Content-Type", "application/json")
-		rr := httptest.NewRecorder()
-		handler := http.HandlerFunc(updateTableSchema)
-		handler.ServeHTTP(rr, req)
-		var res *internal.Conv
-		json.Unmarshal(rr.Body.Bytes(), &res)
-		if status := rr.Code; int64(status) != tc.statusCode {
-			t.Errorf("handler returned wrong status code: got %v want %v",
-				status, tc.statusCode)
-		}
-		if tc.statusCode == http.StatusOK {
-			assert.Equal(t, tc.expectedConv, res)
-		}
-	}
-}
-
->>>>>>> f522543e
 func TestSetTypeMapGlobalLevelPostgres(t *testing.T) {
 	tc := []struct {
 		name           string
@@ -2204,18 +1654,18 @@
 			conv: &internal.Conv{
 				SpSchema: map[string]ddl.CreateTable{
 					"t1": {
-						Indexes: []ddl.CreateIndex{{Name: "idx1", Table: "t1", Unique: false, Keys: []ddl.IndexKey{{Col: "b", Desc: false}}},
-							{Name: "idx2", Table: "t1", Unique: false, Keys: []ddl.IndexKey{{Col: "b", Desc: false}}}},
-					}},
-				Audit: internal.Audit{
-					MigrationType: migration.MigrationData_SCHEMA_ONLY.Enum(),
-				},
-			},
-			expectedConv: &internal.Conv{
-				SpSchema: map[string]ddl.CreateTable{
-					"t1": {
-						Indexes: []ddl.CreateIndex{{Name: "idx1", Table: "t1", Unique: false, Keys: []ddl.IndexKey{{Col: "b", Desc: false}}},
-							{Name: "idx2", Table: "t1", Unique: false, Keys: []ddl.IndexKey{{Col: "b", Desc: false}}}},
+						Indexes: []ddl.CreateIndex{{Name: "idx1", Table: "t1", Unique: false, Keys: []ddl.IndexKey{ddl.IndexKey{Col: "b", Desc: false}}},
+							{Name: "idx2", Table: "t1", Unique: false, Keys: []ddl.IndexKey{ddl.IndexKey{Col: "b", Desc: false}}}},
+					}},
+				Audit: internal.Audit{
+					MigrationType: migration.MigrationData_SCHEMA_ONLY.Enum(),
+				},
+			},
+			expectedConv: &internal.Conv{
+				SpSchema: map[string]ddl.CreateTable{
+					"t1": {
+						Indexes: []ddl.CreateIndex{{Name: "idx1", Table: "t1", Unique: false, Keys: []ddl.IndexKey{ddl.IndexKey{Col: "b", Desc: false}}},
+							{Name: "idx2", Table: "t1", Unique: false, Keys: []ddl.IndexKey{ddl.IndexKey{Col: "b", Desc: false}}}},
 					}},
 			},
 		},

// Copyright 2022 Google LLC
//
// Licensed under the Apache License, Version 2.0 (the "License");
// you may not use this file except in compliance with the License.
// You may obtain a copy of the License at
//
//      http://www.apache.org/licenses/LICENSE-2.0
//
// Unless required by applicable law or agreed to in writing, software
// distributed under the License is distributed on an "AS IS" BASIS,
// WITHOUT WARRANTIES OR CONDITIONS OF ANY KIND, either express or implied.
// See the License for the specific language governing permissions and
// limitations under the License.

package webv2

import (
	"bytes"
	"encoding/json"
	"fmt"
	"net/http"
	"net/http/httptest"
	"strings"
	"testing"

	"github.com/cloudspannerecosystem/harbourbridge/common/constants"
	"github.com/cloudspannerecosystem/harbourbridge/internal"
	"github.com/cloudspannerecosystem/harbourbridge/proto/migration"
	"github.com/cloudspannerecosystem/harbourbridge/schema"
	"github.com/cloudspannerecosystem/harbourbridge/spanner/ddl"
	"github.com/cloudspannerecosystem/harbourbridge/webv2/session"
	"github.com/stretchr/testify/assert"
)

func TestGetTypeMapNoDriver(t *testing.T) {
	req, err := http.NewRequest("GET", "/typemap", nil)
	if err != nil {
		t.Fatal(err)
	}
	rr := httptest.NewRecorder()
	handler := http.HandlerFunc(getTypeMap)
	handler.ServeHTTP(rr, req)

	status := rr.Code

	if status != http.StatusNotFound {
		t.Errorf("handler returned wrong status code : got %v want %v",
			status, http.StatusNotFound)
	}

}

func TestGetTypeMapPostgres(t *testing.T) {
	sessionState := session.GetSessionState()
	sessionState.Driver = constants.POSTGRES
	sessionState.Conv = internal.MakeConv()
	buildConvPostgres(sessionState.Conv)
	req, err := http.NewRequest("GET", "/typemap", nil)
	if err != nil {
		t.Fatal(err)
	}
	rr := httptest.NewRecorder()
	handler := http.HandlerFunc(getTypeMap)
	handler.ServeHTTP(rr, req)
	var typemap map[string][]typeIssue
	json.Unmarshal(rr.Body.Bytes(), &typemap)
	if status := rr.Code; status != http.StatusOK {
		t.Errorf("handler returned wrong status code: got %v want %v",
			status, http.StatusOK)
	}
	expectedTypemap := map[string][]typeIssue{
		"bool": {
			{T: ddl.Bool},
			{T: ddl.Int64, Brief: internal.IssueDB[internal.Widened].Brief},
			{T: ddl.String, Brief: internal.IssueDB[internal.Widened].Brief}},
		"bigserial": {
			{T: ddl.Int64, Brief: internal.IssueDB[internal.Serial].Brief},
			{T: ddl.String, Brief: internal.IssueDB[internal.Widened].Brief + ", " + internal.IssueDB[internal.Serial].Brief}},
		"bpchar": {
			{T: ddl.Bytes},
			{T: ddl.String}},
		"bytea": {
			{T: ddl.Bytes},
			{T: ddl.String}},
		"date": {
			{T: ddl.Date},
			{T: ddl.String, Brief: internal.IssueDB[internal.Widened].Brief}},
		"float8": {
			{T: ddl.Float64},
			{T: ddl.String, Brief: internal.IssueDB[internal.Widened].Brief}},
		"float4": {
			{T: ddl.Float64, Brief: internal.IssueDB[internal.Widened].Brief},
			{T: ddl.String, Brief: internal.IssueDB[internal.Widened].Brief}},
		"int8": {
			{T: ddl.Int64},
			{T: ddl.String, Brief: internal.IssueDB[internal.Widened].Brief}},
		"int4": {
			{T: ddl.Int64, Brief: internal.IssueDB[internal.Widened].Brief},
			{T: ddl.String, Brief: internal.IssueDB[internal.Widened].Brief}},
		"numeric": {
			{T: ddl.String, Brief: internal.IssueDB[internal.Widened].Brief},
			{T: ddl.Numeric}},
		"serial": {
			{T: ddl.Int64, Brief: internal.IssueDB[internal.Serial].Brief},
			{T: ddl.String, Brief: internal.IssueDB[internal.Widened].Brief + ", " + internal.IssueDB[internal.Serial].Brief}},
		"text": {
			{T: ddl.Bytes},
			{T: ddl.String}},
		"timestamptz": {
			{T: ddl.String, Brief: internal.IssueDB[internal.Widened].Brief},
			{T: ddl.Timestamp}},
		"timestamp": {
			{T: ddl.String, Brief: internal.IssueDB[internal.Widened].Brief},
			{T: ddl.Timestamp, Brief: internal.IssueDB[internal.Timestamp].Brief}},
		"varchar": {
			{T: ddl.Bytes},
			{T: ddl.String}},
	}
	assert.Equal(t, expectedTypemap, typemap)

}

func TestSetTypeMapGlobalLevelPostgres(t *testing.T) {
	tc := []struct {
		name           string
		payload        string
		statusCode     int64
		expectedSchema ddl.CreateTable
		expectedIssues map[string][]internal.SchemaIssue
	}{
		{
			name: "Test type change",
			payload: `
    {
      	"bool":"STRING",
		"int8":"STRING",
		"float4":"STRING",
		"varchar":"BYTES",
		"numeric":"STRING",
		"timestamptz":"STRING",
		"bigserial":"STRING",
		"bpchar":"BYTES",
		"bytea":"STRING",
		"date":"STRING",
		"float8":"STRING",
		"int4":"STRING",
		"serial":"STRING",
		"text":"BYTES",
		"timestamp":"STRING"
    }`,
			statusCode: http.StatusOK,
			expectedSchema: ddl.CreateTable{
				Name:   "table1",
				Id:     "t1",
				ColIds: []string{"c1", "c2", "c3", "c4", "c5", "c6", "c7", "c8", "c9", "c10", "c11", "c12", "c13", "c14", "c15", "c16"},
				ColDefs: map[string]ddl.ColumnDef{
					"c1":  {Name: "a", Id: "c1", T: ddl.Type{Name: ddl.String, Len: ddl.MaxLength}},
					"c2":  {Name: "b", Id: "c2", T: ddl.Type{Name: ddl.String, Len: ddl.MaxLength}},
					"c3":  {Name: "c", Id: "c3", T: ddl.Type{Name: ddl.String, Len: ddl.MaxLength}},
					"c4":  {Name: "d", Id: "c4", T: ddl.Type{Name: ddl.Bytes, Len: 6}},
					"c5":  {Name: "e", Id: "c5", T: ddl.Type{Name: ddl.String, Len: ddl.MaxLength}},
					"c6":  {Name: "f", Id: "c6", T: ddl.Type{Name: ddl.String, Len: ddl.MaxLength}},
					"c7":  {Name: "g", Id: "c7", T: ddl.Type{Name: ddl.String, Len: ddl.MaxLength}},
					"c8":  {Name: "h", Id: "c8", T: ddl.Type{Name: ddl.Bytes, Len: int64(1)}},
					"c9":  {Name: "i", Id: "c9", T: ddl.Type{Name: ddl.String, Len: ddl.MaxLength}},
					"c10": {Name: "j", Id: "c10", T: ddl.Type{Name: ddl.String, Len: ddl.MaxLength}},
					"c11": {Name: "k", Id: "c11", T: ddl.Type{Name: ddl.String, Len: ddl.MaxLength}},
					"c12": {Name: "l", Id: "c12", T: ddl.Type{Name: ddl.String, Len: ddl.MaxLength}},
					"c13": {Name: "m", Id: "c13", T: ddl.Type{Name: ddl.String, Len: ddl.MaxLength}},
					"c14": {Name: "n", Id: "c14", T: ddl.Type{Name: ddl.Bytes, Len: ddl.MaxLength}},
					"c15": {Name: "o", Id: "c15", T: ddl.Type{Name: ddl.String, Len: ddl.MaxLength}},
					"c16": {Name: "p", Id: "c16", T: ddl.Type{Name: ddl.String, Len: ddl.MaxLength}},
				},
				PrimaryKeys: []ddl.IndexKey{{ColId: "c1"}},
			},
			expectedIssues: map[string][]internal.SchemaIssue{
				"c1":  {internal.Widened},
				"c2":  {internal.Widened},
				"c3":  {internal.Widened},
				"c5":  {internal.Widened},
				"c6":  {internal.Widened},
				"c7":  {internal.Widened, internal.Serial},
				"c10": {internal.Widened},
				"c11": {internal.Widened},
				"c12": {internal.Widened},
				"c13": {internal.Widened, internal.Serial},
				"c15": {internal.Widened},
				"c16": {internal.Widened},
			},
		},
		{
			name: "Test type change 2",
			payload: `
    {
      	"bool":"INT64",
		"int8":"STRING",
		"float4":"STRING"
    }`,
			statusCode: http.StatusOK,
			expectedSchema: ddl.CreateTable{
				Name:   "table1",
				Id:     "t1",
				ColIds: []string{"c1", "c2", "c3", "c4", "c5", "c6", "c7", "c8", "c9", "c10", "c11", "c12", "c13", "c14", "c15", "c16"},
				ColDefs: map[string]ddl.ColumnDef{
					"c1":  {Name: "a", Id: "c1", T: ddl.Type{Name: ddl.String, Len: ddl.MaxLength}},
					"c2":  {Name: "b", Id: "c2", T: ddl.Type{Name: ddl.String, Len: ddl.MaxLength}},
					"c3":  {Name: "c", Id: "c3", T: ddl.Type{Name: ddl.Int64}},
					"c4":  {Name: "d", Id: "c4", T: ddl.Type{Name: ddl.String, Len: int64(6)}},
					"c5":  {Name: "e", Id: "c5", T: ddl.Type{Name: ddl.Numeric}},
					"c6":  {Name: "f", Id: "c6", T: ddl.Type{Name: ddl.Timestamp}},
					"c7":  {Name: "g", Id: "c7", T: ddl.Type{Name: ddl.Int64}},
					"c8":  {Name: "h", Id: "c8", T: ddl.Type{Name: ddl.String, Len: int64(1)}},
					"c9":  {Name: "i", Id: "c9", T: ddl.Type{Name: ddl.Bytes, Len: ddl.MaxLength}},
					"c10": {Name: "j", Id: "c10", T: ddl.Type{Name: ddl.Date}},
					"c11": {Name: "k", Id: "c11", T: ddl.Type{Name: ddl.Float64}},
					"c12": {Name: "l", Id: "c12", T: ddl.Type{Name: ddl.Int64}},
					"c13": {Name: "m", Id: "c13", T: ddl.Type{Name: ddl.Int64}},
					"c14": {Name: "n", Id: "c14", T: ddl.Type{Name: ddl.String, Len: ddl.MaxLength}},
					"c15": {Name: "o", Id: "c15", T: ddl.Type{Name: ddl.Timestamp}},
					"c16": {Name: "p", Id: "c16", T: ddl.Type{Name: ddl.Int64}},
				},
				PrimaryKeys: []ddl.IndexKey{{ColId: "c1"}},
			},
			expectedIssues: map[string][]internal.SchemaIssue{
				"c1":  {internal.Widened},
				"c2":  {internal.Widened},
				"c3":  {internal.Widened},
				"c7":  {internal.Serial},
				"c12": {internal.Widened},
				"c13": {internal.Serial},
				"c15": {internal.Timestamp},
				"c16": {internal.Widened},
			},
		},
		{
			name: "Test bad request",
			payload: `
    {
      	"bool":"INT64",
		"int8":"STRING",
		"float4":"STRING",
    }`,
			statusCode: http.StatusBadRequest,
		},
	}
	for _, tc := range tc {

		sessionState := session.GetSessionState()

		sessionState.Driver = constants.POSTGRES
		sessionState.Conv = internal.MakeConv()
		buildConvPostgres(sessionState.Conv)
		payload := tc.payload
		req, err := http.NewRequest("POST", "/typemap/global", strings.NewReader(payload))
		if err != nil {
			t.Fatal(err)
		}
		req.Header.Set("Content-Type", "application/json")
		rr := httptest.NewRecorder()
		handler := http.HandlerFunc(setTypeMapGlobal)
		handler.ServeHTTP(rr, req)
		var res *internal.Conv
		json.Unmarshal(rr.Body.Bytes(), &res)
		if status := rr.Code; int64(status) != tc.statusCode {
			t.Errorf("handler returned wrong status code: got %v want %v",
				status, tc.statusCode)
		}

		if tc.statusCode == http.StatusOK {
			assert.Equal(t, tc.expectedSchema, res.SpSchema["t1"])
			assert.Equal(t, tc.expectedIssues, res.SchemaIssues["t1"])
		}
	}

}

func TestGetConversionPostgres(t *testing.T) {
	sessionState := session.GetSessionState()

	sessionState.Driver = constants.POSTGRES
	sessionState.Conv = internal.MakeConv()
	buildConvPostgres(sessionState.Conv)
	req, err := http.NewRequest("GET", "/conversion", nil)
	if err != nil {
		t.Fatal(err)
	}
	rr := httptest.NewRecorder()
	handler := http.HandlerFunc(getConversionRate)
	handler.ServeHTTP(rr, req)
	var result map[string]string
	json.Unmarshal(rr.Body.Bytes(), &result)
	if status := rr.Code; status != http.StatusOK {
		t.Errorf("handler returned wrong status code: got %v want %v",
			status, http.StatusOK)
	}
	assert.Equal(t, 2, len(result))
	assert.Contains(t, result, "t1")
	assert.Contains(t, result, "t2")
}

func TestGetTypeMapMySQL(t *testing.T) {
	sessionState := session.GetSessionState()

	sessionState.Driver = constants.MYSQL
	sessionState.Conv = internal.MakeConv()
	buildConvMySQL(sessionState.Conv)
	req, err := http.NewRequest("GET", "/typemap", nil)
	if err != nil {
		t.Fatal(err)
	}
	rr := httptest.NewRecorder()
	handler := http.HandlerFunc(getTypeMap)
	handler.ServeHTTP(rr, req)
	var typemap map[string][]typeIssue
	json.Unmarshal(rr.Body.Bytes(), &typemap)
	if status := rr.Code; status != http.StatusOK {
		t.Errorf("handler returned wrong status code: got %v want %v",
			status, http.StatusOK)
	}
	expectedTypemap := map[string][]typeIssue{
		"bool": {
			{T: ddl.Bool},
			{T: ddl.Int64, Brief: internal.IssueDB[internal.Widened].Brief},
			{T: ddl.String, Brief: internal.IssueDB[internal.Widened].Brief}},
		"varchar": {
			{T: ddl.Bytes},
			{T: ddl.String}},
		"text": {
			{T: ddl.Bytes},
			{T: ddl.String}},
		"enum": {
			{T: ddl.String}},
		"json": {
			{T: ddl.Bytes},
			{T: ddl.JSON}},
		"binary": {
			{T: ddl.Bytes},
			{T: ddl.String}},
		"blob": {
			{T: ddl.Bytes},
			{T: ddl.String}},
		"integer": {
			{T: ddl.Int64, Brief: internal.IssueDB[internal.Widened].Brief},
			{T: ddl.String, Brief: internal.IssueDB[internal.Widened].Brief}},
		"smallint": {
			{T: ddl.Int64, Brief: internal.IssueDB[internal.Widened].Brief},
			{T: ddl.String, Brief: internal.IssueDB[internal.Widened].Brief}},
		"double": {
			{T: ddl.Float64},
			{T: ddl.String, Brief: internal.IssueDB[internal.Widened].Brief}},
		"float": {
			{T: ddl.Float64, Brief: internal.IssueDB[internal.Widened].Brief},
			{T: ddl.String, Brief: internal.IssueDB[internal.Widened].Brief}},
		"numeric": {
			{T: ddl.String, Brief: internal.IssueDB[internal.Widened].Brief},
			{T: ddl.Numeric}},
		"decimal": {
			{T: ddl.String, Brief: internal.IssueDB[internal.Widened].Brief},
			{T: ddl.Numeric}},
		"date": {
			{T: ddl.Date},
			{T: ddl.String, Brief: internal.IssueDB[internal.Widened].Brief}},
		"timestamp": {
			{T: ddl.String, Brief: internal.IssueDB[internal.Widened].Brief},
			{T: ddl.Timestamp}},
		"time": {
			{T: ddl.String, Brief: internal.IssueDB[internal.Time].Brief}},
	}
	assert.Equal(t, expectedTypemap, typemap)

}

func TestSetTypeMapGlobalLevelMySQL(t *testing.T) {
	tc := []struct {
		name           string
		payload        string
		statusCode     int64
		expectedSchema ddl.CreateTable
		expectedIssues map[string][]internal.SchemaIssue
	}{
		{
			name: "Test type change",
			payload: `
    {
      	"bool":"STRING",
		"smallint":"STRING",
		"float":"STRING",
		"varchar":"BYTES",
		"numeric":"STRING",
		"timestamp":"STRING",
		"decimal":"STRING",
		"json":"BYTES",
		"binary":"STRING",
		"blob":"STRING",
		"double":"STRING",
		"date":"STRING",
		"time":"STRING",
		"enum":"STRING",
		"text":"BYTES"
    }`,
			statusCode: http.StatusOK,
			expectedSchema: ddl.CreateTable{
				Name:   "table1",
				Id:     "t1",
				ColIds: []string{"c1", "c2", "c3", "c4", "c5", "c6", "c7", "c8", "c9", "c10", "c11", "c12", "c13", "c14", "c15", "c16"},
				ColDefs: map[string]ddl.ColumnDef{
					"c1":  {Name: "a", Id: "c1", T: ddl.Type{Name: ddl.String, Len: ddl.MaxLength}},
					"c2":  {Name: "b", Id: "c2", T: ddl.Type{Name: ddl.Bytes, Len: ddl.MaxLength}},
					"c3":  {Name: "c", Id: "c3", T: ddl.Type{Name: ddl.String, Len: ddl.MaxLength}},
					"c4":  {Name: "d", Id: "c4", T: ddl.Type{Name: ddl.Bytes, Len: 6}},
					"c5":  {Name: "e", Id: "c5", T: ddl.Type{Name: ddl.String, Len: ddl.MaxLength}},
					"c6":  {Name: "f", Id: "c6", T: ddl.Type{Name: ddl.String, Len: ddl.MaxLength}},
					"c7":  {Name: "g", Id: "c7", T: ddl.Type{Name: ddl.Bytes, Len: ddl.MaxLength}},
					"c8":  {Name: "h", Id: "c8", T: ddl.Type{Name: ddl.String, Len: ddl.MaxLength}},
					"c9":  {Name: "i", Id: "c9", T: ddl.Type{Name: ddl.String, Len: ddl.MaxLength}},
					"c10": {Name: "j", Id: "c10", T: ddl.Type{Name: ddl.String, Len: ddl.MaxLength}},
					"c11": {Name: "k", Id: "c11", T: ddl.Type{Name: ddl.String, Len: ddl.MaxLength}},
					"c12": {Name: "l", Id: "c12", T: ddl.Type{Name: ddl.String, Len: ddl.MaxLength}},
					"c13": {Name: "m", Id: "c13", T: ddl.Type{Name: ddl.String, Len: ddl.MaxLength}},
					"c14": {Name: "n", Id: "c14", T: ddl.Type{Name: ddl.String, Len: ddl.MaxLength}},
					"c15": {Name: "o", Id: "c15", T: ddl.Type{Name: ddl.String, Len: ddl.MaxLength}},
					"c16": {Name: "p", Id: "c16", T: ddl.Type{Name: ddl.String, Len: ddl.MaxLength}},
				},
				PrimaryKeys: []ddl.IndexKey{{ColId: "c1"}},
			},
			expectedIssues: map[string][]internal.SchemaIssue{
				"c1":  {internal.Widened},
				"c3":  {internal.Widened},
				"c5":  {internal.Widened},
				"c10": {internal.Widened},
				"c11": {internal.Widened},
				"c12": {internal.Widened},
				"c13": {internal.Widened},
				"c14": {internal.Widened},
				"c15": {internal.Widened},
				"c16": {internal.Time},
			},
		},
		{
			name: "Test type change 2",
			payload: `
		{
		  	"bool":"INT64",
			"varchar":"BYTES"
		}`,
			statusCode: http.StatusOK,
			expectedSchema: ddl.CreateTable{
				Name:   "table1",
				Id:     "t1",
				ColIds: []string{"c1", "c2", "c3", "c4", "c5", "c6", "c7", "c8", "c9", "c10", "c11", "c12", "c13", "c14", "c15", "c16"},
				ColDefs: map[string]ddl.ColumnDef{
					"c1":  {Name: "a", Id: "c1", T: ddl.Type{Name: ddl.Int64}},
					"c2":  {Name: "b", Id: "c2", T: ddl.Type{Name: ddl.String, Len: ddl.MaxLength}},
					"c3":  {Name: "c", Id: "c3", T: ddl.Type{Name: ddl.Int64}},
					"c4":  {Name: "d", Id: "c4", T: ddl.Type{Name: ddl.Bytes, Len: 6}},
					"c5":  {Name: "e", Id: "c5", T: ddl.Type{Name: ddl.Numeric}},
					"c6":  {Name: "f", Id: "c6", T: ddl.Type{Name: ddl.String, Len: ddl.MaxLength}},
					"c7":  {Name: "g", Id: "c7", T: ddl.Type{Name: ddl.String, Len: ddl.MaxLength}},
					"c8":  {Name: "h", Id: "c8", T: ddl.Type{Name: ddl.Bytes, Len: ddl.MaxLength}},
					"c9":  {Name: "i", Id: "c9", T: ddl.Type{Name: ddl.Bytes, Len: ddl.MaxLength}},
					"c10": {Name: "j", Id: "c10", T: ddl.Type{Name: ddl.Int64}},
					"c11": {Name: "k", Id: "c11", T: ddl.Type{Name: ddl.Float64}},
					"c12": {Name: "l", Id: "c12", T: ddl.Type{Name: ddl.Float64}},
					"c13": {Name: "m", Id: "c13", T: ddl.Type{Name: ddl.Numeric}},
					"c14": {Name: "n", Id: "c14", T: ddl.Type{Name: ddl.Date}},
					"c15": {Name: "o", Id: "c15", T: ddl.Type{Name: ddl.Timestamp}},
					"c16": {Name: "p", Id: "c16", T: ddl.Type{Name: ddl.String, Len: ddl.MaxLength}},
				},
				PrimaryKeys: []ddl.IndexKey{{ColId: "c1"}},
			},
			expectedIssues: map[string][]internal.SchemaIssue{
				"c1":  {internal.Widened},
				"c3":  {internal.Widened},
				"c10": {internal.Widened},
				"c12": {internal.Widened},
				"c15": {internal.Time},
			},
		},
		{
			name: "Test bad request",
			payload: `
    {
      	"bool":"INT64",
		"smallint":"STRING",
    }`,
			statusCode: http.StatusBadRequest,
		},
	}
	for _, tc := range tc {
		sessionState := session.GetSessionState()

		sessionState.Driver = constants.MYSQL
		sessionState.Conv = internal.MakeConv()
		buildConvMySQL(sessionState.Conv)
		payload := tc.payload
		req, err := http.NewRequest("POST", "/typemap/global", strings.NewReader(payload))
		if err != nil {
			t.Fatal(err)
		}
		req.Header.Set("Content-Type", "application/json")
		rr := httptest.NewRecorder()
		handler := http.HandlerFunc(setTypeMapGlobal)
		handler.ServeHTTP(rr, req)
		var res *internal.Conv
		json.Unmarshal(rr.Body.Bytes(), &res)
		if status := rr.Code; int64(status) != tc.statusCode {
			t.Errorf("handler returned wrong status code: got %v want %v",
				status, tc.statusCode)
		}

		if tc.statusCode == http.StatusOK {
			assert.Equal(t, tc.expectedSchema, res.SpSchema["t1"])
			assert.Equal(t, tc.expectedIssues, res.SchemaIssues["t1"])
		}
	}
}

func TestGetConversionMySQL(t *testing.T) {
	sessionState := session.GetSessionState()

	sessionState.Driver = constants.MYSQL
	sessionState.Conv = internal.MakeConv()
	buildConvMySQL(sessionState.Conv)
	req, err := http.NewRequest("GET", "/conversion", nil)
	if err != nil {
		t.Fatal(err)
	}
	rr := httptest.NewRecorder()
	handler := http.HandlerFunc(getConversionRate)
	handler.ServeHTTP(rr, req)
	var result map[string]string
	json.Unmarshal(rr.Body.Bytes(), &result)
	if status := rr.Code; status != http.StatusOK {
		t.Errorf("handler returned wrong status code: got %v want %v",
			status, http.StatusOK)
	}
	assert.Equal(t, 2, len(result))
	assert.Contains(t, result, "t1")
	assert.Contains(t, result, "t2")
}

// todo update SetParentTable with case III suggest interleve table column.
func TestSetParentTable(t *testing.T) {
	tests := []struct {
		name             string
		ct               *internal.Conv
		table            string
		statusCode       int64
		expectedResponse *TableInterleaveStatus
		expectedFKs      []ddl.Foreignkey
		parentTable      string
	}{
		{
			name:       "no conv provided",
			statusCode: http.StatusNotFound,
		},
		{
			name:       "no table name provided",
			statusCode: http.StatusBadRequest,
			ct: &internal.Conv{
				SpSchema: map[string]ddl.CreateTable{"t1": {
					Name:   "t1",
					ColIds: []string{"c1", "c2", "c3"},
					ColDefs: map[string]ddl.ColumnDef{"c1": ddl.ColumnDef{Name: "c1", T: ddl.Type{Name: ddl.Int64}, NotNull: true},
						"c2": ddl.ColumnDef{Name: "c2", T: ddl.Type{Name: ddl.Int64}, NotNull: true},
						"c3": ddl.ColumnDef{Name: "c3", T: ddl.Type{Name: ddl.String, Len: ddl.MaxLength}, NotNull: true}},
					PrimaryKeys: []ddl.IndexKey{ddl.IndexKey{ColId: "c1", Desc: false}},
					ForeignKeys: []ddl.Foreignkey{ddl.Foreignkey{Name: "fk1", ColIds: []string{"c1"}, ReferTableId: "t1", ReferColumnIds: []string{"c1"}},
						ddl.Foreignkey{Name: "fk2", ColIds: []string{"c3"}, ReferTableId: "t2", ReferColumnIds: []string{"c2"}}},
				}},
				SchemaIssues: map[string]map[string][]internal.SchemaIssue{
					"t1": {},
				},
				Audit: internal.Audit{
					MigrationType: migration.MigrationData_SCHEMA_ONLY.Enum(),
				},
			},
		},
		{
			name: "table with synthetic PK",
			ct: &internal.Conv{
				SpSchema: map[string]ddl.CreateTable{"t1": {
					Name:   "t1",
					ColIds: []string{"c1", "c2", "c3"},
					ColDefs: map[string]ddl.ColumnDef{"c1": {Name: "c1", T: ddl.Type{Name: ddl.Int64}, NotNull: true},
						"c2":       {Name: "c2", T: ddl.Type{Name: ddl.Int64}, NotNull: true},
						"c3":       {Name: "c3", T: ddl.Type{Name: ddl.String, Len: ddl.MaxLength}, NotNull: true},
						"synth_id": {Name: "synth_id", T: ddl.Type{Name: ddl.Int64}, NotNull: true},
					},
					PrimaryKeys: []ddl.IndexKey{{ColId: "synth_id", Desc: false}},
					ForeignKeys: []ddl.Foreignkey{{Name: "fk1", ColIds: []string{"c1"}, ReferTableId: "t1", ReferColumnIds: []string{"c1"}},
						{Name: "fk2", ColIds: []string{"c3"}, ReferTableId: "t2", ReferColumnIds: []string{"c2"}}},
				}},
				SyntheticPKeys: map[string]internal.SyntheticPKey{"t1": internal.SyntheticPKey{ColId: "synth_id"}},
				Audit: internal.Audit{
					MigrationType: migration.MigrationData_SCHEMA_ONLY.Enum(),
				},
				SchemaIssues: map[string]map[string][]internal.SchemaIssue{
					"t1": {},
				},
			},
			table:            "t1",
			statusCode:       http.StatusOK,
			expectedResponse: &TableInterleaveStatus{Possible: false, Comment: "Has synthetic pk"},
		},
		{
			name: "no valid prefix 1",
			ct: &internal.Conv{
				SpSchema: map[string]ddl.CreateTable{
					"t1": {
						Name:   "t1",
						ColIds: []string{"c1", "c2", "c3"},
						ColDefs: map[string]ddl.ColumnDef{"c1": {Name: "c1", T: ddl.Type{Name: ddl.Int64}, NotNull: true},
							"c2": {Name: "c2", T: ddl.Type{Name: ddl.Int64}, NotNull: true},
							"c3": {Name: "c3", T: ddl.Type{Name: ddl.String, Len: ddl.MaxLength}, NotNull: true},
						},
						PrimaryKeys: []ddl.IndexKey{{ColId: "c1", Desc: false}},
						ForeignKeys: []ddl.Foreignkey{{Name: "fk1", ColIds: []string{"c1"}, ReferTableId: "t2", ReferColumnIds: []string{"c1"}}},
					},
					"t2": {
						Name:   "t2",
						ColIds: []string{"c1", "c2", "c3"},
						ColDefs: map[string]ddl.ColumnDef{"c1": {Name: "c1", T: ddl.Type{Name: ddl.Int64}, NotNull: true},
							"c2":       {Name: "c2", T: ddl.Type{Name: ddl.Int64}, NotNull: true},
							"c3":       {Name: "c3", T: ddl.Type{Name: ddl.String, Len: ddl.MaxLength}, NotNull: true},
							"synth_id": {Name: "synth_id", T: ddl.Type{Name: ddl.Int64}, NotNull: true},
						},
						PrimaryKeys: []ddl.IndexKey{{ColId: "synth_id", Desc: false}},
					},
				},
				SyntheticPKeys: map[string]internal.SyntheticPKey{"t2": internal.SyntheticPKey{ColId: "synth_id"}},
				SchemaIssues: map[string]map[string][]internal.SchemaIssue{
					"t1": {},
				},
				Audit: internal.Audit{
					MigrationType: migration.MigrationData_SCHEMA_ONLY.Enum(),
				},
			},
			table:            "t1",
			statusCode:       http.StatusOK,
			expectedResponse: &TableInterleaveStatus{Possible: false, Comment: "No valid prefix"},
			expectedFKs:      []ddl.Foreignkey{{Name: "fk1", ColIds: []string{"c1"}, ReferTableId: "t2", ReferColumnIds: []string{"c1"}}},
		},
		{
			name: "no valid prefix 2",
			ct: &internal.Conv{
				SpSchema: map[string]ddl.CreateTable{
					"t1": {
						Name:   "t1",
						ColIds: []string{"c1", "c2", "c3"},
						ColDefs: map[string]ddl.ColumnDef{"c1": {Name: "c1", T: ddl.Type{Name: ddl.Int64}, NotNull: true},
							"c2": {Name: "c2", T: ddl.Type{Name: ddl.Int64}, NotNull: true},
							"c3": {Name: "c3", T: ddl.Type{Name: ddl.String, Len: ddl.MaxLength}, NotNull: true},
						},
						PrimaryKeys: []ddl.IndexKey{{ColId: "c1", Desc: false, Order: 1}},
						ForeignKeys: []ddl.Foreignkey{{Name: "fk1", ColIds: []string{"c1"}, ReferTableId: "t2", ReferColumnIds: []string{"c1"}}},
					},
					"t2": {
						Name:   "t2",
						ColIds: []string{"c1", "c2", "c3"},
						ColDefs: map[string]ddl.ColumnDef{"c1": {Name: "c1", T: ddl.Type{Name: ddl.Int64}, NotNull: true},
							"c2": {Name: "c2", T: ddl.Type{Name: ddl.Int64}, NotNull: true},
							"c3": {Name: "c3", T: ddl.Type{Name: ddl.String, Len: ddl.MaxLength}, NotNull: true},
						},
						PrimaryKeys: []ddl.IndexKey{{ColId: "c1", Desc: false, Order: 1}, {ColId: "c2", Desc: false, Order: 2}},
					},
				},
				SchemaIssues: map[string]map[string][]internal.SchemaIssue{
					"t1": {},
				},
				Audit: internal.Audit{
					MigrationType: migration.MigrationData_SCHEMA_ONLY.Enum(),
				},
			},
			table:            "t1",
			statusCode:       http.StatusOK,
			expectedResponse: &TableInterleaveStatus{Possible: true, Parent: "t2", Comment: ""},
			expectedFKs:      []ddl.Foreignkey{{}},
		},
		{
			name: "no valid prefix 3",
			ct: &internal.Conv{
				SpSchema: map[string]ddl.CreateTable{
					"t1": {
						Name:   "t1",
						ColIds: []string{"c1", "c2", "c3"},
						ColDefs: map[string]ddl.ColumnDef{"c1": {Name: "c1", T: ddl.Type{Name: ddl.Int64}, NotNull: true},
							"c2": {Name: "c2", T: ddl.Type{Name: ddl.Int64}, NotNull: true},
							"c3": {Name: "c3", T: ddl.Type{Name: ddl.String, Len: ddl.MaxLength}, NotNull: true},
						},
						PrimaryKeys: []ddl.IndexKey{{ColId: "c1", Desc: false}, {ColId: "c2", Desc: false}},
						ForeignKeys: []ddl.Foreignkey{{Name: "fk1", ColIds: []string{"c3"}, ReferTableId: "t2", ReferColumnIds: []string{"c3"}}},
					},
					"t2": {
						Name:   "t2",
						ColIds: []string{"c1", "c2", "c3"},
						ColDefs: map[string]ddl.ColumnDef{"c1": {Name: "c1", T: ddl.Type{Name: ddl.Int64}, NotNull: true},
							"c2": {Name: "c2", T: ddl.Type{Name: ddl.Int64}, NotNull: true},
							"c3": {Name: "c3", T: ddl.Type{Name: ddl.String, Len: ddl.MaxLength}, NotNull: true},
						},
						PrimaryKeys: []ddl.IndexKey{{ColId: "c1", Desc: false}},
					},
				},
				SchemaIssues: map[string]map[string][]internal.SchemaIssue{
					"t1": {},
				},
				Audit: internal.Audit{
					MigrationType: migration.MigrationData_SCHEMA_ONLY.Enum(),
				},
			},
			table:            "t1",
			statusCode:       http.StatusOK,
			expectedResponse: &TableInterleaveStatus{Possible: false, Comment: "No valid prefix"},
			expectedFKs:      []ddl.Foreignkey{{Name: "fk1", ColIds: []string{"c3"}, ReferTableId: "t2", ReferColumnIds: []string{"c3"}}},
		},
		{
			name: "successful interleave",
			ct: &internal.Conv{
				SpSchema: map[string]ddl.CreateTable{
					"t1": {
						Name:   "t1",
						ColIds: []string{"c1", "c2", "c3"},
						ColDefs: map[string]ddl.ColumnDef{"c1": {Name: "c1", T: ddl.Type{Name: ddl.Int64}, NotNull: true},
							"c2": {Name: "c2", T: ddl.Type{Name: ddl.Int64}, NotNull: true},
							"c3": {Name: "c3", T: ddl.Type{Name: ddl.String, Len: ddl.MaxLength}, NotNull: true},
						},
						PrimaryKeys: []ddl.IndexKey{{ColId: "c1", Desc: false, Order: 1}, {ColId: "c2", Desc: false, Order: 2}},
						ForeignKeys: []ddl.Foreignkey{{Name: "fk1", ColIds: []string{"c1"}, ReferTableId: "t2", ReferColumnIds: []string{"c1"}}},
					},
					"t2": {
						Name:   "t2",
						ColIds: []string{"c1", "c2", "c3"},
						ColDefs: map[string]ddl.ColumnDef{"c1": {Name: "c1", T: ddl.Type{Name: ddl.Int64}, NotNull: true},
							"c2": {Name: "c2", T: ddl.Type{Name: ddl.Int64}, NotNull: true},
							"c3": {Name: "c3", T: ddl.Type{Name: ddl.String, Len: ddl.MaxLength}, NotNull: true},
						},
						PrimaryKeys: []ddl.IndexKey{{ColId: "c1", Desc: false, Order: 1}},
					},
				},
				SchemaIssues: map[string]map[string][]internal.SchemaIssue{
					"t1": {},
				},
				Audit: internal.Audit{
					MigrationType: migration.MigrationData_SCHEMA_ONLY.Enum(),
				},
			},
			table:            "t1",
			statusCode:       http.StatusOK,
			expectedResponse: &TableInterleaveStatus{Possible: true, Parent: "t2"},
			expectedFKs:      []ddl.Foreignkey{},
			parentTable:      "t2",
		},
		{
			name: "successful interleave with same primary key",
			ct: &internal.Conv{
				SpSchema: map[string]ddl.CreateTable{
					"t1": {
						Name:   "t1",
						ColIds: []string{"c1", "c2", "c3"},
						ColDefs: map[string]ddl.ColumnDef{"c1": {Name: "c1", T: ddl.Type{Name: ddl.Int64}, NotNull: true},
							"c2": {Name: "c2", T: ddl.Type{Name: ddl.Int64}, NotNull: true},
							"c3": {Name: "c3", T: ddl.Type{Name: ddl.String, Len: ddl.MaxLength}, NotNull: true},
						},
						PrimaryKeys: []ddl.IndexKey{{ColId: "c1", Desc: false, Order: 1}, {ColId: "c2", Desc: false, Order: 2}},
						ForeignKeys: []ddl.Foreignkey{{Name: "fk1", ColIds: []string{"c1", "c2"}, ReferTableId: "t2", ReferColumnIds: []string{"c1", "c2"}}},
					},
					"t2": {
						Name:   "t2",
						ColIds: []string{"c1", "c2", "c3"},
						ColDefs: map[string]ddl.ColumnDef{"c1": {Name: "c1", T: ddl.Type{Name: ddl.Int64}, NotNull: true},
							"c2": {Name: "c2", T: ddl.Type{Name: ddl.Int64}, NotNull: true},
							"c3": {Name: "c3", T: ddl.Type{Name: ddl.String, Len: ddl.MaxLength}, NotNull: true},
						},
						PrimaryKeys: []ddl.IndexKey{{ColId: "c1", Desc: false, Order: 1}, {ColId: "c2", Desc: false, Order: 2}},
					},
				},
				SchemaIssues: map[string]map[string][]internal.SchemaIssue{
					"t1": {},
				},
				Audit: internal.Audit{
					MigrationType: migration.MigrationData_SCHEMA_ONLY.Enum(),
				},
			},
			table:            "t1",
			statusCode:       http.StatusOK,
			expectedResponse: &TableInterleaveStatus{Possible: true, Parent: "t2"},
			expectedFKs:      []ddl.Foreignkey{},
			parentTable:      "t2",
		},
		{
			name: "successful interleave with multiple fks refering multiple tables",
			ct: &internal.Conv{
				SpSchema: map[string]ddl.CreateTable{
					"t1": {
						Name:   "t1",
						ColIds: []string{"c1", "c2", "c3"},
						ColDefs: map[string]ddl.ColumnDef{"c1": {Name: "c1", T: ddl.Type{Name: ddl.Int64}, NotNull: true},
							"c2": {Name: "c2", T: ddl.Type{Name: ddl.Int64}, NotNull: true},
							"c3": {Name: "c3", T: ddl.Type{Name: ddl.String, Len: ddl.MaxLength}, NotNull: true},
						},
						PrimaryKeys: []ddl.IndexKey{{ColId: "c1", Desc: false, Order: 1}, {ColId: "c2", Desc: false, Order: 2}},
						ForeignKeys: []ddl.Foreignkey{
							{Name: "fk1", ColIds: []string{"c3"}, ReferTableId: "t3", ReferColumnIds: []string{"c3"}},
							{Name: "fk1", ColIds: []string{"c1", "c2"}, ReferTableId: "t2", ReferColumnIds: []string{"c1", "c2"}}},
					},
					"t2": {
						Name:   "t2",
						ColIds: []string{"c1", "c2", "c3"},
						ColDefs: map[string]ddl.ColumnDef{"c1": {Name: "c1", T: ddl.Type{Name: ddl.Int64}, NotNull: true},
							"c2": {Name: "c2", T: ddl.Type{Name: ddl.Int64}, NotNull: true},
							"c3": {Name: "c3", T: ddl.Type{Name: ddl.String, Len: ddl.MaxLength}, NotNull: true},
						},
						PrimaryKeys: []ddl.IndexKey{{ColId: "c1", Desc: false, Order: 1}, {ColId: "c2", Desc: false, Order: 2}},
					},
					"t3": {
						Name:   "t3",
						ColIds: []string{"c1", "c2", "c3"},
						ColDefs: map[string]ddl.ColumnDef{"c1": {Name: "c1", T: ddl.Type{Name: ddl.Int64}, NotNull: true},
							"c2": {Name: "c2", T: ddl.Type{Name: ddl.Int64}, NotNull: true},
							"c3": {Name: "c3", T: ddl.Type{Name: ddl.String, Len: ddl.MaxLength}, NotNull: true},
						},
						PrimaryKeys: []ddl.IndexKey{{ColId: "c3", Desc: false, Order: 1}},
					},
				},
				SchemaIssues: map[string]map[string][]internal.SchemaIssue{
					"t1": {},
				},
				Audit: internal.Audit{
					MigrationType: migration.MigrationData_SCHEMA_ONLY.Enum(),
				},
			},
			table:            "t1",
			statusCode:       http.StatusOK,
			expectedResponse: &TableInterleaveStatus{Possible: true, Parent: "t2"},
			expectedFKs: []ddl.Foreignkey{
				{Name: "fk1", ColIds: []string{"c3"}, ReferTableId: "t3", ReferColumnIds: []string{"c3"}}},
			parentTable: "t2",
		},
	}
	for _, tc := range tests {
		sessionState := session.GetSessionState()

		sessionState.Driver = constants.MYSQL
		sessionState.Conv = tc.ct
		update := true
		req, err := http.NewRequest("GET", fmt.Sprintf("/setparent?table=%s&update=%v", tc.table, update), nil)
		if err != nil {
			t.Fatal(err)
		}
		req.Header.Set("Content-Type", "application/json")
		rr := httptest.NewRecorder()
		handler := http.HandlerFunc(setParentTable)
		handler.ServeHTTP(rr, req)

		type ParentTableSetResponse struct {
			TableInterleaveStatus *TableInterleaveStatus `json:"tableInterleaveStatus"`
			SessionState          *internal.Conv         `json:"sessionState"`
		}

		var res *TableInterleaveStatus

		if update {
			parentTableResponse := &ParentTableSetResponse{}
			json.Unmarshal(rr.Body.Bytes(), parentTableResponse)
			res = parentTableResponse.TableInterleaveStatus
		} else {
			res = &TableInterleaveStatus{}
			json.Unmarshal(rr.Body.Bytes(), res)
		}

		if status := rr.Code; int64(status) != tc.statusCode {
			t.Errorf("%s\nhandler returned wrong status code: got %v want %v",
				tc.name, status, tc.statusCode)
		}
		if tc.statusCode == http.StatusOK {
			assert.Equal(t, tc.expectedResponse, res, tc.name)
		}
		if tc.parentTable != "" {
			assert.Equal(t, tc.parentTable, sessionState.Conv.SpSchema[tc.table].ParentId, tc.name)
			assert.Equal(t, tc.expectedFKs, sessionState.Conv.SpSchema[tc.table].ForeignKeys, tc.name)
		}
	}
}
func TestDropForeignKey(t *testing.T) {
	tc := []struct {
		name         string
		table        string
		payload      string
		statusCode   int64
		conv         *internal.Conv
		expectedConv *internal.Conv
	}{
		{
			name:       "Test drop valid FK success",
			table:      "t1",
			payload:    `{"Id":"fk2"}`,
			statusCode: http.StatusOK,
			conv: &internal.Conv{
				SpSchema: map[string]ddl.CreateTable{
					"t1": {
						ForeignKeys: []ddl.Foreignkey{{Name: "fkn1", Id: "fk1", ColIds: []string{"c2"}, ReferTableId: "reft1", ReferColumnIds: []string{"ref_c1"}},
							{Name: "fkn2", Id: "fk2", ColIds: []string{"c3", "c4"}, ReferTableId: "reft2", ReferColumnIds: []string{"ref_c2", "ref_c3"}}},
					}},
				Audit: internal.Audit{
					MigrationType: migration.MigrationData_SCHEMA_ONLY.Enum(),
				},
			},
			expectedConv: &internal.Conv{
				SpSchema: map[string]ddl.CreateTable{
					"t1": {
						ForeignKeys: []ddl.Foreignkey{{Name: "fkn1", Id: "fk1", ColIds: []string{"c2"}, ReferTableId: "reft1", ReferColumnIds: []string{"ref_c1"}}},
					}},
			},
		},
		{
			name:       "Test drop FK invalid fk Id",
			table:      "t1",
			payload:    `{"Id":""}`,
			statusCode: http.StatusBadRequest,
			conv: &internal.Conv{
				SpSchema: map[string]ddl.CreateTable{
					"t1": {
						ForeignKeys: []ddl.Foreignkey{{Name: "fkn1", Id: "fk1", ColIds: []string{"c2"}, ReferTableId: "reft1", ReferColumnIds: []string{"ref_c1"}}},
					}},
				Audit: internal.Audit{
					MigrationType: migration.MigrationData_SCHEMA_ONLY.Enum(),
				},
			},
		},
		{
			name:       "Test drop FK invalid Id 2",
			table:      "t1",
			payload:    `{"Id":"AB"}`,
			statusCode: http.StatusBadRequest,
			conv: &internal.Conv{
				SpSchema: map[string]ddl.CreateTable{
					"t1": {
						ForeignKeys: []ddl.Foreignkey{{Name: "fnk1", Id: "fk1", ColIds: []string{"c2"}, ReferTableId: "reft1", ReferColumnIds: []string{"ref_c1"}}},
					}},
				Audit: internal.Audit{
					MigrationType: migration.MigrationData_SCHEMA_ONLY.Enum(),
				},
			},
		},
	}
	for _, tc := range tc {
		sessionState := session.GetSessionState()

		sessionState.Driver = constants.MYSQL
		sessionState.Conv = tc.conv
		payload := tc.payload
		req, err := http.NewRequest("POST", "/drop/fk?table="+tc.table, strings.NewReader(payload))
		if err != nil {
			t.Fatal(err)
		}
		req.Header.Set("Content-Type", "application/json")
		rr := httptest.NewRecorder()
		handler := http.HandlerFunc(dropForeignKey)
		handler.ServeHTTP(rr, req)
		var res *internal.Conv
		json.Unmarshal(rr.Body.Bytes(), &res)
		if status := rr.Code; int64(status) != tc.statusCode {
			t.Errorf("handler returned wrong status code: got %v want %v",
				status, tc.statusCode)
		}
		if tc.statusCode == http.StatusOK {
			assert.Equal(t, tc.expectedConv, res)
		}
	}
}

func TestRenameIndexes(t *testing.T) {
	tc := []struct {
		name         string
		table        string
		input        interface{}
		statusCode   int64
		conv         *internal.Conv
		expectedConv *internal.Conv
	}{
		{
			name:  "Test rename indexes",
			table: "t1",
			input: map[string]string{
				"i1": "idx_new",
			},
			statusCode: http.StatusOK,
			conv: &internal.Conv{
				SpSchema: map[string]ddl.CreateTable{
					"t1": {
						Indexes: []ddl.CreateIndex{{Name: "idx", Id: "i1", TableId: "t1", Unique: false, Keys: []ddl.IndexKey{{ColId: "c2", Desc: false}}}},
					}},
				Audit: internal.Audit{
					MigrationType: migration.MigrationData_SCHEMA_ONLY.Enum(),
				},
				UsedNames: map[string]bool{"t1": true, "idx": true},
			},
			expectedConv: &internal.Conv{
				SpSchema: map[string]ddl.CreateTable{
					"t1": {
						Indexes: []ddl.CreateIndex{{Name: "idx_new", Id: "i1", TableId: "t1", Unique: false, Keys: []ddl.IndexKey{{ColId: "c2", Desc: false}}}},
					}},
			},
		},
		{
			name:  "Test rename multiple indexes",
			table: "t1",
			input: map[string]string{
				"i1": "idx_new_1",
				"i2": "idx_new_2",
			},
			statusCode: http.StatusOK,
			conv: &internal.Conv{
				SpSchema: map[string]ddl.CreateTable{
					"t1": {
						Indexes: []ddl.CreateIndex{{Name: "idx_1", Id: "i1", TableId: "t1", Unique: false, Keys: []ddl.IndexKey{{ColId: "c2", Desc: false}}},
							{Name: "idx_2", Id: "i2", TableId: "t1", Unique: false, Keys: []ddl.IndexKey{{ColId: "c2", Desc: false}}}},
					}},
				Audit: internal.Audit{
					MigrationType: migration.MigrationData_SCHEMA_ONLY.Enum(),
				},
				UsedNames: map[string]bool{"t1": true, "idx_1": true, "idx_2": true},
			},
			expectedConv: &internal.Conv{
				SpSchema: map[string]ddl.CreateTable{
					"t1": {
						Indexes: []ddl.CreateIndex{{Name: "idx_new_1", Id: "i1", TableId: "t1", Unique: false, Keys: []ddl.IndexKey{{ColId: "c2", Desc: false}}},
							{Name: "idx_new_2", Id: "i2", TableId: "t1", Unique: false, Keys: []ddl.IndexKey{{ColId: "c2", Desc: false}}}},
					}},
			},
		},
		{
			name:  "New name conflicts with an existing table",
			table: "t1",
			input: map[string]string{
				"i1": "t1",
			},
			statusCode: http.StatusBadRequest,
			conv: &internal.Conv{
				SpSchema: map[string]ddl.CreateTable{
					"t1": {
						Indexes: []ddl.CreateIndex{{Name: "idx_1", Id: "i1", TableId: "t1", Unique: false, Keys: []ddl.IndexKey{{ColId: "c2", Desc: false}}},
							{Name: "idx_2", Id: "i2", TableId: "t1", Unique: false, Keys: []ddl.IndexKey{{ColId: "c2", Desc: false}}}},
					}},
				Audit: internal.Audit{
					MigrationType: migration.MigrationData_SCHEMA_ONLY.Enum(),
				},
				UsedNames: map[string]bool{"t1": true, "idx_1": true, "idx_2": true},
			},
			expectedConv: &internal.Conv{
				SpSchema: map[string]ddl.CreateTable{
					"t1": {
						Indexes: []ddl.CreateIndex{{Name: "idx_1", Id: "i1", TableId: "t1", Unique: false, Keys: []ddl.IndexKey{{ColId: "c2", Desc: false}}},
							{Name: "idx_2", Id: "i2", TableId: "t1", Unique: false, Keys: []ddl.IndexKey{{ColId: "c2", Desc: false}}}},
					}},
			},
		},
		{
			name:  "New name conflicts with an existing index",
			table: "t1",
			input: map[string]string{
				"i1": "idx_2",
			},
			statusCode: http.StatusBadRequest,
			conv: &internal.Conv{
				SpSchema: map[string]ddl.CreateTable{
					"t1": {
						Indexes: []ddl.CreateIndex{{Name: "idx_1", Id: "i1", TableId: "t1", Unique: false, Keys: []ddl.IndexKey{{ColId: "c2", Desc: false}}},
							{Name: "idx_2", Id: "i2", TableId: "t1", Unique: false, Keys: []ddl.IndexKey{{ColId: "c2", Desc: false}}}},
					}},
				Audit: internal.Audit{
					MigrationType: migration.MigrationData_SCHEMA_ONLY.Enum(),
				},
				UsedNames: map[string]bool{"t1": true, "idx_1": true, "idx_2": true},
			},
			expectedConv: &internal.Conv{
				SpSchema: map[string]ddl.CreateTable{
					"t1": {
						Indexes: []ddl.CreateIndex{{Name: "idx_new_1", Id: "i1", TableId: "t1", Unique: false, Keys: []ddl.IndexKey{{ColId: "c2", Desc: false}}},
							{Name: "idx_new_2", Id: "i2", TableId: "t1", Unique: false, Keys: []ddl.IndexKey{{ColId: "c2", Desc: false}}}},
					}},
			},
		},
		{
			name:  "New name conflicts with an existing foreign key",
			table: "t1",
			input: map[string]string{
				"i1": "fk1",
			},
			statusCode: http.StatusBadRequest,
			conv: &internal.Conv{
				SpSchema: map[string]ddl.CreateTable{
					"t1": {
						Indexes: []ddl.CreateIndex{{Name: "idx_1", Id: "i1", TableId: "t1", Unique: false, Keys: []ddl.IndexKey{{ColId: "c2", Desc: false}}},
							{Name: "idx_2", Id: "i2", TableId: "t1", Unique: false, Keys: []ddl.IndexKey{{ColId: "c2", Desc: false}}}},
						ForeignKeys: []ddl.Foreignkey{{Name: "fk1", Id: "fkId1", ColIds: []string{"c2"}, ReferTableId: "reft1", ReferColumnIds: []string{"ref_b"}},
							{Name: "fk2", Id: "fkId2", ColIds: []string{"c3", "d"}, ReferTableId: "reft2", ReferColumnIds: []string{"ref_c", "ref_d"}}},
					}},
				Audit: internal.Audit{
					MigrationType: migration.MigrationData_SCHEMA_ONLY.Enum(),
				},
				UsedNames: map[string]bool{"t1": true, "idx_1": true, "idx_2": true, "fk1": true, "fk2": true},
			},
			expectedConv: &internal.Conv{
				SpSchema: map[string]ddl.CreateTable{
					"t1": {
						Indexes: []ddl.CreateIndex{{Name: "idx_new_1", Id: "i1", TableId: "t1", Unique: false, Keys: []ddl.IndexKey{{ColId: "c2", Desc: false}}},
							{Name: "idx_new_2", Id: "i2", TableId: "t1", Unique: false, Keys: []ddl.IndexKey{{ColId: "c2", Desc: false}}}},
					}},
			},
		},
		{
			name:  "Given Index not available",
			table: "t1",
			input: map[string]string{
				"i1": "idx",
			},
			statusCode: http.StatusBadRequest,
			conv: &internal.Conv{
				SpSchema: map[string]ddl.CreateTable{
					"t1": {
						Indexes: []ddl.CreateIndex{{Name: "idx", Id: "i1", TableId: "t1", Unique: false, Keys: []ddl.IndexKey{{ColId: "c2", Desc: false}}}},
					}},
				Audit: internal.Audit{
					MigrationType: migration.MigrationData_SCHEMA_ONLY.Enum(),
				},
				UsedNames: map[string]bool{"t1": true, "idx": true},
			},
			expectedConv: &internal.Conv{
				SpSchema: map[string]ddl.CreateTable{
					"t1": {
						Indexes: []ddl.CreateIndex{{Name: "idx", Id: "i1", TableId: "t1", Unique: false, Keys: []ddl.IndexKey{{ColId: "c2", Desc: false}}}},
					}},
			},
		},
		{
			name:  "Conflicts within new name array",
			table: "t1",
			input: map[string]string{
				"i1": "idx_100",
				"i2": "idx_100",
			},
			statusCode: http.StatusBadRequest,
			conv: &internal.Conv{
				SpSchema: map[string]ddl.CreateTable{
					"t1": {
						Indexes: []ddl.CreateIndex{{Name: "idx1", Id: "i1", TableId: "t1", Unique: false, Keys: []ddl.IndexKey{{ColId: "c2", Desc: false}}},
							{Name: "idx2", Id: "i2", TableId: "t1", Unique: false, Keys: []ddl.IndexKey{{ColId: "c2", Desc: false}}}},
					}},
				Audit: internal.Audit{
					MigrationType: migration.MigrationData_SCHEMA_ONLY.Enum(),
				},
				UsedNames: map[string]bool{"t1": true, "idx1": true, "idx2": true},
			},
			expectedConv: &internal.Conv{
				SpSchema: map[string]ddl.CreateTable{
					"t1": {
						Indexes: []ddl.CreateIndex{{Name: "idx1", Id: "i1", TableId: "t1", Unique: false, Keys: []ddl.IndexKey{{ColId: "c2", Desc: false}}},
							{Name: "idx2", Id: "i2", TableId: "t1", Unique: false, Keys: []ddl.IndexKey{{ColId: "c2", Desc: false}}}},
					}},
			},
		},
		{
			name:       "Input Empty Map ",
			table:      "t1",
			input:      map[string]string{},
			statusCode: http.StatusOK,
			conv: &internal.Conv{
				SpSchema: map[string]ddl.CreateTable{
					"t1": {
						Indexes: []ddl.CreateIndex{{Name: "idx", Id: "i1", TableId: "t1", Unique: false, Keys: []ddl.IndexKey{{ColId: "c2", Desc: false}}}},
					}},
				Audit: internal.Audit{
					MigrationType: migration.MigrationData_SCHEMA_ONLY.Enum(),
				},
				UsedNames: map[string]bool{"t1": true, "idx": true},
			},
			expectedConv: &internal.Conv{
				SpSchema: map[string]ddl.CreateTable{
					"t1": {
						Indexes: []ddl.CreateIndex{{Name: "idx", Id: "i1", TableId: "t1", Unique: false, Keys: []ddl.IndexKey{{ColId: "c2", Desc: false}}}},
					}},
			},
		},
		{
			name:       "Invalid input",
			table:      "t1",
			input:      []string{"test1", "test2"},
			statusCode: http.StatusBadRequest,
			conv: &internal.Conv{
				SpSchema: map[string]ddl.CreateTable{
					"t1": {
						Indexes: []ddl.CreateIndex{{Name: "idx", Id: "i1", TableId: "t1", Unique: false, Keys: []ddl.IndexKey{{ColId: "c2", Desc: false}}}},
					}},
				Audit: internal.Audit{
					MigrationType: migration.MigrationData_SCHEMA_ONLY.Enum(),
				},
				UsedNames: map[string]bool{"t1": true, "idx": true},
			},
			expectedConv: &internal.Conv{
				SpSchema: map[string]ddl.CreateTable{
					"t1": {
						Indexes: []ddl.CreateIndex{{Name: "idx", Id: "i2", TableId: "t1", Unique: false, Keys: []ddl.IndexKey{{ColId: "c2", Desc: false}}}},
					}},
			},
		},
	}

	for _, tc := range tc {
		sessionState := session.GetSessionState()

		sessionState.Driver = constants.MYSQL
		sessionState.Conv = tc.conv

		inputBytes, err := json.Marshal(tc.input)
		if err != nil {
			t.Fatal(err)
		}
		buffer := bytes.NewBuffer(inputBytes)

		req, err := http.NewRequest("POST", "/rename/indexes?table="+tc.table, buffer)
		if err != nil {
			t.Fatal(err)
		}
		req.Header.Set("Content-Type", "application/json")
		rr := httptest.NewRecorder()
		handler := http.HandlerFunc(renameIndexes)
		handler.ServeHTTP(rr, req)
		var res *internal.Conv
		json.Unmarshal(rr.Body.Bytes(), &res)
		if status := rr.Code; int64(status) != tc.statusCode {
			t.Errorf("%s : handler returned wrong status code: got %v want %v",
				tc.name, status, tc.statusCode)
		}
		if tc.statusCode == http.StatusOK {
			assert.Equal(t, tc.expectedConv, res)
		}
	}
}

func TestRenameForeignKeys(t *testing.T) {
	tc := []struct {
		name         string
		table        string
		input        interface{}
		statusCode   int64
		conv         *internal.Conv
		expectedConv *internal.Conv
	}{
		{
			name:  "Test rename foreignkey",
			table: "t1",
			input: map[string]string{
				"fkId1": "foreignkey1",
			},
			statusCode: http.StatusOK,
			conv: &internal.Conv{
				SpSchema: map[string]ddl.CreateTable{
					"t1": {
						ForeignKeys: []ddl.Foreignkey{{Name: "fk1", Id: "fkId1", ColIds: []string{"c2"}, ReferTableId: "reft1", ReferColumnIds: []string{"ref_b"}},
							{Name: "fk2", Id: "fkId2", ColIds: []string{"c3", "d"}, ReferTableId: "reft2", ReferColumnIds: []string{"ref_c", "ref_d"}}},
					}},
				Audit: internal.Audit{
					MigrationType: migration.MigrationData_SCHEMA_ONLY.Enum(),
				},
				UsedNames: map[string]bool{"t1": true, "fk1": true, "fk2": true, "reft1": true, "reft2": true},
			},
			expectedConv: &internal.Conv{
				SpSchema: map[string]ddl.CreateTable{
					"t1": {
						ForeignKeys: []ddl.Foreignkey{{Name: "foreignkey1", Id: "fkId1", ColIds: []string{"c2"}, ReferTableId: "reft1", ReferColumnIds: []string{"ref_b"}},
							{Name: "fk2", Id: "fkId2", ColIds: []string{"c3", "d"}, ReferTableId: "reft2", ReferColumnIds: []string{"ref_c", "ref_d"}}},
					}},
			},
		},
		{
			name:  "Test rename multiple foreignkeys",
			table: "t1",
			input: map[string]string{
				"fkId1": "foreignkey1",
				"fkId2": "foreignkey2",
			},
			statusCode: http.StatusOK,
			conv: &internal.Conv{
				SpSchema: map[string]ddl.CreateTable{
					"t1": {
						ForeignKeys: []ddl.Foreignkey{{Name: "fk1", Id: "fkId1", ColIds: []string{"c2"}, ReferTableId: "reft1", ReferColumnIds: []string{"ref_b"}},
							{Name: "fk2", Id: "fkId2", ColIds: []string{"c3", "d"}, ReferTableId: "reft2", ReferColumnIds: []string{"ref_c", "ref_d"}}},
					}},
				Audit: internal.Audit{
					MigrationType: migration.MigrationData_SCHEMA_ONLY.Enum(),
				},
				UsedNames: map[string]bool{"t1": true, "fk1": true, "fk2": true, "reft1": true, "reft2": true},
			},
			expectedConv: &internal.Conv{
				SpSchema: map[string]ddl.CreateTable{
					"t1": {
						ForeignKeys: []ddl.Foreignkey{{Name: "foreignkey1", Id: "fkId1", ColIds: []string{"c2"}, ReferTableId: "reft1", ReferColumnIds: []string{"ref_b"}},
							{Name: "foreignkey2", Id: "fkId2", ColIds: []string{"c3", "d"}, ReferTableId: "reft2", ReferColumnIds: []string{"ref_c", "ref_d"}}},
					}},
			},
		},
		{
			name:  "New name conflicts with an existing table",
			table: "t1",
			input: map[string]string{
				"fkId1": "t1",
			},
			statusCode: http.StatusBadRequest,
			conv: &internal.Conv{
				SpSchema: map[string]ddl.CreateTable{
					"t1": {
						ForeignKeys: []ddl.Foreignkey{{Name: "fk1", Id: "fkId1", ColIds: []string{"c2"}, ReferTableId: "reft1", ReferColumnIds: []string{"ref_b"}},
							{Name: "fk2", Id: "fkId2", ColIds: []string{"c3", "d"}, ReferTableId: "reft2", ReferColumnIds: []string{"ref_c", "ref_d"}}},
					}},
				Audit: internal.Audit{
					MigrationType: migration.MigrationData_SCHEMA_ONLY.Enum(),
				},
				UsedNames: map[string]bool{"t1": true, "fk1": true, "fk2": true, "reft1": true, "reft2": true},
			},
			expectedConv: &internal.Conv{
				SpSchema: map[string]ddl.CreateTable{
					"t1": {
						ForeignKeys: []ddl.Foreignkey{{Name: "fk1", Id: "fkId1", ColIds: []string{"c2"}, ReferTableId: "reft1", ReferColumnIds: []string{"ref_b"}},
							{Name: "fk2", Id: "fkId2", ColIds: []string{"c3", "d"}, ReferTableId: "reft2", ReferColumnIds: []string{"ref_c", "ref_d"}}},
					}},
			},
		},
		{
			name:  "New name conflicts with an existing foreignkey",
			table: "t1",
			input: map[string]string{
				"fkId1": "fk2",
			},
			statusCode: http.StatusBadRequest,
			conv: &internal.Conv{
				SpSchema: map[string]ddl.CreateTable{
					"t1": {
						ForeignKeys: []ddl.Foreignkey{{Name: "fk1", Id: "fkId1", ColIds: []string{"c2"}, ReferTableId: "reft1", ReferColumnIds: []string{"ref_b"}},
							{Name: "fk2", Id: "fkId2", ColIds: []string{"c3", "d"}, ReferTableId: "reft2", ReferColumnIds: []string{"ref_c", "ref_d"}}},
					}},
				Audit: internal.Audit{
					MigrationType: migration.MigrationData_SCHEMA_ONLY.Enum(),
				},
				UsedNames: map[string]bool{"t1": true, "fk1": true, "fk2": true, "reft1": true, "reft2": true},
			},
			expectedConv: &internal.Conv{
				SpSchema: map[string]ddl.CreateTable{
					"t1": {
						ForeignKeys: []ddl.Foreignkey{{Name: "fk1", Id: "fkId1", ColIds: []string{"c2"}, ReferTableId: "reft1", ReferColumnIds: []string{"ref_b"}},
							{Name: "fk2", Id: "fkId2", ColIds: []string{"c3", "d"}, ReferTableId: "reft2", ReferColumnIds: []string{"ref_c", "ref_d"}}},
					}},
			},
		},
		{
			name:  "New name conflicts with an existing indexes",
			table: "t1",
			input: map[string]string{
				"fkId1": "idx_1",
			},
			statusCode: http.StatusBadRequest,
			conv: &internal.Conv{
				SpSchema: map[string]ddl.CreateTable{
					"t1": {
						Indexes: []ddl.CreateIndex{{Name: "idx_1", TableId: "t1", Id: "idx1", Unique: false, Keys: []ddl.IndexKey{{ColId: "c2", Desc: false}}},
							{Name: "idx_2", TableId: "t1", Id: "idx2", Unique: false, Keys: []ddl.IndexKey{{ColId: "c2", Desc: false}}}},
						ForeignKeys: []ddl.Foreignkey{{Name: "fk1", Id: "fkId1", ColIds: []string{"c2"}, ReferTableId: "reft1", ReferColumnIds: []string{"ref_b"}},
							{Name: "fk2", Id: "fkId2", ColIds: []string{"c3", "d"}, ReferTableId: "reft2", ReferColumnIds: []string{"ref_c", "ref_d"}}},
					}},
				Audit: internal.Audit{
					MigrationType: migration.MigrationData_SCHEMA_ONLY.Enum(),
				},
				UsedNames: map[string]bool{"t1": true, "idx_1": true, "idx_2": true, "fk1": true, "fk2": true, "reft1": true, "reft2": true},
			},
			expectedConv: &internal.Conv{
				SpSchema: map[string]ddl.CreateTable{
					"t1": {
						Indexes: []ddl.CreateIndex{{Name: "idx_new_1", TableId: "t1", Unique: false, Keys: []ddl.IndexKey{{ColId: "c2", Desc: false}}},
							{Name: "idx_new_2", TableId: "t1", Unique: false, Keys: []ddl.IndexKey{{ColId: "c2", Desc: false}}}},
						ForeignKeys: []ddl.Foreignkey{{Name: "fk1", Id: "fkId1", ColIds: []string{"c2"}, ReferTableId: "reft1", ReferColumnIds: []string{"ref_b"}},
							{Name: "fk2", Id: "fkId2", ColIds: []string{"c3", "d"}, ReferTableId: "reft2", ReferColumnIds: []string{"ref_c", "ref_d"}}},
					}},
			},
		},
		{
			name:  "Conflicts within new name array",
			table: "t1",
			input: map[string]string{
				"fkId1": "fk_100",
				"fkId2": "fk_100",
			},
			statusCode: http.StatusBadRequest,
			conv: &internal.Conv{
				SpSchema: map[string]ddl.CreateTable{
					"t1": {
						Indexes: []ddl.CreateIndex{{Name: "idx1", TableId: "t1", Unique: false, Keys: []ddl.IndexKey{{ColId: "c2", Desc: false}}},
							{Name: "idx2", TableId: "t1", Unique: false, Keys: []ddl.IndexKey{{ColId: "c2", Desc: false}}}},
						ForeignKeys: []ddl.Foreignkey{{Name: "fk1", Id: "fkId1", ColIds: []string{"c2"}, ReferTableId: "reft1", ReferColumnIds: []string{"ref_b"}},
							{Name: "fk2", Id: "fkId2", ColIds: []string{"c3", "d"}, ReferTableId: "reft2", ReferColumnIds: []string{"ref_c", "ref_d"}}},
					}},
				Audit: internal.Audit{
					MigrationType: migration.MigrationData_SCHEMA_ONLY.Enum(),
				},
				UsedNames: map[string]bool{"t1": true, "idx1": true, "idx2": true},
			},
			expectedConv: &internal.Conv{
				SpSchema: map[string]ddl.CreateTable{
					"t1": {
						Indexes: []ddl.CreateIndex{{Name: "idx1", TableId: "t1", Unique: false, Keys: []ddl.IndexKey{{ColId: "c2", Desc: false}}},
							{Name: "idx2", TableId: "t1", Unique: false, Keys: []ddl.IndexKey{{ColId: "c2", Desc: false}}}},
						ForeignKeys: []ddl.Foreignkey{{Name: "fk1", Id: "fkId1", ColIds: []string{"c2"}, ReferTableId: "reft1", ReferColumnIds: []string{"ref_b"}},
							{Name: "fk2", Id: "fkId2", ColIds: []string{"c3", "d"}, ReferTableId: "reft2", ReferColumnIds: []string{"ref_c", "ref_d"}}},
					}},
			},
		},
		{
			name:  "Given Foreignkey not available ",
			table: "t1",
			input: map[string]string{
				"fkId5": "foreignkeyx",
			},
			statusCode: http.StatusOK,
			conv: &internal.Conv{
				SpSchema: map[string]ddl.CreateTable{
					"t1": {
						ForeignKeys: []ddl.Foreignkey{{Name: "fk1", Id: "fkId1", ColIds: []string{"c2"}, ReferTableId: "reft1", ReferColumnIds: []string{"ref_b"}},
							{Name: "fk2", Id: "fkId2", ColIds: []string{"c3", "d"}, ReferTableId: "reft2", ReferColumnIds: []string{"ref_c", "ref_d"}}},
					}},
				Audit: internal.Audit{
					MigrationType: migration.MigrationData_SCHEMA_ONLY.Enum(),
				},
				UsedNames: map[string]bool{"t1": true, "fk1": true, "fk2": true, "reft1": true, "reft2": true},
			},
			expectedConv: &internal.Conv{
				SpSchema: map[string]ddl.CreateTable{
					"t1": {
						ForeignKeys: []ddl.Foreignkey{{Name: "fk1", Id: "fkId1", ColIds: []string{"c2"}, ReferTableId: "reft1", ReferColumnIds: []string{"ref_b"}},
							{Name: "fk2", Id: "fkId2", ColIds: []string{"c3", "d"}, ReferTableId: "reft2", ReferColumnIds: []string{"ref_c", "ref_d"}}},
					}},
			},
		},
		{
			name:       "Input Empty Map ",
			table:      "t1",
			input:      map[string]string{},
			statusCode: http.StatusOK,
			conv: &internal.Conv{
				SpSchema: map[string]ddl.CreateTable{
					"t1": {
						ForeignKeys: []ddl.Foreignkey{{Name: "fk1", Id: "fkId1", ColIds: []string{"c2"}, ReferTableId: "reft1", ReferColumnIds: []string{"ref_b"}},
							{Name: "fk2", Id: "fkId2", ColIds: []string{"c3", "d"}, ReferTableId: "reft2", ReferColumnIds: []string{"ref_c", "ref_d"}}},
					}},
				Audit: internal.Audit{
					MigrationType: migration.MigrationData_SCHEMA_ONLY.Enum(),
				},
				UsedNames: map[string]bool{"t1": true, "fk1": true, "fk2": true, "reft1": true, "reft2": true},
			},
			expectedConv: &internal.Conv{
				SpSchema: map[string]ddl.CreateTable{
					"t1": {
						ForeignKeys: []ddl.Foreignkey{{Name: "fk1", Id: "fkId1", ColIds: []string{"c2"}, ReferTableId: "reft1", ReferColumnIds: []string{"ref_b"}},
							{Name: "fk2", Id: "fkId2", ColIds: []string{"c3", "d"}, ReferTableId: "reft2", ReferColumnIds: []string{"ref_c", "ref_d"}}},
					}},
			},
		},
		{
			name:       "Invalid input",
			table:      "t1",
			input:      []string{"test1", "test2"},
			statusCode: http.StatusBadRequest,
			conv: &internal.Conv{
				SpSchema: map[string]ddl.CreateTable{
					"t1": {
						ForeignKeys: []ddl.Foreignkey{{Name: "fk1", Id: "fkId1", ColIds: []string{"c2"}, ReferTableId: "reft1", ReferColumnIds: []string{"ref_b"}},
							{Name: "fk2", Id: "fkId2", ColIds: []string{"c3", "d"}, ReferTableId: "reft2", ReferColumnIds: []string{"ref_c", "ref_d"}}},
					}},
				Audit: internal.Audit{
					MigrationType: migration.MigrationData_SCHEMA_ONLY.Enum(),
				},
				UsedNames: map[string]bool{"t1": true, "fk1": true, "fk2": true, "reft1": true, "reft2": true},
			},
			expectedConv: &internal.Conv{
				SpSchema: map[string]ddl.CreateTable{
					"t1": {
						ForeignKeys: []ddl.Foreignkey{{Name: "fk1", Id: "fkId1", ColIds: []string{"c2"}, ReferTableId: "reft1", ReferColumnIds: []string{"ref_b"}},
							{Name: "fk2", Id: "fkId2", ColIds: []string{"c3", "d"}, ReferTableId: "reft2", ReferColumnIds: []string{"ref_c", "ref_d"}}},
					}},
			},
		},
		{
			name:       "Check non usage in another table",
			table:      "t1",
			input:      map[string]string{"fkId1": "t2_fk2"},
			statusCode: http.StatusBadRequest,
			conv: &internal.Conv{
				SpSchema: map[string]ddl.CreateTable{
					"t1": {
						ForeignKeys: []ddl.Foreignkey{{Name: "fk1", Id: "fkId1", ColIds: []string{"c2"}, ReferTableId: "reft1", ReferColumnIds: []string{"ref_b"}},
							{Name: "fk2", Id: "fkId2", ColIds: []string{"c3", "d"}, ReferTableId: "reft2", ReferColumnIds: []string{"ref_c", "ref_d"}}},
					},
					"t2": {
						ForeignKeys: []ddl.Foreignkey{{Name: "t2_fk1", Id: "fkId3", ColIds: []string{"c2"}, ReferTableId: "reft1", ReferColumnIds: []string{"ref_b"}},
							{Name: "t2_fk2", Id: "fkId4", ColIds: []string{"c3", "d"}, ReferTableId: "reft2", ReferColumnIds: []string{"ref_c", "ref_d"}}},
					}},
				Audit: internal.Audit{
					MigrationType: migration.MigrationData_SCHEMA_ONLY.Enum(),
				},
				UsedNames: map[string]bool{"t1": true, "t2": true, "fk1": true, "fk2": true, "reft1": true, "reft2": true, "t2_fk1": true, "t2_fk2": true},
			},
			expectedConv: &internal.Conv{
				SpSchema: map[string]ddl.CreateTable{
					"t1": {
						ForeignKeys: []ddl.Foreignkey{{Name: "fk1", Id: "fkId1", ColIds: []string{"c2"}, ReferTableId: "reft1", ReferColumnIds: []string{"ref_b"}},
							{Name: "fk2", Id: "fkId2", ColIds: []string{"c3", "d"}, ReferTableId: "reft2", ReferColumnIds: []string{"ref_c", "ref_d"}}},
					},
					"t2": {
						ForeignKeys: []ddl.Foreignkey{{Name: "t2_fk1", Id: "fkId3", ColIds: []string{"c2"}, ReferTableId: "reft1", ReferColumnIds: []string{"ref_b"}},
							{Name: "t2_fk2", Id: "fkId4", ColIds: []string{"c3", "d"}, ReferTableId: "reft2", ReferColumnIds: []string{"ref_c", "ref_d"}}},
					}},
			},
		},
	}
	for _, tc := range tc {
		sessionState := session.GetSessionState()

		sessionState.Driver = constants.MYSQL
		sessionState.Conv = tc.conv

		inputBytes, err := json.Marshal(tc.input)
		if err != nil {
			t.Fatal(err)
		}
		buffer := bytes.NewBuffer(inputBytes)

		req, err := http.NewRequest("POST", "/rename/fks?table="+tc.table, buffer)
		if err != nil {
			t.Fatal(err)
		}
		req.Header.Set("Content-Type", "application/json")
		rr := httptest.NewRecorder()
		handler := http.HandlerFunc(renameForeignKeys)
		handler.ServeHTTP(rr, req)
		var res *internal.Conv
		json.Unmarshal(rr.Body.Bytes(), &res)
		if status := rr.Code; int64(status) != tc.statusCode {
			t.Errorf("%s : handler returned wrong status code: got %v want %v",
				tc.name, status, tc.statusCode)
		}
		if tc.statusCode == http.StatusOK {
			assert.Equal(t, tc.expectedConv, res)
		}
	}
}

func TestAddIndexes(t *testing.T) {
	tc := []struct {
		name         string
		table        string
		input        interface{}
		statusCode   int64
		conv         *internal.Conv
		expectedConv *internal.Conv
	}{
		{
			name:       "Test Empty input",
			table:      "t1",
			input:      []ddl.CreateIndex{},
			statusCode: http.StatusOK,
			conv: &internal.Conv{
				SpSchema: map[string]ddl.CreateTable{
					"t1": {
						Indexes: []ddl.CreateIndex{{Name: "idx1", TableId: "t1", Unique: false, Keys: []ddl.IndexKey{{ColId: "c2", Desc: false}}},
							{Name: "idx2", TableId: "t1", Unique: false, Keys: []ddl.IndexKey{{ColId: "c3", Desc: false}, {ColId: "d", Desc: false}}}},
					}},
				Audit: internal.Audit{
					MigrationType: migration.MigrationData_SCHEMA_ONLY.Enum(),
				},
				UsedNames: map[string]bool{"t1": true, "idx1": true, "idx2": true},
			},
			expectedConv: &internal.Conv{
				SpSchema: map[string]ddl.CreateTable{
					"t1": {
						Indexes: []ddl.CreateIndex{{Name: "idx1", TableId: "t1", Unique: false, Keys: []ddl.IndexKey{{ColId: "c2", Desc: false}}},
							{Name: "idx2", TableId: "t1", Unique: false, Keys: []ddl.IndexKey{{ColId: "c3", Desc: false}, {ColId: "d", Desc: false}}}},
					}},
			},
		},
		{
			name:  "Add Index with unique name",
			table: "t1",
			input: []ddl.CreateIndex{
				{Name: "idx3", TableId: "t1", Unique: false, Keys: []ddl.IndexKey{{ColId: "c2", Desc: false}}},
			},
			statusCode: http.StatusOK,
			conv: &internal.Conv{
				SpSchema: map[string]ddl.CreateTable{
					"t1": {
						Indexes: []ddl.CreateIndex{
							{Name: "idx1", TableId: "t1", Unique: false, Keys: []ddl.IndexKey{{ColId: "c2", Desc: false}}},
							{Name: "idx2", TableId: "t1", Unique: false, Keys: []ddl.IndexKey{{ColId: "c3", Desc: false}, {ColId: "d", Desc: false}}}},
					}},
				Audit: internal.Audit{
					MigrationType: migration.MigrationData_SCHEMA_ONLY.Enum(),
				},
				UsedNames: map[string]bool{"t1": true, "idx1": true, "idx2": true},
			},
			expectedConv: &internal.Conv{
				SpSchema: map[string]ddl.CreateTable{
					"t1": {
						Indexes: []ddl.CreateIndex{
							{Name: "idx1", TableId: "t1", Unique: false, Keys: []ddl.IndexKey{{ColId: "c2", Desc: false}}},
							{Name: "idx2", TableId: "t1", Unique: false, Keys: []ddl.IndexKey{{ColId: "c3", Desc: false}, {ColId: "d", Desc: false}}},
							{Id: "i1", Name: "idx3", TableId: "t1", Unique: false, Keys: []ddl.IndexKey{{ColId: "c2", Desc: false}}},
						},
					}},
<<<<<<< HEAD
=======
				UsedNames: map[string]bool{"t1": true, "idx1": true, "idx2": true, "idx3": true},
>>>>>>> 602634ee
			},
		},
		{
			name:  "Add multiple indexes",
			table: "t1",
			input: []ddl.CreateIndex{
				{Name: "idx3", TableId: "t1", Unique: false, Keys: []ddl.IndexKey{{ColId: "c2", Desc: false}}},
				{Name: "idx4", TableId: "t1", Unique: false, Keys: []ddl.IndexKey{{ColId: "c2", Desc: false}}},
			},
			statusCode: http.StatusOK,
			conv: &internal.Conv{
				SpSchema: map[string]ddl.CreateTable{
					"t1": {
						Indexes: []ddl.CreateIndex{{Name: "idx1", TableId: "t1", Unique: false, Keys: []ddl.IndexKey{{ColId: "c2", Desc: false}}},
							{Name: "idx2", TableId: "t1", Unique: false, Keys: []ddl.IndexKey{{ColId: "c3", Desc: false}, {ColId: "d", Desc: false}}}},
					}},
				Audit: internal.Audit{
					MigrationType: migration.MigrationData_SCHEMA_ONLY.Enum(),
				},
				UsedNames: map[string]bool{"t1": true, "idx1": true, "idx2": true},
			},
			expectedConv: &internal.Conv{
				SpSchema: map[string]ddl.CreateTable{
					"t1": {
						Indexes: []ddl.CreateIndex{{Name: "idx1", TableId: "t1", Unique: false, Keys: []ddl.IndexKey{{ColId: "c2", Desc: false}}},
							{Name: "idx2", TableId: "t1", Unique: false, Keys: []ddl.IndexKey{{ColId: "c3", Desc: false}, {ColId: "d", Desc: false}}},
							{Id: "i2", Name: "idx3", TableId: "t1", Unique: false, Keys: []ddl.IndexKey{{ColId: "c2", Desc: false}}},
							{Id: "i3", Name: "idx4", TableId: "t1", Unique: false, Keys: []ddl.IndexKey{{ColId: "c2", Desc: false}}},
						},
					}},
<<<<<<< HEAD
=======
				UsedNames: map[string]bool{"t1": true, "idx1": true, "idx2": true, "idx3": true, "idx4": true},
>>>>>>> 602634ee
			},
		}, {
			name:  "New name conflicts with an existing table",
			table: "t1",
			input: []ddl.CreateIndex{
				{Name: "t1", TableId: "t1", Unique: false, Keys: []ddl.IndexKey{{ColId: "c2", Desc: false}}},
				{Name: "idx4", TableId: "t1", Unique: false, Keys: []ddl.IndexKey{{ColId: "c2", Desc: false}}},
			},
			statusCode: http.StatusBadRequest,
			conv: &internal.Conv{
				SpSchema: map[string]ddl.CreateTable{
					"t1": {
						Indexes: []ddl.CreateIndex{{Name: "idx1", TableId: "t1", Unique: false, Keys: []ddl.IndexKey{{ColId: "c2", Desc: false}}},
							{Name: "idx2", TableId: "t1", Unique: false, Keys: []ddl.IndexKey{{ColId: "c3", Desc: false}, {ColId: "d", Desc: false}}}},
					}},
				Audit: internal.Audit{
					MigrationType: migration.MigrationData_SCHEMA_ONLY.Enum(),
				},
				UsedNames: map[string]bool{"t1": true, "idx1": true, "idx2": true},
			},

			expectedConv: &internal.Conv{
				SpSchema: map[string]ddl.CreateTable{
					"t1": {
						Indexes: []ddl.CreateIndex{{Name: "idx1", TableId: "t1", Unique: false, Keys: []ddl.IndexKey{{ColId: "c2", Desc: false}}},
							{Name: "idx2", TableId: "t1", Unique: false, Keys: []ddl.IndexKey{{ColId: "c3", Desc: false}, {ColId: "d", Desc: false}}},
							{Name: "t1", TableId: "t1", Unique: false, Keys: []ddl.IndexKey{{ColId: "c2", Desc: false}}},
							{Name: "idx4", TableId: "t1", Unique: false, Keys: []ddl.IndexKey{{ColId: "c2", Desc: false}}},
						},
					}},
			},
		}, {
			name:  "New name conflicts with an existing index",
			table: "t1",
			input: []ddl.CreateIndex{
				{Name: "idx2", TableId: "t1", Unique: false, Keys: []ddl.IndexKey{{ColId: "c2", Desc: false}}},
			},
			statusCode: http.StatusBadRequest,
			conv: &internal.Conv{
				SpSchema: map[string]ddl.CreateTable{
					"t1": {
						Indexes: []ddl.CreateIndex{{Name: "idx1", TableId: "t1", Unique: false, Keys: []ddl.IndexKey{{ColId: "c2", Desc: false}}},
							{Name: "idx2", TableId: "t1", Unique: false, Keys: []ddl.IndexKey{{ColId: "c3", Desc: false}, {ColId: "d", Desc: false}}}},
					}},
				Audit: internal.Audit{
					MigrationType: migration.MigrationData_SCHEMA_ONLY.Enum(),
				},
				UsedNames: map[string]bool{"t1": true, "idx1": true, "idx2": true},
			},
			expectedConv: &internal.Conv{
				SpSchema: map[string]ddl.CreateTable{
					"t1": {
						Indexes: []ddl.CreateIndex{{Name: "idx1", TableId: "t1", Unique: false, Keys: []ddl.IndexKey{{ColId: "c2", Desc: false}}},
							{Name: "idx2", TableId: "t1", Unique: false, Keys: []ddl.IndexKey{{ColId: "c3", Desc: false}, {ColId: "d", Desc: false}}},
							{Name: "idx3", TableId: "t1", Unique: false, Keys: []ddl.IndexKey{{ColId: "c2", Desc: false}}},
							{Name: "idx4", TableId: "t1", Unique: false, Keys: []ddl.IndexKey{{ColId: "c2", Desc: false}}},
						},
					}},
			},
		}, {
			name:  "Conflicts within new name array",
			table: "t1",
			input: []ddl.CreateIndex{
				{Name: "idx2", TableId: "t1", Unique: false, Keys: []ddl.IndexKey{{ColId: "c2", Desc: false}}},
				{Name: "idx2", TableId: "t1", Unique: false, Keys: []ddl.IndexKey{{ColId: "c2", Desc: false}}},
			},
			statusCode: http.StatusBadRequest,
			conv: &internal.Conv{
				SpSchema: map[string]ddl.CreateTable{
					"t1": {
						Indexes: []ddl.CreateIndex{{Name: "idx1", TableId: "t1", Unique: false, Keys: []ddl.IndexKey{{ColId: "c2", Desc: false}}},
							{Name: "idx2", TableId: "t1", Unique: false, Keys: []ddl.IndexKey{{ColId: "c2", Desc: false}}}},
					}},
				Audit: internal.Audit{
					MigrationType: migration.MigrationData_SCHEMA_ONLY.Enum(),
				},
				UsedNames: map[string]bool{"t1": true, "idx1": true, "idx2": true},
			},
			expectedConv: &internal.Conv{
				SpSchema: map[string]ddl.CreateTable{
					"t1": {
						Indexes: []ddl.CreateIndex{{Name: "idx1", TableId: "t1", Unique: false, Keys: []ddl.IndexKey{{ColId: "c2", Desc: false}}},
							{Name: "idx2", TableId: "t1", Unique: false, Keys: []ddl.IndexKey{{ColId: "c2", Desc: false}}}},
					}},
			},
		},
		{
			name:  "Add Index with same name",
			table: "t1",
			input: []ddl.CreateIndex{
				{Name: "idx2", TableId: "t1", Unique: false, Keys: []ddl.IndexKey{{ColId: "c2", Desc: false}}},
			},
			statusCode: http.StatusBadRequest,
			conv: &internal.Conv{
				SpSchema: map[string]ddl.CreateTable{
					"t1": {
						Indexes: []ddl.CreateIndex{{Name: "idx1", TableId: "t1", Unique: false, Keys: []ddl.IndexKey{{ColId: "c2", Desc: false}}},
							{Name: "idx2", TableId: "t1", Unique: false, Keys: []ddl.IndexKey{{ColId: "c3", Desc: false}, {ColId: "d", Desc: false}}}},
					}},
				Audit: internal.Audit{
					MigrationType: migration.MigrationData_SCHEMA_ONLY.Enum(),
				},
				UsedNames: map[string]bool{"t1": true, "idx1": true, "idx2": true},
			},
			expectedConv: &internal.Conv{
				SpSchema: map[string]ddl.CreateTable{
					"t1": {
						Indexes: []ddl.CreateIndex{{Name: "idx1", TableId: "t1", Unique: false, Keys: []ddl.IndexKey{{ColId: "c2", Desc: false}}},
							{Name: "idx2", TableId: "t1", Unique: false, Keys: []ddl.IndexKey{{ColId: "c3", Desc: false}, {ColId: "d", Desc: false}}},
						},
					}},
			},
		},
		{
			name:       "Invalid input",
			table:      "t1",
			input:      []string{"test1"},
			statusCode: http.StatusBadRequest,
			conv: &internal.Conv{
				SpSchema: map[string]ddl.CreateTable{
					"t1": {
						Indexes: []ddl.CreateIndex{{Name: "idx1", TableId: "t1", Unique: false, Keys: []ddl.IndexKey{{ColId: "c2", Desc: false}}},
							{Name: "idx2", TableId: "t1", Unique: false, Keys: []ddl.IndexKey{{ColId: "c3", Desc: false}, {ColId: "d", Desc: false}}}},
					}},
				Audit: internal.Audit{
					MigrationType: migration.MigrationData_SCHEMA_ONLY.Enum(),
				},
				UsedNames: map[string]bool{"t1": true, "idx1": true, "idx2": true},
			},
			expectedConv: &internal.Conv{
				SpSchema: map[string]ddl.CreateTable{
					"t1": {
						Indexes: []ddl.CreateIndex{{Name: "idx1", TableId: "t1", Unique: false, Keys: []ddl.IndexKey{{ColId: "c2", Desc: false}}},
							{Name: "idx2", TableId: "t1", Unique: false, Keys: []ddl.IndexKey{{ColId: "c3", Desc: false}, {ColId: "d", Desc: false}}},
						},
					}},
			},
		},
	}

	for _, tc := range tc {
		sessionState := session.GetSessionState()

		sessionState.Driver = constants.MYSQL
		sessionState.Conv = tc.conv

		inputBytes, err := json.Marshal(tc.input)
		if err != nil {
			t.Fatal(err)
		}
		buffer := bytes.NewBuffer(inputBytes)

		req, err := http.NewRequest("POST", "/add/indexes?table="+tc.table, buffer)
		if err != nil {
			t.Fatal(err)
		}
		req.Header.Set("Content-Type", "application/json")
		rr := httptest.NewRecorder()
		handler := http.HandlerFunc(addIndexes)
		handler.ServeHTTP(rr, req)
		var res *internal.Conv
		json.Unmarshal(rr.Body.Bytes(), &res)
		if status := rr.Code; int64(status) != tc.statusCode {
			t.Errorf("%s : handler returned wrong status code: got %v want %v",
				tc.name, status, tc.statusCode)
		}
		if tc.statusCode == http.StatusOK {
			assert.Equal(t, tc.expectedConv, res)
		}
	}
}

func TestDropSecondaryIndex(t *testing.T) {
	tc := []struct {
		name         string
		table        string
		payload      string
		statusCode   int64
		conv         *internal.Conv
		expectedConv *internal.Conv
	}{
		{
			name:       "Test drop valid secondary index success",
			table:      "t1",
			payload:    `{"Id":"i2"}`,
			statusCode: http.StatusOK,
			conv: &internal.Conv{
				SpSchema: map[string]ddl.CreateTable{
					"t1": {
						Indexes: []ddl.CreateIndex{{Name: "idx1", Id: "i1", TableId: "t1", Unique: false, Keys: []ddl.IndexKey{{ColId: "c2", Desc: false}}},
							{Name: "idx2", Id: "i2", TableId: "t1", Unique: false, Keys: []ddl.IndexKey{{ColId: "c3", Desc: false}, {ColId: "d", Desc: false}}}},
					}},
				Audit: internal.Audit{
					MigrationType: migration.MigrationData_SCHEMA_ONLY.Enum(),
				},
			},
			expectedConv: &internal.Conv{
				SpSchema: map[string]ddl.CreateTable{
					"t1": {
						Indexes: []ddl.CreateIndex{{Name: "idx1", Id: "i1", TableId: "t1", Unique: false, Keys: []ddl.IndexKey{{ColId: "c2", Desc: false}}}},
					}},
			},
		},
		{
			name:       "Test drop secondary index invalid Id",
			table:      "t1",
			payload:    `{"Id":""}`,
			statusCode: http.StatusBadRequest,
			conv: &internal.Conv{
				SpSchema: map[string]ddl.CreateTable{
					"t1": {
						Indexes: []ddl.CreateIndex{{Name: "idx1", Id: "i1", TableId: "t1", Unique: false, Keys: []ddl.IndexKey{{ColId: "c2", Desc: false}}}},
					}},
				Audit: internal.Audit{
					MigrationType: migration.MigrationData_SCHEMA_ONLY.Enum(),
				},
			},
		},
		{
			name:       "Test drop secondary index invalid Id 2",
			table:      "t1",
			payload:    `{"Id":"AB"}`,
			statusCode: http.StatusBadRequest,
			conv: &internal.Conv{
				SpSchema: map[string]ddl.CreateTable{
					"t1": {
						Indexes: []ddl.CreateIndex{{Name: "idx1", Id: "i1", TableId: "t1", Unique: false, Keys: []ddl.IndexKey{{ColId: "c2", Desc: false}}}},
					}},
				Audit: internal.Audit{
					MigrationType: migration.MigrationData_SCHEMA_ONLY.Enum(),
				},
			},
		},
	}
	for _, tc := range tc {
		sessionState := session.GetSessionState()

		sessionState.Driver = constants.MYSQL
		sessionState.Conv = tc.conv
		payload := tc.payload
		req, err := http.NewRequest("POST", "/drop/secondaryindex?table="+tc.table, strings.NewReader(payload))
		if err != nil {
			t.Fatal(err)
		}
		req.Header.Set("Content-Type", "application/json")
		rr := httptest.NewRecorder()
		handler := http.HandlerFunc(dropSecondaryIndex)
		handler.ServeHTTP(rr, req)
		var res *internal.Conv
		json.Unmarshal(rr.Body.Bytes(), &res)
		if status := rr.Code; int64(status) != tc.statusCode {
			t.Errorf("handler returned wrong status code: got %v want %v",
				status, tc.statusCode)
		}
		if tc.statusCode == http.StatusOK {
			assert.Equal(t, tc.expectedConv, res)
		}
	}
}

func TestRestoreSecondaryIndex(t *testing.T) {
	tc := []struct {
		name         string
		tableId      string
		indexId      string
		statusCode   int64
		conv         *internal.Conv
		expectedConv *internal.Conv
	}{
		{
			name:       "Test restore valid secondary index success",
			tableId:    "t1",
			indexId:    "i1",
			statusCode: http.StatusOK,
			conv: &internal.Conv{
				SrcSchema: map[string]schema.Table{
					"t1": {
						Name:   "table1",
						ColIds: []string{"c1", "c2", "c3"},
						Indexes: []schema.Index{
							{Name: "idx1", Unique: false, Keys: []schema.Key{{ColId: "c2", Desc: false, Order: 1}}, Id: "i1"},
							{Name: "idx2", Unique: false, Keys: []schema.Key{{ColId: "c3", Desc: false, Order: 1}}, Id: "i2"},
						},
						Id: "t1",
					},
				},
				SpSchema: map[string]ddl.CreateTable{
					"t1": {
						Name:   "table1",
						ColIds: []string{"c1", "c2", "c3"},
						Indexes: []ddl.CreateIndex{
							{Name: "idx2", TableId: "t1", Unique: false, Keys: []ddl.IndexKey{{ColId: "c3", Desc: false, Order: 1}}, Id: "i2"},
						},
						Id: "t1",
					},
				},
				Audit: internal.Audit{
					MigrationType: migration.MigrationData_SCHEMA_ONLY.Enum(),
				},
				ToSource: map[string]internal.NameAndCols{
					"t1": {Name: "t1", Cols: map[string]string{"a": "a", "b": "b", "c": "c"}},
				},
				ToSpanner: map[string]internal.NameAndCols{
					"t1": {Name: "t1", Cols: map[string]string{"a": "a", "b": "b", "c": "c"}},
				},
				UsedNames: map[string]bool{"t1": true, "idx2": true},
			},
			expectedConv: &internal.Conv{
				SpSchema: map[string]ddl.CreateTable{
					"t1": {
						Name:   "table1",
						ColIds: []string{"c1", "c2", "c3"},
						Indexes: []ddl.CreateIndex{
							{Name: "idx2", TableId: "t1", Unique: false, Keys: []ddl.IndexKey{{ColId: "c3", Desc: false, Order: 1}}, Id: "i2"},
							{Name: "idx1", TableId: "t1", Unique: false, Keys: []ddl.IndexKey{{ColId: "c2", Desc: false, Order: 1}}, Id: "i1"},
						},
						Id: "t1",
					},
				},
			},
		},

		{
			name:       "Test restore secondary index invalid index id",
			tableId:    "t1",
			indexId:    "A",
			statusCode: http.StatusBadRequest,
			conv: &internal.Conv{
				SpSchema: map[string]ddl.CreateTable{
					"t1": {
						Name:    "table1",
						Id:      "t1",
						ColIds:  []string{"c1", "c2", "c3"},
						Indexes: []ddl.CreateIndex{{Name: "idx1", TableId: "t1", Unique: false, Keys: []ddl.IndexKey{{ColId: "c2", Desc: false, Order: 1}}, Id: "i1"}},
					}},
				Audit: internal.Audit{
					MigrationType: migration.MigrationData_SCHEMA_ONLY.Enum(),
				},
			},
			expectedConv: &internal.Conv{},
		},
		{
			name:       "Test drop secondary index invalid table id",
			tableId:    "X",
			indexId:    "i1",
			statusCode: http.StatusBadRequest,
			conv: &internal.Conv{
				SpSchema: map[string]ddl.CreateTable{
					"t1": {
						Name:    "table1",
						Id:      "t1",
						ColIds:  []string{"c1", "c2", "c3"},
						Indexes: []ddl.CreateIndex{{Name: "idx1", TableId: "t1", Unique: false, Keys: []ddl.IndexKey{{ColId: "c2", Desc: false, Order: 1}}, Id: "i1"}},
					}},
				Audit: internal.Audit{
					MigrationType: migration.MigrationData_SCHEMA_ONLY.Enum(),
				},
			},
			expectedConv: &internal.Conv{},
		},
	}
	for _, tc := range tc {
		sessionState := session.GetSessionState()

		sessionState.Driver = constants.MYSQL
		sessionState.Conv = tc.conv
		payload := `{}`
		req, err := http.NewRequest("POST", "/restore/secondaryIndex?tableId="+tc.tableId+"&indexId="+tc.indexId, strings.NewReader(payload))
		if err != nil {
			t.Fatal(err)
		}
		req.Header.Set("Content-Type", "application/json")
		rr := httptest.NewRecorder()
		handler := http.HandlerFunc(restoreSecondaryIndex)
		handler.ServeHTTP(rr, req)
		var res *internal.Conv
		json.Unmarshal(rr.Body.Bytes(), &res)
		if status := rr.Code; int64(status) != tc.statusCode {
			t.Errorf("handler returned wrong status code: got %v want %v",
				status, tc.statusCode)
		}
		if tc.statusCode == http.StatusOK {
			assert.Equal(t, tc.expectedConv.SpSchema, res.SpSchema)
		}
	}
}

func TestDropTable(t *testing.T) {
	sessionState := session.GetSessionState()
	sessionState.Driver = constants.MYSQL

	c3 := &internal.Conv{
		SchemaIssues: map[string]map[string][]internal.SchemaIssue{
			"t1": {},
			"t2": {},
		},
		SrcSchema: map[string]schema.Table{
			"t1": {
				Name:   "tn1",
				ColIds: []string{"c1", "c2", "c3"},
				ColDefs: map[string]schema.Column{
					"c1": {Name: "cn1", Type: schema.Type{Name: "bigint"}, NotNull: true, Ignored: schema.Ignored{Check: false, Identity: false, Default: false, Exclusion: false, ForeignKey: false, AutoIncrement: false}, Id: "c1"},
					"c2": {Name: "cn2", Type: schema.Type{Name: "bigint"}, NotNull: true, Ignored: schema.Ignored{Check: false, Identity: false, Default: false, Exclusion: false, ForeignKey: false, AutoIncrement: false}, Id: "c2"},
					"c3": {Name: "cn3", Type: schema.Type{Name: "varchar"}, NotNull: false, Ignored: schema.Ignored{Check: false, Identity: false, Default: false, Exclusion: false, ForeignKey: false, AutoIncrement: false}, Id: "c3"},
				},
				PrimaryKeys: []schema.Key{{ColId: "c1", Desc: false, Order: 1}},
				Id:          "t1",
			},

			"t2": {
				Name:   "tn2",
				ColIds: []string{"c4", "c5", "c6"},
				ColDefs: map[string]schema.Column{
					"c4": {Name: "cn4", Type: schema.Type{Name: "bigint"}, NotNull: true, Ignored: schema.Ignored{Check: false, Identity: false, Default: false, Exclusion: false, ForeignKey: false, AutoIncrement: false}, Id: "c4"},
					"c5": {Name: "cn5", Type: schema.Type{Name: "varchar"}, NotNull: true, Ignored: schema.Ignored{Check: false, Identity: false, Default: false, Exclusion: false, ForeignKey: false, AutoIncrement: false}, Id: "c5"},
					"c6": {Name: "cn6", Type: schema.Type{Name: "bigint"}, NotNull: true, Ignored: schema.Ignored{Check: false, Identity: false, Default: false, Exclusion: false, ForeignKey: false, AutoIncrement: false}, Id: "c6"},
				},
				Id: "t2",
			},
		},
		SpSchema: map[string]ddl.CreateTable{
			"t1": {
				Name:   "tn1",
				ColIds: []string{"c1", "c2", "c3"},
				ColDefs: map[string]ddl.ColumnDef{"c1": {Name: "cn1", T: ddl.Type{Name: ddl.Int64}, NotNull: true, Id: "c1"},
					"c2": {Name: "cn2", T: ddl.Type{Name: ddl.Int64}, NotNull: true, Id: "c2"},
					"c3": {Name: "cn3", T: ddl.Type{Name: ddl.String, Len: ddl.MaxLength}, NotNull: true, Id: "c3"},
				},
				PrimaryKeys: []ddl.IndexKey{{ColId: "c1", Desc: false}},
				Id:          "t1",
			},
			"t2": {
				Name:   "tn2",
				ColIds: []string{"c4", "c5", "c6", "c7"},
				ColDefs: map[string]ddl.ColumnDef{"c4": {Name: "cn4", T: ddl.Type{Name: ddl.Int64}, NotNull: true, Id: "c4"},
					"c5": {Name: "cn5", T: ddl.Type{Name: ddl.Int64}, NotNull: true, Id: "c5"},
					"c6": {Name: "cn6", T: ddl.Type{Name: ddl.String, Len: ddl.MaxLength}, NotNull: true, Id: "c6"},
					"c7": {Name: "synth_id", T: ddl.Type{Name: ddl.Int64}, NotNull: true, Id: "c7"},
				},
				PrimaryKeys: []ddl.IndexKey{{ColId: "c7", Desc: false}},
				Id:          "t2",
			}},
		Audit: internal.Audit{
			MigrationType: migration.MigrationData_MIGRATION_TYPE_UNSPECIFIED.Enum(),
		},
	}

	sessionState.Conv = c3

	payload := `{}`

	req, err := http.NewRequest("POST", "/drop/table?table=t1", strings.NewReader(payload))
	if err != nil {
		t.Fatal(err)
	}

	req.Header.Set("Content-Type", "application/json")
	rr := httptest.NewRecorder()

	handler := http.HandlerFunc(dropTable)
	handler.ServeHTTP(rr, req)

	res := &internal.Conv{}

	json.Unmarshal(rr.Body.Bytes(), &res)

	expectedConv := &internal.Conv{

		SpSchema: map[string]ddl.CreateTable{
			"t2": {
				Name:   "tn2",
				ColIds: []string{"c4", "c5", "c6", "c7"},
				ColDefs: map[string]ddl.ColumnDef{"c4": {Name: "cn4", T: ddl.Type{Name: ddl.Int64}, NotNull: true, Id: "c4"},
					"c5": {Name: "cn5", T: ddl.Type{Name: ddl.Int64}, NotNull: true, Id: "c5"},
					"c6": {Name: "cn6", T: ddl.Type{Name: ddl.String, Len: ddl.MaxLength}, NotNull: true, Id: "c6"},
					"c7": {Name: "synth_id", T: ddl.Type{Name: ddl.Int64}, NotNull: true, Id: "c7"},
				},
				PrimaryKeys: []ddl.IndexKey{{ColId: "c7", Desc: false, Order: 0}},
				ForeignKeys: []ddl.Foreignkey{},
				Indexes:     []ddl.CreateIndex(nil),
				Id:          "t2",
			}},
	}

	assert.Equal(t, expectedConv.SpSchema, res.SpSchema)
}

func TestRestoreTable(t *testing.T) {
	sessionState := session.GetSessionState()

	sessionState.Driver = constants.MYSQL

	conv := &internal.Conv{

		SpSchema: map[string]ddl.CreateTable{
			"t1": {
				Name:   "tn1",
				ColIds: []string{"c1", "c2"},
				ColDefs: map[string]ddl.ColumnDef{"c1": {Name: "cn1", T: ddl.Type{Name: "STRING", IsArray: false}, NotNull: true, Comment: "", Id: "c1"},
					"c2": {Name: "cn2", T: ddl.Type{Name: "STRING", IsArray: false}, NotNull: true, Comment: "", Id: "c2"},
				},
				PrimaryKeys: []ddl.IndexKey{{ColId: "c1", Desc: false, Order: 1}},
				Id:          "t1",
			}},
		SrcSchema: map[string]schema.Table{
			"t2": {
				Name:   "tn2",
				ColIds: []string{"c3", "c4", "c5"},
				ColDefs: map[string]schema.Column{
					"c3": {Name: "cn3", Type: schema.Type{Name: "varchar"}, NotNull: true, Ignored: schema.Ignored{Check: false, Identity: false, Default: false, Exclusion: false, ForeignKey: false, AutoIncrement: false}, Id: "c3"},
					"c4": {Name: "cn4", Type: schema.Type{Name: "varchar"}, NotNull: true, Ignored: schema.Ignored{Check: false, Identity: false, Default: false, Exclusion: false, ForeignKey: false, AutoIncrement: false}, Id: "c4"},
					"c5": {Name: "cn5", Type: schema.Type{Name: "bigint"}, NotNull: false, Ignored: schema.Ignored{Check: false, Identity: false, Default: false, Exclusion: false, ForeignKey: false, AutoIncrement: false}, Id: "c5"},
				},
				PrimaryKeys: []schema.Key{{ColId: "c3", Desc: false, Order: 1}},
				Id:          "t2",
			},

			"t1": {
				Name:   "tn1",
				ColIds: []string{"c1", "c2"},
				ColDefs: map[string]schema.Column{
					"c1": {Name: "cn1", Type: schema.Type{Name: "varchar"}, NotNull: true, Ignored: schema.Ignored{Check: false, Identity: false, Default: false, Exclusion: false, ForeignKey: false, AutoIncrement: false}, Id: "c1"},
					"c2": {Name: "cn2", Type: schema.Type{Name: "char"}, NotNull: true, Ignored: schema.Ignored{Check: false, Identity: false, Default: false, Exclusion: false, ForeignKey: false, AutoIncrement: false}, Id: "c2"},
				},
				PrimaryKeys: []schema.Key{{ColId: "c1", Desc: false, Order: 1}},
				Id:          "t1",
			},
		},

		UsedNames: map[string]bool{
			"t1": true,
		},

		ToSource: map[string]internal.NameAndCols{
			"t1": {Name: "tn1", Cols: map[string]string{"cn1": "cn1", "cn2": "cn2"}},
		},
		ToSpanner: map[string]internal.NameAndCols{
			"t1": {Name: "tn1", Cols: map[string]string{"cn1": "cn1", "cn2": "cn2"}},
		},

		Audit: internal.Audit{
			MigrationType: migration.MigrationData_MIGRATION_TYPE_UNSPECIFIED.Enum(),
		},

		SchemaIssues: map[string]map[string][]internal.SchemaIssue{},
	}

	sessionState.Conv = conv

	payload := `{}`

	req, err := http.NewRequest("POST", "/restore/table?table=t2", strings.NewReader(payload))

	if err != nil {
		t.Fatal(err)
	}

	req.Header.Set("Content-Type", "application/json")
	rr := httptest.NewRecorder()

	handler := http.HandlerFunc(restoreTable)
	handler.ServeHTTP(rr, req)

	res := &internal.Conv{}

	json.Unmarshal(rr.Body.Bytes(), &res)

	expectedConv := &internal.Conv{

		SpSchema: map[string]ddl.CreateTable{
			"t1": {
				Name:   "tn1",
				ColIds: []string{"c1", "c2"},
				ColDefs: map[string]ddl.ColumnDef{"c1": {Name: "cn1", T: ddl.Type{Name: "STRING", Len: 0, IsArray: false}, NotNull: true, Comment: "", Id: "c1"},
					"c2": {Name: "cn2", T: ddl.Type{Name: "STRING", Len: 0, IsArray: false}, NotNull: true, Comment: "", Id: "c2"},
				},
				PrimaryKeys: []ddl.IndexKey{{ColId: "c1", Desc: false, Order: 1}},
				Id:          "t1",
			},

			"t2": {
				Name:   "tn2",
				ColIds: []string{"c3", "c4", "c5"},
				ColDefs: map[string]ddl.ColumnDef{
					"c3": {Name: "cn3", T: ddl.Type{Name: "STRING", Len: 9223372036854775807, IsArray: false}, NotNull: true, Comment: "From: cn3 varchar", Id: "c3"},
					"c4": {Name: "cn4", T: ddl.Type{Name: "STRING", Len: 9223372036854775807, IsArray: false}, NotNull: true, Comment: "From: cn4 varchar", Id: "c4"},
					"c5": {Name: "cn5", T: ddl.Type{Name: "INT64", Len: 0, IsArray: false}, NotNull: false, Comment: "From: cn5 bigint", Id: "c5"},
				},
				PrimaryKeys: []ddl.IndexKey{{ColId: "c3", Desc: false, Order: 1}},
				Id:          "t2",
				Comment:     "Spanner schema for source table tn2",
			},
		},
	}
	assert.Equal(t, expectedConv.SpSchema, res.SpSchema)

}

func TestRemoveParentTable(t *testing.T) {
	tc := []struct {
		name             string
		tableId          string
		statusCode       int64
		conv             *internal.Conv
		expectedSpSchema ddl.Schema
	}{
		{
			name:       "Remove interleaving with valid table id",
			tableId:    "t1",
			statusCode: http.StatusOK,
			conv: &internal.Conv{
				SchemaIssues: map[string]map[string][]internal.SchemaIssue{
					"t1": {},
					"t2": {},
				},
				SrcSchema: map[string]schema.Table{
					"t1": {
						Name:   "table1",
						ColIds: []string{"c1", "c2", "c3"},
						ColDefs: map[string]schema.Column{
							"c1": {Name: "a", Type: schema.Type{Name: "bigint"}, NotNull: true, Ignored: schema.Ignored{Check: false, Identity: false, Default: false, Exclusion: false, ForeignKey: false, AutoIncrement: false}, Id: "c1"},
							"c2": {Name: "b", Type: schema.Type{Name: "bigint"}, NotNull: true, Ignored: schema.Ignored{Check: false, Identity: false, Default: false, Exclusion: false, ForeignKey: false, AutoIncrement: false}, Id: "c2"},
							"c3": {Name: "c", Type: schema.Type{Name: "varchar"}, NotNull: false, Ignored: schema.Ignored{Check: false, Identity: false, Default: false, Exclusion: false, ForeignKey: false, AutoIncrement: false}, Id: "c3"},
						},
						PrimaryKeys: []schema.Key{{ColId: "c1", Desc: false, Order: 1}, {ColId: "c2", Desc: false, Order: 2}},
						ForeignKeys: []schema.ForeignKey{{Name: "fk1", ColIds: []string{"c1"}, ReferTableId: "t2", ReferColumnIds: []string{"c4"}, Id: "f1"}},
						Id:          "t1",
					},

					"t2": {
						Name:   "table2",
						ColIds: []string{"c4", "c5"},
						ColDefs: map[string]schema.Column{
							"c4": {Name: "a", Type: schema.Type{Name: "bigint"}, NotNull: true, Ignored: schema.Ignored{Check: false, Identity: false, Default: false, Exclusion: false, ForeignKey: true, AutoIncrement: false}, Id: "c4"},
							"c5": {Name: "d", Type: schema.Type{Name: "varchar"}, NotNull: true, Ignored: schema.Ignored{Check: false, Identity: false, Default: false, Exclusion: false, ForeignKey: false, AutoIncrement: false}, Id: "c5"},
						},
						Id:          "t2",
						PrimaryKeys: []schema.Key{{ColId: "c4", Desc: false, Order: 1}},
					},
				},
				SpSchema: map[string]ddl.CreateTable{
					"t1": {
						Name:   "table1",
						ColIds: []string{"c1", "c2", "c3"},
						ColDefs: map[string]ddl.ColumnDef{
							"c1": {Name: "a", Id: "c1", T: ddl.Type{Name: ddl.Int64}, NotNull: true},
							"c2": {Name: "b", Id: "c2", T: ddl.Type{Name: ddl.Int64}, NotNull: true},
							"c3": {Name: "c", Id: "c3", T: ddl.Type{Name: ddl.String, Len: ddl.MaxLength}, NotNull: true},
						},
						PrimaryKeys: []ddl.IndexKey{{ColId: "c1", Desc: false, Order: 1}, {ColId: "c2", Desc: false, Order: 2}},
						Id:          "t1",
						ParentId:    "t2",
					},
					"t2": {
						Name:   "table2",
						ColIds: []string{"c4", "c5"},
						ColDefs: map[string]ddl.ColumnDef{
							"c4": {Name: "a", Id: "c4", T: ddl.Type{Name: ddl.Int64}, NotNull: true},
							"c5": {Name: "d", Id: "c5", T: ddl.Type{Name: ddl.String, Len: ddl.MaxLength}, NotNull: true},
						},
						PrimaryKeys: []ddl.IndexKey{{ColId: "c4", Desc: false, Order: 1}},
						Id:          "t2",
					}},
				Audit: internal.Audit{
					MigrationType: migration.MigrationData_MIGRATION_TYPE_UNSPECIFIED.Enum(),
				},
				UsedNames: map[string]bool{"table1": true, "table2": true},
				ToSource: map[string]internal.NameAndCols{
					"table1": {Name: "table1", Cols: map[string]string{"a": "a", "b": "b", "c": "c"}},
					"table2": {Name: "table2", Cols: map[string]string{"a": "a", "d": "d"}},
				},
				ToSpanner: map[string]internal.NameAndCols{
					"table1": {Name: "table1", Cols: map[string]string{"a": "a", "b": "b", "c": "c"}},
					"table2": {Name: "table2", Cols: map[string]string{"a": "a", "d": "d"}},
				},
			},
			expectedSpSchema: ddl.Schema{
				"t1": {
					Name:   "table1",
					ColIds: []string{"c1", "c2", "c3"},
					ColDefs: map[string]ddl.ColumnDef{
						"c1": {Name: "a", Id: "c1", T: ddl.Type{Name: ddl.Int64}, NotNull: true},
						"c2": {Name: "b", Id: "c2", T: ddl.Type{Name: ddl.Int64}, NotNull: true},
						"c3": {Name: "c", Id: "c3", T: ddl.Type{Name: ddl.String, Len: ddl.MaxLength}, NotNull: true},
					},
					PrimaryKeys: []ddl.IndexKey{{ColId: "c1", Desc: false, Order: 1}, {ColId: "c2", Desc: false, Order: 2}},
					ForeignKeys: []ddl.Foreignkey{{Name: "fk1", ColIds: []string{"c1"}, ReferTableId: "t2", ReferColumnIds: []string{"c4"}, Id: "f1"}},
					Id:          "t1",
					ParentId:    "",
				},
				"t2": {
					Name:   "table2",
					ColIds: []string{"c4", "c5"},
					ColDefs: map[string]ddl.ColumnDef{
						"c4": {Name: "a", Id: "c4", T: ddl.Type{Name: ddl.Int64}, NotNull: true},
						"c5": {Name: "d", Id: "c5", T: ddl.Type{Name: ddl.String, Len: ddl.MaxLength}, NotNull: true},
					},
					PrimaryKeys: []ddl.IndexKey{{ColId: "c4", Desc: false, Order: 1}},
					Id:          "t2",
				},
			},
		},

		{name: "Remove interleaving with invalid table id",
			tableId:    "A",
			statusCode: http.StatusBadRequest,
			conv: &internal.Conv{
				SchemaIssues: map[string]map[string][]internal.SchemaIssue{
					"t1": {},
					"t2": {},
				},
				SrcSchema: map[string]schema.Table{
					"t1": {
						Name:   "table1",
						ColIds: []string{"c1", "c2", "c3"},
						ColDefs: map[string]schema.Column{
							"c1": {Name: "a", Type: schema.Type{Name: "bigint"}, NotNull: true, Ignored: schema.Ignored{Check: false, Identity: false, Default: false, Exclusion: false, ForeignKey: false, AutoIncrement: false}, Id: "c1"},
							"c2": {Name: "b", Type: schema.Type{Name: "bigint"}, NotNull: true, Ignored: schema.Ignored{Check: false, Identity: false, Default: false, Exclusion: false, ForeignKey: false, AutoIncrement: false}, Id: "c2"},
							"c3": {Name: "c", Type: schema.Type{Name: "varchar"}, NotNull: false, Ignored: schema.Ignored{Check: false, Identity: false, Default: false, Exclusion: false, ForeignKey: false, AutoIncrement: false}, Id: "c3"},
						},
						PrimaryKeys: []schema.Key{{ColId: "c1", Desc: false, Order: 1}, {ColId: "c2", Desc: false, Order: 2}},
						ForeignKeys: []schema.ForeignKey{{Name: "fk1", ColIds: []string{"c1"}, ReferTableId: "t2", ReferColumnIds: []string{"c4"}, Id: "f1"}},
						Id:          "t1",
					},

					"t2": {
						Name:   "table2",
						ColIds: []string{"c4", "c5"},
						ColDefs: map[string]schema.Column{
							"c4": {Name: "a", Type: schema.Type{Name: "bigint"}, NotNull: true, Ignored: schema.Ignored{Check: false, Identity: false, Default: false, Exclusion: false, ForeignKey: true, AutoIncrement: false}, Id: "c4"},
							"c5": {Name: "d", Type: schema.Type{Name: "varchar"}, NotNull: true, Ignored: schema.Ignored{Check: false, Identity: false, Default: false, Exclusion: false, ForeignKey: false, AutoIncrement: false}, Id: "c5"},
						},
						Id:          "t2",
						PrimaryKeys: []schema.Key{{ColId: "c4", Desc: false, Order: 1}},
					},
				},
				SpSchema: map[string]ddl.CreateTable{
					"t1": {
						Name:   "table1",
						ColIds: []string{"c1", "c2", "c3"},
						ColDefs: map[string]ddl.ColumnDef{
							"c1": {Name: "a", Id: "c1", T: ddl.Type{Name: ddl.Int64}, NotNull: true},
							"c2": {Name: "b", Id: "c2", T: ddl.Type{Name: ddl.Int64}, NotNull: true},
							"c3": {Name: "c", Id: "c3", T: ddl.Type{Name: ddl.String, Len: ddl.MaxLength}, NotNull: true},
						},
						PrimaryKeys: []ddl.IndexKey{{ColId: "c1", Desc: false, Order: 1}, {ColId: "c2", Desc: false, Order: 2}},
						Id:          "t1",
						ParentId:    "t2",
					},
					"t2": {
						Name:   "table2",
						ColIds: []string{"c4", "c5"},
						ColDefs: map[string]ddl.ColumnDef{
							"c4": {Name: "a", Id: "c4", T: ddl.Type{Name: ddl.Int64}, NotNull: true},
							"c5": {Name: "d", Id: "c5", T: ddl.Type{Name: ddl.String, Len: ddl.MaxLength}, NotNull: true},
						},
						PrimaryKeys: []ddl.IndexKey{{ColId: "c4", Desc: false, Order: 1}},
						Id:          "t2",
					}},
				Audit: internal.Audit{
					MigrationType: migration.MigrationData_MIGRATION_TYPE_UNSPECIFIED.Enum(),
				},
				UsedNames: map[string]bool{"table1": true, "table2": true},
				ToSource: map[string]internal.NameAndCols{
					"table1": {Name: "table1", Cols: map[string]string{"a": "a", "b": "b", "c": "c"}},
					"table2": {Name: "table2", Cols: map[string]string{"a": "a", "d": "d"}},
				},
				ToSpanner: map[string]internal.NameAndCols{
					"table1": {Name: "table1", Cols: map[string]string{"a": "a", "b": "b", "c": "c"}},
					"table2": {Name: "table2", Cols: map[string]string{"a": "a", "d": "d"}},
				},
			},
			expectedSpSchema: ddl.Schema{},
		},
	}

	for _, tc := range tc {
		sessionState := session.GetSessionState()
		sessionState.Driver = constants.MYSQL

		sessionState.Conv = tc.conv
		payload := `{}`
		req, err := http.NewRequest("POST", "/drop/removeParent?tableId="+tc.tableId, strings.NewReader(payload))
		if err != nil {
			t.Fatal(err)
		}
		req.Header.Set("Content-Type", "application/json")
		rr := httptest.NewRecorder()
		handler := http.HandlerFunc(removeParentTable)
		handler.ServeHTTP(rr, req)
		var res *internal.Conv
		json.Unmarshal(rr.Body.Bytes(), &res)
		if status := rr.Code; int64(status) != tc.statusCode {
			t.Errorf("handler returned wrong status code: got %v want %v",
				status, tc.statusCode)
		}
		if tc.statusCode == http.StatusOK {
			assert.Equal(t, tc.expectedSpSchema, res.SpSchema)
		}
	}
}

func buildConvMySQL(conv *internal.Conv) {
	conv.SrcSchema = map[string]schema.Table{
		"t1": {
			Name:   "table1",
			Id:     "t1",
			ColIds: []string{"c1", "c2", "c3", "c4", "c5", "c6", "c7", "c8", "c9", "c10", "c11", "c12", "c13", "c14", "c15", "c16"},
			ColDefs: map[string]schema.Column{
				"c1":  {Name: "a", Id: "c1", Type: schema.Type{Name: "bool"}},
				"c2":  {Name: "b", Id: "c2", Type: schema.Type{Name: "text"}},
				"c3":  {Name: "c", Id: "c3", Type: schema.Type{Name: "bool"}},
				"c4":  {Name: "d", Id: "c4", Type: schema.Type{Name: "varchar", Mods: []int64{6}}},
				"c5":  {Name: "e", Id: "c5", Type: schema.Type{Name: "numeric"}},
				"c6":  {Name: "f", Id: "c6", Type: schema.Type{Name: "enum"}},
				"c7":  {Name: "g", Id: "c7", Type: schema.Type{Name: "json"}},
				"c8":  {Name: "h", Id: "c8", Type: schema.Type{Name: "binary"}},
				"c9":  {Name: "i", Id: "c9", Type: schema.Type{Name: "blob"}},
				"c10": {Name: "j", Id: "c10", Type: schema.Type{Name: "smallint"}},
				"c11": {Name: "k", Id: "c11", Type: schema.Type{Name: "double"}},
				"c12": {Name: "l", Id: "c12", Type: schema.Type{Name: "float"}},
				"c13": {Name: "m", Id: "c13", Type: schema.Type{Name: "decimal"}},
				"c14": {Name: "n", Id: "c14", Type: schema.Type{Name: "date"}},
				"c15": {Name: "o", Id: "c15", Type: schema.Type{Name: "timestamp"}},
				"c16": {Name: "p", Id: "c16", Type: schema.Type{Name: "time"}},
			},
			PrimaryKeys: []schema.Key{{ColId: "c1"}}},
		"t2": {
			Name:   "table2",
			Id:     "t2",
			ColIds: []string{"c17", "c18", "c19"},
			ColDefs: map[string]schema.Column{
				"c17": {Name: "a", Id: "c17", Type: schema.Type{Name: "integer"}},
				"c18": {Name: "b", Id: "c18", Type: schema.Type{Name: "double"}},
				"c19": {Name: "c", Id: "c19", Type: schema.Type{Name: "bool"}},
			}},
	}
	conv.SpSchema = map[string]ddl.CreateTable{
		"t1": {
			Name:   "table1",
			Id:     "t1",
			ColIds: []string{"c1", "c2", "c3", "c4", "c5", "c6", "c7", "c8", "c9", "c10", "c11", "c12", "c13", "c14", "c15", "c16"},
			ColDefs: map[string]ddl.ColumnDef{
				"c1":  {Name: "a", Id: "c1", T: ddl.Type{Name: ddl.Bool}},
				"c2":  {Name: "b", Id: "c2", T: ddl.Type{Name: ddl.String, Len: ddl.MaxLength}},
				"c3":  {Name: "c", Id: "c3", T: ddl.Type{Name: ddl.Bool}},
				"c4":  {Name: "d", Id: "c4", T: ddl.Type{Name: ddl.String, Len: int64(6)}},
				"c5":  {Name: "e", Id: "c5", T: ddl.Type{Name: ddl.Numeric}},
				"c6":  {Name: "f", Id: "c6", T: ddl.Type{Name: ddl.String, Len: ddl.MaxLength}},
				"c7":  {Name: "g", Id: "c7", T: ddl.Type{Name: ddl.String, Len: ddl.MaxLength}},
				"c8":  {Name: "h", Id: "c8", T: ddl.Type{Name: ddl.Bytes, Len: ddl.MaxLength}},
				"c9":  {Name: "i", Id: "c9", T: ddl.Type{Name: ddl.Bytes, Len: ddl.MaxLength}},
				"c10": {Name: "j", Id: "c10", T: ddl.Type{Name: ddl.Int64}},
				"c11": {Name: "k", Id: "c11", T: ddl.Type{Name: ddl.Float64}},
				"c12": {Name: "l", Id: "c12", T: ddl.Type{Name: ddl.Float64}},
				"c13": {Name: "m", Id: "c13", T: ddl.Type{Name: ddl.Numeric}},
				"c14": {Name: "n", Id: "c14", T: ddl.Type{Name: ddl.Date}},
				"c15": {Name: "o", Id: "c15", T: ddl.Type{Name: ddl.Timestamp}},
				"c16": {Name: "p", Id: "c16", T: ddl.Type{Name: ddl.String, Len: ddl.MaxLength}},
			},
			PrimaryKeys: []ddl.IndexKey{{ColId: "c1"}},
		},
		"t2": {
			Name:   "t2",
			ColIds: []string{"c17", "c18", "c19", "c20"},
			ColDefs: map[string]ddl.ColumnDef{
				"c17": {Name: "a", Id: "c17", T: ddl.Type{Name: ddl.Int64}},
				"c18": {Name: "b", Id: "c18", T: ddl.Type{Name: ddl.Float64}},
				"c19": {Name: "c", Id: "c19", T: ddl.Type{Name: ddl.Bool}},
				"c20": {Name: "synth_id", Id: "c20", T: ddl.Type{Name: ddl.Int64}},
			},
			PrimaryKeys: []ddl.IndexKey{{ColId: "c20"}},
		},
	}
	conv.ToSource = map[string]internal.NameAndCols{
		"table1": {
			Name: "table1",
			Cols: map[string]string{
				"a": "a", "b": "b", "c": "c", "d": "d", "e": "e", "f": "f", "g": "g", "h": "h", "i": "i", "j": "j", "k": "k", "l": "l", "m": "m", "n": "n", "o": "o", "p": "p",
			}},
		"table2": {
			Name: "table2",
			Cols: map[string]string{
				"a": "a", "b": "b", "c": "c",
			}},
	}
	conv.ToSpanner = map[string]internal.NameAndCols{
		"table1": {
			Name: "table1",
			Cols: map[string]string{
				"a": "a", "b": "b", "c": "c", "d": "d", "e": "e", "f": "f", "g": "g", "h": "h", "i": "i", "j": "j", "k": "k", "l": "l", "m": "m", "n": "n", "o": "o", "p": "p",
			}},
		"table2": {
			Name: "table2",
			Cols: map[string]string{
				"a": "a", "b": "b", "c": "c",
			}},
	}
	conv.SchemaIssues = map[string]map[string][]internal.SchemaIssue{
		"t1": {
			"c10": {internal.Widened},
			"c12": {internal.Widened},
			"c15": {internal.Time},
		},
		"t2": {
			"c17": {internal.Widened},
		},
	}
	conv.SyntheticPKeys["t2"] = internal.SyntheticPKey{"c20", 0}
	conv.Audit.MigrationType = migration.MigrationData_SCHEMA_AND_DATA.Enum()
}

func buildConvPostgres(conv *internal.Conv) {
	conv.SrcSchema = map[string]schema.Table{
		"t1": {
			Name:   "table1",
			Id:     "t1",
			ColIds: []string{"c1", "c2", "c3", "c4", "c5", "c6", "c7", "c8", "c9", "c10", "c11", "c12", "c13", "c14", "c15", "c16"},
			ColDefs: map[string]schema.Column{
				"c1":  {Name: "a", Id: "c1", Type: schema.Type{Name: "int8"}},
				"c2":  {Name: "b", Id: "c2", Type: schema.Type{Name: "float4"}},
				"c3":  {Name: "c", Id: "c3", Type: schema.Type{Name: "bool"}},
				"c4":  {Name: "d", Id: "c4", Type: schema.Type{Name: "varchar", Mods: []int64{6}}},
				"c5":  {Name: "e", Id: "c5", Type: schema.Type{Name: "numeric"}},
				"c6":  {Name: "f", Id: "c6", Type: schema.Type{Name: "timestamptz"}},
				"c7":  {Name: "g", Id: "c7", Type: schema.Type{Name: "bigserial"}},
				"c8":  {Name: "h", Id: "c8", Type: schema.Type{Name: "bpchar"}},
				"c9":  {Name: "i", Id: "c9", Type: schema.Type{Name: "bytea"}},
				"c10": {Name: "j", Id: "c10", Type: schema.Type{Name: "date"}},
				"c11": {Name: "k", Id: "c11", Type: schema.Type{Name: "float8"}},
				"c12": {Name: "l", Id: "c12", Type: schema.Type{Name: "int4"}},
				"c13": {Name: "m", Id: "c13", Type: schema.Type{Name: "serial"}},
				"c14": {Name: "n", Id: "c14", Type: schema.Type{Name: "text"}},
				"c15": {Name: "o", Id: "c15", Type: schema.Type{Name: "timestamp"}},
				"c16": {Name: "p", Id: "c16", Type: schema.Type{Name: "bool"}},
			},
			PrimaryKeys: []schema.Key{{ColId: "c1"}}},
		"t2": {
			Name:   "t2",
			Id:     "t2",
			ColIds: []string{"c17", "c18", "c19"},
			ColDefs: map[string]schema.Column{
				"c17": {Name: "a", Id: "c17", Type: schema.Type{Name: "int8"}},
				"c18": {Name: "b", Id: "c18", Type: schema.Type{Name: "float4"}},
				"c19": {Name: "c", Id: "c19", Type: schema.Type{Name: "bool"}},
			}},
	}
	conv.SpSchema = map[string]ddl.CreateTable{
		"t1": {
			Name:   "table1",
			Id:     "t1",
			ColIds: []string{"c1", "c2", "c3", "c4", "c5", "c6", "c7", "c8", "c9", "c10", "c11", "c12", "c13", "c14", "c15", "c16"},
			ColDefs: map[string]ddl.ColumnDef{
				"c1":  {Name: "a", Id: "c1", T: ddl.Type{Name: ddl.Int64}},
				"c2":  {Name: "b", Id: "c2", T: ddl.Type{Name: ddl.Float64}},
				"c3":  {Name: "c", Id: "c3", T: ddl.Type{Name: ddl.Bool}},
				"c4":  {Name: "d", Id: "c4", T: ddl.Type{Name: ddl.String, Len: int64(6)}},
				"c5":  {Name: "e", Id: "c5", T: ddl.Type{Name: ddl.Numeric}},
				"c6":  {Name: "f", Id: "c6", T: ddl.Type{Name: ddl.Timestamp}},
				"c7":  {Name: "g", Id: "c7", T: ddl.Type{Name: ddl.Int64}},
				"c8":  {Name: "h", Id: "c8", T: ddl.Type{Name: ddl.String, Len: int64(1)}},
				"c9":  {Name: "i", Id: "c9", T: ddl.Type{Name: ddl.Bytes, Len: ddl.MaxLength}},
				"c10": {Name: "j", Id: "c10", T: ddl.Type{Name: ddl.Date}},
				"c11": {Name: "k", Id: "c11", T: ddl.Type{Name: ddl.Float64}},
				"c12": {Name: "l", Id: "c12", T: ddl.Type{Name: ddl.Int64}},
				"c13": {Name: "m", Id: "c13", T: ddl.Type{Name: ddl.Int64}},
				"c14": {Name: "n", Id: "c14", T: ddl.Type{Name: ddl.String, Len: ddl.MaxLength}},
				"c15": {Name: "o", Id: "c15", T: ddl.Type{Name: ddl.Timestamp}},
				"c16": {Name: "p", Id: "c16", T: ddl.Type{Name: ddl.Int64}},
			},
			PrimaryKeys: []ddl.IndexKey{{ColId: "c1"}},
		},
		"t2": {
			Name:   "table2",
			Id:     "t2",
			ColIds: []string{"c17", "c18", "c19", "c20"},
			ColDefs: map[string]ddl.ColumnDef{
				"c17": {Name: "a", Id: "c17", T: ddl.Type{Name: ddl.Int64}},
				"c18": {Name: "b", Id: "c18", T: ddl.Type{Name: ddl.Float64}},
				"c19": {Name: "c", Id: "c19", T: ddl.Type{Name: ddl.Bool}},
				"c20": {Name: "synth_id", Id: "c20", T: ddl.Type{Name: ddl.Int64}},
			},
			PrimaryKeys: []ddl.IndexKey{{ColId: "c20"}},
		},
	}
	conv.ToSource = map[string]internal.NameAndCols{
		"table1": {
			Name: "table1",
			Cols: map[string]string{
				"a": "a", "b": "b", "c": "c", "d": "d", "e": "e", "f": "f", "g": "g", "h": "h", "i": "i", "j": "j", "k": "k", "l": "l", "m": "m", "n": "n", "o": "o", "p": "p",
			}},
		"table2": {
			Name: "table2",
			Cols: map[string]string{
				"a": "a", "b": "b", "c": "c",
			}},
	}
	conv.ToSpanner = map[string]internal.NameAndCols{
		"table1": {
			Name: "table1",
			Cols: map[string]string{
				"a": "a", "b": "b", "c": "c", "d": "d", "e": "e", "f": "f", "g": "g", "h": "h", "i": "i", "j": "j", "k": "k", "l": "l", "m": "m", "n": "n", "o": "o", "p": "p",
			}},
		"table2": {
			Name: "table2",
			Cols: map[string]string{
				"a": "a", "b": "b", "c": "c",
			}},
	}
	conv.SchemaIssues = map[string]map[string][]internal.SchemaIssue{
		"t1": {
			"c2":  {internal.Widened},   //b
			"c7":  {internal.Serial},    //g
			"c12": {internal.Widened},   //l
			"c13": {internal.Serial},    //m
			"c15": {internal.Timestamp}, //o
		},
		"t2": {
			"c18": {internal.Widened},
		},
	}
	conv.SyntheticPKeys["t2"] = internal.SyntheticPKey{"c20", 0}
	conv.Audit.MigrationType = migration.MigrationData_SCHEMA_AND_DATA.Enum()
}<|MERGE_RESOLUTION|>--- conflicted
+++ resolved
@@ -1613,10 +1613,6 @@
 							{Id: "i1", Name: "idx3", TableId: "t1", Unique: false, Keys: []ddl.IndexKey{{ColId: "c2", Desc: false}}},
 						},
 					}},
-<<<<<<< HEAD
-=======
-				UsedNames: map[string]bool{"t1": true, "idx1": true, "idx2": true, "idx3": true},
->>>>>>> 602634ee
 			},
 		},
 		{
@@ -1647,10 +1643,6 @@
 							{Id: "i3", Name: "idx4", TableId: "t1", Unique: false, Keys: []ddl.IndexKey{{ColId: "c2", Desc: false}}},
 						},
 					}},
-<<<<<<< HEAD
-=======
-				UsedNames: map[string]bool{"t1": true, "idx1": true, "idx2": true, "idx3": true, "idx4": true},
->>>>>>> 602634ee
 			},
 		}, {
 			name:  "New name conflicts with an existing table",

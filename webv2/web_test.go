// Copyright 2022 Google LLC
//
// Licensed under the Apache License, Version 2.0 (the "License");
// you may not use this file except in compliance with the License.
// You may obtain a copy of the License at
//
//      http://www.apache.org/licenses/LICENSE-2.0
//
// Unless required by applicable law or agreed to in writing, software
// distributed under the License is distributed on an "AS IS" BASIS,
// WITHOUT WARRANTIES OR CONDITIONS OF ANY KIND, either express or implied.
// See the License for the specific language governing permissions and
// limitations under the License.

package webv2

import (
	"bytes"
	"encoding/json"
	"fmt"
	"net/http"
	"net/http/httptest"
	"strings"
	"testing"

	"github.com/cloudspannerecosystem/harbourbridge/common/constants"
	"github.com/cloudspannerecosystem/harbourbridge/internal"
	"github.com/cloudspannerecosystem/harbourbridge/proto/migration"
	"github.com/cloudspannerecosystem/harbourbridge/schema"
	"github.com/cloudspannerecosystem/harbourbridge/spanner/ddl"
	"github.com/cloudspannerecosystem/harbourbridge/webv2/session"
	"github.com/stretchr/testify/assert"
)

func TestGetTypeMapNoDriver(t *testing.T) {
	req, err := http.NewRequest("GET", "/typemap", nil)
	if err != nil {
		t.Fatal(err)
	}
	rr := httptest.NewRecorder()
	handler := http.HandlerFunc(getTypeMap)
	handler.ServeHTTP(rr, req)

	status := rr.Code

	if status != http.StatusNotFound {
		t.Errorf("handler returned wrong status code : got %v want %v",
			status, http.StatusNotFound)
	}

}

func TestGetTypeMapPostgres(t *testing.T) {
	sessionState := session.GetSessionState()
	sessionState.Driver = constants.POSTGRES
	sessionState.Conv = internal.MakeConv()
	buildConvPostgres(sessionState.Conv)
	req, err := http.NewRequest("GET", "/typemap", nil)
	if err != nil {
		t.Fatal(err)
	}
	rr := httptest.NewRecorder()
	handler := http.HandlerFunc(getTypeMap)
	handler.ServeHTTP(rr, req)
	var typemap map[string][]typeIssue
	json.Unmarshal(rr.Body.Bytes(), &typemap)
	if status := rr.Code; status != http.StatusOK {
		t.Errorf("handler returned wrong status code: got %v want %v",
			status, http.StatusOK)
	}
	expectedTypemap := map[string][]typeIssue{
		"bool": {
			{T: ddl.Bool, DisplayT: ddl.Bool},
			{T: ddl.Int64, Brief: internal.IssueDB[internal.Widened].Brief, DisplayT: ddl.Int64},
			{T: ddl.String, Brief: internal.IssueDB[internal.Widened].Brief, DisplayT: ddl.String}},
		"bigserial": {
			{T: ddl.Int64, Brief: internal.IssueDB[internal.Serial].Brief, DisplayT: ddl.Int64},
			{T: ddl.String, Brief: internal.IssueDB[internal.Widened].Brief + ", " + internal.IssueDB[internal.Serial].Brief, DisplayT: ddl.String}},
		"bpchar": {
			{T: ddl.Bytes, DisplayT: ddl.Bytes},
			{T: ddl.String, DisplayT: ddl.String}},
		"bytea": {
			{T: ddl.Bytes, DisplayT: ddl.Bytes},
			{T: ddl.String, DisplayT: ddl.String}},
		"date": {
			{T: ddl.Date, DisplayT: ddl.Date},
			{T: ddl.String, Brief: internal.IssueDB[internal.Widened].Brief, DisplayT: ddl.String}},
		"float8": {
			{T: ddl.Float64, DisplayT: ddl.Float64},
			{T: ddl.String, Brief: internal.IssueDB[internal.Widened].Brief, DisplayT: ddl.String}},
		"float4": {
			{T: ddl.Float64, Brief: internal.IssueDB[internal.Widened].Brief, DisplayT: ddl.Float64},
			{T: ddl.String, Brief: internal.IssueDB[internal.Widened].Brief, DisplayT: ddl.String}},
		"int8": {
			{T: ddl.Int64, DisplayT: ddl.Int64},
			{T: ddl.String, Brief: internal.IssueDB[internal.Widened].Brief, DisplayT: ddl.String}},
		"int4": {
			{T: ddl.Int64, Brief: internal.IssueDB[internal.Widened].Brief, DisplayT: ddl.Int64},
			{T: ddl.String, Brief: internal.IssueDB[internal.Widened].Brief, DisplayT: ddl.String}},
		"numeric": {
			{T: ddl.String, Brief: internal.IssueDB[internal.Widened].Brief, DisplayT: ddl.String},
			{T: ddl.Numeric, DisplayT: ddl.Numeric}},
		"serial": {
			{T: ddl.Int64, Brief: internal.IssueDB[internal.Serial].Brief, DisplayT: ddl.Int64},
			{T: ddl.String, Brief: internal.IssueDB[internal.Widened].Brief + ", " + internal.IssueDB[internal.Serial].Brief, DisplayT: ddl.String}},
		"text": {
			{T: ddl.Bytes, DisplayT: ddl.Bytes},
			{T: ddl.String, DisplayT: ddl.String}},
		"timestamptz": {
			{T: ddl.String, Brief: internal.IssueDB[internal.Widened].Brief, DisplayT: ddl.String},
			{T: ddl.Timestamp, DisplayT: ddl.Timestamp}},
		"timestamp": {
			{T: ddl.String, Brief: internal.IssueDB[internal.Widened].Brief, DisplayT: ddl.String},
			{T: ddl.Timestamp, Brief: internal.IssueDB[internal.Timestamp].Brief, DisplayT: ddl.Timestamp}},
		"varchar": {
			{T: ddl.Bytes, DisplayT: ddl.Bytes},
			{T: ddl.String, DisplayT: ddl.String}},
	}
	assert.Equal(t, expectedTypemap, typemap)

}

func TestGetConversionPostgres(t *testing.T) {
	sessionState := session.GetSessionState()

	sessionState.Driver = constants.POSTGRES
	sessionState.Conv = internal.MakeConv()
	buildConvPostgres(sessionState.Conv)
	req, err := http.NewRequest("GET", "/conversion", nil)
	if err != nil {
		t.Fatal(err)
	}
	rr := httptest.NewRecorder()
	handler := http.HandlerFunc(getConversionRate)
	handler.ServeHTTP(rr, req)
	var result map[string]string
	json.Unmarshal(rr.Body.Bytes(), &result)
	if status := rr.Code; status != http.StatusOK {
		t.Errorf("handler returned wrong status code: got %v want %v",
			status, http.StatusOK)
	}
	assert.Equal(t, 2, len(result))
	assert.Contains(t, result, "t1")
	assert.Contains(t, result, "t2")
}

func TestGetTypeMapMySQL(t *testing.T) {
	sessionState := session.GetSessionState()

	sessionState.Driver = constants.MYSQL
	sessionState.Conv = internal.MakeConv()
	buildConvMySQL(sessionState.Conv)
	req, err := http.NewRequest("GET", "/typemap", nil)
	if err != nil {
		t.Fatal(err)
	}
	rr := httptest.NewRecorder()
	handler := http.HandlerFunc(getTypeMap)
	handler.ServeHTTP(rr, req)
	var typemap map[string][]typeIssue
	json.Unmarshal(rr.Body.Bytes(), &typemap)
	if status := rr.Code; status != http.StatusOK {
		t.Errorf("handler returned wrong status code: got %v want %v",
			status, http.StatusOK)
	}
	expectedTypemap := map[string][]typeIssue{
		"bool": {
			{T: ddl.Bool, DisplayT: ddl.Bool},
			{T: ddl.Int64, Brief: internal.IssueDB[internal.Widened].Brief, DisplayT: ddl.Int64},
			{T: ddl.String, Brief: internal.IssueDB[internal.Widened].Brief, DisplayT: ddl.String}},
		"varchar": {
			{T: ddl.Bytes, DisplayT: ddl.Bytes},
			{T: ddl.String, DisplayT: ddl.String}},
		"text": {
			{T: ddl.Bytes, DisplayT: ddl.Bytes},
			{T: ddl.String, DisplayT: ddl.String}},
		"enum": {
			{T: ddl.String, DisplayT: ddl.String}},
		"json": {
			{T: ddl.Bytes, DisplayT: ddl.Bytes},
			{T: ddl.JSON, DisplayT: ddl.JSON}},
		"binary": {
			{T: ddl.Bytes, DisplayT: ddl.Bytes},
			{T: ddl.String, DisplayT: ddl.String}},
		"blob": {
			{T: ddl.Bytes, DisplayT: ddl.Bytes},
			{T: ddl.String, DisplayT: ddl.String}},
		"integer": {
			{T: ddl.Int64, Brief: internal.IssueDB[internal.Widened].Brief, DisplayT: ddl.Int64},
			{T: ddl.String, Brief: internal.IssueDB[internal.Widened].Brief, DisplayT: ddl.String}},
		"smallint": {
			{T: ddl.Int64, Brief: internal.IssueDB[internal.Widened].Brief, DisplayT: ddl.Int64},
			{T: ddl.String, Brief: internal.IssueDB[internal.Widened].Brief, DisplayT: ddl.String}},
		"double": {
			{T: ddl.Float64, DisplayT: ddl.Float64},
			{T: ddl.String, Brief: internal.IssueDB[internal.Widened].Brief, DisplayT: ddl.String}},
		"float": {
			{T: ddl.Float64, Brief: internal.IssueDB[internal.Widened].Brief, DisplayT: ddl.Float64},
			{T: ddl.String, Brief: internal.IssueDB[internal.Widened].Brief, DisplayT: ddl.String}},
		"numeric": {
			{T: ddl.String, Brief: internal.IssueDB[internal.Widened].Brief, DisplayT: ddl.String},
			{T: ddl.Numeric, DisplayT: ddl.Numeric}},
		"decimal": {
			{T: ddl.String, Brief: internal.IssueDB[internal.Widened].Brief, DisplayT: ddl.String},
			{T: ddl.Numeric, DisplayT: ddl.Numeric}},
		"date": {
			{T: ddl.Date, DisplayT: ddl.Date},
			{T: ddl.String, Brief: internal.IssueDB[internal.Widened].Brief, DisplayT: ddl.String}},
		"timestamp": {
			{T: ddl.String, Brief: internal.IssueDB[internal.Widened].Brief, DisplayT: ddl.String},
			{T: ddl.Timestamp, DisplayT: ddl.Timestamp}},
		"time": {
			{T: ddl.String, Brief: internal.IssueDB[internal.Time].Brief, DisplayT: ddl.String}},
	}
	assert.Equal(t, expectedTypemap, typemap)

}

func TestGetConversionMySQL(t *testing.T) {
	sessionState := session.GetSessionState()

	sessionState.Driver = constants.MYSQL
	sessionState.Conv = internal.MakeConv()
	buildConvMySQL(sessionState.Conv)
	req, err := http.NewRequest("GET", "/conversion", nil)
	if err != nil {
		t.Fatal(err)
	}
	rr := httptest.NewRecorder()
	handler := http.HandlerFunc(getConversionRate)
	handler.ServeHTTP(rr, req)
	var result map[string]string
	json.Unmarshal(rr.Body.Bytes(), &result)
	if status := rr.Code; status != http.StatusOK {
		t.Errorf("handler returned wrong status code: got %v want %v",
			status, http.StatusOK)
	}
	assert.Equal(t, 2, len(result))
	assert.Contains(t, result, "t1")
	assert.Contains(t, result, "t2")
}

// todo update SetParentTable with case III suggest interleve table column.
func TestSetParentTable(t *testing.T) {
	tests := []struct {
		name             string
		ct               *internal.Conv
		table            string
		statusCode       int64
		expectedResponse *TableInterleaveStatus
		expectedFKs      []ddl.Foreignkey
		parentTable      string
	}{
		{
			name:       "no conv provided",
			statusCode: http.StatusNotFound,
		},
		{
			name:       "no table name provided",
			statusCode: http.StatusBadRequest,
			ct: &internal.Conv{
				SpSchema: map[string]ddl.CreateTable{"t1": {
					Name:   "t1",
					ColIds: []string{"c1", "c2", "c3"},
					ColDefs: map[string]ddl.ColumnDef{"c1": ddl.ColumnDef{Name: "c1", T: ddl.Type{Name: ddl.Int64}, NotNull: true},
						"c2": ddl.ColumnDef{Name: "c2", T: ddl.Type{Name: ddl.Int64}, NotNull: true},
						"c3": ddl.ColumnDef{Name: "c3", T: ddl.Type{Name: ddl.String, Len: ddl.MaxLength}, NotNull: true}},
					PrimaryKeys: []ddl.IndexKey{ddl.IndexKey{ColId: "c1", Desc: false}},
					ForeignKeys: []ddl.Foreignkey{ddl.Foreignkey{Name: "fk1", ColIds: []string{"c1"}, ReferTableId: "t1", ReferColumnIds: []string{"c1"}},
						ddl.Foreignkey{Name: "fk2", ColIds: []string{"c3"}, ReferTableId: "t2", ReferColumnIds: []string{"c2"}}},
				}},
				SchemaIssues: map[string]map[string][]internal.SchemaIssue{
					"t1": {},
				},
				Audit: internal.Audit{
					MigrationType: migration.MigrationData_SCHEMA_ONLY.Enum(),
				},
			},
		},
		{
			name: "table with synthetic PK",
			ct: &internal.Conv{
				SpSchema: map[string]ddl.CreateTable{"t1": {
					Name:   "t1",
					ColIds: []string{"c1", "c2", "c3"},
					ColDefs: map[string]ddl.ColumnDef{"c1": {Name: "c1", T: ddl.Type{Name: ddl.Int64}, NotNull: true},
						"c2":       {Name: "c2", T: ddl.Type{Name: ddl.Int64}, NotNull: true},
						"c3":       {Name: "c3", T: ddl.Type{Name: ddl.String, Len: ddl.MaxLength}, NotNull: true},
						"synth_id": {Name: "synth_id", T: ddl.Type{Name: ddl.Int64}, NotNull: true},
					},
					PrimaryKeys: []ddl.IndexKey{{ColId: "synth_id", Desc: false}},
					ForeignKeys: []ddl.Foreignkey{{Name: "fk1", ColIds: []string{"c1"}, ReferTableId: "t1", ReferColumnIds: []string{"c1"}},
						{Name: "fk2", ColIds: []string{"c3"}, ReferTableId: "t2", ReferColumnIds: []string{"c2"}}},
				}},
				SyntheticPKeys: map[string]internal.SyntheticPKey{"t1": internal.SyntheticPKey{ColId: "synth_id"}},
				Audit: internal.Audit{
					MigrationType: migration.MigrationData_SCHEMA_ONLY.Enum(),
				},
				SchemaIssues: map[string]map[string][]internal.SchemaIssue{
					"t1": {},
				},
			},
			table:            "t1",
			statusCode:       http.StatusOK,
			expectedResponse: &TableInterleaveStatus{Possible: false, Comment: "Has synthetic pk"},
		},
		{
			name: "no valid prefix 1",
			ct: &internal.Conv{
				SpSchema: map[string]ddl.CreateTable{
					"t1": {
						Name:   "t1",
						ColIds: []string{"c1", "c2", "c3"},
						ColDefs: map[string]ddl.ColumnDef{"c1": {Name: "c1", T: ddl.Type{Name: ddl.Int64}, NotNull: true},
							"c2": {Name: "c2", T: ddl.Type{Name: ddl.Int64}, NotNull: true},
							"c3": {Name: "c3", T: ddl.Type{Name: ddl.String, Len: ddl.MaxLength}, NotNull: true},
						},
						PrimaryKeys: []ddl.IndexKey{{ColId: "c1", Desc: false}},
						ForeignKeys: []ddl.Foreignkey{{Name: "fk1", ColIds: []string{"c1"}, ReferTableId: "t2", ReferColumnIds: []string{"c1"}}},
					},
					"t2": {
						Name:   "t2",
						ColIds: []string{"c1", "c2", "c3"},
						ColDefs: map[string]ddl.ColumnDef{"c1": {Name: "c1", T: ddl.Type{Name: ddl.Int64}, NotNull: true},
							"c2":       {Name: "c2", T: ddl.Type{Name: ddl.Int64}, NotNull: true},
							"c3":       {Name: "c3", T: ddl.Type{Name: ddl.String, Len: ddl.MaxLength}, NotNull: true},
							"synth_id": {Name: "synth_id", T: ddl.Type{Name: ddl.Int64}, NotNull: true},
						},
						PrimaryKeys: []ddl.IndexKey{{ColId: "synth_id", Desc: false}},
					},
				},
				SyntheticPKeys: map[string]internal.SyntheticPKey{"t2": internal.SyntheticPKey{ColId: "synth_id"}},
				SchemaIssues: map[string]map[string][]internal.SchemaIssue{
					"t1": {},
				},
				Audit: internal.Audit{
					MigrationType: migration.MigrationData_SCHEMA_ONLY.Enum(),
				},
			},
			table:            "t1",
			statusCode:       http.StatusOK,
			expectedResponse: &TableInterleaveStatus{Possible: false, Comment: "No valid prefix"},
			expectedFKs:      []ddl.Foreignkey{{Name: "fk1", ColIds: []string{"c1"}, ReferTableId: "t2", ReferColumnIds: []string{"c1"}}},
		},
		{
			name: "no valid prefix 2",
			ct: &internal.Conv{
				SpSchema: map[string]ddl.CreateTable{
					"t1": {
						Name:   "t1",
						ColIds: []string{"c1", "c2", "c3"},
						ColDefs: map[string]ddl.ColumnDef{"c1": {Name: "c1", T: ddl.Type{Name: ddl.Int64}, NotNull: true},
							"c2": {Name: "c2", T: ddl.Type{Name: ddl.Int64}, NotNull: true},
							"c3": {Name: "c3", T: ddl.Type{Name: ddl.String, Len: ddl.MaxLength}, NotNull: true},
						},
						PrimaryKeys: []ddl.IndexKey{{ColId: "c1", Desc: false, Order: 1}},
						ForeignKeys: []ddl.Foreignkey{{Name: "fk1", ColIds: []string{"c1"}, ReferTableId: "t2", ReferColumnIds: []string{"c1"}}},
					},
					"t2": {
						Name:   "t2",
						ColIds: []string{"c1", "c2", "c3"},
						ColDefs: map[string]ddl.ColumnDef{"c1": {Name: "c1", T: ddl.Type{Name: ddl.Int64}, NotNull: true},
							"c2": {Name: "c2", T: ddl.Type{Name: ddl.Int64}, NotNull: true},
							"c3": {Name: "c3", T: ddl.Type{Name: ddl.String, Len: ddl.MaxLength}, NotNull: true},
						},
						PrimaryKeys: []ddl.IndexKey{{ColId: "c1", Desc: false, Order: 1}, {ColId: "c2", Desc: false, Order: 2}},
					},
				},
				SchemaIssues: map[string]map[string][]internal.SchemaIssue{
					"t1": {},
				},
				Audit: internal.Audit{
					MigrationType: migration.MigrationData_SCHEMA_ONLY.Enum(),
				},
			},
			table:            "t1",
			statusCode:       http.StatusOK,
			expectedResponse: &TableInterleaveStatus{Possible: true, Parent: "t2", Comment: ""},
			expectedFKs:      []ddl.Foreignkey{{}},
		},
		{
			name: "no valid prefix 3",
			ct: &internal.Conv{
				SpSchema: map[string]ddl.CreateTable{
					"t1": {
						Name:   "t1",
						ColIds: []string{"c1", "c2", "c3"},
						ColDefs: map[string]ddl.ColumnDef{"c1": {Name: "c1", T: ddl.Type{Name: ddl.Int64}, NotNull: true},
							"c2": {Name: "c2", T: ddl.Type{Name: ddl.Int64}, NotNull: true},
							"c3": {Name: "c3", T: ddl.Type{Name: ddl.String, Len: ddl.MaxLength}, NotNull: true},
						},
						PrimaryKeys: []ddl.IndexKey{{ColId: "c1", Desc: false}, {ColId: "c2", Desc: false}},
						ForeignKeys: []ddl.Foreignkey{{Name: "fk1", ColIds: []string{"c3"}, ReferTableId: "t2", ReferColumnIds: []string{"c3"}}},
					},
					"t2": {
						Name:   "t2",
						ColIds: []string{"c1", "c2", "c3"},
						ColDefs: map[string]ddl.ColumnDef{"c1": {Name: "c1", T: ddl.Type{Name: ddl.Int64}, NotNull: true},
							"c2": {Name: "c2", T: ddl.Type{Name: ddl.Int64}, NotNull: true},
							"c3": {Name: "c3", T: ddl.Type{Name: ddl.String, Len: ddl.MaxLength}, NotNull: true},
						},
						PrimaryKeys: []ddl.IndexKey{{ColId: "c1", Desc: false}},
					},
				},
				SchemaIssues: map[string]map[string][]internal.SchemaIssue{
					"t1": {},
				},
				Audit: internal.Audit{
					MigrationType: migration.MigrationData_SCHEMA_ONLY.Enum(),
				},
			},
			table:            "t1",
			statusCode:       http.StatusOK,
			expectedResponse: &TableInterleaveStatus{Possible: false, Comment: "No valid prefix"},
			expectedFKs:      []ddl.Foreignkey{{Name: "fk1", ColIds: []string{"c3"}, ReferTableId: "t2", ReferColumnIds: []string{"c3"}}},
		},
		{
			name: "successful interleave",
			ct: &internal.Conv{
				SpSchema: map[string]ddl.CreateTable{
					"t1": {
						Name:   "t1",
						ColIds: []string{"c1", "c2", "c3"},
						ColDefs: map[string]ddl.ColumnDef{"c1": {Name: "c1", T: ddl.Type{Name: ddl.Int64}, NotNull: true},
							"c2": {Name: "c2", T: ddl.Type{Name: ddl.Int64}, NotNull: true},
							"c3": {Name: "c3", T: ddl.Type{Name: ddl.String, Len: ddl.MaxLength}, NotNull: true},
						},
						PrimaryKeys: []ddl.IndexKey{{ColId: "c1", Desc: false, Order: 1}, {ColId: "c2", Desc: false, Order: 2}},
						ForeignKeys: []ddl.Foreignkey{{Name: "fk1", ColIds: []string{"c1"}, ReferTableId: "t2", ReferColumnIds: []string{"c1"}}},
					},
					"t2": {
						Name:   "t2",
						ColIds: []string{"c1", "c2", "c3"},
						ColDefs: map[string]ddl.ColumnDef{"c1": {Name: "c1", T: ddl.Type{Name: ddl.Int64}, NotNull: true},
							"c2": {Name: "c2", T: ddl.Type{Name: ddl.Int64}, NotNull: true},
							"c3": {Name: "c3", T: ddl.Type{Name: ddl.String, Len: ddl.MaxLength}, NotNull: true},
						},
						PrimaryKeys: []ddl.IndexKey{{ColId: "c1", Desc: false, Order: 1}},
					},
				},
				SchemaIssues: map[string]map[string][]internal.SchemaIssue{
					"t1": {},
				},
				Audit: internal.Audit{
					MigrationType: migration.MigrationData_SCHEMA_ONLY.Enum(),
				},
			},
			table:            "t1",
			statusCode:       http.StatusOK,
			expectedResponse: &TableInterleaveStatus{Possible: true, Parent: "t2"},
			expectedFKs:      []ddl.Foreignkey{},
			parentTable:      "t2",
		},
		{
			name: "successful interleave with same primary key",
			ct: &internal.Conv{
				SpSchema: map[string]ddl.CreateTable{
					"t1": {
						Name:   "t1",
						ColIds: []string{"c1", "c2", "c3"},
						ColDefs: map[string]ddl.ColumnDef{"c1": {Name: "c1", T: ddl.Type{Name: ddl.Int64}, NotNull: true},
							"c2": {Name: "c2", T: ddl.Type{Name: ddl.Int64}, NotNull: true},
							"c3": {Name: "c3", T: ddl.Type{Name: ddl.String, Len: ddl.MaxLength}, NotNull: true},
						},
						PrimaryKeys: []ddl.IndexKey{{ColId: "c1", Desc: false, Order: 1}, {ColId: "c2", Desc: false, Order: 2}},
						ForeignKeys: []ddl.Foreignkey{{Name: "fk1", ColIds: []string{"c1", "c2"}, ReferTableId: "t2", ReferColumnIds: []string{"c1", "c2"}}},
					},
					"t2": {
						Name:   "t2",
						ColIds: []string{"c1", "c2", "c3"},
						ColDefs: map[string]ddl.ColumnDef{"c1": {Name: "c1", T: ddl.Type{Name: ddl.Int64}, NotNull: true},
							"c2": {Name: "c2", T: ddl.Type{Name: ddl.Int64}, NotNull: true},
							"c3": {Name: "c3", T: ddl.Type{Name: ddl.String, Len: ddl.MaxLength}, NotNull: true},
						},
						PrimaryKeys: []ddl.IndexKey{{ColId: "c1", Desc: false, Order: 1}, {ColId: "c2", Desc: false, Order: 2}},
					},
				},
				SchemaIssues: map[string]map[string][]internal.SchemaIssue{
					"t1": {},
				},
				Audit: internal.Audit{
					MigrationType: migration.MigrationData_SCHEMA_ONLY.Enum(),
				},
			},
			table:            "t1",
			statusCode:       http.StatusOK,
			expectedResponse: &TableInterleaveStatus{Possible: true, Parent: "t2"},
			expectedFKs:      []ddl.Foreignkey{},
			parentTable:      "t2",
		},
		{
			name: "successful interleave with multiple fks refering multiple tables",
			ct: &internal.Conv{
				SpSchema: map[string]ddl.CreateTable{
					"t1": {
						Name:   "t1",
						ColIds: []string{"c1", "c2", "c3"},
						ColDefs: map[string]ddl.ColumnDef{"c1": {Name: "c1", T: ddl.Type{Name: ddl.Int64}, NotNull: true},
							"c2": {Name: "c2", T: ddl.Type{Name: ddl.Int64}, NotNull: true},
							"c3": {Name: "c3", T: ddl.Type{Name: ddl.String, Len: ddl.MaxLength}, NotNull: true},
						},
						PrimaryKeys: []ddl.IndexKey{{ColId: "c1", Desc: false, Order: 1}, {ColId: "c2", Desc: false, Order: 2}},
						ForeignKeys: []ddl.Foreignkey{
							{Name: "fk1", ColIds: []string{"c3"}, ReferTableId: "t3", ReferColumnIds: []string{"c3"}},
							{Name: "fk1", ColIds: []string{"c1", "c2"}, ReferTableId: "t2", ReferColumnIds: []string{"c1", "c2"}}},
					},
					"t2": {
						Name:   "t2",
						ColIds: []string{"c1", "c2", "c3"},
						ColDefs: map[string]ddl.ColumnDef{"c1": {Name: "c1", T: ddl.Type{Name: ddl.Int64}, NotNull: true},
							"c2": {Name: "c2", T: ddl.Type{Name: ddl.Int64}, NotNull: true},
							"c3": {Name: "c3", T: ddl.Type{Name: ddl.String, Len: ddl.MaxLength}, NotNull: true},
						},
						PrimaryKeys: []ddl.IndexKey{{ColId: "c1", Desc: false, Order: 1}, {ColId: "c2", Desc: false, Order: 2}},
					},
					"t3": {
						Name:   "t3",
						ColIds: []string{"c1", "c2", "c3"},
						ColDefs: map[string]ddl.ColumnDef{"c1": {Name: "c1", T: ddl.Type{Name: ddl.Int64}, NotNull: true},
							"c2": {Name: "c2", T: ddl.Type{Name: ddl.Int64}, NotNull: true},
							"c3": {Name: "c3", T: ddl.Type{Name: ddl.String, Len: ddl.MaxLength}, NotNull: true},
						},
						PrimaryKeys: []ddl.IndexKey{{ColId: "c3", Desc: false, Order: 1}},
					},
				},
				SchemaIssues: map[string]map[string][]internal.SchemaIssue{
					"t1": {},
				},
				Audit: internal.Audit{
					MigrationType: migration.MigrationData_SCHEMA_ONLY.Enum(),
				},
			},
			table:            "t1",
			statusCode:       http.StatusOK,
			expectedResponse: &TableInterleaveStatus{Possible: true, Parent: "t2"},
			expectedFKs:      []ddl.Foreignkey{ddl.Foreignkey{Name: "fk1", ColIds: []string{"c1", "c2"}, ReferTableId: "t2", ReferColumnIds: []string{"c1", "c2"}, Id: ""}},
			parentTable:      "t2",
		},
	}
	for _, tc := range tests {
		sessionState := session.GetSessionState()

		sessionState.Driver = constants.MYSQL
		sessionState.Conv = tc.ct
		update := true
		req, err := http.NewRequest("GET", fmt.Sprintf("/setparent?table=%s&update=%v", tc.table, update), nil)
		if err != nil {
			t.Fatal(err)
		}
		req.Header.Set("Content-Type", "application/json")
		rr := httptest.NewRecorder()
		handler := http.HandlerFunc(setParentTable)
		handler.ServeHTTP(rr, req)

		type ParentTableSetResponse struct {
			TableInterleaveStatus *TableInterleaveStatus `json:"tableInterleaveStatus"`
			SessionState          *internal.Conv         `json:"sessionState"`
		}

		var res *TableInterleaveStatus

		if update {
			parentTableResponse := &ParentTableSetResponse{}
			json.Unmarshal(rr.Body.Bytes(), parentTableResponse)
			res = parentTableResponse.TableInterleaveStatus
		} else {
			res = &TableInterleaveStatus{}
			json.Unmarshal(rr.Body.Bytes(), res)
		}

		if status := rr.Code; int64(status) != tc.statusCode {
			t.Errorf("%s\nhandler returned wrong status code: got %v want %v",
				tc.name, status, tc.statusCode)
		}
		if tc.statusCode == http.StatusOK {
			assert.Equal(t, tc.expectedResponse, res, tc.name)
		}
		if tc.parentTable != "" {
			assert.Equal(t, tc.parentTable, sessionState.Conv.SpSchema[tc.table].ParentId, tc.name)
			assert.Equal(t, tc.expectedFKs, sessionState.Conv.SpSchema[tc.table].ForeignKeys, tc.name)
		}
	}
}

func TestDropForeignKey(t *testing.T) {
	tc := []struct {
		name         string
		table        string
		input        interface{}
		statusCode   int64
		conv         *internal.Conv
		expectedConv *internal.Conv
	}{
		{
			name:  "Test drop valid FK success",
			table: "t1",
			input: []ddl.Foreignkey{{Name: "fk1", ColIds: []string{"c2"}, ReferTableId: "reft1", ReferColumnIds: []string{"ref_c1"}, Id: "f1"},
				{Name: "", ColIds: []string{}, ReferTableId: "", ReferColumnIds: []string{}, Id: "f2"}},
			statusCode: http.StatusOK,
			conv: &internal.Conv{
				SpSchema: map[string]ddl.CreateTable{
					"t1": {
						ForeignKeys: []ddl.Foreignkey{{Name: "fk1", ColIds: []string{"c2"}, ReferTableId: "reft1", ReferColumnIds: []string{"ref_c1"}, Id: "f1"},
							{Name: "fk2", ColIds: []string{"c3", "c4"}, ReferTableId: "reft2", ReferColumnIds: []string{"ref_c2", "ref_c3"}, Id: "f2"}},
					}},
				Audit: internal.Audit{
					MigrationType: migration.MigrationData_SCHEMA_ONLY.Enum(),
				},
			},
			expectedConv: &internal.Conv{
				SpSchema: map[string]ddl.CreateTable{
					"t1": {
						ForeignKeys: []ddl.Foreignkey{{Name: "fk1", ColIds: []string{"c2"}, ReferTableId: "reft1", ReferColumnIds: []string{"ref_c1"}, Id: "f1"}},
					}},
			},
		},
	}
	for _, tc := range tc {
		sessionState := session.GetSessionState()

		sessionState.Driver = constants.MYSQL
		sessionState.Conv = tc.conv

		inputBytes, err := json.Marshal(tc.input)
		if err != nil {
			t.Fatal(err)
		}
		buffer := bytes.NewBuffer(inputBytes)

		req, err := http.NewRequest("POST", "/update/fks?table="+tc.table, buffer)

		if err != nil {
			t.Fatal(err)
		}
		req.Header.Set("Content-Type", "application/json")
		rr := httptest.NewRecorder()
		handler := http.HandlerFunc(updateForeignKeys)
		handler.ServeHTTP(rr, req)
		var res *internal.Conv
		json.Unmarshal(rr.Body.Bytes(), &res)
		if status := rr.Code; int64(status) != tc.statusCode {
			t.Errorf("handler returned wrong status code: got %v want %v",
				status, tc.statusCode)
		}
		if tc.statusCode == http.StatusOK {
			assert.Equal(t, tc.expectedConv, res)
		}
	}
}

<<<<<<< HEAD
func TestRenameIndexes(t *testing.T) {
	tc := []struct {
		name         string
		table        string
		input        interface{}
		statusCode   int64
		conv         *internal.Conv
		expectedConv *internal.Conv
	}{
		{
			name:  "Test rename indexes",
			table: "t1",
			input: map[string]string{
				"i1": "idx_new",
			},
			statusCode: http.StatusOK,
			conv: &internal.Conv{
				SpSchema: map[string]ddl.CreateTable{
					"t1": {
						Indexes: []ddl.CreateIndex{{Name: "idx", Id: "i1", TableId: "t1", Unique: false, Keys: []ddl.IndexKey{{ColId: "c2", Desc: false}}}},
					}},
				Audit: internal.Audit{
					MigrationType: migration.MigrationData_SCHEMA_ONLY.Enum(),
				},
				UsedNames: map[string]bool{"t1": true, "idx": true},
			},
			expectedConv: &internal.Conv{
				SpSchema: map[string]ddl.CreateTable{
					"t1": {
						Indexes: []ddl.CreateIndex{{Name: "idx_new", Id: "i1", TableId: "t1", Unique: false, Keys: []ddl.IndexKey{{ColId: "c2", Desc: false}}}},
					}},
			},
		},
		{
			name:  "Test rename multiple indexes",
			table: "t1",
			input: map[string]string{
				"i1": "idx_new_1",
				"i2": "idx_new_2",
			},
			statusCode: http.StatusOK,
			conv: &internal.Conv{
				SpSchema: map[string]ddl.CreateTable{
					"t1": {
						Indexes: []ddl.CreateIndex{{Name: "idx_1", Id: "i1", TableId: "t1", Unique: false, Keys: []ddl.IndexKey{{ColId: "c2", Desc: false}}},
							{Name: "idx_2", Id: "i2", TableId: "t1", Unique: false, Keys: []ddl.IndexKey{{ColId: "c2", Desc: false}}}},
					}},
				Audit: internal.Audit{
					MigrationType: migration.MigrationData_SCHEMA_ONLY.Enum(),
				},
				UsedNames: map[string]bool{"t1": true, "idx_1": true, "idx_2": true},
			},
			expectedConv: &internal.Conv{
				SpSchema: map[string]ddl.CreateTable{
					"t1": {
						Indexes: []ddl.CreateIndex{{Name: "idx_new_1", Id: "i1", TableId: "t1", Unique: false, Keys: []ddl.IndexKey{{ColId: "c2", Desc: false}}},
							{Name: "idx_new_2", Id: "i2", TableId: "t1", Unique: false, Keys: []ddl.IndexKey{{ColId: "c2", Desc: false}}}},
					}},
			},
		},
		{
			name:  "New name conflicts with an existing table",
			table: "t1",
			input: map[string]string{
				"i1": "t1",
			},
			statusCode: http.StatusBadRequest,
			conv: &internal.Conv{
				SpSchema: map[string]ddl.CreateTable{
					"t1": {
						Indexes: []ddl.CreateIndex{{Name: "idx_1", Id: "i1", TableId: "t1", Unique: false, Keys: []ddl.IndexKey{{ColId: "c2", Desc: false}}},
							{Name: "idx_2", Id: "i2", TableId: "t1", Unique: false, Keys: []ddl.IndexKey{{ColId: "c2", Desc: false}}}},
					}},
				Audit: internal.Audit{
					MigrationType: migration.MigrationData_SCHEMA_ONLY.Enum(),
				},
				UsedNames: map[string]bool{"t1": true, "idx_1": true, "idx_2": true},
			},
			expectedConv: &internal.Conv{
				SpSchema: map[string]ddl.CreateTable{
					"t1": {
						Indexes: []ddl.CreateIndex{{Name: "idx_1", Id: "i1", TableId: "t1", Unique: false, Keys: []ddl.IndexKey{{ColId: "c2", Desc: false}}},
							{Name: "idx_2", Id: "i2", TableId: "t1", Unique: false, Keys: []ddl.IndexKey{{ColId: "c2", Desc: false}}}},
					}},
			},
		},
		{
			name:  "New name conflicts with an existing index",
			table: "t1",
			input: map[string]string{
				"i1": "idx_2",
			},
			statusCode: http.StatusBadRequest,
			conv: &internal.Conv{
				SpSchema: map[string]ddl.CreateTable{
					"t1": {
						Indexes: []ddl.CreateIndex{{Name: "idx_1", Id: "i1", TableId: "t1", Unique: false, Keys: []ddl.IndexKey{{ColId: "c2", Desc: false}}},
							{Name: "idx_2", Id: "i2", TableId: "t1", Unique: false, Keys: []ddl.IndexKey{{ColId: "c2", Desc: false}}}},
					}},
				Audit: internal.Audit{
					MigrationType: migration.MigrationData_SCHEMA_ONLY.Enum(),
				},
				UsedNames: map[string]bool{"t1": true, "idx_1": true, "idx_2": true},
			},
			expectedConv: &internal.Conv{
				SpSchema: map[string]ddl.CreateTable{
					"t1": {
						Indexes: []ddl.CreateIndex{{Name: "idx_new_1", Id: "i1", TableId: "t1", Unique: false, Keys: []ddl.IndexKey{{ColId: "c2", Desc: false}}},
							{Name: "idx_new_2", Id: "i2", TableId: "t1", Unique: false, Keys: []ddl.IndexKey{{ColId: "c2", Desc: false}}}},
					}},
			},
		},
		{
			name:  "New name conflicts with an existing foreign key",
			table: "t1",
			input: map[string]string{
				"i1": "fk1",
			},
			statusCode: http.StatusBadRequest,
			conv: &internal.Conv{
				SpSchema: map[string]ddl.CreateTable{
					"t1": {
						Indexes: []ddl.CreateIndex{{Name: "idx_1", Id: "i1", TableId: "t1", Unique: false, Keys: []ddl.IndexKey{{ColId: "c2", Desc: false}}},
							{Name: "idx_2", Id: "i2", TableId: "t1", Unique: false, Keys: []ddl.IndexKey{{ColId: "c2", Desc: false}}}},
						ForeignKeys: []ddl.Foreignkey{{Name: "fk1", Id: "fkId1", ColIds: []string{"c2"}, ReferTableId: "reft1", ReferColumnIds: []string{"ref_b"}},
							{Name: "fk2", Id: "fkId2", ColIds: []string{"c3", "d"}, ReferTableId: "reft2", ReferColumnIds: []string{"ref_c", "ref_d"}}},
					}},
				Audit: internal.Audit{
					MigrationType: migration.MigrationData_SCHEMA_ONLY.Enum(),
				},
				UsedNames: map[string]bool{"t1": true, "idx_1": true, "idx_2": true, "fk1": true, "fk2": true},
			},
			expectedConv: &internal.Conv{
				SpSchema: map[string]ddl.CreateTable{
					"t1": {
						Indexes: []ddl.CreateIndex{{Name: "idx_new_1", Id: "i1", TableId: "t1", Unique: false, Keys: []ddl.IndexKey{{ColId: "c2", Desc: false}}},
							{Name: "idx_new_2", Id: "i2", TableId: "t1", Unique: false, Keys: []ddl.IndexKey{{ColId: "c2", Desc: false}}}},
					}},
			},
		},
		{
			name:  "Given Index not available",
			table: "t1",
			input: map[string]string{
				"i1": "idx",
			},
			statusCode: http.StatusBadRequest,
			conv: &internal.Conv{
				SpSchema: map[string]ddl.CreateTable{
					"t1": {
						Indexes: []ddl.CreateIndex{{Name: "idx", Id: "i1", TableId: "t1", Unique: false, Keys: []ddl.IndexKey{{ColId: "c2", Desc: false}}}},
					}},
				Audit: internal.Audit{
					MigrationType: migration.MigrationData_SCHEMA_ONLY.Enum(),
				},
				UsedNames: map[string]bool{"t1": true, "idx": true},
			},
			expectedConv: &internal.Conv{
				SpSchema: map[string]ddl.CreateTable{
					"t1": {
						Indexes: []ddl.CreateIndex{{Name: "idx", Id: "i1", TableId: "t1", Unique: false, Keys: []ddl.IndexKey{{ColId: "c2", Desc: false}}}},
					}},
			},
		},
		{
			name:  "Conflicts within new name array",
			table: "t1",
			input: map[string]string{
				"i1": "idx_100",
				"i2": "idx_100",
			},
			statusCode: http.StatusBadRequest,
			conv: &internal.Conv{
				SpSchema: map[string]ddl.CreateTable{
					"t1": {
						Indexes: []ddl.CreateIndex{{Name: "idx1", Id: "i1", TableId: "t1", Unique: false, Keys: []ddl.IndexKey{{ColId: "c2", Desc: false}}},
							{Name: "idx2", Id: "i2", TableId: "t1", Unique: false, Keys: []ddl.IndexKey{{ColId: "c2", Desc: false}}}},
					}},
				Audit: internal.Audit{
					MigrationType: migration.MigrationData_SCHEMA_ONLY.Enum(),
				},
				UsedNames: map[string]bool{"t1": true, "idx1": true, "idx2": true},
			},
			expectedConv: &internal.Conv{
				SpSchema: map[string]ddl.CreateTable{
					"t1": {
						Indexes: []ddl.CreateIndex{{Name: "idx1", Id: "i1", TableId: "t1", Unique: false, Keys: []ddl.IndexKey{{ColId: "c2", Desc: false}}},
							{Name: "idx2", Id: "i2", TableId: "t1", Unique: false, Keys: []ddl.IndexKey{{ColId: "c2", Desc: false}}}},
					}},
			},
		},
		{
			name:       "Input Empty Map ",
			table:      "t1",
			input:      map[string]string{},
			statusCode: http.StatusOK,
			conv: &internal.Conv{
				SpSchema: map[string]ddl.CreateTable{
					"t1": {
						Indexes: []ddl.CreateIndex{{Name: "idx", Id: "i1", TableId: "t1", Unique: false, Keys: []ddl.IndexKey{{ColId: "c2", Desc: false}}}},
					}},
				Audit: internal.Audit{
					MigrationType: migration.MigrationData_SCHEMA_ONLY.Enum(),
				},
				UsedNames: map[string]bool{"t1": true, "idx": true},
			},
			expectedConv: &internal.Conv{
				SpSchema: map[string]ddl.CreateTable{
					"t1": {
						Indexes: []ddl.CreateIndex{{Name: "idx", Id: "i1", TableId: "t1", Unique: false, Keys: []ddl.IndexKey{{ColId: "c2", Desc: false}}}},
					}},
			},
		},
		{
			name:       "Invalid input",
			table:      "t1",
			input:      []string{"test1", "test2"},
			statusCode: http.StatusBadRequest,
			conv: &internal.Conv{
				SpSchema: map[string]ddl.CreateTable{
					"t1": {
						Indexes: []ddl.CreateIndex{{Name: "idx", Id: "i1", TableId: "t1", Unique: false, Keys: []ddl.IndexKey{{ColId: "c2", Desc: false}}}},
					}},
				Audit: internal.Audit{
					MigrationType: migration.MigrationData_SCHEMA_ONLY.Enum(),
				},
				UsedNames: map[string]bool{"t1": true, "idx": true},
			},
			expectedConv: &internal.Conv{
				SpSchema: map[string]ddl.CreateTable{
					"t1": {
						Indexes: []ddl.CreateIndex{{Name: "idx", Id: "i2", TableId: "t1", Unique: false, Keys: []ddl.IndexKey{{ColId: "c2", Desc: false}}}},
					}},
			},
		},
	}

	for _, tc := range tc {
		sessionState := session.GetSessionState()

		sessionState.Driver = constants.MYSQL
		sessionState.Conv = tc.conv

		inputBytes, err := json.Marshal(tc.input)
		if err != nil {
			t.Fatal(err)
		}
		buffer := bytes.NewBuffer(inputBytes)

		req, err := http.NewRequest("POST", "/rename/indexes?table="+tc.table, buffer)
		if err != nil {
			t.Fatal(err)
		}
		req.Header.Set("Content-Type", "application/json")
		rr := httptest.NewRecorder()
		handler := http.HandlerFunc(renameIndexes)
		handler.ServeHTTP(rr, req)
		var res *internal.Conv
		json.Unmarshal(rr.Body.Bytes(), &res)
		if status := rr.Code; int64(status) != tc.statusCode {
			t.Errorf("%s : handler returned wrong status code: got %v want %v",
				tc.name, status, tc.statusCode)
		}
		if tc.statusCode == http.StatusOK {
			assert.Equal(t, tc.expectedConv, res)
		}
	}
}

=======
>>>>>>> ecf8f257
func TestRenameForeignKeys(t *testing.T) {
	tc := []struct {
		name         string
		table        string
		input        interface{}
		statusCode   int64
		conv         *internal.Conv
		expectedConv *internal.Conv
	}{
		{
			name:  "Test rename foreignkey",
			table: "t1",
			input: []ddl.Foreignkey{{Name: "foreignkey1", ColIds: []string{"c2"}, ReferTableId: "reft1", ReferColumnIds: []string{"ref_b"}, Id: "f1"},
				{Name: "fk2", ColIds: []string{"c", "d"}, ReferTableId: "reft2", ReferColumnIds: []string{"ref_c", "ref_d"}, Id: "f2"}},
			statusCode: http.StatusOK,
			conv: &internal.Conv{
				SpSchema: map[string]ddl.CreateTable{
					"t1": {
						ForeignKeys: []ddl.Foreignkey{{Name: "fk1", Id: "f1", ColIds: []string{"c2"}, ReferTableId: "reft1", ReferColumnIds: []string{"ref_b"}},
							{Name: "fk2", Id: "f2", ColIds: []string{"c", "d"}, ReferTableId: "reft2", ReferColumnIds: []string{"ref_c", "ref_d"}}},
					}},
				Audit: internal.Audit{
					MigrationType: migration.MigrationData_SCHEMA_ONLY.Enum(),
				},
				UsedNames: map[string]bool{"t1": true, "fk1": true, "fk2": true},
			},
			expectedConv: &internal.Conv{
				SpSchema: map[string]ddl.CreateTable{
					"t1": {
						ForeignKeys: []ddl.Foreignkey{{Name: "foreignkey1", ColIds: []string{"c2"}, ReferTableId: "reft1", ReferColumnIds: []string{"ref_b"}, Id: "f1"},
							{Name: "fk2", ColIds: []string{"c", "d"}, ReferTableId: "reft2", ReferColumnIds: []string{"ref_c", "ref_d"}, Id: "f2"}},
					}},
			},
		},
		{
			name:  "Test rename multiple foreignkeys",
			table: "t1",
			input: []ddl.Foreignkey{{Name: "foreignkey1", ColIds: []string{"b"}, ReferTableId: "reft1", ReferColumnIds: []string{"ref_b"}, Id: "f1"},
				{Name: "foreignkey2", ColIds: []string{"c", "d"}, ReferTableId: "reft2", ReferColumnIds: []string{"ref_c", "ref_d"}, Id: "f2"}},
			statusCode: http.StatusOK,
			conv: &internal.Conv{
				SpSchema: map[string]ddl.CreateTable{
					"t1": {
						ForeignKeys: []ddl.Foreignkey{{Name: "fk1", ColIds: []string{"b"}, ReferTableId: "reft1", ReferColumnIds: []string{"ref_b"}, Id: "f1"},
							{Name: "fk2", ColIds: []string{"c", "d"}, ReferTableId: "reft2", ReferColumnIds: []string{"ref_c", "ref_d"}, Id: "f2"}},
					}},
				Audit: internal.Audit{
					MigrationType: migration.MigrationData_SCHEMA_ONLY.Enum(),
				},
				UsedNames: map[string]bool{"t1": true, "fk1": true, "fk2": true, "reft1": true, "reft2": true},
			},
			expectedConv: &internal.Conv{
				SpSchema: map[string]ddl.CreateTable{
					"t1": {
						ForeignKeys: []ddl.Foreignkey{{Name: "foreignkey1", ColIds: []string{"b"}, ReferTableId: "reft1", ReferColumnIds: []string{"ref_b"}, Id: "f1"},
							{Name: "foreignkey2", ColIds: []string{"c", "d"}, ReferTableId: "reft2", ReferColumnIds: []string{"ref_c", "ref_d"}, Id: "f2"}},
					}},
			},
		},
		{
			name:  "New name conflicts with an existing table",
			table: "t1",
			input: []ddl.Foreignkey{{Name: "t1", ColIds: []string{"b"}, ReferTableId: "reft1", ReferColumnIds: []string{"ref_b"}, Id: "f1"},
				{Name: "fk2", ColIds: []string{"c", "d"}, ReferTableId: "reft2", ReferColumnIds: []string{"ref_c", "ref_d"}, Id: "f2"}},
			statusCode: http.StatusBadRequest,
			conv: &internal.Conv{
				SpSchema: map[string]ddl.CreateTable{
					"t1": {
						ForeignKeys: []ddl.Foreignkey{{Name: "fk1", ColIds: []string{"b"}, ReferTableId: "reft1", ReferColumnIds: []string{"ref_b"}, Id: "f1"},
							{Name: "fk2", ColIds: []string{"c", "d"}, ReferTableId: "reft2", ReferColumnIds: []string{"ref_c", "ref_d"}, Id: "f2"}},
					}},
				Audit: internal.Audit{
					MigrationType: migration.MigrationData_SCHEMA_ONLY.Enum(),
				},
				UsedNames: map[string]bool{"t1": true, "fk1": true, "fk2": true, "reft1": true, "reft2": true},
			},
			expectedConv: &internal.Conv{
				SpSchema: map[string]ddl.CreateTable{
					"t1": {
						ForeignKeys: []ddl.Foreignkey{{Name: "foreignkey1", ColIds: []string{"b"}, ReferTableId: "reft1", ReferColumnIds: []string{"ref_b"}, Id: "f1"},
							{Name: "fk2", ColIds: []string{"c", "d"}, ReferTableId: "reft2", ReferColumnIds: []string{"ref_c", "ref_d"}, Id: "f2"}},
					}},
			},
		},
		{
			name:  "New name conflicts with an existing foreignkey",
			table: "t1",
			input: []ddl.Foreignkey{{Name: "fk2", ColIds: []string{"b"}, ReferTableId: "reft1", ReferColumnIds: []string{"ref_b"}, Id: "f1"},
				{Name: "fk2", ColIds: []string{"c", "d"}, ReferTableId: "reft2", ReferColumnIds: []string{"ref_c", "ref_d"}, Id: "f2"}},
			statusCode: http.StatusBadRequest,
			conv: &internal.Conv{
				SpSchema: map[string]ddl.CreateTable{
					"t1": {
						ForeignKeys: []ddl.Foreignkey{{Name: "fk1", ColIds: []string{"b"}, ReferTableId: "reft1", ReferColumnIds: []string{"ref_b"}, Id: "f1"},
							{Name: "fk2", ColIds: []string{"c", "d"}, ReferTableId: "reft2", ReferColumnIds: []string{"ref_c", "ref_d"}, Id: "f2"}},
					}},
				Audit: internal.Audit{
					MigrationType: migration.MigrationData_SCHEMA_ONLY.Enum(),
				},
				UsedNames: map[string]bool{"t1": true, "fk1": true, "fk2": true, "reft1": true, "reft2": true},
			},
			expectedConv: &internal.Conv{
				SpSchema: map[string]ddl.CreateTable{
					"t1": {
						ForeignKeys: []ddl.Foreignkey{{Name: "foreignkey1", ColIds: []string{"b"}, ReferTableId: "reft1", ReferColumnIds: []string{"ref_b"}, Id: "f1"},
							{Name: "fk2", ColIds: []string{"c", "d"}, ReferTableId: "reft2", ReferColumnIds: []string{"ref_c", "ref_d"}, Id: "f2"}},
					}},
			},
		},
		{
			name:  "New name conflicts with an existing indexes",
			table: "t1",
			input: []ddl.Foreignkey{{Name: "idx_1", ColIds: []string{"b"}, ReferTableId: "reft1", ReferColumnIds: []string{"ref_b"}, Id: "f1"},
				{Name: "fk2", ColIds: []string{"c", "d"}, ReferTableId: "reft2", ReferColumnIds: []string{"ref_c", "ref_d"}, Id: "f2"}},
			statusCode: http.StatusBadRequest,
			conv: &internal.Conv{
				SpSchema: map[string]ddl.CreateTable{
					"t1": {
						Indexes: []ddl.CreateIndex{{Name: "idx_1", TableId: "t1", Unique: false, Keys: []ddl.IndexKey{{ColId: "b", Desc: false}}},
							{Name: "idx_2", TableId: "t1", Unique: false, Keys: []ddl.IndexKey{{ColId: "b", Desc: false}}}},
						ForeignKeys: []ddl.Foreignkey{{Name: "fk1", ColIds: []string{"b"}, ReferTableId: "reft1", ReferColumnIds: []string{"ref_b"}, Id: "f1"},
							{Name: "fk2", ColIds: []string{"c", "d"}, ReferTableId: "reft2", ReferColumnIds: []string{"ref_c", "ref_d"}, Id: "f2"}},
					}},
				Audit: internal.Audit{
					MigrationType: migration.MigrationData_SCHEMA_ONLY.Enum(),
				},
				UsedNames: map[string]bool{"t1": true, "idx_1": true, "idx_2": true, "fk1": true, "fk2": true, "reft1": true, "reft2": true},
			},
			expectedConv: &internal.Conv{
				SpSchema: map[string]ddl.CreateTable{
					"t1": {
						Indexes: []ddl.CreateIndex{{Name: "idx_new_1", TableId: "t1", Unique: false, Keys: []ddl.IndexKey{{ColId: "c2", Desc: false}}},
							{Name: "idx_new_2", TableId: "t1", Unique: false, Keys: []ddl.IndexKey{{ColId: "c2", Desc: false}}}},
						ForeignKeys: []ddl.Foreignkey{{Name: "fk1", Id: "fkId1", ColIds: []string{"c2"}, ReferTableId: "reft1", ReferColumnIds: []string{"ref_b"}},
							{Name: "fk2", Id: "fkId2", ColIds: []string{"c3", "d"}, ReferTableId: "reft2", ReferColumnIds: []string{"ref_c", "ref_d"}}},
					}},
			},
		},
		{
			name:  "Conflicts within new name array",
			table: "t1",
			input: map[string]string{
				"fkId1": "fk_100",
				"fkId2": "fk_100",
			},
			statusCode: http.StatusBadRequest,
			conv: &internal.Conv{
				SpSchema: map[string]ddl.CreateTable{
					"t1": {
						Indexes: []ddl.CreateIndex{{Name: "idx1", TableId: "t1", Unique: false, Keys: []ddl.IndexKey{{ColId: "c2", Desc: false}}},
							{Name: "idx2", TableId: "t1", Unique: false, Keys: []ddl.IndexKey{{ColId: "c2", Desc: false}}}},
						ForeignKeys: []ddl.Foreignkey{{Name: "fk1", Id: "fkId1", ColIds: []string{"c2"}, ReferTableId: "reft1", ReferColumnIds: []string{"ref_b"}},
							{Name: "fk2", Id: "fkId2", ColIds: []string{"c3", "d"}, ReferTableId: "reft2", ReferColumnIds: []string{"ref_c", "ref_d"}}},
					}},
				Audit: internal.Audit{
					MigrationType: migration.MigrationData_SCHEMA_ONLY.Enum(),
				},
				UsedNames: map[string]bool{"t1": true, "idx1": true, "idx2": true},
			},
			expectedConv: &internal.Conv{
				SpSchema: map[string]ddl.CreateTable{
					"t1": {
						Indexes: []ddl.CreateIndex{{Name: "idx1", TableId: "t1", Unique: false, Keys: []ddl.IndexKey{{ColId: "c2", Desc: false}}},
							{Name: "idx2", TableId: "t1", Unique: false, Keys: []ddl.IndexKey{{ColId: "c2", Desc: false}}}},
						ForeignKeys: []ddl.Foreignkey{{Name: "fk1", Id: "fkId1", ColIds: []string{"c2"}, ReferTableId: "reft1", ReferColumnIds: []string{"ref_b"}},
							{Name: "fk2", Id: "fkId2", ColIds: []string{"c3", "d"}, ReferTableId: "reft2", ReferColumnIds: []string{"ref_c", "ref_d"}}},
					}},
			},
		},
		{
			name:       "Invalid input",
			table:      "t1",
			input:      []string{"test1", "test2"},
			statusCode: http.StatusBadRequest,
			conv: &internal.Conv{
				SpSchema: map[string]ddl.CreateTable{
					"t1": {
						ForeignKeys: []ddl.Foreignkey{{Name: "fk1", Id: "fkId1", ColIds: []string{"c2"}, ReferTableId: "reft1", ReferColumnIds: []string{"ref_b"}},
							{Name: "fk2", Id: "fkId2", ColIds: []string{"c3", "d"}, ReferTableId: "reft2", ReferColumnIds: []string{"ref_c", "ref_d"}}},
					}},
				Audit: internal.Audit{
					MigrationType: migration.MigrationData_SCHEMA_ONLY.Enum(),
				},
				UsedNames: map[string]bool{"t1": true, "fk1": true, "fk2": true, "reft1": true, "reft2": true},
			},
			expectedConv: &internal.Conv{
				SpSchema: map[string]ddl.CreateTable{
					"t1": {
						ForeignKeys: []ddl.Foreignkey{{Name: "fk1", Id: "fkId1", ColIds: []string{"c2"}, ReferTableId: "reft1", ReferColumnIds: []string{"ref_b"}},
							{Name: "fk2", Id: "fkId2", ColIds: []string{"c3", "d"}, ReferTableId: "reft2", ReferColumnIds: []string{"ref_c", "ref_d"}}},
					}},
			},
		},
		{
			name:  "Check non usage in another table",
			table: "t1",
			input: []ddl.Foreignkey{{Name: "t2_fk2", ColIds: []string{"b"}, ReferTableId: "reft1", ReferColumnIds: []string{"ref_b"}, Id: "f1"},
				{Name: "fk2", ColIds: []string{"c", "d"}, ReferTableId: "reft2", ReferColumnIds: []string{"ref_c", "ref_d"}, Id: "f2"}},
			statusCode: http.StatusBadRequest,
			conv: &internal.Conv{
				SpSchema: map[string]ddl.CreateTable{
					"t1": {
						ForeignKeys: []ddl.Foreignkey{{Name: "fk1", ColIds: []string{"b"}, ReferTableId: "reft1", ReferColumnIds: []string{"ref_b"}, Id: "f1"},
							{Name: "fk2", ColIds: []string{"c", "d"}, ReferTableId: "reft2", ReferColumnIds: []string{"ref_c", "ref_d"}, Id: "f2"}},
					},
					"t2": {
						ForeignKeys: []ddl.Foreignkey{{Name: "t2_fk1", ColIds: []string{"b"}, ReferTableId: "reft1", ReferColumnIds: []string{"ref_b"}, Id: "f3"},
							{Name: "t2_fk2", ColIds: []string{"c", "d"}, ReferTableId: "reft2", ReferColumnIds: []string{"ref_c", "ref_d"}, Id: "f4"}},
					}},
				Audit: internal.Audit{
					MigrationType: migration.MigrationData_SCHEMA_ONLY.Enum(),
				},
				UsedNames: map[string]bool{"t1": true, "t2": true, "fk1": true, "fk2": true, "reft1": true, "reft2": true, "t2_fk1": true, "t2_fk2": true},
			},
			expectedConv: &internal.Conv{
				SpSchema: map[string]ddl.CreateTable{
					"t1": {
						ForeignKeys: []ddl.Foreignkey{{Name: "fk1", ColIds: []string{"b"}, ReferTableId: "reft1", ReferColumnIds: []string{"ref_b"}, Id: "f1"},
							{Name: "fk2", ColIds: []string{"c", "d"}, ReferTableId: "reft2", ReferColumnIds: []string{"ref_c", "ref_d"}, Id: "f2"}},
					},
					"t2": {
						ForeignKeys: []ddl.Foreignkey{{Name: "t2_fk1", ColIds: []string{"b"}, ReferTableId: "reft1", ReferColumnIds: []string{"ref_b"}, Id: "f3"},
							{Name: "t2_fk2", ColIds: []string{"c", "d"}, ReferTableId: "reft2", ReferColumnIds: []string{"ref_c", "ref_d"}, Id: "f4"}},
					}},
			},
		},
	}
	for _, tc := range tc {
		sessionState := session.GetSessionState()

		sessionState.Driver = constants.MYSQL
		sessionState.Conv = tc.conv

		inputBytes, err := json.Marshal(tc.input)
		if err != nil {
			t.Fatal(err)
		}
		buffer := bytes.NewBuffer(inputBytes)

		req, err := http.NewRequest("POST", "/update/fks?table="+tc.table, buffer)
		if err != nil {
			t.Fatal(err)
		}
		req.Header.Set("Content-Type", "application/json")
		rr := httptest.NewRecorder()
		handler := http.HandlerFunc(updateForeignKeys)
		handler.ServeHTTP(rr, req)
		var res *internal.Conv
		json.Unmarshal(rr.Body.Bytes(), &res)
		if status := rr.Code; int64(status) != tc.statusCode {
			t.Errorf("%s : handler returned wrong status code: got %v want %v",
				tc.name, status, tc.statusCode)
		}
		if tc.statusCode == http.StatusOK {
			assert.Equal(t, tc.expectedConv, res)
		}
	}
}

func TestDropSecondaryIndex(t *testing.T) {
	tc := []struct {
		name         string
		table        string
		payload      string
		statusCode   int64
		conv         *internal.Conv
		expectedConv *internal.Conv
	}{
		{
			name:       "Test drop valid secondary index success",
			table:      "t1",
			payload:    `{"Id":"i2"}`,
			statusCode: http.StatusOK,
			conv: &internal.Conv{
				SpSchema: map[string]ddl.CreateTable{
					"t1": {
						Indexes: []ddl.CreateIndex{{Name: "idx1", Id: "i1", TableId: "t1", Unique: false, Keys: []ddl.IndexKey{{ColId: "c2", Desc: false}}},
							{Name: "idx2", Id: "i2", TableId: "t1", Unique: false, Keys: []ddl.IndexKey{{ColId: "c3", Desc: false}, {ColId: "d", Desc: false}}}},
					}},
				Audit: internal.Audit{
					MigrationType: migration.MigrationData_SCHEMA_ONLY.Enum(),
				},
			},
			expectedConv: &internal.Conv{
				SpSchema: map[string]ddl.CreateTable{
					"t1": {
						Indexes: []ddl.CreateIndex{{Name: "idx1", Id: "i1", TableId: "t1", Unique: false, Keys: []ddl.IndexKey{{ColId: "c2", Desc: false}}}},
					}},
			},
		},
		{
			name:       "Test drop secondary index invalid Id",
			table:      "t1",
			payload:    `{"Id":""}`,
			statusCode: http.StatusBadRequest,
			conv: &internal.Conv{
				SpSchema: map[string]ddl.CreateTable{
					"t1": {
						Indexes: []ddl.CreateIndex{{Name: "idx1", Id: "i1", TableId: "t1", Unique: false, Keys: []ddl.IndexKey{{ColId: "c2", Desc: false}}}},
					}},
				Audit: internal.Audit{
					MigrationType: migration.MigrationData_SCHEMA_ONLY.Enum(),
				},
			},
		},
		{
			name:       "Test drop secondary index invalid Id 2",
			table:      "t1",
			payload:    `{"Id":"AB"}`,
			statusCode: http.StatusBadRequest,
			conv: &internal.Conv{
				SpSchema: map[string]ddl.CreateTable{
					"t1": {
						Indexes: []ddl.CreateIndex{{Name: "idx1", Id: "i1", TableId: "t1", Unique: false, Keys: []ddl.IndexKey{{ColId: "c2", Desc: false}}}},
					}},
				Audit: internal.Audit{
					MigrationType: migration.MigrationData_SCHEMA_ONLY.Enum(),
				},
			},
		},
	}
	for _, tc := range tc {
		sessionState := session.GetSessionState()

		sessionState.Driver = constants.MYSQL
		sessionState.Conv = tc.conv
		payload := tc.payload
		req, err := http.NewRequest("POST", "/drop/secondaryindex?table="+tc.table, strings.NewReader(payload))
		if err != nil {
			t.Fatal(err)
		}
		req.Header.Set("Content-Type", "application/json")
		rr := httptest.NewRecorder()
		handler := http.HandlerFunc(dropSecondaryIndex)
		handler.ServeHTTP(rr, req)
		var res *internal.Conv
		json.Unmarshal(rr.Body.Bytes(), &res)
		if status := rr.Code; int64(status) != tc.statusCode {
			t.Errorf("handler returned wrong status code: got %v want %v",
				status, tc.statusCode)
		}
		if tc.statusCode == http.StatusOK {
			assert.Equal(t, tc.expectedConv, res)
		}
	}
}

func TestRestoreSecondaryIndex(t *testing.T) {
	tc := []struct {
		name         string
		tableId      string
		indexId      string
		statusCode   int64
		conv         *internal.Conv
		expectedConv *internal.Conv
	}{
		{
			name:       "Test restore valid secondary index success",
			tableId:    "t1",
			indexId:    "i1",
			statusCode: http.StatusOK,
			conv: &internal.Conv{
				SrcSchema: map[string]schema.Table{
					"t1": {
						Name:   "table1",
						ColIds: []string{"c1", "c2", "c3"},
						Indexes: []schema.Index{
							{Name: "idx1", Unique: false, Keys: []schema.Key{{ColId: "c2", Desc: false, Order: 1}}, Id: "i1"},
							{Name: "idx2", Unique: false, Keys: []schema.Key{{ColId: "c3", Desc: false, Order: 1}}, Id: "i2"},
						},
						Id: "t1",
					},
				},
				SpSchema: map[string]ddl.CreateTable{
					"t1": {
						Name:   "table1",
						ColIds: []string{"c1", "c2", "c3"},
						Indexes: []ddl.CreateIndex{
							{Name: "idx2", TableId: "t1", Unique: false, Keys: []ddl.IndexKey{{ColId: "c3", Desc: false, Order: 1}}, Id: "i2"},
						},
						Id: "t1",
					},
				},
				Audit: internal.Audit{
					MigrationType: migration.MigrationData_SCHEMA_ONLY.Enum(),
				},
				UsedNames: map[string]bool{"t1": true, "idx2": true},
			},
			expectedConv: &internal.Conv{
				SpSchema: map[string]ddl.CreateTable{
					"t1": {
						Name:   "table1",
						ColIds: []string{"c1", "c2", "c3"},
						Indexes: []ddl.CreateIndex{
							{Name: "idx2", TableId: "t1", Unique: false, Keys: []ddl.IndexKey{{ColId: "c3", Desc: false, Order: 1}}, Id: "i2"},
							{Name: "idx1", TableId: "t1", Unique: false, Keys: []ddl.IndexKey{{ColId: "c2", Desc: false, Order: 1}}, Id: "i1"},
						},
						Id: "t1",
					},
				},
			},
		},

		{
			name:       "Test restore secondary index invalid index id",
			tableId:    "t1",
			indexId:    "A",
			statusCode: http.StatusBadRequest,
			conv: &internal.Conv{
				SpSchema: map[string]ddl.CreateTable{
					"t1": {
						Name:    "table1",
						Id:      "t1",
						ColIds:  []string{"c1", "c2", "c3"},
						Indexes: []ddl.CreateIndex{{Name: "idx1", TableId: "t1", Unique: false, Keys: []ddl.IndexKey{{ColId: "c2", Desc: false, Order: 1}}, Id: "i1"}},
					}},
				Audit: internal.Audit{
					MigrationType: migration.MigrationData_SCHEMA_ONLY.Enum(),
				},
			},
			expectedConv: &internal.Conv{},
		},
		{
			name:       "Test drop secondary index invalid table id",
			tableId:    "X",
			indexId:    "i1",
			statusCode: http.StatusBadRequest,
			conv: &internal.Conv{
				SpSchema: map[string]ddl.CreateTable{
					"t1": {
						Name:    "table1",
						Id:      "t1",
						ColIds:  []string{"c1", "c2", "c3"},
						Indexes: []ddl.CreateIndex{{Name: "idx1", TableId: "t1", Unique: false, Keys: []ddl.IndexKey{{ColId: "c2", Desc: false, Order: 1}}, Id: "i1"}},
					}},
				Audit: internal.Audit{
					MigrationType: migration.MigrationData_SCHEMA_ONLY.Enum(),
				},
			},
			expectedConv: &internal.Conv{},
		},
	}
	for _, tc := range tc {
		sessionState := session.GetSessionState()

		sessionState.Driver = constants.MYSQL
		sessionState.Conv = tc.conv
		payload := `{}`
		req, err := http.NewRequest("POST", "/restore/secondaryIndex?tableId="+tc.tableId+"&indexId="+tc.indexId, strings.NewReader(payload))
		if err != nil {
			t.Fatal(err)
		}
		req.Header.Set("Content-Type", "application/json")
		rr := httptest.NewRecorder()
		handler := http.HandlerFunc(restoreSecondaryIndex)
		handler.ServeHTTP(rr, req)
		var res *internal.Conv
		json.Unmarshal(rr.Body.Bytes(), &res)
		if status := rr.Code; int64(status) != tc.statusCode {
			t.Errorf("handler returned wrong status code: got %v want %v",
				status, tc.statusCode)
		}
		if tc.statusCode == http.StatusOK {
			assert.Equal(t, tc.expectedConv.SpSchema, res.SpSchema)
		}
	}
}

func TestDropTable(t *testing.T) {
	sessionState := session.GetSessionState()
	sessionState.Driver = constants.MYSQL

	c3 := &internal.Conv{
		SchemaIssues: map[string]map[string][]internal.SchemaIssue{
			"t1": {},
			"t2": {},
		},
		SrcSchema: map[string]schema.Table{
			"t1": {
				Name:   "tn1",
				ColIds: []string{"c1", "c2", "c3"},
				ColDefs: map[string]schema.Column{
					"c1": {Name: "cn1", Type: schema.Type{Name: "bigint"}, NotNull: true, Ignored: schema.Ignored{Check: false, Identity: false, Default: false, Exclusion: false, ForeignKey: false, AutoIncrement: false}, Id: "c1"},
					"c2": {Name: "cn2", Type: schema.Type{Name: "bigint"}, NotNull: true, Ignored: schema.Ignored{Check: false, Identity: false, Default: false, Exclusion: false, ForeignKey: false, AutoIncrement: false}, Id: "c2"},
					"c3": {Name: "cn3", Type: schema.Type{Name: "varchar"}, NotNull: false, Ignored: schema.Ignored{Check: false, Identity: false, Default: false, Exclusion: false, ForeignKey: false, AutoIncrement: false}, Id: "c3"},
				},
				PrimaryKeys: []schema.Key{{ColId: "c1", Desc: false, Order: 1}},
				Id:          "t1",
			},

			"t2": {
				Name:   "tn2",
				ColIds: []string{"c4", "c5", "c6"},
				ColDefs: map[string]schema.Column{
					"c4": {Name: "cn4", Type: schema.Type{Name: "bigint"}, NotNull: true, Ignored: schema.Ignored{Check: false, Identity: false, Default: false, Exclusion: false, ForeignKey: false, AutoIncrement: false}, Id: "c4"},
					"c5": {Name: "cn5", Type: schema.Type{Name: "varchar"}, NotNull: true, Ignored: schema.Ignored{Check: false, Identity: false, Default: false, Exclusion: false, ForeignKey: false, AutoIncrement: false}, Id: "c5"},
					"c6": {Name: "cn6", Type: schema.Type{Name: "bigint"}, NotNull: true, Ignored: schema.Ignored{Check: false, Identity: false, Default: false, Exclusion: false, ForeignKey: false, AutoIncrement: false}, Id: "c6"},
				},
				Id: "t2",
			},
		},
		SpSchema: map[string]ddl.CreateTable{
			"t1": {
				Name:   "tn1",
				ColIds: []string{"c1", "c2", "c3"},
				ColDefs: map[string]ddl.ColumnDef{"c1": {Name: "cn1", T: ddl.Type{Name: ddl.Int64}, NotNull: true, Id: "c1"},
					"c2": {Name: "cn2", T: ddl.Type{Name: ddl.Int64}, NotNull: true, Id: "c2"},
					"c3": {Name: "cn3", T: ddl.Type{Name: ddl.String, Len: ddl.MaxLength}, NotNull: true, Id: "c3"},
				},
				PrimaryKeys: []ddl.IndexKey{{ColId: "c1", Desc: false}},
				Id:          "t1",
			},
			"t2": {
				Name:   "tn2",
				ColIds: []string{"c4", "c5", "c6", "c7"},
				ColDefs: map[string]ddl.ColumnDef{"c4": {Name: "cn4", T: ddl.Type{Name: ddl.Int64}, NotNull: true, Id: "c4"},
					"c5": {Name: "cn5", T: ddl.Type{Name: ddl.Int64}, NotNull: true, Id: "c5"},
					"c6": {Name: "cn6", T: ddl.Type{Name: ddl.String, Len: ddl.MaxLength}, NotNull: true, Id: "c6"},
					"c7": {Name: "synth_id", T: ddl.Type{Name: ddl.Int64}, NotNull: true, Id: "c7"},
				},
				PrimaryKeys: []ddl.IndexKey{{ColId: "c7", Desc: false}},
				Id:          "t2",
			}},
		Audit: internal.Audit{
			MigrationType: migration.MigrationData_MIGRATION_TYPE_UNSPECIFIED.Enum(),
		},
	}

	sessionState.Conv = c3

	payload := `{}`

	req, err := http.NewRequest("POST", "/drop/table?table=t1", strings.NewReader(payload))
	if err != nil {
		t.Fatal(err)
	}

	req.Header.Set("Content-Type", "application/json")
	rr := httptest.NewRecorder()

	handler := http.HandlerFunc(dropTable)
	handler.ServeHTTP(rr, req)

	res := &internal.Conv{}

	json.Unmarshal(rr.Body.Bytes(), &res)

	expectedConv := &internal.Conv{

		SpSchema: map[string]ddl.CreateTable{
			"t2": {
				Name:   "tn2",
				ColIds: []string{"c4", "c5", "c6", "c7"},
				ColDefs: map[string]ddl.ColumnDef{"c4": {Name: "cn4", T: ddl.Type{Name: ddl.Int64}, NotNull: true, Id: "c4"},
					"c5": {Name: "cn5", T: ddl.Type{Name: ddl.Int64}, NotNull: true, Id: "c5"},
					"c6": {Name: "cn6", T: ddl.Type{Name: ddl.String, Len: ddl.MaxLength}, NotNull: true, Id: "c6"},
					"c7": {Name: "synth_id", T: ddl.Type{Name: ddl.Int64}, NotNull: true, Id: "c7"},
				},
				PrimaryKeys: []ddl.IndexKey{{ColId: "c7", Desc: false, Order: 0}},
				ForeignKeys: []ddl.Foreignkey{},
				Indexes:     []ddl.CreateIndex(nil),
				Id:          "t2",
			}},
	}

	assert.Equal(t, expectedConv.SpSchema, res.SpSchema)
}

func TestRestoreTable(t *testing.T) {
	sessionState := session.GetSessionState()

	sessionState.Driver = constants.MYSQL

	conv := &internal.Conv{

		SpSchema: map[string]ddl.CreateTable{
			"t1": {
				Name:   "tn1",
				ColIds: []string{"c1", "c2"},
				ColDefs: map[string]ddl.ColumnDef{"c1": {Name: "cn1", T: ddl.Type{Name: "STRING", IsArray: false}, NotNull: true, Comment: "", Id: "c1"},
					"c2": {Name: "cn2", T: ddl.Type{Name: "STRING", IsArray: false}, NotNull: true, Comment: "", Id: "c2"},
				},
				PrimaryKeys: []ddl.IndexKey{{ColId: "c1", Desc: false, Order: 1}},
				Id:          "t1",
			}},
		SrcSchema: map[string]schema.Table{
			"t2": {
				Name:   "tn2",
				ColIds: []string{"c3", "c4", "c5"},
				ColDefs: map[string]schema.Column{
					"c3": {Name: "cn3", Type: schema.Type{Name: "varchar"}, NotNull: true, Ignored: schema.Ignored{Check: false, Identity: false, Default: false, Exclusion: false, ForeignKey: false, AutoIncrement: false}, Id: "c3"},
					"c4": {Name: "cn4", Type: schema.Type{Name: "varchar"}, NotNull: true, Ignored: schema.Ignored{Check: false, Identity: false, Default: false, Exclusion: false, ForeignKey: false, AutoIncrement: false}, Id: "c4"},
					"c5": {Name: "cn5", Type: schema.Type{Name: "bigint"}, NotNull: false, Ignored: schema.Ignored{Check: false, Identity: false, Default: false, Exclusion: false, ForeignKey: false, AutoIncrement: false}, Id: "c5"},
				},
				PrimaryKeys: []schema.Key{{ColId: "c3", Desc: false, Order: 1}},
				Id:          "t2",
			},

			"t1": {
				Name:   "tn1",
				ColIds: []string{"c1", "c2"},
				ColDefs: map[string]schema.Column{
					"c1": {Name: "cn1", Type: schema.Type{Name: "varchar"}, NotNull: true, Ignored: schema.Ignored{Check: false, Identity: false, Default: false, Exclusion: false, ForeignKey: false, AutoIncrement: false}, Id: "c1"},
					"c2": {Name: "cn2", Type: schema.Type{Name: "char"}, NotNull: true, Ignored: schema.Ignored{Check: false, Identity: false, Default: false, Exclusion: false, ForeignKey: false, AutoIncrement: false}, Id: "c2"},
				},
				PrimaryKeys: []schema.Key{{ColId: "c1", Desc: false, Order: 1}},
				Id:          "t1",
			},
		},

		UsedNames: map[string]bool{
			"t1": true,
		},

		Audit: internal.Audit{
			MigrationType: migration.MigrationData_MIGRATION_TYPE_UNSPECIFIED.Enum(),
		},

		SchemaIssues: map[string]map[string][]internal.SchemaIssue{},
	}

	sessionState.Conv = conv

	payload := `{}`

	req, err := http.NewRequest("POST", "/restore/table?table=t2", strings.NewReader(payload))

	if err != nil {
		t.Fatal(err)
	}

	req.Header.Set("Content-Type", "application/json")
	rr := httptest.NewRecorder()

	handler := http.HandlerFunc(restoreTable)
	handler.ServeHTTP(rr, req)

	res := &internal.Conv{}

	json.Unmarshal(rr.Body.Bytes(), &res)

	expectedConv := &internal.Conv{

		SpSchema: map[string]ddl.CreateTable{
			"t1": {
				Name:   "tn1",
				ColIds: []string{"c1", "c2"},
				ColDefs: map[string]ddl.ColumnDef{"c1": {Name: "cn1", T: ddl.Type{Name: "STRING", Len: 0, IsArray: false}, NotNull: true, Comment: "", Id: "c1"},
					"c2": {Name: "cn2", T: ddl.Type{Name: "STRING", Len: 0, IsArray: false}, NotNull: true, Comment: "", Id: "c2"},
				},
				PrimaryKeys: []ddl.IndexKey{{ColId: "c1", Desc: false, Order: 1}},
				Id:          "t1",
			},

			"t2": {
				Name:   "tn2",
				ColIds: []string{"c3", "c4", "c5"},
				ColDefs: map[string]ddl.ColumnDef{
					"c3": {Name: "cn3", T: ddl.Type{Name: "STRING", Len: 9223372036854775807, IsArray: false}, NotNull: true, Comment: "From: cn3 varchar", Id: "c3"},
					"c4": {Name: "cn4", T: ddl.Type{Name: "STRING", Len: 9223372036854775807, IsArray: false}, NotNull: true, Comment: "From: cn4 varchar", Id: "c4"},
					"c5": {Name: "cn5", T: ddl.Type{Name: "INT64", Len: 0, IsArray: false}, NotNull: false, Comment: "From: cn5 bigint", Id: "c5"},
				},
				PrimaryKeys: []ddl.IndexKey{{ColId: "c3", Desc: false, Order: 1}},
				Id:          "t2",
				Comment:     "Spanner schema for source table tn2",
			},
		},
	}
	assert.Equal(t, expectedConv.SpSchema, res.SpSchema)

}

func TestRemoveParentTable(t *testing.T) {
	tc := []struct {
		name             string
		tableId          string
		statusCode       int64
		conv             *internal.Conv
		expectedSpSchema ddl.Schema
	}{
		{
			name:       "Remove interleaving with valid table id",
			tableId:    "t1",
			statusCode: http.StatusOK,
			conv: &internal.Conv{
				SchemaIssues: map[string]map[string][]internal.SchemaIssue{
					"t1": {},
					"t2": {},
				},
				SrcSchema: map[string]schema.Table{
					"t1": {
						Name:   "table1",
						ColIds: []string{"c1", "c2", "c3"},
						ColDefs: map[string]schema.Column{
							"c1": {Name: "a", Type: schema.Type{Name: "bigint"}, NotNull: true, Ignored: schema.Ignored{Check: false, Identity: false, Default: false, Exclusion: false, ForeignKey: false, AutoIncrement: false}, Id: "c1"},
							"c2": {Name: "b", Type: schema.Type{Name: "bigint"}, NotNull: true, Ignored: schema.Ignored{Check: false, Identity: false, Default: false, Exclusion: false, ForeignKey: false, AutoIncrement: false}, Id: "c2"},
							"c3": {Name: "c", Type: schema.Type{Name: "varchar"}, NotNull: false, Ignored: schema.Ignored{Check: false, Identity: false, Default: false, Exclusion: false, ForeignKey: false, AutoIncrement: false}, Id: "c3"},
						},
						PrimaryKeys: []schema.Key{{ColId: "c1", Desc: false, Order: 1}, {ColId: "c2", Desc: false, Order: 2}},
						ForeignKeys: []schema.ForeignKey{{Name: "fk1", ColIds: []string{"c1"}, ReferTableId: "t2", ReferColumnIds: []string{"c4"}, Id: "f1"}},
						Id:          "t1",
					},

					"t2": {
						Name:   "table2",
						ColIds: []string{"c4", "c5"},
						ColDefs: map[string]schema.Column{
							"c4": {Name: "a", Type: schema.Type{Name: "bigint"}, NotNull: true, Ignored: schema.Ignored{Check: false, Identity: false, Default: false, Exclusion: false, ForeignKey: true, AutoIncrement: false}, Id: "c4"},
							"c5": {Name: "d", Type: schema.Type{Name: "varchar"}, NotNull: true, Ignored: schema.Ignored{Check: false, Identity: false, Default: false, Exclusion: false, ForeignKey: false, AutoIncrement: false}, Id: "c5"},
						},
						Id:          "t2",
						PrimaryKeys: []schema.Key{{ColId: "c4", Desc: false, Order: 1}},
					},
				},
				SpSchema: map[string]ddl.CreateTable{
					"t1": {
						Name:   "table1",
						ColIds: []string{"c1", "c2", "c3"},
						ColDefs: map[string]ddl.ColumnDef{
							"c1": {Name: "a", Id: "c1", T: ddl.Type{Name: ddl.Int64}, NotNull: true},
							"c2": {Name: "b", Id: "c2", T: ddl.Type{Name: ddl.Int64}, NotNull: true},
							"c3": {Name: "c", Id: "c3", T: ddl.Type{Name: ddl.String, Len: ddl.MaxLength}, NotNull: true},
						},
						PrimaryKeys: []ddl.IndexKey{{ColId: "c1", Desc: false, Order: 1}, {ColId: "c2", Desc: false, Order: 2}},
						Id:          "t1",
						ParentId:    "t2",
					},
					"t2": {
						Name:   "table2",
						ColIds: []string{"c4", "c5"},
						ColDefs: map[string]ddl.ColumnDef{
							"c4": {Name: "a", Id: "c4", T: ddl.Type{Name: ddl.Int64}, NotNull: true},
							"c5": {Name: "d", Id: "c5", T: ddl.Type{Name: ddl.String, Len: ddl.MaxLength}, NotNull: true},
						},
						PrimaryKeys: []ddl.IndexKey{{ColId: "c4", Desc: false, Order: 1}},
						Id:          "t2",
					}},
				Audit: internal.Audit{
					MigrationType: migration.MigrationData_MIGRATION_TYPE_UNSPECIFIED.Enum(),
				},
				UsedNames: map[string]bool{"table1": true, "table2": true},
			},
			expectedSpSchema: ddl.Schema{
				"t1": {
					Name:   "table1",
					ColIds: []string{"c1", "c2", "c3"},
					ColDefs: map[string]ddl.ColumnDef{
						"c1": {Name: "a", Id: "c1", T: ddl.Type{Name: ddl.Int64}, NotNull: true},
						"c2": {Name: "b", Id: "c2", T: ddl.Type{Name: ddl.Int64}, NotNull: true},
						"c3": {Name: "c", Id: "c3", T: ddl.Type{Name: ddl.String, Len: ddl.MaxLength}, NotNull: true},
					},
					PrimaryKeys: []ddl.IndexKey{{ColId: "c1", Desc: false, Order: 1}, {ColId: "c2", Desc: false, Order: 2}},
					ForeignKeys: []ddl.Foreignkey{{Name: "fk1", ColIds: []string{"c1"}, ReferTableId: "t2", ReferColumnIds: []string{"c4"}, Id: "f1"}},
					Id:          "t1",
					ParentId:    "",
				},
				"t2": {
					Name:   "table2",
					ColIds: []string{"c4", "c5"},
					ColDefs: map[string]ddl.ColumnDef{
						"c4": {Name: "a", Id: "c4", T: ddl.Type{Name: ddl.Int64}, NotNull: true},
						"c5": {Name: "d", Id: "c5", T: ddl.Type{Name: ddl.String, Len: ddl.MaxLength}, NotNull: true},
					},
					PrimaryKeys: []ddl.IndexKey{{ColId: "c4", Desc: false, Order: 1}},
					Id:          "t2",
				},
			},
		},

		{name: "Remove interleaving with invalid table id",
			tableId:    "A",
			statusCode: http.StatusBadRequest,
			conv: &internal.Conv{
				SchemaIssues: map[string]map[string][]internal.SchemaIssue{
					"t1": {},
					"t2": {},
				},
				SrcSchema: map[string]schema.Table{
					"t1": {
						Name:   "table1",
						ColIds: []string{"c1", "c2", "c3"},
						ColDefs: map[string]schema.Column{
							"c1": {Name: "a", Type: schema.Type{Name: "bigint"}, NotNull: true, Ignored: schema.Ignored{Check: false, Identity: false, Default: false, Exclusion: false, ForeignKey: false, AutoIncrement: false}, Id: "c1"},
							"c2": {Name: "b", Type: schema.Type{Name: "bigint"}, NotNull: true, Ignored: schema.Ignored{Check: false, Identity: false, Default: false, Exclusion: false, ForeignKey: false, AutoIncrement: false}, Id: "c2"},
							"c3": {Name: "c", Type: schema.Type{Name: "varchar"}, NotNull: false, Ignored: schema.Ignored{Check: false, Identity: false, Default: false, Exclusion: false, ForeignKey: false, AutoIncrement: false}, Id: "c3"},
						},
						PrimaryKeys: []schema.Key{{ColId: "c1", Desc: false, Order: 1}, {ColId: "c2", Desc: false, Order: 2}},
						ForeignKeys: []schema.ForeignKey{{Name: "fk1", ColIds: []string{"c1"}, ReferTableId: "t2", ReferColumnIds: []string{"c4"}, Id: "f1"}},
						Id:          "t1",
					},

					"t2": {
						Name:   "table2",
						ColIds: []string{"c4", "c5"},
						ColDefs: map[string]schema.Column{
							"c4": {Name: "a", Type: schema.Type{Name: "bigint"}, NotNull: true, Ignored: schema.Ignored{Check: false, Identity: false, Default: false, Exclusion: false, ForeignKey: true, AutoIncrement: false}, Id: "c4"},
							"c5": {Name: "d", Type: schema.Type{Name: "varchar"}, NotNull: true, Ignored: schema.Ignored{Check: false, Identity: false, Default: false, Exclusion: false, ForeignKey: false, AutoIncrement: false}, Id: "c5"},
						},
						Id:          "t2",
						PrimaryKeys: []schema.Key{{ColId: "c4", Desc: false, Order: 1}},
					},
				},
				SpSchema: map[string]ddl.CreateTable{
					"t1": {
						Name:   "table1",
						ColIds: []string{"c1", "c2", "c3"},
						ColDefs: map[string]ddl.ColumnDef{
							"c1": {Name: "a", Id: "c1", T: ddl.Type{Name: ddl.Int64}, NotNull: true},
							"c2": {Name: "b", Id: "c2", T: ddl.Type{Name: ddl.Int64}, NotNull: true},
							"c3": {Name: "c", Id: "c3", T: ddl.Type{Name: ddl.String, Len: ddl.MaxLength}, NotNull: true},
						},
						PrimaryKeys: []ddl.IndexKey{{ColId: "c1", Desc: false, Order: 1}, {ColId: "c2", Desc: false, Order: 2}},
						Id:          "t1",
						ParentId:    "t2",
					},
					"t2": {
						Name:   "table2",
						ColIds: []string{"c4", "c5"},
						ColDefs: map[string]ddl.ColumnDef{
							"c4": {Name: "a", Id: "c4", T: ddl.Type{Name: ddl.Int64}, NotNull: true},
							"c5": {Name: "d", Id: "c5", T: ddl.Type{Name: ddl.String, Len: ddl.MaxLength}, NotNull: true},
						},
						PrimaryKeys: []ddl.IndexKey{{ColId: "c4", Desc: false, Order: 1}},
						Id:          "t2",
					}},
				Audit: internal.Audit{
					MigrationType: migration.MigrationData_MIGRATION_TYPE_UNSPECIFIED.Enum(),
				},
				UsedNames: map[string]bool{"table1": true, "table2": true},
			},
			expectedSpSchema: ddl.Schema{},
		},
	}

	for _, tc := range tc {
		sessionState := session.GetSessionState()
		sessionState.Driver = constants.MYSQL

		sessionState.Conv = tc.conv
		payload := `{}`
		req, err := http.NewRequest("POST", "/drop/removeParent?tableId="+tc.tableId, strings.NewReader(payload))
		if err != nil {
			t.Fatal(err)
		}
		req.Header.Set("Content-Type", "application/json")
		rr := httptest.NewRecorder()
		handler := http.HandlerFunc(removeParentTable)
		handler.ServeHTTP(rr, req)
		var res *internal.Conv
		json.Unmarshal(rr.Body.Bytes(), &res)
		if status := rr.Code; int64(status) != tc.statusCode {
			t.Errorf("handler returned wrong status code: got %v want %v",
				status, tc.statusCode)
		}
		if tc.statusCode == http.StatusOK {
			assert.Equal(t, tc.expectedSpSchema, res.SpSchema)
		}
	}
}

func TestApplyRule(t *testing.T) {
	tcAddIndex := []struct {
		name         string
		input        internal.Rule
		statusCode   int64
		conv         *internal.Conv
		expectedConv *internal.Conv
	}{
		{
			name: "Add Index with unique name",
			input: internal.Rule{
				Name:              "rule-index1",
				ObjectType:        "Table",
				AssociatedObjects: "t1",
				Enabled:           true,
				Type:              constants.AddIndex,
				Data: ddl.CreateIndex{
					Name:    "idx3",
					TableId: "t1",
					Unique:  false,
					Keys:    []ddl.IndexKey{{ColId: "c2", Desc: false, Order: 1}},
				},
			},
			statusCode: http.StatusOK,
			conv: &internal.Conv{
				SpSchema: map[string]ddl.CreateTable{
					"t1": {
						Name: "table1",
						Id:   "t1",
						Indexes: []ddl.CreateIndex{
							{Name: "idx1", TableId: "t1", Unique: false, Keys: []ddl.IndexKey{{ColId: "c2", Desc: false}}},
							{Name: "idx2", TableId: "t1", Unique: false, Keys: []ddl.IndexKey{{ColId: "c3", Desc: false}, {ColId: "c4", Desc: false}}}},
					}},
				Audit: internal.Audit{
					MigrationType: migration.MigrationData_SCHEMA_ONLY.Enum(),
				},
				UsedNames: map[string]bool{"table1": true, "idx1": true, "idx2": true},
			},
			expectedConv: &internal.Conv{
				SpSchema: map[string]ddl.CreateTable{
					"t1": {
						Name: "table1",
						Id:   "t1",
						Indexes: []ddl.CreateIndex{
							{Name: "idx1", TableId: "t1", Unique: false, Keys: []ddl.IndexKey{{ColId: "c2", Desc: false}}},
							{Name: "idx2", TableId: "t1", Unique: false, Keys: []ddl.IndexKey{{ColId: "c3", Desc: false}, {ColId: "c4", Desc: false}}},
							{Id: "i1", Name: "idx3", TableId: "t1", Unique: false, Keys: []ddl.IndexKey{{ColId: "c2", Desc: false, Order: 1}}},
						},
					}},
			},
		},
		{
			name: "New name conflicts with an existing table",
			input: internal.Rule{
				Name:              "rule-index1",
				ObjectType:        "Table",
				AssociatedObjects: "t1",
				Enabled:           true,
				Type:              constants.AddIndex,
				Data: map[string]interface{}{
					"Name":    "table1",
					"TableId": "t1",
					"Unique":  false,
					"Keys":    []interface{}{map[string]interface{}{"ColId": "c2", "Desc": false}},
				},
			},
			statusCode: http.StatusInternalServerError,
			conv: &internal.Conv{
				SpSchema: map[string]ddl.CreateTable{
					"t1": {
						Name: "table1",
						Id:   "t1",
						Indexes: []ddl.CreateIndex{{Name: "idx1", TableId: "t1", Unique: false, Keys: []ddl.IndexKey{{ColId: "c2", Desc: false}}},
							{Name: "idx2", TableId: "t1", Unique: false, Keys: []ddl.IndexKey{{ColId: "c3", Desc: false}, {ColId: "c4", Desc: false}}}},
					}},
				Audit: internal.Audit{
					MigrationType: migration.MigrationData_SCHEMA_ONLY.Enum(),
				},
				UsedNames: map[string]bool{"table1": true, "idx1": true, "idx2": true},
			},
		},
		{
			name: "New name conflicts with an existing index",
			input: internal.Rule{
				Name:              "rule-index1",
				ObjectType:        "Table",
				AssociatedObjects: "t1",
				Enabled:           true,
				Type:              constants.AddIndex,
				Data: map[string]interface{}{
					"Name":    "idx2",
					"TableId": "t1",
					"Unique":  false,
					"Keys":    []interface{}{map[string]interface{}{"ColId": "c2", "Desc": false}},
				},
			},
			statusCode: http.StatusInternalServerError,
			conv: &internal.Conv{
				SpSchema: map[string]ddl.CreateTable{
					"t1": {
						Name: "table1",
						Id:   "t1",
						Indexes: []ddl.CreateIndex{{Name: "idx1", TableId: "t1", Unique: false, Keys: []ddl.IndexKey{{ColId: "c2", Desc: false}}},
							{Name: "idx2", TableId: "t1", Unique: false, Keys: []ddl.IndexKey{{ColId: "c3", Desc: false}, {ColId: "c4", Desc: false}}}},
					}},
				Audit: internal.Audit{
					MigrationType: migration.MigrationData_SCHEMA_ONLY.Enum(),
				},
				UsedNames: map[string]bool{"table1": true, "idx1": true, "idx2": true},
			},
		},
		{
			name: "Invalid input",
			input: internal.Rule{
				Name:              "rule-index1",
				ObjectType:        "Table",
				AssociatedObjects: "t1",
				Enabled:           true,
				Type:              constants.AddIndex,
				Data:              []string{"test1"},
			},
			statusCode: http.StatusInternalServerError,
			conv: &internal.Conv{
				SpSchema: map[string]ddl.CreateTable{
					"t1": {
						Name: "table1",
						Id:   "t1",
						Indexes: []ddl.CreateIndex{{Name: "idx1", TableId: "t1", Unique: false, Keys: []ddl.IndexKey{{ColId: "c2", Desc: false}}},
							{Name: "idx2", TableId: "t1", Unique: false, Keys: []ddl.IndexKey{{ColId: "c3", Desc: false}, {ColId: "c4", Desc: false}}}},
					}},
				Audit: internal.Audit{
					MigrationType: migration.MigrationData_SCHEMA_ONLY.Enum(),
				},
				UsedNames: map[string]bool{"table1": true, "idx1": true, "idx2": true},
			},
		},
	}
	for _, tc := range tcAddIndex {
		sessionState := session.GetSessionState()

		sessionState.Driver = constants.MYSQL
		sessionState.Conv = tc.conv

		inputBytes, err := json.Marshal(tc.input)
		if err != nil {
			t.Fatal(err)
		}
		buffer := bytes.NewBuffer(inputBytes)

		req, err := http.NewRequest("POST", "/applyrule", buffer)
		if err != nil {
			t.Fatal(err)
		}
		req.Header.Set("Content-Type", "application/json")
		rr := httptest.NewRecorder()
		handler := http.HandlerFunc(applyRule)
		handler.ServeHTTP(rr, req)
		var res *internal.Conv
		json.Unmarshal(rr.Body.Bytes(), &res)
		if status := rr.Code; int64(status) != tc.statusCode {
			t.Errorf("%s : handler returned wrong status code: got %v want %v",
				tc.name, status, tc.statusCode)
		}
		if tc.statusCode == http.StatusOK {
			tc.expectedConv.Rules = internal.MakeConv().Rules
			tc.expectedConv.Rules = append(tc.expectedConv.Rules, tc.input)

			// Marshall and unmarshall the data field of rule with its proper type i.e ddl.CreateIndex.
			// Else unmarshalling data field of rule as interface convert int to float64.
			// In this particular case, order of index-key would be unmarshall to float64 instead of int.
			dataBytes, err := json.Marshal(res.Rules[0].Data)
			assert.Equal(t, err, nil)
			var data ddl.CreateIndex
			json.Unmarshal(dataBytes, &data)

			// Removing random ids before comparison.
			addedRule := res.Rules[0]
			data.Id = ""
			addedRule.Data = data
			addedRule.Id = ""
			res.Rules[0] = addedRule

			assert.Equal(t, tc.expectedConv, res)
		}
	}

	tcSetGlobalDataTypePostgres := []struct {
		name           string
		payload        string
		statusCode     int64
		expectedSchema ddl.CreateTable
		expectedIssues map[string][]internal.SchemaIssue
	}{
		{
			name: "Test type change",
			payload: `{
				"Name":              "rule1",
				"Type":              "global_datatype_change",
				"ObjectType":        "Column",
				"AssociatedObjects": "All Columns",
				"Enabled":           true,
				"Data":
	{
	  	"bool":"STRING",
		"int8":"STRING",
		"float4":"STRING",
		"varchar":"BYTES",
		"numeric":"STRING",
		"timestamptz":"STRING",
		"bigserial":"STRING",
		"bpchar":"BYTES",
		"bytea":"STRING",
		"date":"STRING",
		"float8":"STRING",
		"int4":"STRING",
		"serial":"STRING",
		"text":"BYTES",
		"timestamp":"STRING"
	}
		}`,
			statusCode: http.StatusOK,
			expectedSchema: ddl.CreateTable{
				Name:   "table1",
				Id:     "t1",
				ColIds: []string{"c1", "c2", "c3", "c4", "c5", "c6", "c7", "c8", "c9", "c10", "c11", "c12", "c13", "c14", "c15", "c16"},
				ColDefs: map[string]ddl.ColumnDef{
					"c1":  {Name: "a", Id: "c1", T: ddl.Type{Name: ddl.String, Len: ddl.MaxLength}},
					"c2":  {Name: "b", Id: "c2", T: ddl.Type{Name: ddl.String, Len: ddl.MaxLength}},
					"c3":  {Name: "c", Id: "c3", T: ddl.Type{Name: ddl.String, Len: ddl.MaxLength}},
					"c4":  {Name: "d", Id: "c4", T: ddl.Type{Name: ddl.Bytes, Len: 6}},
					"c5":  {Name: "e", Id: "c5", T: ddl.Type{Name: ddl.String, Len: ddl.MaxLength}},
					"c6":  {Name: "f", Id: "c6", T: ddl.Type{Name: ddl.String, Len: ddl.MaxLength}},
					"c7":  {Name: "g", Id: "c7", T: ddl.Type{Name: ddl.String, Len: ddl.MaxLength}},
					"c8":  {Name: "h", Id: "c8", T: ddl.Type{Name: ddl.Bytes, Len: int64(1)}},
					"c9":  {Name: "i", Id: "c9", T: ddl.Type{Name: ddl.String, Len: ddl.MaxLength}},
					"c10": {Name: "j", Id: "c10", T: ddl.Type{Name: ddl.String, Len: ddl.MaxLength}},
					"c11": {Name: "k", Id: "c11", T: ddl.Type{Name: ddl.String, Len: ddl.MaxLength}},
					"c12": {Name: "l", Id: "c12", T: ddl.Type{Name: ddl.String, Len: ddl.MaxLength}},
					"c13": {Name: "m", Id: "c13", T: ddl.Type{Name: ddl.String, Len: ddl.MaxLength}},
					"c14": {Name: "n", Id: "c14", T: ddl.Type{Name: ddl.Bytes, Len: ddl.MaxLength}},
					"c15": {Name: "o", Id: "c15", T: ddl.Type{Name: ddl.String, Len: ddl.MaxLength}},
					"c16": {Name: "p", Id: "c16", T: ddl.Type{Name: ddl.String, Len: ddl.MaxLength}},
				},
				PrimaryKeys: []ddl.IndexKey{{ColId: "c1"}},
			},
			expectedIssues: map[string][]internal.SchemaIssue{
				"c1":  {internal.Widened},
				"c2":  {internal.Widened},
				"c3":  {internal.Widened},
				"c5":  {internal.Widened},
				"c6":  {internal.Widened},
				"c7":  {internal.Widened, internal.Serial},
				"c10": {internal.Widened},
				"c11": {internal.Widened},
				"c12": {internal.Widened},
				"c13": {internal.Widened, internal.Serial},
				"c15": {internal.Widened},
				"c16": {internal.Widened},
			},
		},
		{
			name: "Test type change 2",
			payload: `{
				"Name":              "rule1",
				"Type":              "global_datatype_change",
				"ObjectType":        "Column",
				"AssociatedObjects": "All Columns",
				"Enabled":           true,
				"Data":
		{
		  	"bool":"INT64",
			"int8":"STRING",
			"float4":"STRING"
		}
			}`,
			statusCode: http.StatusOK,
			expectedSchema: ddl.CreateTable{
				Name:   "table1",
				Id:     "t1",
				ColIds: []string{"c1", "c2", "c3", "c4", "c5", "c6", "c7", "c8", "c9", "c10", "c11", "c12", "c13", "c14", "c15", "c16"},
				ColDefs: map[string]ddl.ColumnDef{
					"c1":  {Name: "a", Id: "c1", T: ddl.Type{Name: ddl.String, Len: ddl.MaxLength}},
					"c2":  {Name: "b", Id: "c2", T: ddl.Type{Name: ddl.String, Len: ddl.MaxLength}},
					"c3":  {Name: "c", Id: "c3", T: ddl.Type{Name: ddl.Int64}},
					"c4":  {Name: "d", Id: "c4", T: ddl.Type{Name: ddl.String, Len: int64(6)}},
					"c5":  {Name: "e", Id: "c5", T: ddl.Type{Name: ddl.Numeric}},
					"c6":  {Name: "f", Id: "c6", T: ddl.Type{Name: ddl.Timestamp}},
					"c7":  {Name: "g", Id: "c7", T: ddl.Type{Name: ddl.Int64}},
					"c8":  {Name: "h", Id: "c8", T: ddl.Type{Name: ddl.String, Len: int64(1)}},
					"c9":  {Name: "i", Id: "c9", T: ddl.Type{Name: ddl.Bytes, Len: ddl.MaxLength}},
					"c10": {Name: "j", Id: "c10", T: ddl.Type{Name: ddl.Date}},
					"c11": {Name: "k", Id: "c11", T: ddl.Type{Name: ddl.Float64}},
					"c12": {Name: "l", Id: "c12", T: ddl.Type{Name: ddl.Int64}},
					"c13": {Name: "m", Id: "c13", T: ddl.Type{Name: ddl.Int64}},
					"c14": {Name: "n", Id: "c14", T: ddl.Type{Name: ddl.String, Len: ddl.MaxLength}},
					"c15": {Name: "o", Id: "c15", T: ddl.Type{Name: ddl.Timestamp}},
					"c16": {Name: "p", Id: "c16", T: ddl.Type{Name: ddl.Int64}},
				},
				PrimaryKeys: []ddl.IndexKey{{ColId: "c1"}},
			},
			expectedIssues: map[string][]internal.SchemaIssue{
				"c1":  {internal.Widened},
				"c2":  {internal.Widened},
				"c3":  {internal.Widened},
				"c7":  {internal.Serial},
				"c12": {internal.Widened},
				"c13": {internal.Serial},
				"c15": {internal.Timestamp},
				"c16": {internal.Widened},
			},
		},
		{
			name: "Test bad payload data request",
			payload: `{
				"Name":              "rule1",
				"Type":              "global_datatype_change",
				"ObjectType":        "Column",
				"AssociatedObjects": "All Columns",
				"Enabled":           true,
				"Data":
		{
		  	"bool":"INT64",
			"int8":"STRING",
			"float4":"STRING",
		}
			}`,
			statusCode: http.StatusBadRequest,
		},
	}
	for _, tc := range tcSetGlobalDataTypePostgres {

		sessionState := session.GetSessionState()

		sessionState.Driver = constants.POSTGRES
		sessionState.Conv = internal.MakeConv()
		buildConvPostgres(sessionState.Conv)
		payload := tc.payload
		req, err := http.NewRequest("POST", "/applyrule", strings.NewReader(payload))
		if err != nil {
			t.Fatal(err)
		}
		req.Header.Set("Content-Type", "application/json")
		rr := httptest.NewRecorder()
		handler := http.HandlerFunc(applyRule)
		handler.ServeHTTP(rr, req)
		var res *internal.Conv
		json.Unmarshal(rr.Body.Bytes(), &res)
		if status := rr.Code; int64(status) != tc.statusCode {
			t.Errorf("handler returned wrong status code: got %v want %v",
				status, tc.statusCode)
		}

		if tc.statusCode == http.StatusOK {
			assert.Equal(t, tc.expectedSchema, res.SpSchema["t1"])
			assert.Equal(t, tc.expectedIssues, res.SchemaIssues["t1"])
		}
	}

	tcSetGlobalDataTypeMysql := []struct {
		name           string
		payload        string
		statusCode     int64
		expectedSchema ddl.CreateTable
		expectedIssues map[string][]internal.SchemaIssue
	}{
		{
			name: "Test type change",
			payload: `{
			"Name":              "rule1",
			"Type":              "global_datatype_change",
			"ObjectType":        "Column",
			"AssociatedObjects": "All Columns",
			"Enabled":           true,
			"Data":
	{
	  	"bool":"STRING",
		"smallint":"STRING",
		"float":"STRING",
		"varchar":"BYTES",
		"numeric":"STRING",
		"timestamp":"STRING",
		"decimal":"STRING",
		"json":"BYTES",
		"binary":"STRING",
		"blob":"STRING",
		"double":"STRING",
		"date":"STRING",
		"time":"STRING",
		"enum":"STRING",
		"text":"BYTES"
	}
		}`,
			statusCode: http.StatusOK,
			expectedSchema: ddl.CreateTable{
				Name:   "table1",
				Id:     "t1",
				ColIds: []string{"c1", "c2", "c3", "c4", "c5", "c6", "c7", "c8", "c9", "c10", "c11", "c12", "c13", "c14", "c15", "c16"},
				ColDefs: map[string]ddl.ColumnDef{
					"c1":  {Name: "a", Id: "c1", T: ddl.Type{Name: ddl.String, Len: ddl.MaxLength}},
					"c2":  {Name: "b", Id: "c2", T: ddl.Type{Name: ddl.Bytes, Len: ddl.MaxLength}},
					"c3":  {Name: "c", Id: "c3", T: ddl.Type{Name: ddl.String, Len: ddl.MaxLength}},
					"c4":  {Name: "d", Id: "c4", T: ddl.Type{Name: ddl.Bytes, Len: 6}},
					"c5":  {Name: "e", Id: "c5", T: ddl.Type{Name: ddl.String, Len: ddl.MaxLength}},
					"c6":  {Name: "f", Id: "c6", T: ddl.Type{Name: ddl.String, Len: ddl.MaxLength}},
					"c7":  {Name: "g", Id: "c7", T: ddl.Type{Name: ddl.Bytes, Len: ddl.MaxLength}},
					"c8":  {Name: "h", Id: "c8", T: ddl.Type{Name: ddl.String, Len: ddl.MaxLength}},
					"c9":  {Name: "i", Id: "c9", T: ddl.Type{Name: ddl.String, Len: ddl.MaxLength}},
					"c10": {Name: "j", Id: "c10", T: ddl.Type{Name: ddl.String, Len: ddl.MaxLength}},
					"c11": {Name: "k", Id: "c11", T: ddl.Type{Name: ddl.String, Len: ddl.MaxLength}},
					"c12": {Name: "l", Id: "c12", T: ddl.Type{Name: ddl.String, Len: ddl.MaxLength}},
					"c13": {Name: "m", Id: "c13", T: ddl.Type{Name: ddl.String, Len: ddl.MaxLength}},
					"c14": {Name: "n", Id: "c14", T: ddl.Type{Name: ddl.String, Len: ddl.MaxLength}},
					"c15": {Name: "o", Id: "c15", T: ddl.Type{Name: ddl.String, Len: ddl.MaxLength}},
					"c16": {Name: "p", Id: "c16", T: ddl.Type{Name: ddl.String, Len: ddl.MaxLength}},
				},
				PrimaryKeys: []ddl.IndexKey{{ColId: "c1"}},
			},
			expectedIssues: map[string][]internal.SchemaIssue{
				"c1":  {internal.Widened},
				"c3":  {internal.Widened},
				"c5":  {internal.Widened},
				"c10": {internal.Widened},
				"c11": {internal.Widened},
				"c12": {internal.Widened},
				"c13": {internal.Widened},
				"c14": {internal.Widened},
				"c15": {internal.Widened},
				"c16": {internal.Time},
			},
		},
		{
			name: "Test type change 2",
			payload: `{
				"Name":              "rule1",
				"Type":              "global_datatype_change",
				"ObjectType":        "Column",
				"AssociatedObjects": "All Columns",
				"Enabled":           true,
				"Data":
		{
		  	"bool":"INT64",
			"varchar":"BYTES"
		}
			}`,
			statusCode: http.StatusOK,
			expectedSchema: ddl.CreateTable{
				Name:   "table1",
				Id:     "t1",
				ColIds: []string{"c1", "c2", "c3", "c4", "c5", "c6", "c7", "c8", "c9", "c10", "c11", "c12", "c13", "c14", "c15", "c16"},
				ColDefs: map[string]ddl.ColumnDef{
					"c1":  {Name: "a", Id: "c1", T: ddl.Type{Name: ddl.Int64}},
					"c2":  {Name: "b", Id: "c2", T: ddl.Type{Name: ddl.String, Len: ddl.MaxLength}},
					"c3":  {Name: "c", Id: "c3", T: ddl.Type{Name: ddl.Int64}},
					"c4":  {Name: "d", Id: "c4", T: ddl.Type{Name: ddl.Bytes, Len: 6}},
					"c5":  {Name: "e", Id: "c5", T: ddl.Type{Name: ddl.Numeric}},
					"c6":  {Name: "f", Id: "c6", T: ddl.Type{Name: ddl.String, Len: ddl.MaxLength}},
					"c7":  {Name: "g", Id: "c7", T: ddl.Type{Name: ddl.String, Len: ddl.MaxLength}},
					"c8":  {Name: "h", Id: "c8", T: ddl.Type{Name: ddl.Bytes, Len: ddl.MaxLength}},
					"c9":  {Name: "i", Id: "c9", T: ddl.Type{Name: ddl.Bytes, Len: ddl.MaxLength}},
					"c10": {Name: "j", Id: "c10", T: ddl.Type{Name: ddl.Int64}},
					"c11": {Name: "k", Id: "c11", T: ddl.Type{Name: ddl.Float64}},
					"c12": {Name: "l", Id: "c12", T: ddl.Type{Name: ddl.Float64}},
					"c13": {Name: "m", Id: "c13", T: ddl.Type{Name: ddl.Numeric}},
					"c14": {Name: "n", Id: "c14", T: ddl.Type{Name: ddl.Date}},
					"c15": {Name: "o", Id: "c15", T: ddl.Type{Name: ddl.Timestamp}},
					"c16": {Name: "p", Id: "c16", T: ddl.Type{Name: ddl.String, Len: ddl.MaxLength}},
				},
				PrimaryKeys: []ddl.IndexKey{{ColId: "c1"}},
			},
			expectedIssues: map[string][]internal.SchemaIssue{
				"c1":  {internal.Widened},
				"c3":  {internal.Widened},
				"c10": {internal.Widened},
				"c12": {internal.Widened},
				"c15": {internal.Time},
			},
		},
		{
			name: "Test bad request",
			payload: `{
				"Name":              "rule1",
				"Type":              "global_datatype_change",
				"ObjectType":        "Column",
				"AssociatedObjects": "All Columns",
				"Enabled":           true,
				"Data":
		{
		  	"bool":"INT64",
			"smallint":"STRING",
		}
			}`,
			statusCode: http.StatusBadRequest,
		},
	}
	for _, tc := range tcSetGlobalDataTypeMysql {
		sessionState := session.GetSessionState()

		sessionState.Driver = constants.MYSQL
		sessionState.Conv = internal.MakeConv()
		buildConvMySQL(sessionState.Conv)
		payload := tc.payload
		req, err := http.NewRequest("POST", "/applyrule", strings.NewReader(payload))
		if err != nil {
			t.Fatal(err)
		}
		req.Header.Set("Content-Type", "application/json")
		rr := httptest.NewRecorder()
		handler := http.HandlerFunc(applyRule)
		handler.ServeHTTP(rr, req)
		var res *internal.Conv
		json.Unmarshal(rr.Body.Bytes(), &res)
		if status := rr.Code; int64(status) != tc.statusCode {
			t.Errorf("handler returned wrong status code: got %v want %v",
				status, tc.statusCode)
		}

		if tc.statusCode == http.StatusOK {
			assert.Equal(t, tc.expectedSchema, res.SpSchema["t1"])
			assert.Equal(t, tc.expectedIssues, res.SchemaIssues["t1"])
		}
	}
}

func TestDropRule(t *testing.T) {
	tc := []struct {
		name         string
		ruleId       string
		statusCode   int64
		conv         *internal.Conv
		expectedConv *internal.Conv
	}{
		{
			name:       "drop a valid add index rule",
			ruleId:     "r101",
			statusCode: http.StatusOK,
			conv: &internal.Conv{
				SpSchema: map[string]ddl.CreateTable{
					"t1": {
						Name: "table1",
						Id:   "t1",
						Indexes: []ddl.CreateIndex{
							{Name: "idx1", Id: "i1", TableId: "t1", Unique: false, Keys: []ddl.IndexKey{{ColId: "c1", Desc: false}}},
							{Name: "idx2", Id: "i2", TableId: "t1", Unique: false, Keys: []ddl.IndexKey{{ColId: "c3", Desc: false}, {ColId: "c4", Desc: false}}},
							{Name: "idx3", Id: "i3", TableId: "t1", Unique: false, Keys: []ddl.IndexKey{{ColId: "c2", Desc: false, Order: 1}}},
						},
					}},
				Audit: internal.Audit{
					MigrationType: migration.MigrationData_SCHEMA_ONLY.Enum(),
				},
				UsedNames: map[string]bool{"table1": true, "idx1": true, "idx2": true, "idx3": true},
				Rules: []internal.Rule{{
					Id:                "r101",
					Name:              "add_index",
					Type:              constants.AddIndex,
					ObjectType:        "table",
					AssociatedObjects: "t1",
					Enabled:           true,
					Data:              ddl.CreateIndex{Name: "idx3", Id: "i3", TableId: "t1", Unique: false, Keys: []ddl.IndexKey{{ColId: "c2", Desc: false, Order: 1}}},
				}},
			},
			expectedConv: &internal.Conv{
				SpSchema: map[string]ddl.CreateTable{
					"t1": {
						Name: "table1",
						Id:   "t1",
						Indexes: []ddl.CreateIndex{
							{Name: "idx1", Id: "i1", TableId: "t1", Unique: false, Keys: []ddl.IndexKey{{ColId: "c1", Desc: false}}},
							{Name: "idx2", Id: "i2", TableId: "t1", Unique: false, Keys: []ddl.IndexKey{{ColId: "c3", Desc: false}, {ColId: "c4", Desc: false}}},
						},
					}},
			},
		},
		{
			name:       "drop a vaild add global data type rule",
			ruleId:     "r101",
			statusCode: http.StatusOK,
			conv: &internal.Conv{
				SchemaIssues: map[string]map[string][]internal.SchemaIssue{
					"t1": {},
				},
				SrcSchema: map[string]schema.Table{
					"t1": {
						Name:   "table1",
						ColIds: []string{"c1", "c2", "c3"},
						ColDefs: map[string]schema.Column{
							"c1": {Name: "a", Type: schema.Type{Name: "bigint"}, NotNull: true, Ignored: schema.Ignored{Check: false, Identity: false, Default: false, Exclusion: false, ForeignKey: false, AutoIncrement: false}, Id: "c1"},
							"c2": {Name: "b", Type: schema.Type{Name: "bigint"}, NotNull: true, Ignored: schema.Ignored{Check: false, Identity: false, Default: false, Exclusion: false, ForeignKey: false, AutoIncrement: false}, Id: "c2"},
							"c3": {Name: "c", Type: schema.Type{Name: "varchar"}, NotNull: false, Ignored: schema.Ignored{Check: false, Identity: false, Default: false, Exclusion: false, ForeignKey: false, AutoIncrement: false}, Id: "c3"},
						},
						PrimaryKeys: []schema.Key{{ColId: "c1", Desc: false, Order: 1}},
						Id:          "t1",
					},
				},
				SpSchema: map[string]ddl.CreateTable{
					"t1": {
						Name:   "table1",
						ColIds: []string{"c1", "c2", "c3"},
						ColDefs: map[string]ddl.ColumnDef{
							"c1": {Name: "a", Id: "c1", T: ddl.Type{Name: ddl.Int64}, NotNull: true},
							"c2": {Name: "b", Id: "c2", T: ddl.Type{Name: ddl.String, Len: ddl.MaxLength}, NotNull: true},
							"c3": {Name: "c", Id: "c3", T: ddl.Type{Name: ddl.String, Len: ddl.MaxLength}, NotNull: true},
						},
						PrimaryKeys: []ddl.IndexKey{{ColId: "c1", Desc: false}},
						Id:          "t1",
					},
				},
				Audit: internal.Audit{
					MigrationType: migration.MigrationData_MIGRATION_TYPE_UNSPECIFIED.Enum(),
				},
				Rules: []internal.Rule{
					{
						Id:                "r101",
						Name:              "bigint to BTYES",
						Type:              constants.GlobalDataTypeChange,
						ObjectType:        "Column",
						AssociatedObjects: "All Columns",
						Enabled:           true,
						Data: map[string]string{
							"bigint": ddl.String,
						},
					},
				},
			},
			expectedConv: &internal.Conv{
				SchemaIssues: map[string]map[string][]internal.SchemaIssue{
					"t1": {},
				},
				SrcSchema: map[string]schema.Table{
					"t1": {
						Name:   "table1",
						ColIds: []string{"c1", "c2", "c3"},
						ColDefs: map[string]schema.Column{
							"c1": {Name: "a", Type: schema.Type{Name: "bigint"}, NotNull: true, Ignored: schema.Ignored{Check: false, Identity: false, Default: false, Exclusion: false, ForeignKey: false, AutoIncrement: false}, Id: "c1"},
							"c2": {Name: "b", Type: schema.Type{Name: "bigint"}, NotNull: true, Ignored: schema.Ignored{Check: false, Identity: false, Default: false, Exclusion: false, ForeignKey: false, AutoIncrement: false}, Id: "c2"},
							"c3": {Name: "c", Type: schema.Type{Name: "varchar"}, NotNull: false, Ignored: schema.Ignored{Check: false, Identity: false, Default: false, Exclusion: false, ForeignKey: false, AutoIncrement: false}, Id: "c3"},
						},
						PrimaryKeys: []schema.Key{{ColId: "c1", Desc: false, Order: 1}},
						Id:          "t1",
					},
				},
				SpSchema: map[string]ddl.CreateTable{
					"t1": {
						Name:   "table1",
						ColIds: []string{"c1", "c2", "c3"},
						ColDefs: map[string]ddl.ColumnDef{
							"c1": {Name: "a", Id: "c1", T: ddl.Type{Name: ddl.Int64}, NotNull: true},
							"c2": {Name: "b", Id: "c2", T: ddl.Type{Name: ddl.Int64}, NotNull: true},
							"c3": {Name: "c", Id: "c3", T: ddl.Type{Name: ddl.String, Len: ddl.MaxLength}, NotNull: true},
						},
						PrimaryKeys: []ddl.IndexKey{{ColId: "c1", Desc: false}},
						Id:          "t1",
					},
				},
			},
		},
		{
			name:       "drop rule with an invalid rule-id",
			ruleId:     "ABC",
			statusCode: http.StatusBadRequest,
			conv: &internal.Conv{
				SpSchema: map[string]ddl.CreateTable{
					"t1": {
						Name: "table1",
						Id:   "t1",
						Indexes: []ddl.CreateIndex{
							{Name: "idx1", Id: "i1", TableId: "t1", Unique: false, Keys: []ddl.IndexKey{{ColId: "c1", Desc: false}}},
							{Name: "idx2", Id: "i2", TableId: "t1", Unique: false, Keys: []ddl.IndexKey{{ColId: "c3", Desc: false}, {ColId: "c4", Desc: false}}},
							{Name: "idx3", Id: "i3", TableId: "t1", Unique: false, Keys: []ddl.IndexKey{{ColId: "c2", Desc: false, Order: 1}}},
						},
					}},
				Audit: internal.Audit{
					MigrationType: migration.MigrationData_SCHEMA_ONLY.Enum(),
				},
				UsedNames: map[string]bool{"table1": true, "idx1": true, "idx2": true, "idx3": true},
				Rules: []internal.Rule{{
					Id:                "r101",
					Name:              "add_index",
					Type:              constants.AddIndex,
					ObjectType:        "table",
					AssociatedObjects: "t1",
					Enabled:           true,
					Data:              ddl.CreateIndex{Name: "idx3", Id: "i3", TableId: "t1", Unique: false, Keys: []ddl.IndexKey{{ColId: "c2", Desc: false, Order: 1}}},
				}},
			},
		},
		{
			name:       "drop a disabled valid add index rule",
			ruleId:     "r101",
			statusCode: http.StatusOK,
			conv: &internal.Conv{
				SpSchema: map[string]ddl.CreateTable{
					"t1": {
						Name: "table1",
						Id:   "t1",
						Indexes: []ddl.CreateIndex{
							{Name: "idx1", Id: "i1", TableId: "t1", Unique: false, Keys: []ddl.IndexKey{{ColId: "c1", Desc: false}}},
							{Name: "idx2", Id: "i2", TableId: "t1", Unique: false, Keys: []ddl.IndexKey{{ColId: "c3", Desc: false}, {ColId: "c4", Desc: false}}},
						},
					}},
				Audit: internal.Audit{
					MigrationType: migration.MigrationData_SCHEMA_ONLY.Enum(),
				},
				UsedNames: map[string]bool{"table1": true, "idx1": true, "idx2": true},
				Rules: []internal.Rule{{
					Id:                "r101",
					Name:              "add_index",
					Type:              constants.AddIndex,
					ObjectType:        "table",
					AssociatedObjects: "t1",
					Enabled:           false,
					Data:              ddl.CreateIndex{Name: "idx3", Id: "i3", TableId: "t1", Unique: false, Keys: []ddl.IndexKey{{ColId: "c2", Desc: false, Order: 1}}},
				}},
			},
			expectedConv: &internal.Conv{
				SpSchema: map[string]ddl.CreateTable{
					"t1": {
						Name: "table1",
						Id:   "t1",
						Indexes: []ddl.CreateIndex{
							{Name: "idx1", Id: "i1", TableId: "t1", Unique: false, Keys: []ddl.IndexKey{{ColId: "c1", Desc: false}}},
							{Name: "idx2", Id: "i2", TableId: "t1", Unique: false, Keys: []ddl.IndexKey{{ColId: "c3", Desc: false}, {ColId: "c4", Desc: false}}},
						},
					}},
			},
		},
	}
	for _, tc := range tc {
		sessionState := session.GetSessionState()
		sessionState.Driver = constants.MYSQL
		sessionState.Conv = tc.conv
		payload := `{}`
		req, err := http.NewRequest("POST", "/dropRule?id="+tc.ruleId, strings.NewReader(payload))
		if err != nil {
			t.Fatal(err)
		}
		req.Header.Set("Content-Type", "application/json")
		rr := httptest.NewRecorder()
		handler := http.HandlerFunc(dropRule)
		handler.ServeHTTP(rr, req)
		var res *internal.Conv
		json.Unmarshal(rr.Body.Bytes(), &res)
		if status := rr.Code; int64(status) != tc.statusCode {
			t.Errorf("%s : handler returned wrong status code: got %v want %v",
				tc.name, status, tc.statusCode)
		}
		if tc.statusCode == http.StatusOK {
			assert.Equal(t, tc.expectedConv, res)
		}
	}

}

func buildConvMySQL(conv *internal.Conv) {
	conv.SrcSchema = map[string]schema.Table{
		"t1": {
			Name:   "table1",
			Id:     "t1",
			ColIds: []string{"c1", "c2", "c3", "c4", "c5", "c6", "c7", "c8", "c9", "c10", "c11", "c12", "c13", "c14", "c15", "c16"},
			ColDefs: map[string]schema.Column{
				"c1":  {Name: "a", Id: "c1", Type: schema.Type{Name: "bool"}},
				"c2":  {Name: "b", Id: "c2", Type: schema.Type{Name: "text"}},
				"c3":  {Name: "c", Id: "c3", Type: schema.Type{Name: "bool"}},
				"c4":  {Name: "d", Id: "c4", Type: schema.Type{Name: "varchar", Mods: []int64{6}}},
				"c5":  {Name: "e", Id: "c5", Type: schema.Type{Name: "numeric"}},
				"c6":  {Name: "f", Id: "c6", Type: schema.Type{Name: "enum"}},
				"c7":  {Name: "g", Id: "c7", Type: schema.Type{Name: "json"}},
				"c8":  {Name: "h", Id: "c8", Type: schema.Type{Name: "binary"}},
				"c9":  {Name: "i", Id: "c9", Type: schema.Type{Name: "blob"}},
				"c10": {Name: "j", Id: "c10", Type: schema.Type{Name: "smallint"}},
				"c11": {Name: "k", Id: "c11", Type: schema.Type{Name: "double"}},
				"c12": {Name: "l", Id: "c12", Type: schema.Type{Name: "float"}},
				"c13": {Name: "m", Id: "c13", Type: schema.Type{Name: "decimal"}},
				"c14": {Name: "n", Id: "c14", Type: schema.Type{Name: "date"}},
				"c15": {Name: "o", Id: "c15", Type: schema.Type{Name: "timestamp"}},
				"c16": {Name: "p", Id: "c16", Type: schema.Type{Name: "time"}},
			},
			PrimaryKeys: []schema.Key{{ColId: "c1"}}},
		"t2": {
			Name:   "table2",
			Id:     "t2",
			ColIds: []string{"c17", "c18", "c19"},
			ColDefs: map[string]schema.Column{
				"c17": {Name: "a", Id: "c17", Type: schema.Type{Name: "integer"}},
				"c18": {Name: "b", Id: "c18", Type: schema.Type{Name: "double"}},
				"c19": {Name: "c", Id: "c19", Type: schema.Type{Name: "bool"}},
			}},
	}
	conv.SpSchema = map[string]ddl.CreateTable{
		"t1": {
			Name:   "table1",
			Id:     "t1",
			ColIds: []string{"c1", "c2", "c3", "c4", "c5", "c6", "c7", "c8", "c9", "c10", "c11", "c12", "c13", "c14", "c15", "c16"},
			ColDefs: map[string]ddl.ColumnDef{
				"c1":  {Name: "a", Id: "c1", T: ddl.Type{Name: ddl.Bool}},
				"c2":  {Name: "b", Id: "c2", T: ddl.Type{Name: ddl.String, Len: ddl.MaxLength}},
				"c3":  {Name: "c", Id: "c3", T: ddl.Type{Name: ddl.Bool}},
				"c4":  {Name: "d", Id: "c4", T: ddl.Type{Name: ddl.String, Len: int64(6)}},
				"c5":  {Name: "e", Id: "c5", T: ddl.Type{Name: ddl.Numeric}},
				"c6":  {Name: "f", Id: "c6", T: ddl.Type{Name: ddl.String, Len: ddl.MaxLength}},
				"c7":  {Name: "g", Id: "c7", T: ddl.Type{Name: ddl.String, Len: ddl.MaxLength}},
				"c8":  {Name: "h", Id: "c8", T: ddl.Type{Name: ddl.Bytes, Len: ddl.MaxLength}},
				"c9":  {Name: "i", Id: "c9", T: ddl.Type{Name: ddl.Bytes, Len: ddl.MaxLength}},
				"c10": {Name: "j", Id: "c10", T: ddl.Type{Name: ddl.Int64}},
				"c11": {Name: "k", Id: "c11", T: ddl.Type{Name: ddl.Float64}},
				"c12": {Name: "l", Id: "c12", T: ddl.Type{Name: ddl.Float64}},
				"c13": {Name: "m", Id: "c13", T: ddl.Type{Name: ddl.Numeric}},
				"c14": {Name: "n", Id: "c14", T: ddl.Type{Name: ddl.Date}},
				"c15": {Name: "o", Id: "c15", T: ddl.Type{Name: ddl.Timestamp}},
				"c16": {Name: "p", Id: "c16", T: ddl.Type{Name: ddl.String, Len: ddl.MaxLength}},
			},
			PrimaryKeys: []ddl.IndexKey{{ColId: "c1"}},
		},
		"t2": {
			Name:   "t2",
			ColIds: []string{"c17", "c18", "c19", "c20"},
			ColDefs: map[string]ddl.ColumnDef{
				"c17": {Name: "a", Id: "c17", T: ddl.Type{Name: ddl.Int64}},
				"c18": {Name: "b", Id: "c18", T: ddl.Type{Name: ddl.Float64}},
				"c19": {Name: "c", Id: "c19", T: ddl.Type{Name: ddl.Bool}},
				"c20": {Name: "synth_id", Id: "c20", T: ddl.Type{Name: ddl.Int64}},
			},
			PrimaryKeys: []ddl.IndexKey{{ColId: "c20"}},
		},
	}

	conv.SchemaIssues = map[string]map[string][]internal.SchemaIssue{
		"t1": {
			"c10": {internal.Widened},
			"c12": {internal.Widened},
			"c15": {internal.Time},
		},
		"t2": {
			"c17": {internal.Widened},
		},
	}
	conv.SyntheticPKeys["t2"] = internal.SyntheticPKey{"c20", 0}
	conv.Audit.MigrationType = migration.MigrationData_SCHEMA_AND_DATA.Enum()
}

func buildConvPostgres(conv *internal.Conv) {
	conv.SrcSchema = map[string]schema.Table{
		"t1": {
			Name:   "table1",
			Id:     "t1",
			ColIds: []string{"c1", "c2", "c3", "c4", "c5", "c6", "c7", "c8", "c9", "c10", "c11", "c12", "c13", "c14", "c15", "c16"},
			ColDefs: map[string]schema.Column{
				"c1":  {Name: "a", Id: "c1", Type: schema.Type{Name: "int8"}},
				"c2":  {Name: "b", Id: "c2", Type: schema.Type{Name: "float4"}},
				"c3":  {Name: "c", Id: "c3", Type: schema.Type{Name: "bool"}},
				"c4":  {Name: "d", Id: "c4", Type: schema.Type{Name: "varchar", Mods: []int64{6}}},
				"c5":  {Name: "e", Id: "c5", Type: schema.Type{Name: "numeric"}},
				"c6":  {Name: "f", Id: "c6", Type: schema.Type{Name: "timestamptz"}},
				"c7":  {Name: "g", Id: "c7", Type: schema.Type{Name: "bigserial"}},
				"c8":  {Name: "h", Id: "c8", Type: schema.Type{Name: "bpchar"}},
				"c9":  {Name: "i", Id: "c9", Type: schema.Type{Name: "bytea"}},
				"c10": {Name: "j", Id: "c10", Type: schema.Type{Name: "date"}},
				"c11": {Name: "k", Id: "c11", Type: schema.Type{Name: "float8"}},
				"c12": {Name: "l", Id: "c12", Type: schema.Type{Name: "int4"}},
				"c13": {Name: "m", Id: "c13", Type: schema.Type{Name: "serial"}},
				"c14": {Name: "n", Id: "c14", Type: schema.Type{Name: "text"}},
				"c15": {Name: "o", Id: "c15", Type: schema.Type{Name: "timestamp"}},
				"c16": {Name: "p", Id: "c16", Type: schema.Type{Name: "bool"}},
			},
			PrimaryKeys: []schema.Key{{ColId: "c1"}}},
		"t2": {
			Name:   "t2",
			Id:     "t2",
			ColIds: []string{"c17", "c18", "c19"},
			ColDefs: map[string]schema.Column{
				"c17": {Name: "a", Id: "c17", Type: schema.Type{Name: "int8"}},
				"c18": {Name: "b", Id: "c18", Type: schema.Type{Name: "float4"}},
				"c19": {Name: "c", Id: "c19", Type: schema.Type{Name: "bool"}},
			}},
	}
	conv.SpSchema = map[string]ddl.CreateTable{
		"t1": {
			Name:   "table1",
			Id:     "t1",
			ColIds: []string{"c1", "c2", "c3", "c4", "c5", "c6", "c7", "c8", "c9", "c10", "c11", "c12", "c13", "c14", "c15", "c16"},
			ColDefs: map[string]ddl.ColumnDef{
				"c1":  {Name: "a", Id: "c1", T: ddl.Type{Name: ddl.Int64}},
				"c2":  {Name: "b", Id: "c2", T: ddl.Type{Name: ddl.Float64}},
				"c3":  {Name: "c", Id: "c3", T: ddl.Type{Name: ddl.Bool}},
				"c4":  {Name: "d", Id: "c4", T: ddl.Type{Name: ddl.String, Len: int64(6)}},
				"c5":  {Name: "e", Id: "c5", T: ddl.Type{Name: ddl.Numeric}},
				"c6":  {Name: "f", Id: "c6", T: ddl.Type{Name: ddl.Timestamp}},
				"c7":  {Name: "g", Id: "c7", T: ddl.Type{Name: ddl.Int64}},
				"c8":  {Name: "h", Id: "c8", T: ddl.Type{Name: ddl.String, Len: int64(1)}},
				"c9":  {Name: "i", Id: "c9", T: ddl.Type{Name: ddl.Bytes, Len: ddl.MaxLength}},
				"c10": {Name: "j", Id: "c10", T: ddl.Type{Name: ddl.Date}},
				"c11": {Name: "k", Id: "c11", T: ddl.Type{Name: ddl.Float64}},
				"c12": {Name: "l", Id: "c12", T: ddl.Type{Name: ddl.Int64}},
				"c13": {Name: "m", Id: "c13", T: ddl.Type{Name: ddl.Int64}},
				"c14": {Name: "n", Id: "c14", T: ddl.Type{Name: ddl.String, Len: ddl.MaxLength}},
				"c15": {Name: "o", Id: "c15", T: ddl.Type{Name: ddl.Timestamp}},
				"c16": {Name: "p", Id: "c16", T: ddl.Type{Name: ddl.Int64}},
			},
			PrimaryKeys: []ddl.IndexKey{{ColId: "c1"}},
		},
		"t2": {
			Name:   "table2",
			Id:     "t2",
			ColIds: []string{"c17", "c18", "c19", "c20"},
			ColDefs: map[string]ddl.ColumnDef{
				"c17": {Name: "a", Id: "c17", T: ddl.Type{Name: ddl.Int64}},
				"c18": {Name: "b", Id: "c18", T: ddl.Type{Name: ddl.Float64}},
				"c19": {Name: "c", Id: "c19", T: ddl.Type{Name: ddl.Bool}},
				"c20": {Name: "synth_id", Id: "c20", T: ddl.Type{Name: ddl.Int64}},
			},
			PrimaryKeys: []ddl.IndexKey{{ColId: "c20"}},
		},
	}

	conv.SchemaIssues = map[string]map[string][]internal.SchemaIssue{
		"t1": {
			"c2":  {internal.Widened},   //b
			"c7":  {internal.Serial},    //g
			"c12": {internal.Widened},   //l
			"c13": {internal.Serial},    //m
			"c15": {internal.Timestamp}, //o
		},
		"t2": {
			"c18": {internal.Widened},
		},
	}
	conv.SyntheticPKeys["t2"] = internal.SyntheticPKey{"c20", 0}
	conv.Audit.MigrationType = migration.MigrationData_SCHEMA_AND_DATA.Enum()
}<|MERGE_RESOLUTION|>--- conflicted
+++ resolved
@@ -648,7 +648,6 @@
 	}
 }
 
-<<<<<<< HEAD
 func TestRenameIndexes(t *testing.T) {
 	tc := []struct {
 		name         string
@@ -918,8 +917,6 @@
 	}
 }
 
-=======
->>>>>>> ecf8f257
 func TestRenameForeignKeys(t *testing.T) {
 	tc := []struct {
 		name         string

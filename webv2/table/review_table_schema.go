// Copyright 2022 Google LLC
//
// Licensed under the Apache License, Version 2.0 (the "License");
// you may not use this file except in compliance with the License.
// You may obtain a copy of the License at
//
//      http://www.apache.org/licenses/LICENSE-2.0
//
// Unless required by applicable law or agreed to in writing, software
// distributed under the License is distributed on an "AS IS" BASIS,
// WITHOUT WARRANTIES OR CONDITIONS OF ANY KIND, either express or implied.
// See the License for the specific language governing permissions and
// limitations under the License.

package table

import (
	"encoding/json"
	"fmt"
	"io/ioutil"
	"net/http"
	"strconv"
	"strings"

	"github.com/GoogleCloudPlatform/spanner-migration-tool/internal"
	"github.com/GoogleCloudPlatform/spanner-migration-tool/spanner/ddl"
	"github.com/GoogleCloudPlatform/spanner-migration-tool/webv2/session"
	utilities "github.com/GoogleCloudPlatform/spanner-migration-tool/webv2/utilities"
)

type ReviewTableSchemaResponse struct {
	DDL     string
	Changes []InterleaveTableSchema
}

type InterleaveTableSchema struct {
	Table                   string
	InterleaveColumnChanges []InterleaveColumn
}

type InterleaveColumn struct {
	ColumnName       string
	Type             string
	Size             int
	UpdateColumnName string
	UpdateType       string
	UpdateSize       int
	ColumnId         string
}

// ReviewTableSchema review Spanner Table Schema.
func ReviewTableSchema(w http.ResponseWriter, r *http.Request) {

	reqBody, err := ioutil.ReadAll(r.Body)
	if err != nil {
		http.Error(w, fmt.Sprintf("Body Read Error : %v", err), http.StatusInternalServerError)
		return
	}
	var t updateTable

	tableId := r.FormValue("table")

	err = json.Unmarshal(reqBody, &t)
	if err != nil {
		http.Error(w, fmt.Sprintf("Request Body parse error : %v", err), http.StatusBadRequest)
		return
	}

	sessionState := session.GetSessionState()
	sessionState.Conv.ConvLock.Lock()
	defer sessionState.Conv.ConvLock.Unlock()

	var conv *internal.Conv

	convByte, err := json.Marshal(sessionState.Conv)
	if err != nil {
		http.Error(w, fmt.Sprintf("conversion object parse error : %v", err), http.StatusInternalServerError)
		return
	}
	if err := json.Unmarshal(convByte, &conv); err != nil {
		http.Error(w, fmt.Sprintf("conversion object parse error : %v", err), http.StatusInternalServerError)
		return
	}

	conv.UsedNames = internal.ComputeUsedNames(conv)

	interleaveTableSchema := []InterleaveTableSchema{}

	for colId, v := range t.UpdateCols {

		if v.Add {

			addColumn(tableId, colId, conv)

		}

		if v.Removed {

			RemoveColumn(tableId, colId, conv)

		}

		if v.Rename != "" && v.Rename != conv.SpSchema[tableId].ColDefs[colId].Name {

			for _, c := range conv.SpSchema[tableId].ColDefs {
				if strings.EqualFold(c.Name, v.Rename) {
					http.Error(w, fmt.Sprintf("Multiple columns with similar name cannot exist for column : %v", v.Rename), http.StatusBadRequest)
					return
				}
			}

			interleaveTableSchema = reviewRenameColumn(v.Rename, tableId, colId, conv, interleaveTableSchema)

		}

		_, found := conv.SrcSchema[tableId].ColDefs[colId]
		if v.ToType != "" && found {

			typeChange, err := utilities.IsTypeChanged(v.ToType, tableId, colId, conv)

			if err != nil {
				http.Error(w, err.Error(), http.StatusBadRequest)
				return
			}

			if typeChange {

				interleaveTableSchema, err = ReviewColumnType(v.ToType, tableId, colId, conv, interleaveTableSchema, w)
				if err != nil {
					return
				}
			}
		}

		if v.NotNull != "" {
			UpdateNotNull(v.NotNull, tableId, colId, conv)
		}

		if v.MaxColLength != "" {
			var colMaxLength int64
			if strings.ToLower(v.MaxColLength) == "max" {
				colMaxLength = ddl.MaxLength
			} else {
				colMaxLength, _ = strconv.ParseInt(v.MaxColLength, 10, 64)
			}
			if conv.SpSchema[tableId].ColDefs[colId].T.Len != colMaxLength {
				interleaveTableSchema = ReviewColumnSize(colMaxLength, tableId, colId, conv, interleaveTableSchema)
			}
		}

<<<<<<< HEAD
		if v.AutoGen.Type != "" {
=======
		if !v.Removed {
>>>>>>> 2995e954
			UpdateAutoGenCol(v.AutoGen, tableId, colId, conv)
		}
	}

	ddl := GetSpannerTableDDL(conv.SpSchema[tableId], conv.SpDialect, sessionState.Driver)

	interleaveTableSchema = trimRedundantInterleaveTableSchema(interleaveTableSchema)
	// update interleaveTableSchema by filling the missing fields.
	interleaveTableSchema = updateInterleaveTableSchema(conv, interleaveTableSchema)

	resp := ReviewTableSchemaResponse{
		DDL:     ddl,
		Changes: interleaveTableSchema,
	}

	sessionMetaData := session.GetSessionState().SessionMetadata
	if sessionMetaData.DatabaseName == "" || sessionMetaData.DatabaseType == "" || sessionMetaData.SessionName == "" {
		sessionMetaData.DatabaseName = sessionState.DbName
		sessionMetaData.DatabaseType = sessionState.Driver
		sessionMetaData.SessionName = "NewSession"
	}
	session.GetSessionState().SessionMetadata = sessionMetaData
	w.WriteHeader(http.StatusOK)
	json.NewEncoder(w).Encode(resp)
}<|MERGE_RESOLUTION|>--- conflicted
+++ resolved
@@ -148,11 +148,7 @@
 			}
 		}
 
-<<<<<<< HEAD
-		if v.AutoGen.Type != "" {
-=======
 		if !v.Removed {
->>>>>>> 2995e954
 			UpdateAutoGenCol(v.AutoGen, tableId, colId, conv)
 		}
 	}

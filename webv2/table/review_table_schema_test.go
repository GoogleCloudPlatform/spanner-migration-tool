--- conflicted
+++ resolved
@@ -333,18 +333,7 @@
 						PrimaryKeys: []ddl.IndexKey{{ColId: "c1", Desc: false}},
 					},
 				},
-<<<<<<< HEAD
-=======
-				ToSource: map[string]internal.NameAndCols{
-					"t1": {Name: "t1", Cols: map[string]string{"aa": "a", "b": "b", "c": "c"}},
-					"t2": {Name: "t2", Cols: map[string]string{"aa": "a", "b": "b", "c": "c"}},
-				},
-				ToSpanner: map[string]internal.NameAndCols{
-					"t1": {Name: "t2", Cols: map[string]string{"a": "aa", "b": "b", "c": "c"}},
-					"t2": {Name: "t2", Cols: map[string]string{"a": "aa", "b": "b", "c": "c"}},
-				},
 				TargetDb: constants.TargetSpanner,
->>>>>>> ecf8f257
 			},
 		},
 	}
@@ -379,11 +368,7 @@
 				status, tc.statusCode)
 		}
 
-<<<<<<< HEAD
-		expectedddl := GetSpannerTableDDL(tc.expectedConv.SpSchema[tc.tableId])
-=======
-		expectedddl := GetSpannerTableDDL(tc.expectedConv.SpSchema[tc.table], tc.expectedConv.TargetDb)
->>>>>>> ecf8f257
+		expectedddl := GetSpannerTableDDL(tc.expectedConv.SpSchema[tc.tableId], tc.expectedConv.TargetDb)
 
 		if tc.statusCode == http.StatusOK {
 			assert.Equal(t, expectedddl, res.DDL)

--- conflicted
+++ resolved
@@ -1419,16 +1419,7 @@
 			},
 		},
 		{
-<<<<<<< HEAD
-			name:    "Test rename success for interleaved table 2",
-			tableId: "t1",
-			payload: `
-		{
-		  "UpdateCols":{
-			"c1": { "Rename": "aa" }
-		}
-		}`,
-=======
+
 			name:    "Test change type success for related foreign key columns",
 			tableId: "t1",
 			payload: `
@@ -1437,12 +1428,122 @@
 				"c1": { "ToType": "STRING" }
 			}
 			}`,
->>>>>>> 8e0bcfc2
-			statusCode: http.StatusOK,
-			conv: &internal.Conv{
-				SpSchema: map[string]ddl.CreateTable{
-					"t1": {
-<<<<<<< HEAD
+			statusCode: http.StatusOK,
+			conv: &internal.Conv{
+				SpSchema: map[string]ddl.CreateTable{
+					"t1": {
+						Name:   "t1",
+						ColIds: []string{"c1"},
+						ColDefs: map[string]ddl.ColumnDef{
+							"c1": {Name: "a", Id: "c1", T: ddl.Type{Name: ddl.Int64}, NotNull: true},
+						},
+						PrimaryKeys: []ddl.IndexKey{{ColId: "c1", Desc: false}},
+						ForeignKeys: []ddl.Foreignkey{{Name: "fk1", ColIds: []string{"c1"}, ReferTableId: "t2", ReferColumnIds: []string{"c4"}}},
+					},
+					"t2": {
+						Name:   "t2",
+						ColIds: []string{"c4"},
+						ColDefs: map[string]ddl.ColumnDef{
+							"c4": {Name: "a", Id: "c4", T: ddl.Type{Name: ddl.Int64}, NotNull: true},
+						},
+						PrimaryKeys: []ddl.IndexKey{{ColId: "c4", Desc: false}},
+					},
+				},
+				SrcSchema: map[string]schema.Table{
+					"t1": {
+						Name:   "t1",
+						ColIds: []string{"c1"},
+						ColDefs: map[string]schema.Column{
+							"c1": {Name: "a", Id: "c1", Type: schema.Type{Name: "bigint", Mods: []int64{}}, NotNull: true},
+						},
+						PrimaryKeys: []schema.Key{{ColId: "c1", Desc: false}},
+						ForeignKeys: []schema.ForeignKey{{Name: "fk1", ColIds: []string{"c1"}, ReferTableId: "t2", ReferColumnIds: []string{"c4"}}},
+					},
+					"t2": {
+						Name:   "t2",
+						ColIds: []string{"c4"},
+						ColDefs: map[string]schema.Column{
+							"c4": {Name: "a", Id: "c4", Type: schema.Type{Name: "bigint", Mods: []int64{}}, NotNull: true},
+						},
+						PrimaryKeys: []schema.Key{{ColId: "c4", Desc: false}},
+					},
+				},
+				Audit: internal.Audit{MigrationType: migration.MigrationData_SCHEMA_AND_DATA.Enum()},
+				SchemaIssues: map[string]internal.TableIssues{
+					"t1": {
+						ColumnLevelIssues: make(map[string][]internal.SchemaIssue),
+					},
+					"t2": {
+						ColumnLevelIssues: make(map[string][]internal.SchemaIssue),
+					},
+				},
+			},
+			expectedConv: &internal.Conv{
+				SpSchema: map[string]ddl.CreateTable{
+					"t1": {
+						Name:   "t1",
+						ColIds: []string{"c1"},
+						ColDefs: map[string]ddl.ColumnDef{
+							"c1": {Name: "a", Id: "c1", T: ddl.Type{Name: ddl.String, Len: ddl.MaxLength}, NotNull: true},
+						},
+						PrimaryKeys: []ddl.IndexKey{{ColId: "c1", Desc: false}},
+						ForeignKeys: []ddl.Foreignkey{{Name: "fk1", ColIds: []string{"c1"}, ReferTableId: "t2", ReferColumnIds: []string{"c4"}}},
+					},
+					"t2": {
+						Name:   "t2",
+						ColIds: []string{"c4"},
+						ColDefs: map[string]ddl.ColumnDef{
+							"c4": {Name: "a", Id: "c4", T: ddl.Type{Name: ddl.String, Len: ddl.MaxLength}, NotNull: true},
+						},
+						PrimaryKeys: []ddl.IndexKey{{ColId: "c4", Desc: false}},
+					},
+				},
+				SrcSchema: map[string]schema.Table{
+					"t1": {
+						Name:   "t1",
+						ColIds: []string{"c1"},
+						ColDefs: map[string]schema.Column{
+							"c1": {Name: "a", Id: "c1", Type: schema.Type{Name: "bigint", Mods: []int64{}}, NotNull: true},
+						},
+						PrimaryKeys: []schema.Key{{ColId: "c1", Desc: false}},
+						ForeignKeys: []schema.ForeignKey{{Name: "fk1", ColIds: []string{"c1"}, ReferTableId: "t2", ReferColumnIds: []string{"c4"}}},
+					},
+					"t2": {
+						Name:   "t2",
+						ColIds: []string{"c4"},
+						ColDefs: map[string]schema.Column{
+							"c4": {Name: "a", Id: "c4", Type: schema.Type{Name: "bigint", Mods: []int64{}}, NotNull: true},
+						},
+						PrimaryKeys: []schema.Key{{ColId: "c4", Desc: false}},
+					},
+				},
+				SchemaIssues: map[string]internal.TableIssues{
+					"t1": {
+						ColumnLevelIssues: map[string][]internal.SchemaIssue{
+							"c1": {internal.Widened},
+						},
+					},
+					"t2": {
+						ColumnLevelIssues: map[string][]internal.SchemaIssue{
+							"c4": {internal.Widened},
+						},
+					},
+				},
+			},
+		},
+		{
+			name:    "Test rename success for interleaved table 2",
+			tableId: "t1",
+			payload: `
+		{
+		  "UpdateCols":{
+			"c1": { "Rename": "aa" }
+		}
+		}`,
+			statusCode: http.StatusOK,
+			conv: &internal.Conv{
+				SpSchema: map[string]ddl.CreateTable{
+					"t1": {
 						Name:   "table1",
 						Id:     "t1",
 						ColIds: []string{"c1", "c2", "c3"},
@@ -1464,58 +1565,12 @@
 						},
 						PrimaryKeys: []ddl.IndexKey{{ColId: "c1", Desc: false}},
 						ParentId:    "t1",
-=======
-						Name:   "t1",
-						ColIds: []string{"c1"},
-						ColDefs: map[string]ddl.ColumnDef{
-							"c1": {Name: "a", Id: "c1", T: ddl.Type{Name: ddl.Int64}, NotNull: true},
-						},
-						PrimaryKeys: []ddl.IndexKey{{ColId: "c1", Desc: false}},
-						ForeignKeys: []ddl.Foreignkey{{Name: "fk1", ColIds: []string{"c1"}, ReferTableId: "t2", ReferColumnIds: []string{"c4"}}},
-					},
-					"t2": {
-						Name:   "t2",
-						ColIds: []string{"c4"},
-						ColDefs: map[string]ddl.ColumnDef{
-							"c4": {Name: "a", Id: "c4", T: ddl.Type{Name: ddl.Int64}, NotNull: true},
-						},
-						PrimaryKeys: []ddl.IndexKey{{ColId: "c4", Desc: false}},
-					},
-				},
-				SrcSchema: map[string]schema.Table{
-					"t1": {
-						Name:   "t1",
-						ColIds: []string{"c1"},
-						ColDefs: map[string]schema.Column{
-							"c1": {Name: "a", Id: "c1", Type: schema.Type{Name: "bigint", Mods: []int64{}}, NotNull: true},
-						},
-						PrimaryKeys: []schema.Key{{ColId: "c1", Desc: false}},
-						ForeignKeys: []schema.ForeignKey{{Name: "fk1", ColIds: []string{"c1"}, ReferTableId: "t2", ReferColumnIds: []string{"c4"}}},
-					},
-					"t2": {
-						Name:   "t2",
-						ColIds: []string{"c4"},
-						ColDefs: map[string]schema.Column{
-							"c4": {Name: "a", Id: "c4", Type: schema.Type{Name: "bigint", Mods: []int64{}}, NotNull: true},
-						},
-						PrimaryKeys: []schema.Key{{ColId: "c4", Desc: false}},
-					},
-				},
-				Audit: internal.Audit{MigrationType: migration.MigrationData_SCHEMA_AND_DATA.Enum()},
-				SchemaIssues: map[string]internal.TableIssues{
-					"t1": {
-						ColumnLevelIssues: make(map[string][]internal.SchemaIssue),
-					},
-					"t2": {
-						ColumnLevelIssues: make(map[string][]internal.SchemaIssue),
->>>>>>> 8e0bcfc2
-					},
-				},
-			},
-			expectedConv: &internal.Conv{
-				SpSchema: map[string]ddl.CreateTable{
-					"t1": {
-<<<<<<< HEAD
+					},
+				},
+			},
+			expectedConv: &internal.Conv{
+				SpSchema: map[string]ddl.CreateTable{
+					"t1": {
 						Name:   "table1",
 						Id:     "t1",
 						ColIds: []string{"c1", "c2", "c3"},
@@ -1537,54 +1592,6 @@
 						},
 						PrimaryKeys: []ddl.IndexKey{{ColId: "c1", Desc: false}},
 						ParentId:    "t1",
-=======
-						Name:   "t1",
-						ColIds: []string{"c1"},
-						ColDefs: map[string]ddl.ColumnDef{
-							"c1": {Name: "a", Id: "c1", T: ddl.Type{Name: ddl.String, Len: ddl.MaxLength}, NotNull: true},
-						},
-						PrimaryKeys: []ddl.IndexKey{{ColId: "c1", Desc: false}},
-						ForeignKeys: []ddl.Foreignkey{{Name: "fk1", ColIds: []string{"c1"}, ReferTableId: "t2", ReferColumnIds: []string{"c4"}}},
-					},
-					"t2": {
-						Name:   "t2",
-						ColIds: []string{"c4"},
-						ColDefs: map[string]ddl.ColumnDef{
-							"c4": {Name: "a", Id: "c4", T: ddl.Type{Name: ddl.String, Len: ddl.MaxLength}, NotNull: true},
-						},
-						PrimaryKeys: []ddl.IndexKey{{ColId: "c4", Desc: false}},
-					},
-				},
-				SrcSchema: map[string]schema.Table{
-					"t1": {
-						Name:   "t1",
-						ColIds: []string{"c1"},
-						ColDefs: map[string]schema.Column{
-							"c1": {Name: "a", Id: "c1", Type: schema.Type{Name: "bigint", Mods: []int64{}}, NotNull: true},
-						},
-						PrimaryKeys: []schema.Key{{ColId: "c1", Desc: false}},
-						ForeignKeys: []schema.ForeignKey{{Name: "fk1", ColIds: []string{"c1"}, ReferTableId: "t2", ReferColumnIds: []string{"c4"}}},
-					},
-					"t2": {
-						Name:   "t2",
-						ColIds: []string{"c4"},
-						ColDefs: map[string]schema.Column{
-							"c4": {Name: "a", Id: "c4", Type: schema.Type{Name: "bigint", Mods: []int64{}}, NotNull: true},
-						},
-						PrimaryKeys: []schema.Key{{ColId: "c4", Desc: false}},
-					},
-				},
-				SchemaIssues: map[string]internal.TableIssues{
-					"t1": {
-						ColumnLevelIssues: map[string][]internal.SchemaIssue{
-							"c1": {internal.Widened},
-						},
-					},
-					"t2": {
-						ColumnLevelIssues: map[string][]internal.SchemaIssue{
-							"c4": {internal.Widened},
-						},
->>>>>>> 8e0bcfc2
 					},
 				},
 			},

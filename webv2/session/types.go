--- conflicted
+++ resolved
@@ -42,10 +42,6 @@
 	SpannerInstanceID string
 	SessionMetadata   SessionMetadata
 	Counter
-<<<<<<< HEAD
-	ConvViewModel internal.ConvViewModel
-=======
->>>>>>> 331cacd2
 }
 
 // Counter used to generate id for table, column, Foreignkey and indexes.

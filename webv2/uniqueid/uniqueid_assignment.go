// Copyright 2020 Google LLC
//
// Licensed under the Apache License, Version 2.0 (the "License");
// you may not use this file except in compliance with the License.
// You may obtain a copy of the License at
//
//      http://www.apache.org/licenses/LICENSE-2.0
//
// Unless required by applicable law or agreed to in writing, software
// distributed under the License is distributed on an "AS IS" BASIS,
// WITHOUT WARRANTIES OR CONDITIONS OF ANY KIND, either express or implied.
// See the License for the specific language governing permissions and
// limitations under the License.

package uniqueid

import (
	"strconv"

	"github.com/cloudspannerecosystem/harbourbridge/internal"
	"github.com/cloudspannerecosystem/harbourbridge/schema"
	"github.com/cloudspannerecosystem/harbourbridge/spanner/ddl"
	"github.com/cloudspannerecosystem/harbourbridge/webv2/session"
)

// AssignUniqueId to handles  cascading effect in UI.
// Its iterate over source and spanner schema
// and assign id to table and column.
func AssignUniqueId(conv *internal.Conv) {

	for sourcetablename, sourcetable := range conv.SrcSchema {

		for spannertablename, spannertable := range conv.SpSchema {

			if validSpannerTableName, _ := internal.FixName(sourcetablename); validSpannerTableName == spannertablename {

				tableuniqueid := GenerateTableId()
				sourcetable.Id = tableuniqueid
				spannertable.Id = tableuniqueid

				for spannercolumnname, spannercolumn := range spannertable.ColDefs {

					if spannercolumn.Name == "synth_id" {

						columnuniqueid := GenerateColumnId()
						spannercolumn.Id = columnuniqueid
						conv.SpSchema[spannertablename].ColDefs[spannercolumnname] = spannercolumn
					}

				}

				for sourcecolumnname, sourcecolumn := range sourcetable.ColDefs {

					for spannercolumnname, spannercolumn := range spannertable.ColDefs {

						if validSpannerColumnName, _ := internal.FixName(sourcecolumn.Name); validSpannerColumnName == spannercolumn.Name {

							columnuniqueid := GenerateColumnId()
							sourcecolumn.Id = columnuniqueid
							spannercolumn.Id = columnuniqueid

							conv.SrcSchema[sourcetablename].ColDefs[sourcecolumnname] = sourcecolumn
							conv.SpSchema[spannertablename].ColDefs[spannercolumnname] = spannercolumn

							break
						}
					}

				}

				for sourceforeignkeyindex, sourceforeignkey := range sourcetable.ForeignKeys {

					for spannerforeignkeyindex, spannerforeignkey := range spannertable.Fks {

						if validSpannerFkName, _ := internal.FixName(sourceforeignkey.Name); validSpannerFkName == spannerforeignkey.Name {

							foreignkeyid := GenerateForeignkeyId()

							sourceforeignkey.Id = foreignkeyid
							spannerforeignkey.Id = foreignkeyid

							conv.SrcSchema[sourcetable.Name].ForeignKeys[sourceforeignkeyindex] = sourceforeignkey
							conv.SpSchema[spannertable.Name].Fks[spannerforeignkeyindex] = spannerforeignkey
						}

					}
				}

				for sourcei, sourceindexes := range sourcetable.Indexes {

					for ind, spannerindexes := range spannertable.Indexes {

						if validSpannerIndexName, _ := internal.FixName(sourceindexes.Name); validSpannerIndexName == spannerindexes.Name {

							indexesid := GenerateIndexesId()

							sourceindexes.Id = indexesid
							spannerindexes.Id = indexesid

							conv.SrcSchema[sourcetable.Name].Indexes[sourcei] = sourceindexes
							conv.SpSchema[spannertable.Name].Indexes[ind] = spannerindexes

						}

					}
				}

				updateSpannerTableIndexKeyOrder(spannertable)
				updateSourceTableIndexKeyOrder(sourcetable)

				updateSpannerTableSecondaryIndexKeyOrder(spannertable)
				updateSourceTableSecondaryIndexKeyOrder(sourcetable)

				conv.SrcSchema[sourcetablename] = sourcetable
				conv.SpSchema[spannertablename] = spannertable
				break
			}
		}
	}

}

// updateSpannerTableIndexKeyOrder Update Primary Key Order as columnId.
func updateSpannerTableIndexKeyOrder(spannertable ddl.CreateTable) {

	for i := 0; i < len(spannertable.Pks); i++ {
		for spannercolumnname := range spannertable.ColDefs {
			if spannertable.Pks[i].Col == spannercolumnname {

				o := getSpannerColumnIndex(spannertable, spannercolumnname)
				spannertable.Pks[i].Order = o

			}
		}
	}
}

// updateSourceTableIndexKeyOrder Update Primary Key Order as columnId.
func updateSourceTableIndexKeyOrder(sourcetable schema.Table) {

	for i := 0; i < len(sourcetable.PrimaryKeys); i++ {
		for sourcecolumnname := range sourcetable.ColDefs {
			if sourcetable.PrimaryKeys[i].Column == sourcecolumnname {

				o := getSourceColumnIndex(sourcetable, sourcecolumnname)
				sourcetable.PrimaryKeys[i].Order = o
			}
		}
	}
}

// updateSpannerTableSecondaryIndexKeyOrder Update Secondary Index Key s Order as Inserted Order.
func updateSpannerTableSecondaryIndexKeyOrder(spannertable ddl.CreateTable) {

	for i := 0; i < len(spannertable.Indexes); i++ {

		for j := 0; j < len(spannertable.Indexes[i].Keys); j++ {

			for spannercolumnname := range spannertable.ColDefs {
				if spannertable.Indexes[i].Keys[j].Col == spannercolumnname {

					o := getSpannerColumnIndex(spannertable, spannercolumnname)
					spannertable.Indexes[i].Keys[j].Order = o

				}
			}
		}
	}
}

// updateSourceTableSecondaryIndexKeyOrder Update Secondary Index Keys Order as Inserted Order.
func updateSourceTableSecondaryIndexKeyOrder(sourcetable schema.Table) {

	for i := 0; i < len(sourcetable.Indexes); i++ {

		for j := 0; j < len(sourcetable.Indexes[i].Keys); j++ {

			for spannercolumnname := range sourcetable.ColDefs {
				if sourcetable.Indexes[i].Keys[j].Column == spannercolumnname {

					o := getSourceColumnIndex(sourcetable, spannercolumnname)
					sourcetable.Indexes[i].Keys[j].Order = o

				}
			}
		}
	}
}

// getSpannerColumnIndex return columnn index as Inserted Order.
func getSpannerColumnIndex(spannertable ddl.CreateTable, columnName string) int {

	for i := 0; i < len(spannertable.ColNames); i++ {
		if spannertable.ColNames[i] == columnName {
			return i + 1
		}
	}
	return 0
}

// getColumnIndex return columnn index as Inserted Order.
func getSourceColumnIndex(sourcetable schema.Table, columnName string) int {

	for i := 0; i < len(sourcetable.ColNames); i++ {
		if sourcetable.ColNames[i] == columnName {
			return i + 1
		}
	}
	return 0
}

func GenerateId() string {

	sessionState := session.GetSessionState()

	counter, _ := strconv.Atoi(sessionState.Counter.ObjectId)

	counter = counter + 1

	sessionState.Counter.ObjectId = strconv.Itoa(counter)
	return sessionState.Counter.ObjectId
}

func GenerateTableId() string {
	tablePrefix := "t"
	id := GenerateId()
	tableId := tablePrefix + id
	return tableId
}

func GenerateColumnId() string {

	columnPrefix := "c"
	id := GenerateId()
	columnId := columnPrefix + id
	return columnId
}

func GenerateForeignkeyId() string {

	foreignKeyPrefix := "f"
	id := GenerateId()
	foreignKeyId := foreignKeyPrefix + id
	return foreignKeyId
}

func GenerateIndexesId() string {

	indexesPrefix := "i"
	id := GenerateId()

	indexesId := indexesPrefix + id
	return indexesId
}

func InitObjectId() {

	sessionState := session.GetSessionState()
	sessionState.Counter.ObjectId = "0"
}

//CopyUniqueIdToSpannerTable copy ids from source table to spanner table content
func CopyUniqueIdToSpannerTable(conv *internal.Conv, spannertablename string) {
	sourcetablename := conv.ToSource[spannertablename].Name
	spannertable := conv.SpSchema[spannertablename]
	sourcetable := conv.SrcSchema[sourcetablename]
	spannertable.Id = sourcetable.Id

	for spannercolumnname, spannercolumn := range spannertable.ColDefs {
		if spannercolumn.Name == "synth_id" {
			columnuniqueid := GenerateColumnId()
			spannercolumn.Id = columnuniqueid
<<<<<<< HEAD
			conv.SpSchema[spannertablename].ColDefs[spannercolumnname] = spannercolumn
=======
			spannertable.ColDefs[spannercolumnname] = spannercolumn
>>>>>>> a2307a20
		}
	}

	for _, sourcecolumn := range sourcetable.ColDefs {
		for spannercolumnname, spannercolumn := range spannertable.ColDefs {
<<<<<<< HEAD
			if sourcecolumn.Name == spannercolumn.Name {
				spannercolumn.Id = sourcecolumn.Id
				conv.SpSchema[spannertablename].ColDefs[spannercolumnname] = spannercolumn
=======
			if validSpannerColumnName, _ := internal.FixName(sourcecolumn.Name); validSpannerColumnName == spannercolumn.Name {
				spannercolumn.Id = sourcecolumn.Id
				spannertable.ColDefs[spannercolumnname] = spannercolumn
>>>>>>> a2307a20
				break
			}
		}
	}

	for _, sourceforeignkey := range sourcetable.ForeignKeys {
		for spannerforeignkeyindex, spannerforeignkey := range spannertable.Fks {
<<<<<<< HEAD
			if sourceforeignkey.Name == spannerforeignkey.Name {
				spannerforeignkey.Id = sourceforeignkey.Id
				conv.SpSchema[spannertable.Name].Fks[spannerforeignkeyindex] = spannerforeignkey
=======
			if validSpannerFkName, _ := internal.FixName(sourceforeignkey.Name); validSpannerFkName == spannerforeignkey.Name {
				spannerforeignkey.Id = sourceforeignkey.Id
				spannertable.Fks[spannerforeignkeyindex] = spannerforeignkey
>>>>>>> a2307a20
			}
		}
	}

	for _, sourceindexes := range sourcetable.Indexes {
<<<<<<< HEAD
		for spanneri, spannerindexes := range spannertable.Indexes {
			if sourceindexes.Name == spannerindexes.Name {
				spannerindexes.Id = sourceindexes.Id
				conv.SpSchema[spannertable.Name].Indexes[spanneri] = spannerindexes
=======
		for ind, spannerindexes := range spannertable.Indexes {
			if validSpannerIndexName, _ := internal.FixName(sourceindexes.Name); validSpannerIndexName == spannerindexes.Name {
				spannerindexes.Id = sourceindexes.Id
				spannertable.Indexes[ind] = spannerindexes
>>>>>>> a2307a20
			}
		}
	}

	updateSpannerTableIndexKeyOrder(spannertable)
	conv.SpSchema[spannertablename] = spannertable
}<|MERGE_RESOLUTION|>--- conflicted
+++ resolved
@@ -270,25 +270,15 @@
 		if spannercolumn.Name == "synth_id" {
 			columnuniqueid := GenerateColumnId()
 			spannercolumn.Id = columnuniqueid
-<<<<<<< HEAD
-			conv.SpSchema[spannertablename].ColDefs[spannercolumnname] = spannercolumn
-=======
 			spannertable.ColDefs[spannercolumnname] = spannercolumn
->>>>>>> a2307a20
 		}
 	}
 
 	for _, sourcecolumn := range sourcetable.ColDefs {
 		for spannercolumnname, spannercolumn := range spannertable.ColDefs {
-<<<<<<< HEAD
-			if sourcecolumn.Name == spannercolumn.Name {
-				spannercolumn.Id = sourcecolumn.Id
-				conv.SpSchema[spannertablename].ColDefs[spannercolumnname] = spannercolumn
-=======
 			if validSpannerColumnName, _ := internal.FixName(sourcecolumn.Name); validSpannerColumnName == spannercolumn.Name {
 				spannercolumn.Id = sourcecolumn.Id
 				spannertable.ColDefs[spannercolumnname] = spannercolumn
->>>>>>> a2307a20
 				break
 			}
 		}
@@ -296,31 +286,18 @@
 
 	for _, sourceforeignkey := range sourcetable.ForeignKeys {
 		for spannerforeignkeyindex, spannerforeignkey := range spannertable.Fks {
-<<<<<<< HEAD
-			if sourceforeignkey.Name == spannerforeignkey.Name {
-				spannerforeignkey.Id = sourceforeignkey.Id
-				conv.SpSchema[spannertable.Name].Fks[spannerforeignkeyindex] = spannerforeignkey
-=======
 			if validSpannerFkName, _ := internal.FixName(sourceforeignkey.Name); validSpannerFkName == spannerforeignkey.Name {
 				spannerforeignkey.Id = sourceforeignkey.Id
 				spannertable.Fks[spannerforeignkeyindex] = spannerforeignkey
->>>>>>> a2307a20
 			}
 		}
 	}
 
 	for _, sourceindexes := range sourcetable.Indexes {
-<<<<<<< HEAD
-		for spanneri, spannerindexes := range spannertable.Indexes {
-			if sourceindexes.Name == spannerindexes.Name {
-				spannerindexes.Id = sourceindexes.Id
-				conv.SpSchema[spannertable.Name].Indexes[spanneri] = spannerindexes
-=======
 		for ind, spannerindexes := range spannertable.Indexes {
 			if validSpannerIndexName, _ := internal.FixName(sourceindexes.Name); validSpannerIndexName == spannerindexes.Name {
 				spannerindexes.Id = sourceindexes.Id
 				spannertable.Indexes[ind] = spannerindexes
->>>>>>> a2307a20
 			}
 		}
 	}

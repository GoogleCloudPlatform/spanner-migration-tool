// Copyright 2022 Google LLC
//
// Licensed under the Apache License, Version 2.0 (the "License");
// you may not use this file except in compliance with the License.
// You may obtain a copy of the License at
//
//      http://www.apache.org/licenses/LICENSE-2.0
//
// Unless required by applicable law or agreed to in writing, software
// distributed under the License is distributed on an "AS IS" BASIS,
// WITHOUT WARRANTIES OR CONDITIONS OF ANY KIND, either express or implied.
// See the License for the specific language governing permissions and
// limitations under the License.

package primarykey

import (
	"bytes"
	"encoding/json"
	"net/http"
	"net/http/httptest"
	"testing"

	"github.com/GoogleCloudPlatform/spanner-migration-tool/internal"
	"github.com/GoogleCloudPlatform/spanner-migration-tool/logger"
	"github.com/GoogleCloudPlatform/spanner-migration-tool/proto/migration"
	"github.com/GoogleCloudPlatform/spanner-migration-tool/spanner/ddl"
	"github.com/GoogleCloudPlatform/spanner-migration-tool/webv2/session"
	"github.com/stretchr/testify/assert"
	"go.uber.org/zap"
)

func init() {
	logger.Log = zap.NewNop()
}

func TestUpdatePrimaryKey(t *testing.T) {
	tc := []struct {
		name         string
		input        PrimaryKeyRequest
		statusCode   int
		conv         internal.Conv
		expectedConv internal.Conv
	}{
		{
			name: "Test PK update",
			input: PrimaryKeyRequest{
				TableId: "t1",
				Columns: []Column{{ColumnId: "c1", Desc: false, Order: 1}},
			},
			statusCode: http.StatusOK,
			conv: internal.Conv{

				SpSchema: map[string]ddl.CreateTable{
					"t1": {
						Name:   "film_actor",
						ColIds: []string{"c1", "c2", "c3"},
						ColDefs: map[string]ddl.ColumnDef{
							"c1": {Name: "film_id", T: ddl.Type{Name: ddl.String, Len: ddl.MaxLength}, Id: "c1"},
							"c2": {Name: "actor_id", T: ddl.Type{Name: ddl.String, Len: ddl.MaxLength}, Id: "c2"},
							"c3": {Name: "last_update", T: ddl.Type{Name: ddl.String, Len: ddl.MaxLength}, Id: "c3"},
						},
						PrimaryKeys: []ddl.IndexKey{{ColId: "c1", Order: 1, Desc: true}},
						Id:          "t1",
					}},
				Audit: internal.Audit{
					MigrationType: migration.MigrationData_MIGRATION_TYPE_UNSPECIFIED.Enum(),
				},
				SchemaIssues: make(map[string]internal.TableIssues),
			},
			expectedConv: internal.Conv{

				SpSchema: map[string]ddl.CreateTable{
					"t1": {
						Name:   "film_actor",
						ColIds: []string{"c1", "c2", "c3"},
						ColDefs: map[string]ddl.ColumnDef{
							"c1": {Name: "film_id", T: ddl.Type{Name: ddl.String, Len: ddl.MaxLength}, Id: "c1"},
							"c2": {Name: "actor_id", T: ddl.Type{Name: ddl.String, Len: ddl.MaxLength}, Id: "c2"},
							"c3": {Name: "last_update", T: ddl.Type{Name: ddl.String, Len: ddl.MaxLength}, Id: "c3"},
						},
						PrimaryKeys: []ddl.IndexKey{{ColId: "c1", Order: 1, Desc: false}},
						Id:          "t1",
					}},
				SchemaIssues: map[string]internal.TableIssues{
					"t1": {},
				},
			},
		},
		{
			name: "Test removed synthpk",
			input: PrimaryKeyRequest{
				TableId: "t1",
				Columns: []Column{{ColumnId: "c1", Desc: true, Order: 1}},
			},
			statusCode: http.StatusOK,
			conv: internal.Conv{

				SpSchema: map[string]ddl.CreateTable{
					"t1": {
						Name:   "film_actor",
						ColIds: []string{"c1", "c2", "c3"},
						ColDefs: map[string]ddl.ColumnDef{
							"c1": {Name: "film_id", T: ddl.Type{Name: ddl.String, Len: ddl.MaxLength}, Id: "c1"},
							"c2": {Name: "actor_id", T: ddl.Type{Name: ddl.String, Len: ddl.MaxLength}, Id: "c2"},
							"c3": {Name: "synth_id", T: ddl.Type{Name: ddl.String, Len: ddl.MaxLength}, Id: "c3"},
						},
						PrimaryKeys: []ddl.IndexKey{{ColId: "c3", Order: 1, Desc: true}, {ColId: "c1", Order: 2, Desc: true}},
						Id:          "t1",
					}},
				SyntheticPKeys: map[string]internal.SyntheticPKey{
					"t1": {ColId: "c3", Sequence: 0},
				},
				SchemaIssues: map[string]internal.TableIssues{
					"t1": {
						ColumnLevelIssues: make(map[string][]internal.SchemaIssue),
					},
				},
				Audit: internal.Audit{
					MigrationType: migration.MigrationData_MIGRATION_TYPE_UNSPECIFIED.Enum(),
				},
			},
			expectedConv: internal.Conv{
				SpSchema: map[string]ddl.CreateTable{
					"t1": {
						Name:   "film_actor",
						ColIds: []string{"c1", "c2"},
						ColDefs: map[string]ddl.ColumnDef{
							"c1": {Name: "film_id", T: ddl.Type{Name: ddl.String, Len: ddl.MaxLength}, Id: "c1"},
							"c2": {Name: "actor_id", T: ddl.Type{Name: ddl.String, Len: ddl.MaxLength}, Id: "c2"},
						},
						PrimaryKeys: []ddl.IndexKey{{ColId: "c1", Order: 1, Desc: true}},
						Id:          "t1",
					}},
				SyntheticPKeys: map[string]internal.SyntheticPKey{},
				SchemaIssues: map[string]internal.TableIssues{
					"t1": {
						ColumnLevelIssues: make(map[string][]internal.SchemaIssue),
					},
				},
			},
		},
<<<<<<< HEAD
=======
		SchemaIssues: make(map[string]internal.TableIssues),
	}

	sessionState.Conv = c

	input := PrimaryKeyRequest{
		TableId: "t1",
		Columns: []ddl.IndexKey{{ColId: "c1", Desc: false, Order: 1}},
	}

	inputBytes, err := json.Marshal(input)
	if err != nil {
		t.Fatal(err)
	}
	buffer := bytes.NewBuffer(inputBytes)

	req, err := http.NewRequest("POST", "/primarykey", buffer)
	if err != nil {
		t.Fatal(err)
>>>>>>> 8e0bcfc2
	}

	for _, tt := range tc {
		inputBytes, err := json.Marshal(tt.input)
		if err != nil {
			t.Fatal(err)
		}
		buffer := bytes.NewBuffer(inputBytes)
		sessionState := session.GetSessionState()

		sessionState.Conv = &tt.conv
		req, err := http.NewRequest("POST", "/primarykey", buffer)
		if err != nil {
			t.Fatal(err)
		}

		req.Header.Set("Content-Type", "application/json")
		rr := httptest.NewRecorder()

		handler := http.HandlerFunc(PrimaryKey)
		handler.ServeHTTP(rr, req)
		assert.Equal(t, tt.statusCode, rr.Code)
		if tt.statusCode == http.StatusOK {
			var res internal.Conv
			json.Unmarshal(rr.Body.Bytes(), &res)
			assert.Equal(t, tt.expectedConv, res)
		}
	}
}

func TestAddPrimaryKey(t *testing.T) {

	sessionState := session.GetSessionState()

	c := &internal.Conv{

		SpSchema: map[string]ddl.CreateTable{
			"t1": {
				Name:   "film_actor",
				ColIds: []string{"c1", "c2", "c3"},
				ColDefs: map[string]ddl.ColumnDef{
					"c1": {Name: "film_id", T: ddl.Type{Name: ddl.String, Len: ddl.MaxLength}, Id: "c1"},
					"c2": {Name: "actor_id", T: ddl.Type{Name: ddl.String, Len: ddl.MaxLength}, Id: "c2"},
					"c3": {Name: "last_update", T: ddl.Type{Name: ddl.String, Len: ddl.MaxLength}, Id: "c3"},
				},
				PrimaryKeys: []ddl.IndexKey{{ColId: "c1", Order: 1, Desc: true}},
				Id:          "t1",
			}},
		Audit: internal.Audit{
			MigrationType: migration.MigrationData_MIGRATION_TYPE_UNSPECIFIED.Enum(),
		},
		SchemaIssues: make(map[string]internal.TableIssues),
	}

	sessionState.Conv = c

	input := PrimaryKeyRequest{
		TableId: "t1",
		Columns: []ddl.IndexKey{{ColId: "c1", Desc: true, Order: 1}, {ColId: "c2", Desc: false, Order: 2}},
	}

	inputBytes, err := json.Marshal(input)
	if err != nil {
		t.Fatal(err)
	}
	buffer := bytes.NewBuffer(inputBytes)

	req, err := http.NewRequest("POST", "/primarykey", buffer)
	if err != nil {
		t.Fatal(err)
	}

	req.Header.Set("Content-Type", "application/json")
	rr := httptest.NewRecorder()

	handler := http.HandlerFunc(PrimaryKey)
	handler.ServeHTTP(rr, req)

	res := &internal.Conv{}
	json.Unmarshal(rr.Body.Bytes(), &res)

	if status := rr.Code; status != http.StatusOK {
		t.Errorf("handler returned wrong status code: got %v want %v",
			status, http.StatusOK)
	}

	expectedConv := &internal.Conv{

		SpSchema: map[string]ddl.CreateTable{

			"t1": {
				Name:   "film_actor",
				ColIds: []string{"c1", "c2", "c3"},
				ColDefs: map[string]ddl.ColumnDef{
					"c1": {Name: "film_id", T: ddl.Type{Name: ddl.String, Len: ddl.MaxLength}, Id: "c1"},
					"c2": {Name: "actor_id", T: ddl.Type{Name: ddl.String, Len: ddl.MaxLength}, Id: "c2"},
					"c3": {Name: "last_update", T: ddl.Type{Name: ddl.String, Len: ddl.MaxLength}, Id: "c3"},
				},
				PrimaryKeys: []ddl.IndexKey{{ColId: "c1", Order: 1, Desc: true}, {ColId: "c2", Desc: false, Order: 2}},
				Id:          "t1",
			},
		},
		SchemaIssues: map[string]internal.TableIssues{
			"t1": {},
		},
	}

	assert.Equal(t, expectedConv, res)
}

func TestRemovePrimaryKey(t *testing.T) {

	sessionState := session.GetSessionState()

	c := &internal.Conv{

		SpSchema: map[string]ddl.CreateTable{

			"t1": {
				Name:   "film_actor",
				ColIds: []string{"c1", "c2", "c3"},
				ColDefs: map[string]ddl.ColumnDef{
					"c1": {Name: "film_id", T: ddl.Type{Name: ddl.String, Len: ddl.MaxLength}, Id: "c1"},
					"c2": {Name: "actor_id", T: ddl.Type{Name: ddl.String, Len: ddl.MaxLength}, Id: "c2"},
					"c3": {Name: "last_update", T: ddl.Type{Name: ddl.String, Len: ddl.MaxLength}, Id: "c3"},
				},
				PrimaryKeys: []ddl.IndexKey{{ColId: "c1", Order: 1, Desc: true}, {ColId: "c2", Desc: false, Order: 2}},
				Id:          "t1",
			},
		},
		Audit: internal.Audit{
			MigrationType: migration.MigrationData_MIGRATION_TYPE_UNSPECIFIED.Enum(),
		},
		SchemaIssues: make(map[string]internal.TableIssues),
	}

	sessionState.Conv = c

	input := PrimaryKeyRequest{
		TableId: "t1",
		Columns: []ddl.IndexKey{{ColId: "c1", Desc: true, Order: 1}},
	}

	inputBytes, err := json.Marshal(input)
	if err != nil {
		t.Fatal(err)
	}
	buffer := bytes.NewBuffer(inputBytes)

	req, err := http.NewRequest("POST", "/primarykey", buffer)
	if err != nil {
		t.Fatal(err)
	}

	req.Header.Set("Content-Type", "application/json")
	rr := httptest.NewRecorder()

	handler := http.HandlerFunc(PrimaryKey)
	handler.ServeHTTP(rr, req)

	res := &internal.Conv{}
	json.Unmarshal(rr.Body.Bytes(), &res)

	if status := rr.Code; status != http.StatusOK {
		t.Errorf("handler returned wrong status code: got %v want %v",
			status, http.StatusOK)
	}

	expectedConv := &internal.Conv{

		SpSchema: map[string]ddl.CreateTable{
			"t1": {
				Name:   "film_actor",
				ColIds: []string{"c1", "c2", "c3"},
				ColDefs: map[string]ddl.ColumnDef{
					"c1": {Name: "film_id", T: ddl.Type{Name: ddl.String, Len: ddl.MaxLength}, Id: "c1"},
					"c2": {Name: "actor_id", T: ddl.Type{Name: ddl.String, Len: ddl.MaxLength}, Id: "c2"},
					"c3": {Name: "last_update", T: ddl.Type{Name: ddl.String, Len: ddl.MaxLength}, Id: "c3"},
				},
				PrimaryKeys: []ddl.IndexKey{{ColId: "c1", Order: 1, Desc: true}},
				Id:          "t1",
			}},
		SchemaIssues: map[string]internal.TableIssues{
			"t1": {},
		},
	}
	assert.Equal(t, expectedConv, res)
}

func TestPrimarykey(t *testing.T) {

	sessionState := session.GetSessionState()

	c := &internal.Conv{

		SpSchema: map[string]ddl.CreateTable{
			"t1": {
				Name:   "film_actor",
				ColIds: []string{"c1", "c2", "c3"},
				ColDefs: map[string]ddl.ColumnDef{
					"c1": {Name: "film_id", T: ddl.Type{Name: ddl.String, Len: ddl.MaxLength}, Id: "c1"},
					"c2": {Name: "actor_id", T: ddl.Type{Name: ddl.String, Len: ddl.MaxLength}, Id: "c2"},
					"c3": {Name: "last_update", T: ddl.Type{Name: ddl.String, Len: ddl.MaxLength}, Id: "c3"},
				},
				PrimaryKeys: []ddl.IndexKey{{ColId: "c1", Order: 1, Desc: true}, {ColId: "c2", Order: 2, Desc: true}},
				Id:          "t1",
			}},
		Audit: internal.Audit{
			MigrationType: migration.MigrationData_MIGRATION_TYPE_UNSPECIFIED.Enum(),
		},
		SchemaIssues: make(map[string]internal.TableIssues),
	}

	sessionState.Conv = c

	tc := []struct {
		name         string
		input        PrimaryKeyRequest
		statusCode   int
		conv         internal.Conv
		expectedConv internal.Conv
	}{
		{
			name: "Table Id Not found",
			input: PrimaryKeyRequest{
				TableId: "t2",
				Columns: []ddl.IndexKey{{ColId: "c1", Desc: true, Order: 1}, {ColId: "c2", Desc: true, Order: 2}},
			},
			statusCode: http.StatusNotFound,
		},
		{
			name: "Column are empty",
			input: PrimaryKeyRequest{
				TableId: "t1",
				Columns: []ddl.IndexKey{}},
			statusCode: http.StatusBadRequest,
		},
		{
			name: "unmarshalling error",
			input: PrimaryKeyRequest{
				TableId: "t1",
				Columns: []Column{{Order: 1, Desc: true, ColumnId: "-12"}},
			},
			statusCode: http.StatusBadRequest,
		},
		{
			name: "Not valid column order",
			input: PrimaryKeyRequest{
				TableId: "t1",
				Columns: []Column{{ColumnId: "c1", Order: 2, Desc: true}, {ColumnId: "c2", Desc: false, Order: 2}},
			},
			statusCode: http.StatusBadRequest,
		},
		{
			name: "invalid columnid error",
			input: PrimaryKeyRequest{
				TableId: "t1",
				Columns: []Column{{ColumnId: "c4", Desc: false, Order: 1}},
			},
			statusCode: http.StatusBadRequest,
		},
	}

	for _, tt := range tc {
		inputBytes, err := json.Marshal(tt.input)
		if err != nil {
			t.Fatal(err)
		}
		buffer := bytes.NewBuffer(inputBytes)

		req, err := http.NewRequest("POST", "/primarykey", buffer)
		if err != nil {
			t.Fatal(err)
		}

		req.Header.Set("Content-Type", "application/json")
		rr := httptest.NewRecorder()

		handler := http.HandlerFunc(PrimaryKey)
		handler.ServeHTTP(rr, req)
		var conv internal.Conv
		json.Unmarshal(rr.Body.Bytes(), &conv)
		assert.Equal(t, tt.statusCode, rr.Code)
		if tt.statusCode == http.StatusOK {
			assert.Equal(t, tt.expectedConv, conv)
		}
	}
}<|MERGE_RESOLUTION|>--- conflicted
+++ resolved
@@ -46,7 +46,7 @@
 			name: "Test PK update",
 			input: PrimaryKeyRequest{
 				TableId: "t1",
-				Columns: []Column{{ColumnId: "c1", Desc: false, Order: 1}},
+				Columns: []ddl.IndexKey{{ColId: "c1", Desc: false, Order: 1}},
 			},
 			statusCode: http.StatusOK,
 			conv: internal.Conv{
@@ -91,7 +91,7 @@
 			name: "Test removed synthpk",
 			input: PrimaryKeyRequest{
 				TableId: "t1",
-				Columns: []Column{{ColumnId: "c1", Desc: true, Order: 1}},
+				Columns: []ddl.IndexKey{{ColId: "c1", Desc: true, Order: 1}},
 			},
 			statusCode: http.StatusOK,
 			conv: internal.Conv{
@@ -140,28 +140,6 @@
 				},
 			},
 		},
-<<<<<<< HEAD
-=======
-		SchemaIssues: make(map[string]internal.TableIssues),
-	}
-
-	sessionState.Conv = c
-
-	input := PrimaryKeyRequest{
-		TableId: "t1",
-		Columns: []ddl.IndexKey{{ColId: "c1", Desc: false, Order: 1}},
-	}
-
-	inputBytes, err := json.Marshal(input)
-	if err != nil {
-		t.Fatal(err)
-	}
-	buffer := bytes.NewBuffer(inputBytes)
-
-	req, err := http.NewRequest("POST", "/primarykey", buffer)
-	if err != nil {
-		t.Fatal(err)
->>>>>>> 8e0bcfc2
 	}
 
 	for _, tt := range tc {
@@ -403,7 +381,7 @@
 			name: "unmarshalling error",
 			input: PrimaryKeyRequest{
 				TableId: "t1",
-				Columns: []Column{{Order: 1, Desc: true, ColumnId: "-12"}},
+				Columns: []ddl.IndexKey{{Order: 1, Desc: true, ColId: "-12"}},
 			},
 			statusCode: http.StatusBadRequest,
 		},
@@ -411,7 +389,7 @@
 			name: "Not valid column order",
 			input: PrimaryKeyRequest{
 				TableId: "t1",
-				Columns: []Column{{ColumnId: "c1", Order: 2, Desc: true}, {ColumnId: "c2", Desc: false, Order: 2}},
+				Columns: []ddl.IndexKey{{ColId: "c1", Order: 2, Desc: true}, {ColId: "c2", Desc: false, Order: 2}},
 			},
 			statusCode: http.StatusBadRequest,
 		},
@@ -419,7 +397,7 @@
 			name: "invalid columnid error",
 			input: PrimaryKeyRequest{
 				TableId: "t1",
-				Columns: []Column{{ColumnId: "c4", Desc: false, Order: 1}},
+				Columns: []ddl.IndexKey{{ColId: "c4", Desc: false, Order: 1}},
 			},
 			statusCode: http.StatusBadRequest,
 		},

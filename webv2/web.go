// Copyright 2022 Google LLC
//
// Licensed under the Apache License, Version 2.0 (the "License");
// you may not use this file except in compliance with the License.
// You may obtain a copy of the License at
//
//      http://www.apache.org/licenses/LICENSE-2.0
//
// Unless required by applicable law or agreed to in writing, software
// distributed under the License is distributed on an "AS IS" BASIS,
// WITHOUT WARRANTIES OR CONDITIONS OF ANY KIND, either express or implied.
// See the License for the specific language governing permissions and
// limitations under the License.

// Package web defines web APIs to be used with harbourbridge frontend.
// Apart from schema conversion, this package involves API to update
// converted schema.
package webv2

import (
	"bufio"
	"bytes"
	"context"
	"database/sql"
	"encoding/json"
	"fmt"
	"io/fs"
	"io/ioutil"
	"log"
	"net/http"
	"os"
	"path/filepath"
	"sort"
	"strconv"
	"strings"
	"time"

	instance "cloud.google.com/go/spanner/admin/instance/apiv1"
	"github.com/cloudspannerecosystem/harbourbridge/cmd"
	"github.com/cloudspannerecosystem/harbourbridge/common/constants"
	"github.com/cloudspannerecosystem/harbourbridge/common/utils"
	"github.com/cloudspannerecosystem/harbourbridge/conversion"
	"github.com/cloudspannerecosystem/harbourbridge/internal"
	"github.com/cloudspannerecosystem/harbourbridge/profiles"
	"github.com/cloudspannerecosystem/harbourbridge/proto/migration"
	"github.com/cloudspannerecosystem/harbourbridge/schema"
	"github.com/cloudspannerecosystem/harbourbridge/sources/common"
	"github.com/cloudspannerecosystem/harbourbridge/sources/mysql"
	"github.com/cloudspannerecosystem/harbourbridge/sources/oracle"
	"github.com/cloudspannerecosystem/harbourbridge/sources/postgres"
	"github.com/cloudspannerecosystem/harbourbridge/sources/sqlserver"
	"github.com/cloudspannerecosystem/harbourbridge/spanner/ddl"
	"github.com/cloudspannerecosystem/harbourbridge/webv2/config"
	helpers "github.com/cloudspannerecosystem/harbourbridge/webv2/helpers"
	"github.com/cloudspannerecosystem/harbourbridge/webv2/profile"
	utilities "github.com/cloudspannerecosystem/harbourbridge/webv2/utilities"
	"github.com/google/uuid"
	instancepb "google.golang.org/genproto/googleapis/spanner/admin/instance/v1"

	"github.com/cloudspannerecosystem/harbourbridge/webv2/session"
	"github.com/cloudspannerecosystem/harbourbridge/webv2/typemap"

	_ "github.com/go-sql-driver/mysql"
	"github.com/gorilla/handlers"

	index "github.com/cloudspannerecosystem/harbourbridge/webv2/index"
	primarykey "github.com/cloudspannerecosystem/harbourbridge/webv2/primarykey"

	uniqueid "github.com/cloudspannerecosystem/harbourbridge/webv2/uniqueid"

	go_ora "github.com/sijms/go-ora/v2"
)

// TODO:(searce):
// 1) Test cases for APIs
// 2) API for saving/updating table-level changes.
// 3) API for showing logs
// 4) Split all routing to an route.go file
// 5) API for downloading the schema file, ddl file and summary report file.
// 6) Update schema conv after setting global datatypes and return conv. (setTypeMap)
// 7) Add rateConversion() in schema conversion, ddl and report APIs.
// 8) Add an overview in summary report API
var mysqlTypeMap = make(map[string][]typeIssue)
var postgresTypeMap = make(map[string][]typeIssue)
var sqlserverTypeMap = make(map[string][]typeIssue)
var oracleTypeMap = make(map[string][]typeIssue)

// TODO:(searce) organize this file according to go style guidelines: generally
// have public constants and public type definitions first, then public
// functions, and finally helper functions (usually in order of importance).

// driverConfig contains the parameters needed to make a direct database connection. It is
// used to communicate via HTTP with the frontend.
type driverConfig struct {
	Driver   string `json:"Driver"`
	Host     string `json:"Host"`
	Port     string `json:"Port"`
	Database string `json:"Database"`
	User     string `json:"User"`
	Password string `json:"Password"`
}

type sessionSummary struct {
	DatabaseType       string
	ConnectionDetail   string
	SourceTableCount   int
	SpannerTableCount  int
	SourceIndexCount   int
	SpannerIndexCount  int
	ConnectionType     string
	SourceDatabaseName string
	Region             string
	NodeCount          int
	ProcessingUnits    int
	Instance           string
}

type progressDetails struct {
	Progress       int
	ErrorMessage   string
	ProgressStatus int
}

type migrationDetails struct {
	TargetDetails targetDetails `json:"TargetDetails"`
	MigrationMode string        `json:MigrationMode`
	MigrationType string        `json:MigrationType`
}

type targetDetails struct {
	TargetDB                    string `json:"TargetDB"`
	SourceConnectionProfileName string `json:"SourceConnProfile"`
	TargetConnectionProfileName string `json:"TargetConnProfile"`
}
type StreamingCfg struct {
	DatastreamCfg DatastreamCfg `json:"datastreamCfg"`
	DataflowCfg   DataflowCfg   `json:"dataflowCfg"`
	TmpDir        string        `json:"tmpDir"`
}
type DataflowCfg struct {
	JobName  string `json:"JobName"`
	Location string `json:"Location"`
}
type ConnectionConfig struct {
	Name     string `json:"name"`
	Location string `json:"location"`
}
type DatastreamCfg struct {
	StreamId               string           `json:"streamId"`
	StreamLocation         string           `json:"streamLocation"`
	StreamDisplayName      string           `json:"streamDisplayName"`
	SourceConnectionConfig ConnectionConfig `json:"sourceConnectionConfig"`
	TargetConnectionConfig ConnectionConfig `json:"destinationConnectionConfig"`
}

// databaseConnection creates connection with database when using
// with postgres and mysql driver.
func databaseConnection(w http.ResponseWriter, r *http.Request) {
	reqBody, err := ioutil.ReadAll(r.Body)
	if err != nil {
		http.Error(w, fmt.Sprintf("Body Read Error : %v", err), http.StatusInternalServerError)
		return
	}
	var config driverConfig
	err = json.Unmarshal(reqBody, &config)
	if err != nil {
		http.Error(w, fmt.Sprintf("Request Body parse error : %v", err), http.StatusBadRequest)
		return
	}
	var dataSourceName string
	switch config.Driver {
	case constants.POSTGRES:
		dataSourceName = fmt.Sprintf("host=%s port=%s user=%s password=%s dbname=%s sslmode=disable", config.Host, config.Port, config.User, config.Password, config.Database)
	case constants.MYSQL:
		dataSourceName = fmt.Sprintf("%s:%s@tcp(%s:%s)/%s", config.User, config.Password, config.Host, config.Port, config.Database)
	case constants.SQLSERVER:
		dataSourceName = fmt.Sprintf(`sqlserver://%s:%s@%s:%s?database=%s`, config.User, config.Password, config.Host, config.Port, config.Database)
	case constants.ORACLE:
		portNumber, _ := strconv.Atoi(config.Port)
		dataSourceName = go_ora.BuildUrl(config.Host, portNumber, config.Database, config.User, config.Password, nil)
	default:
		http.Error(w, fmt.Sprintf("Driver : '%s' is not supported", config.Driver), http.StatusBadRequest)
		return
	}
	sourceDB, err := sql.Open(config.Driver, dataSourceName)
	if err != nil {
		http.Error(w, fmt.Sprintf("Database connection error, check connection properties."), http.StatusInternalServerError)
		return
	}
	// Open doesn't open a connection. Validate database connection.
	err = sourceDB.Ping()
	if err != nil {
		http.Error(w, fmt.Sprintf("Database connection error, check connection properties."), http.StatusInternalServerError)
		return
	}

	sessionState := session.GetSessionState()
	sessionState.SourceDB = sourceDB
	sessionState.DbName = config.Database
	// schema and user is same in oracle.
	if config.Driver == constants.ORACLE {
		sessionState.DbName = config.User
	}
	sessionState.Driver = config.Driver
	sessionState.SessionFile = ""
	sessionState.SourceDBConnDetails = session.SourceDBConnDetails{
		Host:           config.Host,
		Port:           config.Port,
		User:           config.User,
		Password:       config.Password,
		ConnectionType: helpers.DIRECT_CONNECT_MODE,
	}
	w.WriteHeader(http.StatusOK)
}

// convertSchemaSQL converts source database to Spanner when using
// with postgres and mysql driver.
func convertSchemaSQL(w http.ResponseWriter, r *http.Request) {
	sessionState := session.GetSessionState()
	if sessionState.SourceDB == nil || sessionState.DbName == "" || sessionState.Driver == "" {
		http.Error(w, fmt.Sprintf("Database is not configured or Database connection is lost. Please set configuration and connect to database."), http.StatusNotFound)
		return
	}
	conv := internal.MakeConv()

	// Setting target db to spanner by default.
	conv.TargetDb = constants.TargetSpanner
	var err error
	switch sessionState.Driver {
	case constants.MYSQL:
		err = common.ProcessSchema(conv, mysql.InfoSchemaImpl{DbName: sessionState.DbName, Db: sessionState.SourceDB})
	case constants.POSTGRES:
		err = common.ProcessSchema(conv, postgres.InfoSchemaImpl{Db: sessionState.SourceDB})
	case constants.SQLSERVER:
		err = common.ProcessSchema(conv, sqlserver.InfoSchemaImpl{DbName: sessionState.DbName, Db: sessionState.SourceDB})
	case constants.ORACLE:
		err = common.ProcessSchema(conv, oracle.InfoSchemaImpl{DbName: strings.ToUpper(sessionState.DbName), Db: sessionState.SourceDB})
	default:
		http.Error(w, fmt.Sprintf("Driver : '%s' is not supported", sessionState.Driver), http.StatusBadRequest)
		return
	}
	if err != nil {
		http.Error(w, fmt.Sprintf("Schema Conversion Error : %v", err), http.StatusNotFound)
		return
	}

	sessionState.Conv = conv

	primarykey.DetectHotspot()
	index.AssignInitialOrders()
	index.IndexSuggestion()

	sessionMetadata := session.SessionMetadata{
		SessionName:  "NewSession",
		DatabaseType: sessionState.Driver,
		DatabaseName: sessionState.DbName,
	}

	convm := session.ConvWithMetadata{
		SessionMetadata: sessionMetadata,
		Conv:            *conv,
	}
	sessionState.Conv = conv
	sessionState.SessionMetadata = sessionMetadata
	w.WriteHeader(http.StatusOK)
	json.NewEncoder(w).Encode(convm)
}

// dumpConfig contains the parameters needed to run the tool using dump approach. It is
// used to communicate via HTTP with the frontend.
type dumpConfig struct {
	Driver   string `json:"Driver"`
	FilePath string `json:"Path"`
}

func setSourceDBDetailsForDump(w http.ResponseWriter, r *http.Request) {
	sessionState := session.GetSessionState()
	if sessionState.Driver != constants.MYSQLDUMP && sessionState.Driver != constants.PGDUMP {
		http.Error(w, "Connect via direct connect", http.StatusBadRequest)
	}
	reqBody, err := ioutil.ReadAll(r.Body)
	if err != nil {
		http.Error(w, fmt.Sprintf("Body Read Error : %v", err), http.StatusInternalServerError)
		return
	}
	var dc dumpConfig
	err = json.Unmarshal(reqBody, &dc)
	if err != nil {
		http.Error(w, fmt.Sprintf("Request Body parse error : %v", err), http.StatusBadRequest)
		return
	}

	_, err = os.Open(dc.FilePath)
	if err != nil {
		http.Error(w, fmt.Sprintf("Failed to open dump file : %v, no such file or directory", dc.FilePath), http.StatusNotFound)
		return
	}
	sessionState.SourceDBConnDetails = session.SourceDBConnDetails{
		Path:           dc.FilePath,
		ConnectionType: helpers.DUMP_MODE,
	}
	w.WriteHeader(http.StatusOK)
}

func setSourceDBDetailsForDirectConnect(w http.ResponseWriter, r *http.Request) {
	sessionState := session.GetSessionState()
	if sessionState.Driver == constants.MYSQLDUMP || sessionState.Driver == constants.PGDUMP {
		http.Error(w, "Connect via dump file", http.StatusBadRequest)
	}
	reqBody, err := ioutil.ReadAll(r.Body)
	if err != nil {
		http.Error(w, fmt.Sprintf("Body Read Error : %v", err), http.StatusInternalServerError)
		return
	}
	var config driverConfig
	err = json.Unmarshal(reqBody, &config)
	if err != nil {
		http.Error(w, fmt.Sprintf("Request Body parse error : %v", err), http.StatusBadRequest)
		return
	}

	var dataSourceName string
	switch config.Driver {
	case constants.POSTGRES:
		dataSourceName = fmt.Sprintf("host=%s port=%s user=%s password=%s dbname=%s sslmode=disable", config.Host, config.Port, config.User, config.Password, config.Database)
	case constants.MYSQL:
		dataSourceName = fmt.Sprintf("%s:%s@tcp(%s:%s)/%s", config.User, config.Password, config.Host, config.Port, config.Database)
	case constants.SQLSERVER:
		dataSourceName = fmt.Sprintf(`sqlserver://%s:%s@%s:%s?database=%s`, config.User, config.Password, config.Host, config.Port, config.Database)
	case constants.ORACLE:
		portNumber, _ := strconv.Atoi(config.Port)
		dataSourceName = go_ora.BuildUrl(config.Host, portNumber, config.Database, config.User, config.Password, nil)
	default:
		http.Error(w, fmt.Sprintf("Driver : '%s' is not supported", config.Driver), http.StatusBadRequest)
		return
	}
	sourceDB, err := sql.Open(config.Driver, dataSourceName)
	if err != nil {
		http.Error(w, "Database connection error, check connection properties.", http.StatusInternalServerError)
		return
	}
	// Open doesn't open a connection. Validate database connection.
	err = sourceDB.Ping()
	if err != nil {
		http.Error(w, "Database connection error, check connection properties.", http.StatusInternalServerError)
		return
	}

	sessionState.DbName = config.Database
	// schema and user is same in oracle.
	if config.Driver == constants.ORACLE {
		sessionState.DbName = config.User
	}
	sessionState.SessionFile = ""
	sessionState.SourceDBConnDetails = session.SourceDBConnDetails{
		Host:           config.Host,
		Port:           config.Port,
		User:           config.User,
		Password:       config.Password,
		ConnectionType: helpers.DIRECT_CONNECT_MODE,
	}
	w.WriteHeader(http.StatusOK)
}

// convertSchemaDump converts schema from dump file to Spanner schema for
// mysqldump and pg_dump driver.
func convertSchemaDump(w http.ResponseWriter, r *http.Request) {
	reqBody, err := ioutil.ReadAll(r.Body)
	if err != nil {
		http.Error(w, fmt.Sprintf("Body Read Error : %v", err), http.StatusInternalServerError)
		return
	}
	var dc dumpConfig
	err = json.Unmarshal(reqBody, &dc)
	if err != nil {
		http.Error(w, fmt.Sprintf("Request Body parse error : %v", err), http.StatusBadRequest)
		return
	}
	f, err := os.Open(dc.FilePath)
	if err != nil {
		http.Error(w, fmt.Sprintf("Failed to open dump file : %v, no such file or directory", dc.FilePath), http.StatusNotFound)
		return
	}
	// We don't support Dynamodb in web hence no need to pass schema sample size here.
	sourceProfile, _ := profiles.NewSourceProfile("", dc.Driver)
	sourceProfile.Driver = dc.Driver
	targetProfile, _ := profiles.NewTargetProfile("")
	targetProfile.TargetDb = constants.TargetSpanner
	conv, err := conversion.SchemaConv(sourceProfile, targetProfile, &utils.IOStreams{In: f, Out: os.Stdout})
	if err != nil {
		http.Error(w, fmt.Sprintf("Schema Conversion Error : %v", err), http.StatusNotFound)
		return
	}

	sessionMetadata := session.SessionMetadata{
		SessionName:  "NewSession",
		DatabaseType: dc.Driver,
		DatabaseName: filepath.Base(dc.FilePath),
	}

	sessionState := session.GetSessionState()

	sessionState.Conv = conv
	primarykey.UpdateSourceTableIndexKeyOrder(conv)
	primarykey.UpdateSpannerTableIndexKeyOrder(conv)
	primarykey.DetectHotspot()
	index.AssignInitialOrders()
	index.IndexSuggestion()

	sessionState.SessionMetadata = sessionMetadata
	sessionState.Driver = dc.Driver
	sessionState.DbName = ""
	sessionState.SessionFile = ""
	sessionState.SourceDB = nil
	sessionState.SourceDBConnDetails = session.SourceDBConnDetails{
		Path:           dc.FilePath,
		ConnectionType: helpers.DUMP_MODE,
	}

	convm := session.ConvWithMetadata{
		SessionMetadata: sessionMetadata,
		Conv:            *conv,
	}
	w.WriteHeader(http.StatusOK)
	json.NewEncoder(w).Encode(convm)
}

// loadSession load seesion file to Harbourbridge.
func loadSession(w http.ResponseWriter, r *http.Request) {
	sessionState := session.GetSessionState()

	uniqueid.InitObjectId()

	reqBody, err := ioutil.ReadAll(r.Body)
	if err != nil {
		http.Error(w, fmt.Sprintf("Body Read Error : %v", err), http.StatusInternalServerError)
		return
	}
	var s session.SessionParams
	err = json.Unmarshal(reqBody, &s)
	if err != nil {
		http.Error(w, fmt.Sprintf("Request Body parse error : %v", err), http.StatusBadRequest)
		return
	}
	conv := internal.MakeConv()
	metadata := session.SessionMetadata{}

	err = session.ReadSessionFileForSessionMetadata(&metadata, s.FilePath)
	if err != nil {
		switch err.(type) {
		case *fs.PathError:
			http.Error(w, fmt.Sprintf("Failed to open session file : %v, no such file or directory", s.FilePath), http.StatusNotFound)
		default:
			http.Error(w, fmt.Sprintf("Failed to parse session file : %v", err), http.StatusBadRequest)
		}
		return
	}

	err = conversion.ReadSessionFile(conv, s.FilePath)
	if err != nil {
		switch err.(type) {
		case *fs.PathError:
			http.Error(w, fmt.Sprintf("Failed to open session file : %v, no such file or directory", s.FilePath), http.StatusNotFound)
		default:
			http.Error(w, fmt.Sprintf("Failed to parse session file : %v", err), http.StatusBadRequest)
		}
		return
	}

	sessionMetadata := session.SessionMetadata{
		SessionName:  "NewSession",
		DatabaseType: s.Driver,
		DatabaseName: metadata.DatabaseName,
	}

	if sessionMetadata.DatabaseName == "" {
		sessionMetadata.DatabaseName = strings.TrimRight(filepath.Base(s.FilePath), filepath.Ext(s.FilePath))
	}

	sessionState.Conv = conv

	primarykey.DetectHotspot()
	index.AssignInitialOrders()
	index.IndexSuggestion()

	sessionState.Conv.UsedNames = internal.ComputeUsedNames(sessionState.Conv)
	sessionState.Conv.ToSource = internal.ComputeToSource(sessionState.Conv)
	sessionState.Conv.ToSpanner = internal.ComputeToSpanner(sessionState.Conv)

	sessionState.SessionMetadata = sessionMetadata
	sessionState.Driver = s.Driver
	sessionState.SessionFile = s.FilePath
	sessionState.SourceDBConnDetails = session.SourceDBConnDetails{
		Path:           s.FilePath,
		ConnectionType: helpers.SESSION_FILE_MODE,
	}

	convm := session.ConvWithMetadata{
		SessionMetadata: sessionMetadata,
		Conv:            *conv,
	}
	w.WriteHeader(http.StatusOK)
	json.NewEncoder(w).Encode(convm)
}

func fetchLastLoadedSessionDetails(w http.ResponseWriter, r *http.Request) {
	sessionState := session.GetSessionState()
	convm := session.ConvWithMetadata{
		SessionMetadata: sessionState.SessionMetadata,
		Conv:            *sessionState.Conv,
	}
	w.WriteHeader(http.StatusOK)
	json.NewEncoder(w).Encode(convm)
}

// getDDL returns the Spanner DDL for each table in alphabetical order.
// Unlike internal/convert.go's GetDDL, it does not print tables in a way that
// respects the parent/child ordering of interleaved tables, also foreign keys
// and secondary indexes are skipped. This means that getDDL cannot be used to
// build DDL to send to Spanner.
func getDDL(w http.ResponseWriter, r *http.Request) {
	sessionState := session.GetSessionState()
	c := ddl.Config{Comments: true, ProtectIds: false}
	var tables []string
	for t := range sessionState.Conv.SpSchema {
		tables = append(tables, t)
	}
	sort.Strings(tables)
	ddl := make(map[string]string)
	for _, t := range tables {
		ddl[t] = sessionState.Conv.SpSchema[t].PrintCreateTable(sessionState.Conv.SpSchema, c)
	}
	w.WriteHeader(http.StatusOK)
	json.NewEncoder(w).Encode(ddl)
}

// getOverview returns the overview of conversion.
func getOverview(w http.ResponseWriter, r *http.Request) {
	var buf bytes.Buffer
	bufWriter := bufio.NewWriter(&buf)
	sessionState := session.GetSessionState()
	internal.GenerateReport(sessionState.Driver, sessionState.Conv, bufWriter, nil, false, false)
	bufWriter.Flush()
	overview := buf.String()
	w.WriteHeader(http.StatusOK)
	json.NewEncoder(w).Encode(overview)
}

// getTypeMap returns the source to Spanner typemap only for the
// source types used in current conversion.
func getTypeMap(w http.ResponseWriter, r *http.Request) {
	sessionState := session.GetSessionState()

	if sessionState.Conv == nil || sessionState.Driver == "" {
		http.Error(w, fmt.Sprintf("Schema is not converted or Driver is not configured properly. Please retry converting the database to Spanner."), http.StatusNotFound)
		return
	}
	var typeMap map[string][]typeIssue
	switch sessionState.Driver {
	case constants.MYSQL, constants.MYSQLDUMP:
		typeMap = mysqlTypeMap
	case constants.POSTGRES, constants.PGDUMP:
		typeMap = postgresTypeMap
	case constants.SQLSERVER:
		typeMap = sqlserverTypeMap
	case constants.ORACLE:
		typeMap = oracleTypeMap
	default:
		http.Error(w, fmt.Sprintf("Driver : '%s' is not supported", sessionState.Driver), http.StatusBadRequest)
		return
	}
	// Filter typeMap so it contains just the types SrcSchema uses.
	filteredTypeMap := make(map[string][]typeIssue)
	for _, srcTable := range sessionState.Conv.SrcSchema {
		for _, colDef := range srcTable.ColDefs {
			if _, ok := filteredTypeMap[colDef.Type.Name]; ok {
				continue
			}
			// Timestamp and interval types do not have exact key in typemap.
			// Typemap for  TIMESTAMP(6), TIMESTAMP(6) WITH LOCAL TIMEZONE,TIMESTAMP(6) WITH TIMEZONE is stored into TIMESTAMP key.
			// Same goes with interval types like INTERVAL YEAR(2) TO MONTH, INTERVAL DAY(2) TO SECOND(6) etc.
			// If exact key not found then check with regex.
			if _, ok := typeMap[colDef.Type.Name]; !ok {
				if oracle.TimestampReg.MatchString(colDef.Type.Name) {
					filteredTypeMap[colDef.Type.Name] = typeMap["TIMESTAMP"]
				} else if oracle.IntervalReg.MatchString(colDef.Type.Name) {
					filteredTypeMap[colDef.Type.Name] = typeMap["INTERVAL"]
				}
				continue
			}
			filteredTypeMap[colDef.Type.Name] = typeMap[colDef.Type.Name]
		}
	}
	w.WriteHeader(http.StatusOK)
	json.NewEncoder(w).Encode(filteredTypeMap)
}

// setTypeMapGlobal allows to change Spanner type globally.
// It takes a map from source type to Spanner type and updates
// the Spanner schema accordingly.
func setTypeMapGlobal(w http.ResponseWriter, r *http.Request) {
	reqBody, err := ioutil.ReadAll(r.Body)
	if err != nil {
		http.Error(w, fmt.Sprintf("Body Read Error : %v", err), http.StatusInternalServerError)
		return
	}
	var typeMap map[string]string
	fmt.Println("typeMap:", typeMap)

	err = json.Unmarshal(reqBody, &typeMap)
	if err != nil {
		http.Error(w, fmt.Sprintf("Request Body parse error : %v", err), http.StatusBadRequest)
		return
	}

	sessionState := session.GetSessionState()

	// Redo source-to-Spanner typeMap using t (the mapping specified in the http request).
	// We drive this process by iterating over the Spanner schema because we want to preserve all
	// other customizations that have been performed via the UI (dropping columns, renaming columns
	// etc). In particular, note that we can't just blindly redo schema conversion (using an appropriate
	// version of 'toDDL' with the new typeMap).
	for tableId, spSchema := range sessionState.Conv.SpSchema {
		for colId := range spSchema.ColDefs {
			srcColDef := sessionState.Conv.SrcSchema[tableId].ColDefs[colId]
			// If the srcCol's type is in the map, then recalculate the Spanner type
			// for this column using the map. Otherwise, leave the ColDef for this
			// column as is. Note that per-column type overrides could be lost in
			// this process -- the mapping in typeMap always takes precendence.
			if _, found := typeMap[srcColDef.Type.Name]; found {
				utilities.UpdateType(sessionState.Conv, typeMap[srcColDef.Type.Name], tableId, colId, "srcTable", w)
			}
		}
	}
	session.UpdateSessionFile()

	convm := session.ConvWithMetadata{
		SessionMetadata: sessionState.SessionMetadata,
		Conv:            *sessionState.Conv,
	}
	w.WriteHeader(http.StatusOK)
	json.NewEncoder(w).Encode(convm)
}

// getConversionRate returns table wise color coded conversion rate.
func getConversionRate(w http.ResponseWriter, r *http.Request) {
	sessionState := session.GetSessionState()
	reports := internal.AnalyzeTables(sessionState.Conv, nil)
	rate := make(map[string]string)
	for _, t := range reports {
		rate[t.SpTable] = utilities.RateSchema(t.Cols, t.Warnings, t.SyntheticPKey != "")
	}
	w.WriteHeader(http.StatusOK)
	json.NewEncoder(w).Encode(rate)
}

// getSchemaFile generates schema file and returns file path.
func getSchemaFile(w http.ResponseWriter, r *http.Request) {
	ioHelper := &utils.IOStreams{In: os.Stdin, Out: os.Stdout}
	var err error
	now := time.Now()
	filePrefix, err := utilities.GetFilePrefix(now)
	if err != nil {
		http.Error(w, fmt.Sprintf("Can not get file prefix : %v", err), http.StatusInternalServerError)
	}
	schemaFileName := "frontend/" + filePrefix + "schema.txt"

	sessionState := session.GetSessionState()
	conversion.WriteSchemaFile(sessionState.Conv, now, schemaFileName, ioHelper.Out)
	schemaAbsPath, err := filepath.Abs(schemaFileName)
	if err != nil {
		http.Error(w, fmt.Sprintf("Can not create absolute path : %v", err), http.StatusInternalServerError)
	}
	w.WriteHeader(http.StatusOK)
	w.Write([]byte(schemaAbsPath))
}

// getReportFile generates report file and returns file path.
func getReportFile(w http.ResponseWriter, r *http.Request) {
	ioHelper := &utils.IOStreams{In: os.Stdin, Out: os.Stdout}
	var err error
	now := time.Now()
	filePrefix, err := utilities.GetFilePrefix(now)
	if err != nil {
		http.Error(w, fmt.Sprintf("Can not get file prefix : %v", err), http.StatusInternalServerError)
	}
	reportFileName := "frontend/" + filePrefix + "report.txt"
	sessionState := session.GetSessionState()
	conversion.Report(sessionState.Driver, nil, ioHelper.BytesRead, "", sessionState.Conv, reportFileName, ioHelper.Out)
	reportAbsPath, err := filepath.Abs(reportFileName)
	if err != nil {
		http.Error(w, fmt.Sprintf("Can not create absolute path : %v", err), http.StatusInternalServerError)
	}
	w.WriteHeader(http.StatusOK)
	w.Write([]byte(reportAbsPath))
}

// TableInterleaveStatus stores data regarding interleave status.
type TableInterleaveStatus struct {
	Possible bool
	Parent   string
	Comment  string
}

// setParentTable checks whether specified table can be interleaved, and updates the schema to convert foreign
// key to interleaved table if 'update' parameter is set to true. If 'update' parameter is set to false, then return
// whether the foreign key can be converted to interleave table without updating the schema.
func setParentTable(w http.ResponseWriter, r *http.Request) {
	table := r.FormValue("table")
	update := r.FormValue("update") == "true"
	sessionState := session.GetSessionState()

	if sessionState.Conv == nil || sessionState.Driver == "" {
		http.Error(w, fmt.Sprintf("Schema is not converted or Driver is not configured properly. Please retry converting the database to Spanner."), http.StatusNotFound)
		return
	}
	if table == "" {
		http.Error(w, fmt.Sprintf("Table name is empty"), http.StatusBadRequest)
	}
	tableInterleaveStatus := parentTableHelper(table, update)

	if tableInterleaveStatus.Possible {

		childPks := sessionState.Conv.SpSchema[table].PrimaryKeys
		childindex := utilities.GetPrimaryKeyIndexFromOrder(childPks, 1)
		sessionState := session.GetSessionState()
		schemaissue := []internal.SchemaIssue{}

		column := childPks[childindex].ColId
		schemaissue = sessionState.Conv.SchemaIssues[table][column]
		if update {
			schemaissue = utilities.RemoveSchemaIssue(schemaissue, internal.InterleavedOrder)
		} else {
			schemaissue = append(schemaissue, internal.InterleavedOrder)
		}

		sessionState.Conv.SchemaIssues[table][column] = schemaissue
	} else {
		// Remove "Table cart can be converted as Interleaved Table" suggestion from columns
		// of the table if interleaving is not possible.
		for _, column := range sessionState.Conv.SpSchema[table].ColIds {
			schemaIssue := []internal.SchemaIssue{}
			for _, v := range sessionState.Conv.SchemaIssues[table][column] {
				if v != internal.InterleavedOrder {
					schemaIssue = append(schemaIssue, v)
				}
			}
			sessionState.Conv.SchemaIssues[table][column] = schemaIssue
		}
	}

	index.IndexSuggestion()
	session.UpdateSessionFile()
	w.WriteHeader(http.StatusOK)

	if update {
		json.NewEncoder(w).Encode(map[string]interface{}{
			"tableInterleaveStatus": tableInterleaveStatus,
			"sessionState":          sessionState.Conv})
	} else {
		json.NewEncoder(w).Encode(map[string]interface{}{
			"tableInterleaveStatus": tableInterleaveStatus,
		})
	}
}

func parentTableHelper(table string, update bool) *TableInterleaveStatus {
	tableInterleaveStatus := &TableInterleaveStatus{Possible: true}
	sessionState := session.GetSessionState()

	if _, found := sessionState.Conv.SyntheticPKeys[table]; found {
		tableInterleaveStatus.Possible = false
		tableInterleaveStatus.Comment = "Has synthetic pk"
	}
	if tableInterleaveStatus.Possible {
		// Search this table's foreign keys for a suitable parent table.
		// If there are several possible parent tables, we pick the first one.
		// TODO: Allow users to pick which parent to use if more than one.
		for i, fk := range sessionState.Conv.SpSchema[table].ForeignKeys {
			refTable := fk.ReferTableId

			if _, found := sessionState.Conv.SyntheticPKeys[refTable]; found {
				continue
			}

			if checkPrimaryKeyPrefix(table, refTable, fk, tableInterleaveStatus) {

				tableInterleaveStatus.Parent = refTable
				sp := sessionState.Conv.SpSchema[table]
				if update {
<<<<<<< HEAD
					sp.ParentId = refTable
					sp.ForeignKeys = utilities.RemoveFk(sp.ForeignKeys, i)
=======
					usedNames := sessionState.Conv.UsedNames
					delete(usedNames, sp.Fks[i].Name)
					sp.Parent = refTable
					sp.Fks = utilities.RemoveFk(sp.Fks, i)
>>>>>>> af6b1a84
				}
				sessionState.Conv.SpSchema[table] = sp
				break
			}
		}
		if tableInterleaveStatus.Parent == "" {
			tableInterleaveStatus.Possible = false
			tableInterleaveStatus.Comment = "No valid prefix"
		}
	}

	parentpks := sessionState.Conv.SpSchema[tableInterleaveStatus.Parent].PrimaryKeys

	childPks := sessionState.Conv.SpSchema[table].PrimaryKeys

	if len(parentpks) >= 1 {

		parentindex := utilities.GetPrimaryKeyIndexFromOrder(parentpks, 1)

		childindex := utilities.GetPrimaryKeyIndexFromOrder(childPks, 1)

		if parentindex != -1 && childindex != -1 {

			if (parentpks[parentindex].Order == childPks[childindex].Order) && (sessionState.Conv.SpSchema[tableInterleaveStatus.Parent].ColDefs[parentpks[parentindex].ColId].Name == sessionState.Conv.SpSchema[table].ColDefs[childPks[childindex].ColId].Name) {

				sessionState := session.GetSessionState()
				schemaissue := []internal.SchemaIssue{}

				column := childPks[childindex].ColId
				schemaissue = sessionState.Conv.SchemaIssues[table][column]

				schemaissue = utilities.RemoveSchemaIssue(schemaissue, internal.InterleavedNotInOrder)
				schemaissue = utilities.RemoveSchemaIssue(schemaissue, internal.InterleavedAddColumn)
				schemaissue = utilities.RemoveSchemaIssue(schemaissue, internal.InterleavedRenameColumn)
				schemaissue = utilities.RemoveSchemaIssue(schemaissue, internal.InterleavedOrder)

				sessionState.Conv.SchemaIssues[table][column] = schemaissue
				tableInterleaveStatus.Possible = true

			}

			if sessionState.Conv.SpSchema[tableInterleaveStatus.Parent].ColDefs[parentpks[parentindex].ColId].Name != sessionState.Conv.SpSchema[table].ColDefs[childPks[childindex].ColId].Name {

				tableInterleaveStatus.Possible = false

				sessionState := session.GetSessionState()

				column := parentpks[parentindex].ColId

				schemaissue := []internal.SchemaIssue{}
				schemaissue = sessionState.Conv.SchemaIssues[table][column]

				schemaissue = utilities.RemoveSchemaIssue(schemaissue, internal.InterleavedNotInOrder)
				schemaissue = utilities.RemoveSchemaIssue(schemaissue, internal.InterleavedOrder)
				schemaissue = utilities.RemoveSchemaIssue(schemaissue, internal.InterleavedAddColumn)
				schemaissue = utilities.RemoveSchemaIssue(schemaissue, internal.InterleavedRenameColumn)

				schemaissue = append(schemaissue, internal.InterleavedNotInOrder)

				sessionState.Conv.SchemaIssues[table][column] = schemaissue

			}

		}

	}

	return tableInterleaveStatus
}

func removeParentTable(w http.ResponseWriter, r *http.Request) {
	tableId := r.FormValue("tableId")
	sessionState := session.GetSessionState()
	if sessionState.Conv == nil || sessionState.Driver == "" {
		http.Error(w, fmt.Sprintf("Schema is not converted or Driver is not configured properly. Please retry converting the database to Spanner."), http.StatusNotFound)
		return
	}
	if tableId == "" {
		http.Error(w, fmt.Sprintf("Table Id is empty"), http.StatusBadRequest)
		return
	}

	spTableName := ""
	for _, value := range sessionState.Conv.SpSchema {
		if value.Id == tableId {
			spTableName = value.Name
			break
		}
	}
	if spTableName == "" {
		http.Error(w, fmt.Sprintf("Spanner table not found"), http.StatusBadRequest)
		return
	}

	srcTableName := ""
	for _, value := range sessionState.Conv.SrcSchema {
		if value.Id == tableId {
			srcTableName = value.Name
			break
		}
	}
	if srcTableName == "" {
		http.Error(w, fmt.Sprintf("Table not found"), http.StatusBadRequest)
		return
	}

	conv := sessionState.Conv

	if conv.SpSchema[spTableName].Parent == "" {
		http.Error(w, fmt.Sprintf("Table is not interleaved"), http.StatusBadRequest)
		return
	}
	spTable := conv.SpSchema[spTableName]

	var firstOrderPk ddl.IndexKey

	for _, pk := range spTable.Pks {
		if pk.Order == 1 {
			firstOrderPk = pk
			break
		}
	}

	spColId := conv.SpSchema[spTableName].ColDefs[firstOrderPk.Col].Id
	var srcCol schema.Column
	for _, col := range conv.SrcSchema[srcTableName].ColDefs {
		if col.Id == spColId {
			srcCol = col
			break
		}
	}
	interleavedFk, err := utilities.GetInterleavedFk(conv, srcTableName, srcCol.Name)
	if err != nil {
		http.Error(w, fmt.Sprintf("%v", err), http.StatusBadRequest)
		return
	}

	spFk, err := common.CvtForeignKeysHelper(conv, spTableName, srcTableName, interleavedFk, true)
	if err != nil {
		http.Error(w, fmt.Sprintf("Foreign key conversion fail"), http.StatusBadRequest)
		return
	}

	spFks := spTable.Fks
	spFks = append(spFks, spFk)
	spTable.Fks = spFks
	spTable.Parent = ""
	conv.SpSchema[spTableName] = spTable

	uniqueid.CopyUniqueIdToSpannerTable(conv, spTableName)

	sessionState.Conv = conv

	convm := session.ConvWithMetadata{
		SessionMetadata: sessionState.SessionMetadata,
		Conv:            *sessionState.Conv,
	}
	w.WriteHeader(http.StatusOK)
	json.NewEncoder(w).Encode(convm)

}

type DropDetail struct {
	Name string `json:"Name"`
}

func restoreTable(w http.ResponseWriter, r *http.Request) {
	tableId := r.FormValue("table")
	sessionState := session.GetSessionState()
	if sessionState.Conv == nil || sessionState.Driver == "" {
		http.Error(w, fmt.Sprintf("Schema is not converted or Driver is not configured properly. Please retry converting the database to Spanner."), http.StatusNotFound)
		return
	}
	if tableId == "" {
		http.Error(w, fmt.Sprintf("Table Id is empty"), http.StatusBadRequest)
	}

	conv := sessionState.Conv
	var toddl common.ToDdl
	switch sessionState.Driver {
	case constants.MYSQL:
		toddl = mysql.InfoSchemaImpl{}.GetToDdl()
	case constants.POSTGRES:
		toddl = postgres.InfoSchemaImpl{}.GetToDdl()
	case constants.SQLSERVER:
		toddl = sqlserver.InfoSchemaImpl{}.GetToDdl()
	case constants.ORACLE:
		toddl = oracle.InfoSchemaImpl{}.GetToDdl()
	case constants.MYSQLDUMP:
		toddl = mysql.DbDumpImpl{}.GetToDdl()
	case constants.PGDUMP:
		toddl = postgres.DbDumpImpl{}.GetToDdl()
	default:
		http.Error(w, fmt.Sprintf("Driver : '%s' is not supported", sessionState.Driver), http.StatusBadRequest)
		return
	}

	err := common.SrcTableToSpannerDDL(conv, toddl, sessionState.Conv.SrcSchema[tableId])
	if err != nil {
		http.Error(w, fmt.Sprintf("Restoring spanner table fail"), http.StatusBadRequest)
		return
	}
	conv.AddPrimaryKeys()

	sessionState.Conv = conv
	primarykey.DetectHotspot()

	convm := session.ConvWithMetadata{
		SessionMetadata: sessionState.SessionMetadata,
		Conv:            *sessionState.Conv,
	}
	w.WriteHeader(http.StatusOK)
	json.NewEncoder(w).Encode(convm)
}

func dropTable(w http.ResponseWriter, r *http.Request) {
	tableId := r.FormValue("table")
	sessionState := session.GetSessionState()
	if sessionState.Conv == nil || sessionState.Driver == "" {
		http.Error(w, fmt.Sprintf("Schema is not converted or Driver is not configured properly. Please retry converting the database to Spanner."), http.StatusNotFound)
		return
	}
	if tableId == "" {
		http.Error(w, fmt.Sprintf("Table Id is empty"), http.StatusBadRequest)
	}
	spSchema := sessionState.Conv.SpSchema
	issues := sessionState.Conv.SchemaIssues
	syntheticPkey := sessionState.Conv.SyntheticPKeys
	toSource := sessionState.Conv.ToSource
	toSpanner := sessionState.Conv.ToSpanner

	//remove deleted name from usedName
	usedNames := sessionState.Conv.UsedNames
	delete(usedNames, sessionState.Conv.SpSchema[tableId].Name)
	for _, index := range sessionState.Conv.SpSchema[tableId].Indexes {
		delete(usedNames, index.Name)
	}
	for _, fk := range sessionState.Conv.SpSchema[tableId].ForeignKeys {
		delete(usedNames, fk.Name)
	}

	delete(spSchema, tableId)
	issues[tableId] = map[string][]internal.SchemaIssue{}
	delete(syntheticPkey, tableId)
	delete(toSource, sessionState.Conv.SpSchema[tableId].Name)
	delete(toSpanner, sessionState.Conv.SrcSchema[tableId].Name)

	//drop reference foreign key
	for tableName, spTable := range spSchema {
		fks := []ddl.Foreignkey{}
		for _, fk := range spTable.ForeignKeys {
			if fk.ReferTableId != tableId {
				fks = append(fks, fk)
			} else {
				delete(usedNames, fk.Name)
			}

		}
		spTable.ForeignKeys = fks
		spSchema[tableName] = spTable
	}

	//remove interleave that are interleaved on the drop table as parent
	for tableId, spTable := range spSchema {
		if spTable.ParentId == tableId {
			spTable.ParentId = ""
			spSchema[tableId] = spTable
		}
	}

	//remove interleavable suggestion on droping the parent table
	for tableName, tableIssues := range issues {
		for colName, colIssues := range tableIssues {
			updatedColIssues := []internal.SchemaIssue{}
			for _, val := range colIssues {
				if val != internal.InterleavedOrder {
					updatedColIssues = append(updatedColIssues, val)
				}
			}
			if len(updatedColIssues) == 0 {
				delete(issues[tableName], colName)
			} else {
				issues[tableName][colName] = updatedColIssues
			}
		}
	}

	sessionState.Conv.SpSchema = spSchema
	sessionState.Conv.SchemaIssues = issues
	sessionState.Conv.UsedNames = usedNames

	convm := session.ConvWithMetadata{
		SessionMetadata: sessionState.SessionMetadata,
		Conv:            *sessionState.Conv,
	}
	w.WriteHeader(http.StatusOK)
	json.NewEncoder(w).Encode(convm)
}

func dropForeignKey(w http.ResponseWriter, r *http.Request) {
	table := r.FormValue("table")
	reqBody, err := ioutil.ReadAll(r.Body)
	if err != nil {
		http.Error(w, fmt.Sprintf("Body Read Error : %v", err), http.StatusInternalServerError)
	}

	var dropDetail struct{ Id string }
	if err = json.Unmarshal(reqBody, &dropDetail); err != nil {
		http.Error(w, fmt.Sprintf("Request Body parse error : %v", err), http.StatusBadRequest)
		return
	}

	sessionState := session.GetSessionState()
	if sessionState.Conv == nil || sessionState.Driver == "" {
		http.Error(w, fmt.Sprintf("Schema is not converted or Driver is not configured properly. Please retry converting the database to Spanner."), http.StatusNotFound)
		return
	}
	if table == "" || dropDetail.Id == "" {
		http.Error(w, fmt.Sprintf("Table name or foreign key name is empty"), http.StatusBadRequest)
	}
	sp := sessionState.Conv.SpSchema[table]
	position := -1
	for i, fk := range sp.ForeignKeys {
		if dropDetail.Id == fk.Id {
			position = i
			break
		}
	}

	if position < 0 || position >= len(sp.ForeignKeys) {
		http.Error(w, fmt.Sprintf("No foreign key found at position %d", position), http.StatusBadRequest)
		return
	}
	//remove foreign key name from used-name map
	usedNames := sessionState.Conv.UsedNames
	delete(usedNames, sp.ForeignKeys[position].Name)

	sp.ForeignKeys = utilities.RemoveFk(sp.ForeignKeys, position)
	sessionState.Conv.SpSchema[table] = sp
	session.UpdateSessionFile()

	convm := session.ConvWithMetadata{
		SessionMetadata: sessionState.SessionMetadata,
		Conv:            *sessionState.Conv,
	}
	w.WriteHeader(http.StatusOK)
	json.NewEncoder(w).Encode(convm)
}

func restoreSecondaryIndex(w http.ResponseWriter, r *http.Request) {
	tableId := r.FormValue("tableId")
	indexId := r.FormValue("indexId")
	sessionState := session.GetSessionState()
	if sessionState.Conv == nil || sessionState.Driver == "" {
		http.Error(w, fmt.Sprintf("Schema is not converted or Driver is not configured properly. Please retry converting the database to Spanner."), http.StatusNotFound)
		return
	}
	if tableId == "" {
		http.Error(w, fmt.Sprintf("Table Id is empty"), http.StatusBadRequest)
		return
	}
	if indexId == "" {
		http.Error(w, fmt.Sprintf("Index Id is empty"), http.StatusBadRequest)
		return
	}

	srcTableName := ""
	for _, value := range sessionState.Conv.SrcSchema {
		if value.Id == tableId {
			srcTableName = value.Name
			break
		}
	}
	if srcTableName == "" {
		http.Error(w, fmt.Sprintf("Source Table not found"), http.StatusBadRequest)
		return
	}

	spTableName := ""
	for _, value := range sessionState.Conv.SpSchema {
		if value.Id == tableId {
			spTableName = value.Name
			break
		}
	}
	if spTableName == "" {
		http.Error(w, fmt.Sprintf("Spanner Table not found"), http.StatusBadRequest)
		return
	}

	var srcIndex schema.Index
	srcIndexFound := false
	for _, index := range sessionState.Conv.SrcSchema[srcTableName].Indexes {
		if index.Id == indexId {
			srcIndex = index
			srcIndexFound = true
			break
		}
	}
	if !srcIndexFound {
		http.Error(w, fmt.Sprintf("Source index not found"), http.StatusBadRequest)
		return
	}

	conv := sessionState.Conv

	spIndex := common.CvtIndexHelper(conv, spTableName, srcTableName, srcIndex)
	spIndexes := conv.SpSchema[spTableName].Indexes
	spIndexes = append(spIndexes, spIndex)
	spTable := conv.SpSchema[spTableName]
	spTable.Indexes = spIndexes
	conv.SpSchema[spTableName] = spTable

	uniqueid.CopyUniqueIdToSpannerTable(conv, spTable.Name)
	sessionState.Conv = conv
	index.AssignInitialOrders()
	index.IndexSuggestion()

	convm := session.ConvWithMetadata{
		SessionMetadata: sessionState.SessionMetadata,
		Conv:            *sessionState.Conv,
	}
	w.WriteHeader(http.StatusOK)
	json.NewEncoder(w).Encode(convm)

}

// renameForeignKeys checks the new names for spanner name validity, ensures the new names are already not used by existing tables
// secondary indexes or foreign key constraints. If above checks passed then foreignKey renaming reflected in the schema else appropriate
// error thrown.
func renameForeignKeys(w http.ResponseWriter, r *http.Request) {
	tableId := r.FormValue("table")
	reqBody, err := ioutil.ReadAll(r.Body)
	if err != nil {
		http.Error(w, fmt.Sprintf("Body Read Error : %v", err), http.StatusInternalServerError)
	}

	sessionState := session.GetSessionState()
	if sessionState.Conv == nil || sessionState.Driver == "" {
		http.Error(w, fmt.Sprintf("Schema is not converted or Driver is not configured properly. Please retry converting the database to Spanner."), http.StatusNotFound)
		return
	}

	renameMap := map[string]string{}
	if err = json.Unmarshal(reqBody, &renameMap); err != nil {
		http.Error(w, fmt.Sprintf("Request Body parse error : %v", err), http.StatusBadRequest)
		return
	}

	// Check new name for spanner name validity.
	newNames := []string{}
	newNamesMap := map[string]bool{}
	for _, value := range renameMap {
		newNames = append(newNames, strings.ToLower(value))
		newNamesMap[strings.ToLower(value)] = true
	}
	if len(newNames) != len(newNamesMap) {
		http.Error(w, fmt.Sprintf("Found duplicate names in input : %s", strings.Join(newNames, ",")), http.StatusBadRequest)
		return
	}

	if ok, invalidNames := utilities.CheckSpannerNamesValidity(newNames); !ok {
		http.Error(w, fmt.Sprintf("Following names are not valid Spanner identifiers: %s", strings.Join(invalidNames, ",")), http.StatusBadRequest)
		return
	}

	// Check that the new names are not already used by existing tables, secondary indexes or foreign key constraints.
	if ok, err := utilities.CanRename(newNames, tableId); !ok {
		http.Error(w, err.Error(), http.StatusBadRequest)
		return
	}

	sp := sessionState.Conv.SpSchema[tableId]
	usedNames := sessionState.Conv.UsedNames

	// Update session with renamed foreignkeys.
	newFKs := []ddl.Foreignkey{}
	for _, foreignKey := range sp.ForeignKeys {
		if newName, ok := renameMap[foreignKey.Id]; ok {
			delete(usedNames, foreignKey.Name)
			foreignKey.Name = newName
		}
		newFKs = append(newFKs, foreignKey)
	}
	sp.ForeignKeys = newFKs

	sessionState.Conv.SpSchema[tableId] = sp
	session.UpdateSessionFile()

	convm := session.ConvWithMetadata{
		SessionMetadata: sessionState.SessionMetadata,
		Conv:            *sessionState.Conv,
	}
	w.WriteHeader(http.StatusOK)
	json.NewEncoder(w).Encode(convm)
}

// renameIndexes checks the new names for spanner name validity, ensures the new names are already not used by existing tables
// secondary indexes or foreign key constraints. If above checks passed then index renaming reflected in the schema else appropriate
// error thrown.
func renameIndexes(w http.ResponseWriter, r *http.Request) {
	table := r.FormValue("table")
	reqBody, err := ioutil.ReadAll(r.Body)
	if err != nil {
		http.Error(w, fmt.Sprintf("Body Read Error : %v", err), http.StatusInternalServerError)
	}

	renameMap := map[string]string{}
	if err = json.Unmarshal(reqBody, &renameMap); err != nil {
		http.Error(w, fmt.Sprintf("Request Body parse error : %v", err), http.StatusBadRequest)
		return
	}

	// Check new name for spanner name validity.
	newNames := []string{}
	newNamesMap := map[string]bool{}
	for _, value := range renameMap {
		newNames = append(newNames, strings.ToLower(value))
		newNamesMap[strings.ToLower(value)] = true
	}
	if len(newNames) != len(newNamesMap) {
		http.Error(w, fmt.Sprintf("Found duplicate names in input : %s", strings.Join(newNames, ",")), http.StatusBadRequest)
		return
	}

	if ok, invalidNames := utilities.CheckSpannerNamesValidity(newNames); !ok {
		http.Error(w, fmt.Sprintf("Following names are not valid Spanner identifiers: %s", strings.Join(invalidNames, ",")), http.StatusBadRequest)
		return
	}

	// Check that the new names are not already used by existing tables, secondary indexes or foreign key constraints.
	if ok, err := utilities.CanRename(newNames, table); !ok {
		http.Error(w, err.Error(), http.StatusBadRequest)
		return
	}
	sessionState := session.GetSessionState()

	sp := sessionState.Conv.SpSchema[table]

	// Update session with renamed secondary indexes.
	newIndexes := []ddl.CreateIndex{}
	for _, index := range sp.Indexes {
		if newName, ok := renameMap[index.Id]; ok {
			index.Name = newName
		}
		newIndexes = append(newIndexes, index)
	}
	sp.Indexes = newIndexes

	sessionState.Conv.SpSchema[table] = sp
	session.UpdateSessionFile()
	convm := session.ConvWithMetadata{
		SessionMetadata: sessionState.SessionMetadata,
		Conv:            *sessionState.Conv,
	}
	w.WriteHeader(http.StatusOK)
	json.NewEncoder(w).Encode(convm)
}

// addIndexes checks the new names for spanner name validity, ensures the new names are already not used by existing tables
// secondary indexes or foreign key constraints. If above checks passed then new indexes are added to the schema else appropriate
// error thrown.
func addIndexes(w http.ResponseWriter, r *http.Request) {
	table := r.FormValue("table")
	reqBody, err := ioutil.ReadAll(r.Body)
	if err != nil {
		http.Error(w, fmt.Sprintf("Body Read Error : %v", err), http.StatusInternalServerError)
	}

	newIndexes := []ddl.CreateIndex{}
	if err = json.Unmarshal(reqBody, &newIndexes); err != nil {
		http.Error(w, fmt.Sprintf("Request Body parse error : %v", err), http.StatusBadRequest)
		return
	}

	// Check new name for spanner name validity.
	newNames := []string{}
	newNamesMap := map[string]bool{}
	for _, value := range newIndexes {
		newNames = append(newNames, value.Name)
		newNamesMap[strings.ToLower(value.Name)] = true
	}
	if len(newNames) != len(newNamesMap) {
		http.Error(w, fmt.Sprintf("Found duplicate names in input : %s", strings.Join(newNames, ",")), http.StatusBadRequest)
		return
	}
	if ok, invalidNames := utilities.CheckSpannerNamesValidity(newNames); !ok {
		http.Error(w, fmt.Sprintf("Following names are not valid Spanner identifiers: %s", strings.Join(invalidNames, ",")), http.StatusBadRequest)
		return
	}

	// Check that the new names are not already used by existing tables, secondary indexes or foreign key constraints.
	if ok, err := utilities.CanRename(newNames, table); !ok {
		http.Error(w, err.Error(), http.StatusBadRequest)
		return
	}
	sessionState := session.GetSessionState()

	sp := sessionState.Conv.SpSchema[table]

	index.CheckIndexSuggestion(newIndexes, sp)
	for i := 0; i < len(newIndexes); i++ {
		newIndexes[i].Id = internal.GenerateIndexesId()
	}

	sp.Indexes = append(sp.Indexes, newIndexes...)

	sessionState.Conv.SpSchema[table] = sp
	session.UpdateSessionFile()

	convm := session.ConvWithMetadata{
		SessionMetadata: sessionState.SessionMetadata,
		Conv:            *sessionState.Conv,
	}
	w.WriteHeader(http.StatusOK)
	json.NewEncoder(w).Encode(convm)
}

func getSourceDestinationSummary(w http.ResponseWriter, r *http.Request) {
	sessionState := session.GetSessionState()
	var sessionSummary sessionSummary
	databaseType, err := helpers.GetSourceDatabaseFromDriver(sessionState.Driver)
	if err != nil {
		http.Error(w, fmt.Sprintf("Error while getting source database: %v", err), http.StatusBadRequest)
		return
	}
	sessionSummary.DatabaseType = databaseType
	sessionSummary.SourceDatabaseName = sessionState.DbName
	sessionSummary.ConnectionType = sessionState.SourceDBConnDetails.ConnectionType
	sessionSummary.SourceTableCount = len(sessionState.Conv.SrcSchema)
	sessionSummary.SpannerTableCount = len(sessionState.Conv.SpSchema)

	sourceIndexCount, spannerIndexCount := 0, 0
	for _, spannerSchema := range sessionState.Conv.SpSchema {
		spannerIndexCount = spannerIndexCount + len(spannerSchema.Indexes)
	}
	for _, sourceSchema := range sessionState.Conv.SrcSchema {
		sourceIndexCount = sourceIndexCount + len(sourceSchema.Indexes)
	}
	sessionSummary.SourceIndexCount = sourceIndexCount
	sessionSummary.SpannerIndexCount = spannerIndexCount
	ctx := context.Background()
	instanceClient, err := instance.NewInstanceAdminClient(ctx)
	if err != nil {
		log.Println("instance admin client creation error")
		http.Error(w, fmt.Sprintf("Error while creating instance admin client : %v", err), http.StatusBadRequest)
		return
	}
	instanceInfo, err := instanceClient.GetInstance(ctx, &instancepb.GetInstanceRequest{Name: fmt.Sprintf("projects/%s/instances/%s", sessionState.GCPProjectID, sessionState.SpannerInstanceID)})
	if err != nil {
		log.Println("get instance error")
		http.Error(w, fmt.Sprintf("Error while getting instance information : %v", err), http.StatusBadRequest)
		return
	}
	instanceConfig, err := instanceClient.GetInstanceConfig(ctx, &instancepb.GetInstanceConfigRequest{Name: instanceInfo.Config})
	if err != nil {
		log.Println("get instance config error")
		http.Error(w, fmt.Sprintf("Error while getting instance config : %v", err), http.StatusBadRequest)
		return
	}
	for _, replica := range instanceConfig.Replicas {
		if replica.DefaultLeaderLocation {
			sessionSummary.Region = replica.Location
		}
	}
	sessionState.Region = sessionSummary.Region
	sessionSummary.NodeCount = int(instanceInfo.NodeCount)
	sessionSummary.ProcessingUnits = int(instanceInfo.ProcessingUnits)
	sessionSummary.Instance = sessionState.SpannerInstanceID
	w.WriteHeader(http.StatusOK)
	json.NewEncoder(w).Encode(sessionSummary)
}

func updateProgress(w http.ResponseWriter, r *http.Request) {

	var detail progressDetails
	sessionState := session.GetSessionState()
	if sessionState.Error != nil {
		detail.ErrorMessage = sessionState.Error.Error()
	} else {
		detail.ErrorMessage = ""
		detail.Progress, detail.ProgressStatus = sessionState.Conv.Audit.Progress.ReportProgress()
	}
	w.WriteHeader(http.StatusOK)
	json.NewEncoder(w).Encode(detail)
}

func migrate(w http.ResponseWriter, r *http.Request) {

	log.Println("request started", "method", r.Method, "path", r.URL.Path)
	reqBody, err := ioutil.ReadAll(r.Body)
	if err != nil {
		log.Println("request's body Read Error")
		http.Error(w, fmt.Sprintf("Body Read Error : %v", err), http.StatusInternalServerError)
	}

	details := migrationDetails{}
	err = json.Unmarshal(reqBody, &details)
	if err != nil {
		log.Println("request's Body parse error")
		http.Error(w, fmt.Sprintf("Request Body parse error : %v", err), http.StatusBadRequest)
		return
	}

	sessionState := session.GetSessionState()
	sessionState.Error = nil
	ctx := context.Background()
	sessionState.Conv.Audit.Progress = internal.Progress{}
	sourceProfile, targetProfile, ioHelper, dbName, err := getSourceAndTargetProfiles(sessionState, details)
	if err != nil {
		log.Println("can't get source and target profile")
		http.Error(w, fmt.Sprintf("Can't get source and target profiles: %v", err), http.StatusBadRequest)
		return
	}
	err = writeSessionFile(sessionState)
	if err != nil {
		log.Println("can't write session file")
		http.Error(w, fmt.Sprintf("Can't write session file to GCS: %v", err), http.StatusBadRequest)
		return
	}
	sessionState.Conv.ResetStats()
	sessionState.Conv.Audit.Progress = internal.Progress{}
	if details.MigrationMode == helpers.SCHEMA_ONLY {
		log.Println("Starting schema only migration")
		sessionState.Conv.Audit.MigrationType = migration.MigrationData_SCHEMA_ONLY.Enum()
		go cmd.MigrateDatabase(ctx, targetProfile, sourceProfile, dbName, &ioHelper, &cmd.SchemaCmd{}, sessionState.Conv, &sessionState.Error)
	} else if details.MigrationMode == helpers.DATA_ONLY {
		dataCmd := &cmd.DataCmd{
			SkipForeignKeys: false,
			WriteLimit:      cmd.DefaultWritersLimit,
		}
		log.Println("Starting data only migration")
		sessionState.Conv.Audit.MigrationType = migration.MigrationData_DATA_ONLY.Enum()
		go cmd.MigrateDatabase(ctx, targetProfile, sourceProfile, dbName, &ioHelper, dataCmd, sessionState.Conv, &sessionState.Error)
	} else {
		schemaAndDataCmd := &cmd.SchemaAndDataCmd{
			SkipForeignKeys: false,
			WriteLimit:      cmd.DefaultWritersLimit,
		}
		log.Println("Starting schema and data migration")
		sessionState.Conv.Audit.MigrationType = migration.MigrationData_SCHEMA_AND_DATA.Enum()
		go cmd.MigrateDatabase(ctx, targetProfile, sourceProfile, dbName, &ioHelper, schemaAndDataCmd, sessionState.Conv, &sessionState.Error)
	}
	w.WriteHeader(http.StatusOK)
	log.Println("migration completed", "method", r.Method, "path", r.URL.Path, "remoteaddr", r.RemoteAddr)
}

func getGeneratedResources(w http.ResponseWriter, r *http.Request) {
	var generatedResources GeneratedResources
	sessionState := session.GetSessionState()
	generatedResources.DatabaseName = sessionState.SpannerDatabaseName
	generatedResources.DatabaseUrl = fmt.Sprintf("https://pantheon.corp.google.com/spanner/instances/%v/databases/%v/details/tables?project=%v", sessionState.SpannerInstanceID, sessionState.SpannerDatabaseName, sessionState.GCPProjectID)
	generatedResources.BucketName = sessionState.Bucket + sessionState.RootPath
	generatedResources.BucketUrl = fmt.Sprintf("https://pantheon.corp.google.com/storage/browser/%v", sessionState.Bucket+sessionState.RootPath)
	if sessionState.Conv.Audit.StreamingStats.DataStreamName != "" {
		generatedResources.DataStreamJobName = sessionState.Conv.Audit.StreamingStats.DataStreamName
		generatedResources.DataStreamJobUrl = fmt.Sprintf("https://pantheon.corp.google.com/datastream/streams/locations/%v/instances/%v?project=%v", sessionState.Region, sessionState.Conv.Audit.StreamingStats.DataStreamName, sessionState.GCPProjectID)
	}
	if sessionState.Conv.Audit.StreamingStats.DataflowJobId != "" {
		generatedResources.DataflowJobName = sessionState.Conv.Audit.StreamingStats.DataflowJobId
		generatedResources.DataflowJobUrl = fmt.Sprintf("https://pantheon.corp.google.com/dataflow/jobs/%v/%v?project=%v", sessionState.Region, sessionState.Conv.Audit.StreamingStats.DataflowJobId, sessionState.GCPProjectID)
	}
	w.WriteHeader(http.StatusOK)
	json.NewEncoder(w).Encode(generatedResources)
}

func getSourceAndTargetProfiles(sessionState *session.SessionState, details migrationDetails) (profiles.SourceProfile, profiles.TargetProfile, utils.IOStreams, string, error) {
	var (
		sourceProfileString string
		err                 error
	)
	sourceDBConnectionDetails := sessionState.SourceDBConnDetails
	if sourceDBConnectionDetails.ConnectionType == helpers.DUMP_MODE {
		sourceProfileString = fmt.Sprintf("file=%v,format=dump", sourceDBConnectionDetails.Path)
	} else {
		sourceProfileString = fmt.Sprintf("host=%v,port=%v,user=%v,password=%v,dbName=%v",
			sourceDBConnectionDetails.Host, sourceDBConnectionDetails.Port, sourceDBConnectionDetails.User,
			sourceDBConnectionDetails.Password, sessionState.DbName)
	}
	sessionState.SpannerDatabaseName = details.TargetDetails.TargetDB
	targetProfileString := fmt.Sprintf("project=%v,instance=%v,dbName=%v", sessionState.GCPProjectID, sessionState.SpannerInstanceID, details.TargetDetails.TargetDB)
	if details.MigrationType == helpers.LOW_DOWNTIME_MIGRATION {
		fileName := sessionState.Conv.Audit.MigrationRequestId + "-streaming.json"
		sessionState.Bucket, sessionState.RootPath, err = profile.GetBucket(sessionState.GCPProjectID, sessionState.Region, details.TargetDetails.TargetConnectionProfileName)
		if err != nil {
			return profiles.SourceProfile{}, profiles.TargetProfile{}, utils.IOStreams{}, "", fmt.Errorf("error while getting target bucket: %v", err)
		}
		err = createStreamingCfgFile(sessionState, details.TargetDetails, fileName)
		if err != nil {
			return profiles.SourceProfile{}, profiles.TargetProfile{}, utils.IOStreams{}, "", fmt.Errorf("error while creating streaming config file: %v", err)
		}
		sourceProfileString = sourceProfileString + fmt.Sprintf(",streamingCfg=%v", fileName)
	} else {
		sessionState.Conv.Audit.MigrationRequestId = "HB-" + uuid.New().String()
		sessionState.Bucket = strings.ToLower(sessionState.Conv.Audit.MigrationRequestId)
		sessionState.RootPath = "/"
	}
	source, err := helpers.GetSourceDatabaseFromDriver(sessionState.Driver)
	if err != nil {
		return profiles.SourceProfile{}, profiles.TargetProfile{}, utils.IOStreams{}, "", fmt.Errorf("error while getting source database: %v", err)
	}
	sourceProfile, targetProfile, ioHelper, dbName, err := cmd.PrepareMigrationPrerequisites(sourceProfileString, targetProfileString, source)
	if err != nil && sourceDBConnectionDetails.ConnectionType != helpers.SESSION_FILE_MODE {
		return profiles.SourceProfile{}, profiles.TargetProfile{}, utils.IOStreams{}, "", fmt.Errorf("error while preparing prerequisites for migration: %v", err)
	}
	sourceProfile.Driver = sessionState.Driver
	targetProfile.TargetDb = targetProfile.ToLegacyTargetDb()
	return sourceProfile, targetProfile, ioHelper, dbName, nil
}

func writeSessionFile(sessionState *session.SessionState) error {

	err := utils.CreateGCSBucket(sessionState.Bucket, sessionState.GCPProjectID)
	if err != nil {
		return fmt.Errorf("error while creating bucket: %v", err)
	}

	convJSON, err := json.MarshalIndent(sessionState.Conv, "", " ")
	if err != nil {
		return fmt.Errorf("can't encode session state to JSON: %v", err)
	}
	err = utils.WriteToGCS("gs://"+sessionState.Bucket+sessionState.RootPath, "session.json", string(convJSON))
	if err != nil {
		return fmt.Errorf("error while writing to GCS: %v", err)
	}
	return nil
}

func createStreamingCfgFile(sessionState *session.SessionState, targetDetails targetDetails, fileName string) error {
	data := StreamingCfg{
		DatastreamCfg: DatastreamCfg{
			StreamId:          "",
			StreamLocation:    sessionState.Region,
			StreamDisplayName: "",
			SourceConnectionConfig: ConnectionConfig{
				Name:     targetDetails.SourceConnectionProfileName,
				Location: sessionState.Region,
			},
			TargetConnectionConfig: ConnectionConfig{
				Name:     targetDetails.TargetConnectionProfileName,
				Location: sessionState.Region,
			},
		},
		DataflowCfg: DataflowCfg{
			JobName:  "",
			Location: sessionState.Region,
		},
		TmpDir: "gs://" + sessionState.Bucket + sessionState.RootPath,
	}

	file, err := json.MarshalIndent(data, "", " ")
	if err != nil {
		return fmt.Errorf("error while marshalling json: %v", err)
	}

	err = ioutil.WriteFile(fileName, file, 0644)
	if err != nil {
		return fmt.Errorf("error while writing json to file: %v", err)
	}
	return nil
}

func updateIndexes(w http.ResponseWriter, r *http.Request) {
	table := r.FormValue("table")
	reqBody, err := ioutil.ReadAll(r.Body)
	if err != nil {
		http.Error(w, fmt.Sprintf("Body Read Error : %v", err), http.StatusInternalServerError)
	}

	newIndexes := []ddl.CreateIndex{}
	if err = json.Unmarshal(reqBody, &newIndexes); err != nil {
		http.Error(w, fmt.Sprintf("Request Body parse error : %v", err), http.StatusBadRequest)
		return
	}

	list := []int{}
	for i := 0; i < len(newIndexes); i++ {
		for j := 0; j < len(newIndexes[i].Keys); j++ {
			list = append(list, newIndexes[i].Keys[j].Order)
		}
	}

	if utilities.DuplicateInArray(list) != -1 {
		http.Error(w, fmt.Sprintf("Two Index columns can not have same order"), http.StatusBadRequest)
		return
	}

	sessionState := session.GetSessionState()
	sp := sessionState.Conv.SpSchema[table]

	st := sessionState.Conv.SrcSchema[table]

	for i, ind := range sp.Indexes {

		if ind.TableId == newIndexes[0].TableId && ind.Id == newIndexes[0].Id {

			index.RemoveIndexIssues(table, sp.Indexes[i])

			sp.Indexes[i].Keys = newIndexes[0].Keys
			sp.Indexes[i].Name = newIndexes[0].Name
			sp.Indexes[i].TableId = newIndexes[0].TableId
			sp.Indexes[i].Unique = newIndexes[0].Unique
			sp.Indexes[i].Id = newIndexes[0].Id

			break
		}
	}

	for i, spIndex := range sp.Indexes {

		for j, srcIndex := range st.Indexes {

			for k, spIndexKey := range spIndex.Keys {

				for l, srcIndexKey := range srcIndex.Keys {

					if srcIndexKey.ColId == spIndexKey.ColId {

						st.Indexes[j].Keys[l].Order = sp.Indexes[i].Keys[k].Order
					}

				}
			}

		}
	}

	sessionState.Conv.SpSchema[table] = sp

	sessionState.Conv.SrcSchema[table] = st

	session.UpdateSessionFile()

	convm := session.ConvWithMetadata{
		SessionMetadata: sessionState.SessionMetadata,
		Conv:            *sessionState.Conv,
	}
	w.WriteHeader(http.StatusOK)
	json.NewEncoder(w).Encode(convm)
}

func dropSecondaryIndex(w http.ResponseWriter, r *http.Request) {
	sessionState := session.GetSessionState()

	table := r.FormValue("table")
	reqBody, err := ioutil.ReadAll(r.Body)
	if err != nil {
		http.Error(w, fmt.Sprintf("Body Read Error : %v", err), http.StatusInternalServerError)
	}

	var dropDetail struct{ Id string }
	if err = json.Unmarshal(reqBody, &dropDetail); err != nil {
		http.Error(w, fmt.Sprintf("Request Body parse error : %v", err), http.StatusBadRequest)
		return
	}
	if sessionState.Conv == nil || sessionState.Driver == "" {
		http.Error(w, fmt.Sprintf("Schema is not converted or Driver is not configured properly. Please retry converting the database to Spanner."), http.StatusNotFound)
		return
	}
	if table == "" || dropDetail.Id == "" {
		http.Error(w, fmt.Sprintf("Table name or position is empty"), http.StatusBadRequest)
	}
	sp := sessionState.Conv.SpSchema[table]
	position := -1
	for i, index := range sp.Indexes {
		if dropDetail.Id == index.Id {
			position = i
			break
		}
	}
	if position < 0 || position >= len(sp.Indexes) {
		http.Error(w, fmt.Sprintf("No secondary index found at position %d", position), http.StatusBadRequest)
		return
	}

	usedNames := sessionState.Conv.UsedNames
	delete(usedNames, sp.Indexes[position].Name)
	index.RemoveIndexIssues(table, sp.Indexes[position])

	sp.Indexes = utilities.RemoveSecondaryIndex(sp.Indexes, position)
	sessionState.Conv.SpSchema[table] = sp
	session.UpdateSessionFile()

	convm := session.ConvWithMetadata{
		SessionMetadata: sessionState.SessionMetadata,
		Conv:            *sessionState.Conv,
	}
	w.WriteHeader(http.StatusOK)
	json.NewEncoder(w).Encode(convm)
}

// rollback is used to get previous state of conversion in case
// some unexpected error occurs during update operations.
func rollback(err error) error {
	sessionState := session.GetSessionState()

	if sessionState.SessionFile == "" {
		return fmt.Errorf("encountered error %w. rollback failed because we don't have a session file", err)
	}
	sessionState.Conv = internal.MakeConv()
	sessionState.Conv.TargetDb = constants.TargetSpanner
	err2 := conversion.ReadSessionFile(sessionState.Conv, sessionState.SessionFile)
	if err2 != nil {
		return fmt.Errorf("encountered error %w. rollback failed: %v", err, err2)
	}
	return err
}

func checkPrimaryKeyPrefix(table string, refTable string, fk ddl.Foreignkey, tableInterleaveStatus *TableInterleaveStatus) bool {

	sessionState := session.GetSessionState()
	childPks := sessionState.Conv.SpSchema[table].PrimaryKeys
	parentPks := sessionState.Conv.SpSchema[refTable].PrimaryKeys

	childPkCols := []string{}
	for _, k := range childPks {
		childPkCols = append(childPkCols, k.ColId)
	}

	interleaved := []ddl.IndexKey{}

	for i := 0; i < len(parentPks); i++ {

		for j := 0; j < len(childPks); j++ {

			for k := 0; k < len(fk.ReferColumnIds); k++ {

				if sessionState.Conv.SpSchema[refTable].ColDefs[parentPks[i].ColId].Name == sessionState.Conv.SpSchema[table].ColDefs[childPks[j].ColId].Name && sessionState.Conv.SpSchema[refTable].ColDefs[parentPks[i].ColId].Name == sessionState.Conv.SpSchema[refTable].ColDefs[fk.ReferColumnIds[k]].Name && sessionState.Conv.SpSchema[table].ColDefs[childPks[j].ColId].Name == sessionState.Conv.SpSchema[refTable].ColDefs[fk.ReferColumnIds[k]].Name {

					interleaved = append(interleaved, parentPks[i])
				}
			}

		}

	}

	diff := []ddl.IndexKey{}

	if len(interleaved) == 0 {

		for i := 0; i < len(parentPks); i++ {

			for j := 0; j < len(childPks); j++ {

				if parentPks[i].ColId != childPks[j].ColId {

					diff = append(diff, parentPks[i])
				}

			}
		}

	}

	canInterleavedOnAdd := []string{}
	canInterleavedOnRename := []string{}
	for i := 0; i < len(diff); i++ {

		parentColIndex := utilities.IsColumnPresent(fk.ReferColumnIds, diff[i].ColId)
		if parentColIndex == -1 {
			continue
		}
		childColIndex := utilities.IsColumnPresent(childPkCols, fk.ColIds[parentColIndex])
		if childColIndex == -1 {
			canInterleavedOnAdd = append(canInterleavedOnAdd, fk.ColIds[parentColIndex])
		} else {
			canInterleavedOnRename = append(canInterleavedOnRename, fk.ColIds[parentColIndex])
		}
	}

	if len(canInterleavedOnRename) > 0 {
		updateInterleaveSuggestion(canInterleavedOnRename, table, internal.InterleavedRenameColumn)
	} else if len(canInterleavedOnAdd) > 0 {
		updateInterleaveSuggestion(canInterleavedOnAdd, table, internal.InterleavedAddColumn)
	}

	if len(interleaved) > 0 {
		return true
	}

	return false
}

func updateInterleaveSuggestion(columns []string, table string, issue internal.SchemaIssue) {
	for i := 0; i < len(columns); i++ {

		sessionState := session.GetSessionState()

		schemaissue := []internal.SchemaIssue{}

		schemaissue = sessionState.Conv.SchemaIssues[table][columns[i]]

		schemaissue = utilities.RemoveSchemaIssue(schemaissue, internal.InterleavedOrder)
		schemaissue = utilities.RemoveSchemaIssue(schemaissue, internal.InterleavedNotInOrder)
		schemaissue = utilities.RemoveSchemaIssue(schemaissue, internal.InterleavedAddColumn)
		schemaissue = utilities.RemoveSchemaIssue(schemaissue, internal.InterleavedRenameColumn)

		schemaissue = append(schemaissue, issue)

		if len(schemaissue) > 0 {

			if sessionState.Conv.SchemaIssues[table] == nil {

				s := map[string][]internal.SchemaIssue{
					columns[i]: schemaissue,
				}
				sessionState.Conv.SchemaIssues[table] = s
			} else {
				sessionState.Conv.SchemaIssues[table][columns[i]] = schemaissue
			}
		}
	}
}

// SessionState stores information for the current migration session.
type SessionState struct {
	sourceDB    *sql.DB        // Connection to source database in case of direct connection
	dbName      string         // Name of source database
	driver      string         // Name of HarbourBridge driver in use
	conv        *internal.Conv // Current conversion state
	sessionFile string         // Path to session file
}

// Type and issue.
type typeIssue struct {
	T     string
	Brief string
}

type GeneratedResources struct {
	DatabaseName      string
	DatabaseUrl       string
	BucketName        string
	BucketUrl         string
	DataStreamJobName string
	DataStreamJobUrl  string
	DataflowJobName   string
	DataflowJobUrl    string
}

func addTypeToList(convertedType string, spType string, issues []internal.SchemaIssue, l []typeIssue) []typeIssue {
	if convertedType == spType {
		if len(issues) > 0 {
			var briefs []string
			for _, issue := range issues {
				briefs = append(briefs, internal.IssueDB[issue].Brief)
			}
			l = append(l, typeIssue{T: spType, Brief: fmt.Sprintf(strings.Join(briefs, ", "))})
		} else {
			l = append(l, typeIssue{T: spType})
		}
	}
	return l
}

func init() {
	sessionState := session.GetSessionState()

	uniqueid.InitObjectId()

	// Initialize mysqlTypeMap.
	for _, srcType := range []string{"bool", "boolean", "varchar", "char", "text", "tinytext", "mediumtext", "longtext", "set", "enum", "json", "bit", "binary", "varbinary", "blob", "tinyblob", "mediumblob", "longblob", "tinyint", "smallint", "mediumint", "int", "integer", "bigint", "double", "float", "numeric", "decimal", "date", "datetime", "timestamp", "time", "year", "geometrycollection", "multipoint", "multilinestring", "multipolygon", "point", "linestring", "polygon", "geometry"} {
		var l []typeIssue
		for _, spType := range []string{ddl.Bool, ddl.Bytes, ddl.Date, ddl.Float64, ddl.Int64, ddl.String, ddl.Timestamp, ddl.Numeric} {
			ty, issues := typemap.ToSpannerTypeMySQL(srcType, spType, []int64{})
			l = addTypeToList(ty.Name, spType, issues, l)
		}
		if srcType == "tinyint" {
			l = append(l, typeIssue{T: ddl.Bool, Brief: "Only tinyint(1) can be converted to BOOL, for any other mods it will be converted to INT64"})
		}
		mysqlTypeMap[srcType] = l
	}
	// Initialize postgresTypeMap.
	for _, srcType := range []string{"bool", "boolean", "bigserial", "bpchar", "character", "bytea", "date", "float8", "double precision", "float4", "real", "int8", "bigint", "int4", "integer", "int2", "smallint", "numeric", "serial", "text", "timestamptz", "timestamp with time zone", "timestamp", "timestamp without time zone", "varchar", "character varying"} {
		var l []typeIssue
		for _, spType := range []string{ddl.Bool, ddl.Bytes, ddl.Date, ddl.Float64, ddl.Int64, ddl.String, ddl.Timestamp, ddl.Numeric} {
			ty, issues := typemap.ToSpannerTypePostgres(srcType, spType, []int64{})
			l = addTypeToList(ty.Name, spType, issues, l)
		}
		postgresTypeMap[srcType] = l
	}

	// Initialize sqlserverTypeMap.
	for _, srcType := range []string{"int", "tinyint", "smallint", "bigint", "bit", "float", "real", "numeric", "decimal", "money", "smallmoney", "char", "nchar", "varchar", "nvarchar", "text", "ntext", "date", "datetime", "datetime2", "smalldatetime", "datetimeoffset", "time", "timestamp", "rowversion", "binary", "varbinary", "image", "xml", "geography", "geometry", "uniqueidentifier", "sql_variant", "hierarchyid"} {
		var l []typeIssue
		for _, spType := range []string{ddl.Bool, ddl.Bytes, ddl.Date, ddl.Float64, ddl.Int64, ddl.String, ddl.Timestamp, ddl.Numeric} {
			ty, issues := typemap.ToSpannerTypeSQLserver(srcType, spType, []int64{})
			l = addTypeToList(ty.Name, spType, issues, l)
		}
		sqlserverTypeMap[srcType] = l
	}

	// Initialize oracleTypeMap.
	for _, srcType := range []string{"NUMBER", "BFILE", "BLOB", "CHAR", "CLOB", "DATE", "BINARY_DOUBLE", "BINARY_FLOAT", "FLOAT", "LONG", "RAW", "LONG RAW", "NCHAR", "NVARCHAR2", "VARCHAR", "VARCHAR2", "NCLOB", "ROWID", "UROWID", "XMLTYPE", "TIMESTAMP", "INTERVAL", "SDO_GEOMETRY"} {
		var l []typeIssue
		for _, spType := range []string{ddl.Bool, ddl.Bytes, ddl.Date, ddl.Float64, ddl.Int64, ddl.String, ddl.Timestamp, ddl.Numeric} {
			ty, issues := oracle.ToSpannerTypeWeb(sessionState.Conv, spType, srcType, []int64{})
			l = addTypeToList(ty.Name, spType, issues, l)
		}
		oracleTypeMap[srcType] = l
	}

	sessionState.Conv = internal.MakeConv()
	config := config.TryInitializeSpannerConfig()
	session.SetSessionStorageConnectionState(config.GCPProjectID, config.SpannerInstanceID)
}

// App connects to the web app v2.
func App() {
	addr := ":8080"
	router := getRoutes()
	fmt.Println("Harbourbridge UI started at:", fmt.Sprintf("http://localhost%s", addr))
	log.Fatal(http.ListenAndServe(addr, handlers.CORS(handlers.AllowedHeaders([]string{"X-Requested-With", "Content-Type", "Authorization"}), handlers.AllowedMethods([]string{"GET", "POST", "PUT", "HEAD", "OPTIONS"}), handlers.AllowedOrigins([]string{"*"}))(router)))
}<|MERGE_RESOLUTION|>--- conflicted
+++ resolved
@@ -788,15 +788,11 @@
 				tableInterleaveStatus.Parent = refTable
 				sp := sessionState.Conv.SpSchema[table]
 				if update {
-<<<<<<< HEAD
+
+					usedNames := sessionState.Conv.UsedNames
+					delete(usedNames, sp.ForeignKeys[i].Name)
 					sp.ParentId = refTable
 					sp.ForeignKeys = utilities.RemoveFk(sp.ForeignKeys, i)
-=======
-					usedNames := sessionState.Conv.UsedNames
-					delete(usedNames, sp.Fks[i].Name)
-					sp.Parent = refTable
-					sp.Fks = utilities.RemoveFk(sp.Fks, i)
->>>>>>> af6b1a84
 				}
 				sessionState.Conv.SpSchema[table] = sp
 				break
@@ -879,74 +875,42 @@
 		return
 	}
 
-	spTableName := ""
-	for _, value := range sessionState.Conv.SpSchema {
-		if value.Id == tableId {
-			spTableName = value.Name
-			break
-		}
-	}
-	if spTableName == "" {
-		http.Error(w, fmt.Sprintf("Spanner table not found"), http.StatusBadRequest)
-		return
-	}
-
-	srcTableName := ""
-	for _, value := range sessionState.Conv.SrcSchema {
-		if value.Id == tableId {
-			srcTableName = value.Name
-			break
-		}
-	}
-	if srcTableName == "" {
-		http.Error(w, fmt.Sprintf("Table not found"), http.StatusBadRequest)
-		return
-	}
-
 	conv := sessionState.Conv
 
-	if conv.SpSchema[spTableName].Parent == "" {
+	if conv.SpSchema[tableId].ParentId == "" {
 		http.Error(w, fmt.Sprintf("Table is not interleaved"), http.StatusBadRequest)
 		return
 	}
-	spTable := conv.SpSchema[spTableName]
+	spTable := conv.SpSchema[tableId]
 
 	var firstOrderPk ddl.IndexKey
 
-	for _, pk := range spTable.Pks {
+	for _, pk := range spTable.PrimaryKeys {
 		if pk.Order == 1 {
 			firstOrderPk = pk
 			break
 		}
 	}
 
-	spColId := conv.SpSchema[spTableName].ColDefs[firstOrderPk.Col].Id
-	var srcCol schema.Column
-	for _, col := range conv.SrcSchema[srcTableName].ColDefs {
-		if col.Id == spColId {
-			srcCol = col
-			break
-		}
-	}
-	interleavedFk, err := utilities.GetInterleavedFk(conv, srcTableName, srcCol.Name)
+	spColId := conv.SpSchema[tableId].ColDefs[firstOrderPk.ColId].Id
+	srcCol := conv.SrcSchema[tableId].ColDefs[spColId]
+	interleavedFk, err := utilities.GetInterleavedFk(conv, tableId, srcCol.Id)
 	if err != nil {
 		http.Error(w, fmt.Sprintf("%v", err), http.StatusBadRequest)
 		return
 	}
 
-	spFk, err := common.CvtForeignKeysHelper(conv, spTableName, srcTableName, interleavedFk, true)
+	spFk, err := common.CvtForeignKeysHelper(conv, conv.SpSchema[tableId].Name, tableId, interleavedFk, true)
 	if err != nil {
 		http.Error(w, fmt.Sprintf("Foreign key conversion fail"), http.StatusBadRequest)
 		return
 	}
 
-	spFks := spTable.Fks
+	spFks := spTable.ForeignKeys
 	spFks = append(spFks, spFk)
-	spTable.Fks = spFks
-	spTable.Parent = ""
-	conv.SpSchema[spTableName] = spTable
-
-	uniqueid.CopyUniqueIdToSpannerTable(conv, spTableName)
+	spTable.ForeignKeys = spFks
+	spTable.ParentId = ""
+	conv.SpSchema[tableId] = spTable
 
 	sessionState.Conv = conv
 
@@ -1163,33 +1127,9 @@
 		return
 	}
 
-	srcTableName := ""
-	for _, value := range sessionState.Conv.SrcSchema {
-		if value.Id == tableId {
-			srcTableName = value.Name
-			break
-		}
-	}
-	if srcTableName == "" {
-		http.Error(w, fmt.Sprintf("Source Table not found"), http.StatusBadRequest)
-		return
-	}
-
-	spTableName := ""
-	for _, value := range sessionState.Conv.SpSchema {
-		if value.Id == tableId {
-			spTableName = value.Name
-			break
-		}
-	}
-	if spTableName == "" {
-		http.Error(w, fmt.Sprintf("Spanner Table not found"), http.StatusBadRequest)
-		return
-	}
-
 	var srcIndex schema.Index
 	srcIndexFound := false
-	for _, index := range sessionState.Conv.SrcSchema[srcTableName].Indexes {
+	for _, index := range sessionState.Conv.SrcSchema[tableId].Indexes {
 		if index.Id == indexId {
 			srcIndex = index
 			srcIndexFound = true
@@ -1203,14 +1143,13 @@
 
 	conv := sessionState.Conv
 
-	spIndex := common.CvtIndexHelper(conv, spTableName, srcTableName, srcIndex)
-	spIndexes := conv.SpSchema[spTableName].Indexes
+	spIndex := common.CvtIndexHelper(conv, tableId, srcIndex, conv.SpSchema[tableId].ColIds)
+	spIndexes := conv.SpSchema[tableId].Indexes
 	spIndexes = append(spIndexes, spIndex)
-	spTable := conv.SpSchema[spTableName]
+	spTable := conv.SpSchema[tableId]
 	spTable.Indexes = spIndexes
-	conv.SpSchema[spTableName] = spTable
-
-	uniqueid.CopyUniqueIdToSpannerTable(conv, spTable.Name)
+	conv.SpSchema[tableId] = spTable
+
 	sessionState.Conv = conv
 	index.AssignInitialOrders()
 	index.IndexSuggestion()

// Copyright 2022 Google LLC
//
// Licensed under the Apache License, Version 2.0 (the "License");
// you may not use this file except in compliance with the License.
// You may obtain a copy of the License at
//
//      http://www.apache.org/licenses/LICENSE-2.0
//
// Unless required by applicable law or agreed to in writing, software
// distributed under the License is distributed on an "AS IS" BASIS,
// WITHOUT WARRANTIES OR CONDITIONS OF ANY KIND, either express or implied.
// See the License for the specific language governing permissions and
// limitations under the License.

// Package web defines web APIs to be used with harbourbridge frontend.
// Apart from schema conversion, this package involves API to update
// converted schema.
package webv2

import (
	"bufio"
	"bytes"
	"database/sql"
	"encoding/json"
	"fmt"
	"io/fs"
	"io/ioutil"
	"log"
	"net/http"
	"os"
	"path/filepath"
	"reflect"
	"sort"
	"strconv"
	"strings"
	"time"

	"github.com/cloudspannerecosystem/harbourbridge/common/constants"
	"github.com/cloudspannerecosystem/harbourbridge/common/utils"
	"github.com/cloudspannerecosystem/harbourbridge/conversion"
	"github.com/cloudspannerecosystem/harbourbridge/internal"
	"github.com/cloudspannerecosystem/harbourbridge/profiles"
	"github.com/cloudspannerecosystem/harbourbridge/sources/common"
	"github.com/cloudspannerecosystem/harbourbridge/sources/mysql"
	"github.com/cloudspannerecosystem/harbourbridge/sources/oracle"
	"github.com/cloudspannerecosystem/harbourbridge/sources/postgres"
	"github.com/cloudspannerecosystem/harbourbridge/sources/sqlserver"
	"github.com/cloudspannerecosystem/harbourbridge/spanner/ddl"
	"github.com/cloudspannerecosystem/harbourbridge/webv2/config"
	helpers "github.com/cloudspannerecosystem/harbourbridge/webv2/helpers"
	utilities "github.com/cloudspannerecosystem/harbourbridge/webv2/utilities"

	"github.com/cloudspannerecosystem/harbourbridge/webv2/session"
	_ "github.com/go-sql-driver/mysql"
	"github.com/gorilla/handlers"

	primarykey "github.com/cloudspannerecosystem/harbourbridge/webv2/primarykey"

	uniqueid "github.com/cloudspannerecosystem/harbourbridge/webv2/uniqueid"

	go_ora "github.com/sijms/go-ora/v2"
)

// TODO:(searce):
// 1) Test cases for APIs
// 2) API for saving/updating table-level changes.
// 3) API for showing logs
// 4) Split all routing to an route.go file
// 5) API for downloading the schema file, ddl file and summary report file.
// 6) Update schema conv after setting global datatypes and return conv. (setTypeMap)
// 7) Add rateConversion() in schema conversion, ddl and report APIs.
// 8) Add an overview in summary report API
var mysqlTypeMap = make(map[string][]typeIssue)
var postgresTypeMap = make(map[string][]typeIssue)
var sqlserverTypeMap = make(map[string][]typeIssue)
var oracleTypeMap = make(map[string][]typeIssue)

// TODO:(searce) organize this file according to go style guidelines: generally
// have public constants and public type definitions first, then public
// functions, and finally helper functions (usually in order of importance).

// driverConfig contains the parameters needed to make a direct database connection. It is
// used to communicate via HTTP with the frontend.
type driverConfig struct {
	Driver   string `json:"Driver"`
	Host     string `json:"Host"`
	Port     string `json:"Port"`
	Database string `json:"Database"`
	User     string `json:"User"`
	Password string `json:"Password"`
}

// databaseConnection creates connection with database when using
// with postgres and mysql driver.
func databaseConnection(w http.ResponseWriter, r *http.Request) {
	reqBody, err := ioutil.ReadAll(r.Body)
	if err != nil {
		http.Error(w, fmt.Sprintf("Body Read Error : %v", err), http.StatusInternalServerError)
		return
	}
	var config driverConfig
	err = json.Unmarshal(reqBody, &config)
	if err != nil {
		http.Error(w, fmt.Sprintf("Request Body parse error : %v", err), http.StatusBadRequest)
		return
	}
	var dataSourceName string
	switch config.Driver {
	case constants.POSTGRES:
		dataSourceName = fmt.Sprintf("host=%s port=%s user=%s password=%s dbname=%s sslmode=disable", config.Host, config.Port, config.User, config.Password, config.Database)
	case constants.MYSQL:
		dataSourceName = fmt.Sprintf("%s:%s@tcp(%s:%s)/%s", config.User, config.Password, config.Host, config.Port, config.Database)
	case constants.SQLSERVER:
		dataSourceName = fmt.Sprintf(`sqlserver://%s:%s@%s:%s?database=%s`, config.User, config.Password, config.Host, config.Port, config.Database)
	case constants.ORACLE:
		portNumber, _ := strconv.Atoi(config.Port)
		dataSourceName = go_ora.BuildUrl(config.Host, portNumber, config.Database, config.User, config.Password, nil)
	default:
		http.Error(w, fmt.Sprintf("Driver : '%s' is not supported", config.Driver), http.StatusBadRequest)
		return
	}
	sourceDB, err := sql.Open(config.Driver, dataSourceName)
	if err != nil {
		http.Error(w, fmt.Sprintf("Database connection error, check connection properties."), http.StatusInternalServerError)
		return
	}
	// Open doesn't open a connection. Validate database connection.
	err = sourceDB.Ping()
	if err != nil {
		http.Error(w, fmt.Sprintf("Database connection error, check connection properties."), http.StatusInternalServerError)
		return
	}

	sessionState := session.GetSessionState()
	sessionState.SourceDB = sourceDB
	sessionState.DbName = config.Database
	// schema and user is same in oralce.
	if config.Driver == constants.ORACLE {
		sessionState.DbName = config.User
	}
	sessionState.Driver = config.Driver
	sessionState.SessionFile = ""
	w.WriteHeader(http.StatusOK)
}

// convertSchemaSQL converts source database to Spanner when using
// with postgres and mysql driver.
func convertSchemaSQL(w http.ResponseWriter, r *http.Request) {
	sessionState := session.GetSessionState()
	if sessionState.SourceDB == nil || sessionState.DbName == "" || sessionState.Driver == "" {
		http.Error(w, fmt.Sprintf("Database is not configured or Database connection is lost. Please set configuration and connect to database."), http.StatusNotFound)
		return
	}
	conv := internal.MakeConv()

	// Setting target db to spanner by default.
	conv.TargetDb = constants.TargetSpanner
	var err error
	switch sessionState.Driver {
	case constants.MYSQL:
		err = common.ProcessSchema(conv, mysql.InfoSchemaImpl{DbName: sessionState.DbName, Db: sessionState.SourceDB})
	case constants.POSTGRES:
		err = common.ProcessSchema(conv, postgres.InfoSchemaImpl{Db: sessionState.SourceDB})
	case constants.SQLSERVER:
		err = common.ProcessSchema(conv, sqlserver.InfoSchemaImpl{DbName: sessionState.DbName, Db: sessionState.SourceDB})
	case constants.ORACLE:
		err = common.ProcessSchema(conv, oracle.InfoSchemaImpl{DbName: strings.ToUpper(sessionState.DbName), Db: sessionState.SourceDB})
	default:
		http.Error(w, fmt.Sprintf("Driver : '%s' is not supported", sessionState.Driver), http.StatusBadRequest)
		return
	}
	if err != nil {
		http.Error(w, fmt.Sprintf("Schema Conversion Error : %v", err), http.StatusNotFound)
		return
	}

	uniqueid.InitObjectId()

	uniqueid.AssignUniqueId(conv)
	sessionState.Conv = conv

	primarykey.DetectHotspot()

	sessionMetadata := session.SessionMetadata{
		SessionName:  "NewSession",
		DatabaseType: sessionState.Driver,
		DatabaseName: sessionState.DbName,
	}

	convm := session.ConvWithMetadata{
		SessionMetadata: sessionMetadata,
		Conv:            *conv,
	}
	sessionState.Conv = conv
	sessionState.SessionMetadata = sessionMetadata
	w.WriteHeader(http.StatusOK)
	json.NewEncoder(w).Encode(convm)
}

// dumpConfig contains the parameters needed to run the tool using dump approach. It is
// used to communicate via HTTP with the frontend.
type dumpConfig struct {
	Driver   string `json:"Driver"`
	FilePath string `json:"Path"`
}

// convertSchemaDump converts schema from dump file to Spanner schema for
// mysqldump and pg_dump driver.
func convertSchemaDump(w http.ResponseWriter, r *http.Request) {
	reqBody, err := ioutil.ReadAll(r.Body)
	if err != nil {
		http.Error(w, fmt.Sprintf("Body Read Error : %v", err), http.StatusInternalServerError)
		return
	}
	var dc dumpConfig
	err = json.Unmarshal(reqBody, &dc)
	if err != nil {
		http.Error(w, fmt.Sprintf("Request Body parse error : %v", err), http.StatusBadRequest)
		return
	}
	f, err := os.Open(dc.FilePath)
	if err != nil {
		http.Error(w, fmt.Sprintf("Failed to open dump file : %v, no such file or directory", dc.FilePath), http.StatusNotFound)
		return
	}
	// We don't support Dynamodb in web hence no need to pass schema sample size here.
	sourceProfile, _ := profiles.NewSourceProfile("", dc.Driver)
	sourceProfile.Driver = dc.Driver
	targetProfile, _ := profiles.NewTargetProfile("")
	targetProfile.TargetDb = constants.TargetSpanner
	conv, err := conversion.SchemaConv(sourceProfile, targetProfile, &utils.IOStreams{In: f, Out: os.Stdout})
	if err != nil {
		http.Error(w, fmt.Sprintf("Schema Conversion Error : %v", err), http.StatusNotFound)
		return
	}

	sessionMetadata := session.SessionMetadata{
		SessionName:  "NewSession",
		DatabaseType: dc.Driver,
		DatabaseName: filepath.Base(dc.FilePath),
	}

	sessionState := session.GetSessionState()
	uniqueid.InitObjectId()

	uniqueid.AssignUniqueId(conv)
<<<<<<< HEAD

	sessionState.Conv = conv

	primarykey.DetectHotspot()

	uniqueid.UpdateConvViewModel()

=======
	sessionState.Conv = conv
	primarykey.DetectHotspot()

>>>>>>> 331cacd2
	sessionState.SessionMetadata = sessionMetadata
	sessionState.Driver = dc.Driver
	sessionState.DbName = ""
	sessionState.SessionFile = ""
	sessionState.SourceDB = nil

	convm := session.ConvWithMetadata{
		SessionMetadata: sessionMetadata,
		Conv:            *conv,
	}
	w.WriteHeader(http.StatusOK)
	json.NewEncoder(w).Encode(convm)
}

// loadSession load seesion file to Harbourbridge.
func loadSession(w http.ResponseWriter, r *http.Request) {
	sessionState := session.GetSessionState()

	uniqueid.InitObjectId()

	reqBody, err := ioutil.ReadAll(r.Body)
	if err != nil {
		http.Error(w, fmt.Sprintf("Body Read Error : %v", err), http.StatusInternalServerError)
		return
	}
	var s session.SessionParams
	err = json.Unmarshal(reqBody, &s)
	if err != nil {
		http.Error(w, fmt.Sprintf("Request Body parse error : %v", err), http.StatusBadRequest)
		return
	}
	conv := internal.MakeConv()
	err = conversion.ReadSessionFile(conv, s.FilePath)
	if err != nil {
		switch err.(type) {
		case *fs.PathError:
			http.Error(w, fmt.Sprintf("Failed to open session file : %v, no such file or directory", s.FilePath), http.StatusNotFound)
		default:
			http.Error(w, fmt.Sprintf("Failed to parse session file : %v", err), http.StatusBadRequest)
		}
		return
	}

	sessionMetadata := session.SessionMetadata{
		SessionName:  "NewSession",
		DatabaseType: s.Driver,
		DatabaseName: strings.TrimRight(filepath.Base(s.FilePath), filepath.Ext(s.FilePath)),
	}

	sessionState.Conv = conv

	uniqueid.AssignUniqueId(conv)

	sessionState.Conv = conv

	primarykey.DetectHotspot()

<<<<<<< HEAD
	uniqueid.UpdateConvViewModel()

=======
>>>>>>> 331cacd2
	sessionState.SessionMetadata = sessionMetadata
	sessionState.Driver = s.Driver
	sessionState.SessionFile = s.FilePath

	convm := session.ConvWithMetadata{
		SessionMetadata: sessionMetadata,
		Conv:            *conv,
	}
	w.WriteHeader(http.StatusOK)
	json.NewEncoder(w).Encode(convm)
}

// getDDL returns the Spanner DDL for each table in alphabetical order.
// Unlike internal/convert.go's GetDDL, it does not print tables in a way that
// respects the parent/child ordering of interleaved tables, also foreign keys
// and secondary indexes are skipped. This means that getDDL cannot be used to
// build DDL to send to Spanner.
func getDDL(w http.ResponseWriter, r *http.Request) {
	sessionState := session.GetSessionState()
	c := ddl.Config{Comments: true, ProtectIds: false}
	var tables []string
	for t := range sessionState.Conv.SpSchema {
		tables = append(tables, t)
	}
	sort.Strings(tables)
	ddl := make(map[string]string)
	for _, t := range tables {
		ddl[t] = sessionState.Conv.SpSchema[t].PrintCreateTable(c)
	}
	w.WriteHeader(http.StatusOK)
	json.NewEncoder(w).Encode(ddl)
}

// getOverview returns the overview of conversion.
func getOverview(w http.ResponseWriter, r *http.Request) {
	var buf bytes.Buffer
	bufWriter := bufio.NewWriter(&buf)
	sessionState := session.GetSessionState()
	internal.GenerateReport(sessionState.Driver, sessionState.Conv, bufWriter, nil, false, false)
	bufWriter.Flush()
	overview := buf.String()
	w.WriteHeader(http.StatusOK)
	json.NewEncoder(w).Encode(overview)
}

// getTypeMap returns the source to Spanner typemap only for the
// source types used in current conversion.
func getTypeMap(w http.ResponseWriter, r *http.Request) {
	sessionState := session.GetSessionState()

	if sessionState.Conv == nil || sessionState.Driver == "" {
		http.Error(w, fmt.Sprintf("Schema is not converted or Driver is not configured properly. Please retry converting the database to Spanner."), http.StatusNotFound)
		return
	}
	var typeMap map[string][]typeIssue
	switch sessionState.Driver {
	case constants.MYSQL, constants.MYSQLDUMP:
		typeMap = mysqlTypeMap
	case constants.POSTGRES, constants.PGDUMP:
		typeMap = postgresTypeMap
	case constants.SQLSERVER:
		typeMap = sqlserverTypeMap
	case constants.ORACLE:
		typeMap = oracleTypeMap
	default:
		http.Error(w, fmt.Sprintf("Driver : '%s' is not supported", sessionState.Driver), http.StatusBadRequest)
		return
	}
	// Filter typeMap so it contains just the types SrcSchema uses.
	filteredTypeMap := make(map[string][]typeIssue)
	for _, srcTable := range sessionState.Conv.SrcSchema {
		for _, colDef := range srcTable.ColDefs {
			if _, ok := filteredTypeMap[colDef.Type.Name]; ok {
				continue
			}
			// Timestamp and interval types do not have exact key in typemap.
			// Typemap for  TIMESTAMP(6), TIMESTAMP(6) WITH LOCAL TIMEZONE,TIMESTAMP(6) WITH TIMEZONE is stored into TIMESTAMP key.
			// Same goes with interval types like INTERVAL YEAR(2) TO MONTH, INTERVAL DAY(2) TO SECOND(6) etc.
			// If exact key not found then check with regex.
			if _, ok := typeMap[colDef.Type.Name]; !ok {
				if oracle.TimestampReg.MatchString(colDef.Type.Name) {
					filteredTypeMap[colDef.Type.Name] = typeMap["TIMESTAMP"]
				} else if oracle.IntervalReg.MatchString(colDef.Type.Name) {
					filteredTypeMap[colDef.Type.Name] = typeMap["INTERVAL"]
				}
				continue
			}
			filteredTypeMap[colDef.Type.Name] = typeMap[colDef.Type.Name]
		}
	}
	w.WriteHeader(http.StatusOK)
	json.NewEncoder(w).Encode(filteredTypeMap)
}

// setTypeMapGlobal allows to change Spanner type globally.
// It takes a map from source type to Spanner type and updates
// the Spanner schema accordingly.
func setTypeMapGlobal(w http.ResponseWriter, r *http.Request) {
	reqBody, err := ioutil.ReadAll(r.Body)
	if err != nil {
		http.Error(w, fmt.Sprintf("Body Read Error : %v", err), http.StatusInternalServerError)
		return
	}
	var typeMap map[string]string
	err = json.Unmarshal(reqBody, &typeMap)
	if err != nil {
		http.Error(w, fmt.Sprintf("Request Body parse error : %v", err), http.StatusBadRequest)
		return
	}

	sessionState := session.GetSessionState()

	// Redo source-to-Spanner typeMap using t (the mapping specified in the http request).
	// We drive this process by iterating over the Spanner schema because we want to preserve all
	// other customizations that have been performed via the UI (dropping columns, renaming columns
	// etc). In particular, note that we can't just blindly redo schema conversion (using an appropriate
	// version of 'toDDL' with the new typeMap).
	for t, spSchema := range sessionState.Conv.SpSchema {
		for col := range spSchema.ColDefs {
			srcTable := sessionState.Conv.ToSource[t].Name
			srcCol := sessionState.Conv.ToSource[t].Cols[col]
			srcColDef := sessionState.Conv.SrcSchema[srcTable].ColDefs[srcCol]
			// If the srcCol's type is in the map, then recalculate the Spanner type
			// for this column using the map. Otherwise, leave the ColDef for this
			// column as is. Note that per-column type overrides could be lost in
			// this process -- the mapping in typeMap always takes precendence.
			if _, found := typeMap[srcColDef.Type.Name]; found {
				updateType(typeMap[srcColDef.Type.Name], t, col, srcTable, w)
			}
		}
	}
	helpers.UpdateSessionFile()

	convm := session.ConvWithMetadata{
		SessionMetadata: sessionState.SessionMetadata,
		Conv:            *sessionState.Conv,
	}
	w.WriteHeader(http.StatusOK)
	json.NewEncoder(w).Encode(convm)
}

// Actions to be performed on a column.
// (1) Removed: true/false
// (2) Rename: New name or empty string
// (3) PK: "ADDED", "REMOVED" or ""
// (4) NotNull: "ADDED", "REMOVED" or ""
// (5) ToType: New type or empty string
type updateCol struct {
	Removed bool   `json:"Removed"`
	Rename  string `json:"Rename"`
	PK      string `json:"PK"`
	NotNull string `json:"NotNull"`
	ToType  string `json:"ToType"`
}

type updateTable struct {
	UpdateCols map[string]updateCol `json:"UpdateCols"`
}

// updateTableSchema updates the Spanner schema.
// Following actions can be performed on a specified table:
// (1) Remove column
// (2) Rename column
// (3) Add or Remove Primary Key
// (4) Add or Remove NotNull constraint
// (5) Update Spanner type
func updateTableSchema(w http.ResponseWriter, r *http.Request) {
	reqBody, err := ioutil.ReadAll(r.Body)
	if err != nil {
		http.Error(w, fmt.Sprintf("Body Read Error : %v", err), http.StatusInternalServerError)
		return
	}
	var t updateTable

	table := r.FormValue("table")

	fmt.Println("updateTableSchema getting called")

	err = json.Unmarshal(reqBody, &t)
	if err != nil {
		http.Error(w, fmt.Sprintf("Request Body parse error : %v", err), http.StatusBadRequest)
		return
	}
	sessionState := session.GetSessionState()
	srcTableName := sessionState.Conv.ToSource[table].Name
	for colName, v := range t.UpdateCols {
		if v.Removed {
			status, err := canRemoveColumn(colName, table)
			if err != nil {
				err = rollback(err)
				http.Error(w, fmt.Sprintf("%v", err), status)
				return
			}
			removeColumn(table, colName, srcTableName)
			continue
		}
		if v.Rename != "" && v.Rename != colName {
			if status, err := canRenameOrChangeType(colName, v.Rename, v.ToType, table); err != nil {
				err = rollback(err)
				http.Error(w, fmt.Sprintf("%v", err), status)
				return
			}
			renameColumn(v.Rename, table, colName, srcTableName)
			colName = v.Rename
		}
		if v.PK != "" {
			http.Error(w, "HarbourBridge currently doesn't support editing primary keys", http.StatusNotImplemented)
			return
		}

		if v.ToType != "" {
			typeChange, err := isTypeChanged(v.ToType, table, colName, srcTableName)
			if err != nil {
				http.Error(w, err.Error(), http.StatusBadRequest)
				return
			}

			if typeChange {
				// if status, err := canRenameOrChangeType(colName, table); err != nil {
				// 	err = rollback(err)
				// 	http.Error(w, fmt.Sprintf("%v", err), status)
				// 	return
				// }
				updateType(v.ToType, table, colName, srcTableName, w)
			}
		}
		if v.NotNull != "" {
			updateNotNull(v.NotNull, table, colName)
		}
	}
	helpers.UpdateSessionFile()
	convm := session.ConvWithMetadata{
		SessionMetadata: sessionState.SessionMetadata,
		Conv:            *sessionState.Conv,
	}
	w.WriteHeader(http.StatusOK)
	json.NewEncoder(w).Encode(convm)
}

// getConversionRate returns table wise color coded conversion rate.
func getConversionRate(w http.ResponseWriter, r *http.Request) {
	sessionState := session.GetSessionState()
	reports := internal.AnalyzeTables(sessionState.Conv, nil)
	rate := make(map[string]string)
	for _, t := range reports {
		rate[t.SpTable] = rateSchema(t.Cols, t.Warnings, t.SyntheticPKey != "")
	}
	w.WriteHeader(http.StatusOK)
	json.NewEncoder(w).Encode(rate)
}

// getSchemaFile generates schema file and returns file path.
func getSchemaFile(w http.ResponseWriter, r *http.Request) {
	ioHelper := &utils.IOStreams{In: os.Stdin, Out: os.Stdout}
	var err error
	now := time.Now()
	filePrefix, err := getFilePrefix(now)
	if err != nil {
		http.Error(w, fmt.Sprintf("Can not get file prefix : %v", err), http.StatusInternalServerError)
	}
	schemaFileName := "frontend/" + filePrefix + "schema.txt"

	sessionState := session.GetSessionState()
	conversion.WriteSchemaFile(sessionState.Conv, now, schemaFileName, ioHelper.Out)
	schemaAbsPath, err := filepath.Abs(schemaFileName)
	if err != nil {
		http.Error(w, fmt.Sprintf("Can not create absolute path : %v", err), http.StatusInternalServerError)
	}
	w.WriteHeader(http.StatusOK)
	w.Write([]byte(schemaAbsPath))
}

// getReportFile generates report file and returns file path.
func getReportFile(w http.ResponseWriter, r *http.Request) {
	ioHelper := &utils.IOStreams{In: os.Stdin, Out: os.Stdout}
	var err error
	now := time.Now()
	filePrefix, err := getFilePrefix(now)
	if err != nil {
		http.Error(w, fmt.Sprintf("Can not get file prefix : %v", err), http.StatusInternalServerError)
	}
	reportFileName := "frontend/" + filePrefix + "report.txt"
	sessionState := session.GetSessionState()
	conversion.Report(sessionState.Driver, nil, ioHelper.BytesRead, "", sessionState.Conv, reportFileName, ioHelper.Out)
	reportAbsPath, err := filepath.Abs(reportFileName)
	if err != nil {
		http.Error(w, fmt.Sprintf("Can not create absolute path : %v", err), http.StatusInternalServerError)
	}
	w.WriteHeader(http.StatusOK)
	w.Write([]byte(reportAbsPath))
}

// TableInterleaveStatus stores data regarding interleave status.
type TableInterleaveStatus struct {
	Possible bool
	Parent   string
	Comment  string
}

// setParentTable checks whether specified table can be interleaved, and updates the schema to convert foreign
// key to interleaved table if 'update' parameter is set to true. If 'update' parameter is set to false, then return
// whether the foreign key can be converted to interleave table without updating the schema.
func setParentTable(w http.ResponseWriter, r *http.Request) {
	table := r.FormValue("table")
	update := r.FormValue("update") == "true"
	sessionState := session.GetSessionState()

	if sessionState.Conv == nil || sessionState.Driver == "" {
		http.Error(w, fmt.Sprintf("Schema is not converted or Driver is not configured properly. Please retry converting the database to Spanner."), http.StatusNotFound)
		return
	}
	if table == "" {
		http.Error(w, fmt.Sprintf("Table name is empty"), http.StatusBadRequest)
	}
	tableInterleaveStatus := parentTableHelper(table, update)
	helpers.UpdateSessionFile()
	w.WriteHeader(http.StatusOK)

	if update {
		json.NewEncoder(w).Encode(map[string]interface{}{
			"tableInterleaveStatus": tableInterleaveStatus,
			"sessionState":          sessionState.Conv})
	} else {
		json.NewEncoder(w).Encode(map[string]interface{}{
			"tableInterleaveStatus": tableInterleaveStatus,
		})
	}
}

func parentTableHelper(table string, update bool) *TableInterleaveStatus {
	tableInterleaveStatus := &TableInterleaveStatus{Possible: true}
	sessionState := session.GetSessionState()

	if _, found := sessionState.Conv.SyntheticPKeys[table]; found {
		tableInterleaveStatus.Possible = false
		tableInterleaveStatus.Comment = "Has synthetic pk"
	}
	if tableInterleaveStatus.Possible {
		// Search this table's foreign keys for a suitable parent table.
		// If there are several possible parent tables, we pick the first one.
		// TODO: Allow users to pick which parent to use if more than one.
		for i, fk := range sessionState.Conv.SpSchema[table].Fks {
			refTable := fk.ReferTable

			if _, found := sessionState.Conv.SyntheticPKeys[refTable]; found {
				continue
			}

			if checkPrimaryKeyPrefix(table, refTable, fk, tableInterleaveStatus) {

				tableInterleaveStatus.Parent = refTable

				if update {
					sp := sessionState.Conv.SpSchema[table]
					sp.Parent = refTable
					sp.Fks = removeFk(sp.Fks, i)
					sessionState.Conv.SpSchema[table] = sp
				}

				break
			}
		}
		if tableInterleaveStatus.Parent == "" {
			tableInterleaveStatus.Possible = false
			tableInterleaveStatus.Comment = "No valid prefix"
		}
	}

	parentpks := sessionState.Conv.SpSchema[tableInterleaveStatus.Parent].Pks

	childPks := sessionState.Conv.SpSchema[table].Pks

	if len(parentpks) >= 1 {

		parentindex := getPrimaryKeyIndexFromOrder(parentpks, 1)

		childindex := getPrimaryKeyIndexFromOrder(childPks, 1)

		if parentindex != -1 && childindex != -1 {

			if (parentpks[parentindex].Order == childPks[childindex].Order) && (parentpks[parentindex].Col == childPks[childindex].Col) {

				sessionState := session.GetSessionState()
				schemaissue := []internal.SchemaIssue{}

				column := childPks[childindex].Col
				schemaissue = sessionState.Conv.Issues[table][column]

				schemaissue = utilities.RemoveSchemaIssue(schemaissue, internal.InterleavedNotInOrder)
				schemaissue = utilities.RemoveSchemaIssue(schemaissue, internal.InterleavedAddColumn)
				schemaissue = utilities.RemoveSchemaIssue(schemaissue, internal.InterleavedOrder)

				schemaissue = append(schemaissue, internal.InterleavedOrder)

				sessionState.Conv.Issues[table][column] = schemaissue
				tableInterleaveStatus.Possible = true

			}

			if parentpks[parentindex].Col != childPks[childindex].Col {

				tableInterleaveStatus.Possible = false

				sessionState := session.GetSessionState()

				column := parentpks[parentindex].Col

				schemaissue := []internal.SchemaIssue{}
				schemaissue = sessionState.Conv.Issues[table][column]

				schemaissue = utilities.RemoveSchemaIssue(schemaissue, internal.InterleavedNotInOrder)
				schemaissue = utilities.RemoveSchemaIssue(schemaissue, internal.InterleavedOrder)
				schemaissue = utilities.RemoveSchemaIssue(schemaissue, internal.InterleavedAddColumn)

				schemaissue = append(schemaissue, internal.InterleavedNotInOrder)

				sessionState.Conv.Issues[table][column] = schemaissue

			}

		}

	}

	return tableInterleaveStatus
}

func dropTable(w http.ResponseWriter, r *http.Request) {
	table := r.FormValue("table")
	sessionState := session.GetSessionState()
	if sessionState.Conv == nil || sessionState.Driver == "" {
		http.Error(w, fmt.Sprintf("Schema is not converted or Driver is not configured properly. Please retry converting the database to Spanner."), http.StatusNotFound)
		return
	}
	if table == "" {
		http.Error(w, fmt.Sprintf("Table name is empty"), http.StatusBadRequest)
	}
	spSchema := sessionState.Conv.SpSchema
	toSource := sessionState.Conv.ToSource
	toSpanner := sessionState.Conv.ToSpanner
	issues := sessionState.Conv.Issues

	delete(spSchema, table)
	delete(toSource, table)
	delete(toSpanner, table)
	delete(issues, table)

	sessionState.Conv.SpSchema = spSchema
	sessionState.Conv.ToSource = toSource
	sessionState.Conv.ToSpanner = toSource
	sessionState.Conv.Issues = issues

	convm := session.ConvWithMetadata{
		SessionMetadata: sessionState.SessionMetadata,
		Conv:            *sessionState.Conv,
	}
	w.WriteHeader(http.StatusOK)
	json.NewEncoder(w).Encode(convm)
}

func dropForeignKey(w http.ResponseWriter, r *http.Request) {
	table := r.FormValue("table")
	pos := r.FormValue("pos")
	sessionState := session.GetSessionState()
	if sessionState.Conv == nil || sessionState.Driver == "" {
		http.Error(w, fmt.Sprintf("Schema is not converted or Driver is not configured properly. Please retry converting the database to Spanner."), http.StatusNotFound)
		return
	}
	if table == "" || pos == "" {
		http.Error(w, fmt.Sprintf("Table name or position is empty"), http.StatusBadRequest)
	}
	sp := sessionState.Conv.SpSchema[table]
	position, err := strconv.Atoi(pos)
	if err != nil {
		http.Error(w, fmt.Sprintf("Error converting position to integer"), http.StatusBadRequest)
		return
	}
	if position < 0 || position >= len(sp.Fks) {
		http.Error(w, fmt.Sprintf("No foreign key found at position %d", position), http.StatusBadRequest)
		return
	}
	sp.Fks = removeFk(sp.Fks, position)
	sessionState.Conv.SpSchema[table] = sp
	helpers.UpdateSessionFile()

	convm := session.ConvWithMetadata{
		SessionMetadata: sessionState.SessionMetadata,
		Conv:            *sessionState.Conv,
	}
	w.WriteHeader(http.StatusOK)
	json.NewEncoder(w).Encode(convm)
}

// renameForeignKeys checks the new names for spanner name validity, ensures the new names are already not used by existing tables
// secondary indexes or foreign key constraints. If above checks passed then foreignKey renaming reflected in the schema else appropriate
// error thrown.
func renameForeignKeys(w http.ResponseWriter, r *http.Request) {
	table := r.FormValue("table")
	reqBody, err := ioutil.ReadAll(r.Body)
	if err != nil {
		http.Error(w, fmt.Sprintf("Body Read Error : %v", err), http.StatusInternalServerError)
	}

	sessionState := session.GetSessionState()
	if sessionState.Conv == nil || sessionState.Driver == "" {
		http.Error(w, fmt.Sprintf("Schema is not converted or Driver is not configured properly. Please retry converting the database to Spanner."), http.StatusNotFound)
		return
	}

	renameMap := map[string]string{}
	if err = json.Unmarshal(reqBody, &renameMap); err != nil {
		http.Error(w, fmt.Sprintf("Request Body parse error : %v", err), http.StatusBadRequest)
		return
	}

	// Check new name for spanner name validity.
	newNames := []string{}
	newNamesMap := map[string]bool{}
	for _, value := range renameMap {
		newNames = append(newNames, strings.ToLower(value))
		newNamesMap[strings.ToLower(value)] = true
	}
	if len(newNames) != len(newNamesMap) {
		http.Error(w, fmt.Sprintf("Found duplicate names in input : %s", strings.Join(newNames, ",")), http.StatusBadRequest)
		return
	}

	if ok, invalidNames := checkSpannerNamesValidity(newNames); !ok {
		http.Error(w, fmt.Sprintf("Following names are not valid Spanner identifiers: %s", strings.Join(invalidNames, ",")), http.StatusBadRequest)
		return
	}

	// Check that the new names are not already used by existing tables, secondary indexes or foreign key constraints.
	if ok, err := canRename(newNames, table); !ok {
		http.Error(w, err.Error(), http.StatusBadRequest)
		return
	}

	sp := sessionState.Conv.SpSchema[table]

	// Update session with renamed foreignkeys.
	newFKs := []ddl.Foreignkey{}
	for _, foreignKey := range sp.Fks {
		if newName, ok := renameMap[foreignKey.Name]; ok {
			foreignKey.Name = newName
		}
		newFKs = append(newFKs, foreignKey)
	}
	sp.Fks = newFKs

	sessionState.Conv.SpSchema[table] = sp
	helpers.UpdateSessionFile()

	convm := session.ConvWithMetadata{
		SessionMetadata: sessionState.SessionMetadata,
		Conv:            *sessionState.Conv,
	}
	w.WriteHeader(http.StatusOK)
	json.NewEncoder(w).Encode(convm)
}

// renameIndexes checks the new names for spanner name validity, ensures the new names are already not used by existing tables
// secondary indexes or foreign key constraints. If above checks passed then index renaming reflected in the schema else appropriate
// error thrown.
func renameIndexes(w http.ResponseWriter, r *http.Request) {
	table := r.FormValue("table")
	reqBody, err := ioutil.ReadAll(r.Body)
	if err != nil {
		http.Error(w, fmt.Sprintf("Body Read Error : %v", err), http.StatusInternalServerError)
	}

	renameMap := map[string]string{}
	if err = json.Unmarshal(reqBody, &renameMap); err != nil {
		http.Error(w, fmt.Sprintf("Request Body parse error : %v", err), http.StatusBadRequest)
		return
	}

	// Check new name for spanner name validity.
	newNames := []string{}
	newNamesMap := map[string]bool{}
	for _, value := range renameMap {
		newNames = append(newNames, strings.ToLower(value))
		newNamesMap[strings.ToLower(value)] = true
	}
	if len(newNames) != len(newNamesMap) {
		http.Error(w, fmt.Sprintf("Found duplicate names in input : %s", strings.Join(newNames, ",")), http.StatusBadRequest)
		return
	}

	if ok, invalidNames := checkSpannerNamesValidity(newNames); !ok {
		http.Error(w, fmt.Sprintf("Following names are not valid Spanner identifiers: %s", strings.Join(invalidNames, ",")), http.StatusBadRequest)
		return
	}

	// Check that the new names are not already used by existing tables, secondary indexes or foreign key constraints.
	if ok, err := canRename(newNames, table); !ok {
		http.Error(w, err.Error(), http.StatusBadRequest)
		return
	}
	sessionState := session.GetSessionState()

	sp := sessionState.Conv.SpSchema[table]

	// Update session with renamed secondary indexes.
	newIndexes := []ddl.CreateIndex{}
	for _, index := range sp.Indexes {
		if newName, ok := renameMap[index.Name]; ok {
			index.Name = newName
		}
		newIndexes = append(newIndexes, index)
	}
	sp.Indexes = newIndexes

	sessionState.Conv.SpSchema[table] = sp
	helpers.UpdateSessionFile()
	convm := session.ConvWithMetadata{
		SessionMetadata: sessionState.SessionMetadata,
		Conv:            *sessionState.Conv,
	}
	w.WriteHeader(http.StatusOK)
	json.NewEncoder(w).Encode(convm)
}

// addIndexes checks the new names for spanner name validity, ensures the new names are already not used by existing tables
// secondary indexes or foreign key constraints. If above checks passed then new indexes are added to the schema else appropriate
// error thrown.
func addIndexes(w http.ResponseWriter, r *http.Request) {
	table := r.FormValue("table")
	reqBody, err := ioutil.ReadAll(r.Body)
	if err != nil {
		http.Error(w, fmt.Sprintf("Body Read Error : %v", err), http.StatusInternalServerError)
	}

	newIndexes := []ddl.CreateIndex{}
	if err = json.Unmarshal(reqBody, &newIndexes); err != nil {
		http.Error(w, fmt.Sprintf("Request Body parse error : %v", err), http.StatusBadRequest)
		return
	}

	// Check new name for spanner name validity.
	newNames := []string{}
	newNamesMap := map[string]bool{}
	for _, value := range newIndexes {
		newNames = append(newNames, value.Name)
		newNamesMap[strings.ToLower(value.Name)] = true
	}
	if len(newNames) != len(newNamesMap) {
		http.Error(w, fmt.Sprintf("Found duplicate names in input : %s", strings.Join(newNames, ",")), http.StatusBadRequest)
		return
	}
	if ok, invalidNames := checkSpannerNamesValidity(newNames); !ok {
		http.Error(w, fmt.Sprintf("Following names are not valid Spanner identifiers: %s", strings.Join(invalidNames, ",")), http.StatusBadRequest)
		return
	}

	// Check that the new names are not already used by existing tables, secondary indexes or foreign key constraints.
	if ok, err := canRename(newNames, table); !ok {
		http.Error(w, err.Error(), http.StatusBadRequest)
		return
	}
	sessionState := session.GetSessionState()

	sp := sessionState.Conv.SpSchema[table]

	for i := 0; i < len(newIndexes); i++ {
		newIndexes[i].Id = uniqueid.GenerateIndexesId()
	}

	sp.Indexes = append(sp.Indexes, newIndexes...)

	sessionState.Conv.SpSchema[table] = sp
	helpers.UpdateSessionFile()

	convm := session.ConvWithMetadata{
		SessionMetadata: sessionState.SessionMetadata,
		Conv:            *sessionState.Conv,
	}
	w.WriteHeader(http.StatusOK)
	json.NewEncoder(w).Encode(convm)
}

func checkSpannerNamesValidity(input []string) (bool, []string) {
	status := true
	var invalidNewNames []string
	for _, changed := range input {
		if _, status := internal.FixName(changed); status {
			status = false
			invalidNewNames = append(invalidNewNames, changed)
		}
	}
	return status, invalidNewNames
}

func canRename(names []string, table string) (bool, error) {
	sessionState := session.GetSessionState()

	namesMap := map[string]bool{}
	// Check that this name isn't already used by another table.
	for _, name := range names {
		namesMap[name] = true
		if _, ok := sessionState.Conv.SpSchema[name]; ok {
			return false, fmt.Errorf("new name : '%s' is used by another table", name)
		}
	}

	// Check that this name isn't already used by another foreign key.
	for _, sp := range sessionState.Conv.SpSchema {
		for _, foreignKey := range sp.Fks {
			if _, ok := namesMap[foreignKey.Name]; ok {
				return false, fmt.Errorf("new name : '%s' is used by another foreign key in table : '%s'", foreignKey.Name, sp.Name)
			}

		}
	}

	// Check that this name isn't already used by another secondary index.
	for _, sp := range sessionState.Conv.SpSchema {
		for _, index := range sp.Indexes {
			if _, ok := namesMap[index.Name]; ok {
				return false, fmt.Errorf("new name : '%s' is used by another index in table : '%s'", index.Name, sp.Name)
			}
		}
	}
	return true, nil
}

func dropSecondaryIndex(w http.ResponseWriter, r *http.Request) {
	sessionState := session.GetSessionState()

	table := r.FormValue("table")
	pos := r.FormValue("pos")
	if sessionState.Conv == nil || sessionState.Driver == "" {
		http.Error(w, fmt.Sprintf("Schema is not converted or Driver is not configured properly. Please retry converting the database to Spanner."), http.StatusNotFound)
		return
	}
	if table == "" || pos == "" {
		http.Error(w, fmt.Sprintf("Table name or position is empty"), http.StatusBadRequest)
	}
	sp := sessionState.Conv.SpSchema[table]
	position, err := strconv.Atoi(pos)
	if err != nil {
		http.Error(w, fmt.Sprintf("Error converting position to integer"), http.StatusBadRequest)
		return
	}
	if position < 0 || position >= len(sp.Indexes) {
		http.Error(w, fmt.Sprintf("No secondary index found at position %d", position), http.StatusBadRequest)
		return
	}
	sp.Indexes = removeSecondaryIndex(sp.Indexes, position)
	sessionState.Conv.SpSchema[table] = sp
	helpers.UpdateSessionFile()

	convm := session.ConvWithMetadata{
		SessionMetadata: sessionState.SessionMetadata,
		Conv:            *sessionState.Conv,
	}
	w.WriteHeader(http.StatusOK)
	json.NewEncoder(w).Encode(convm)
}

// rollback is used to get previous state of conversion in case
// some unexpected error occurs during update operations.
func rollback(err error) error {
	sessionState := session.GetSessionState()

	if sessionState.SessionFile == "" {
		return fmt.Errorf("encountered error %w. rollback failed because we don't have a session file", err)
	}
	sessionState.Conv = internal.MakeConv()
	sessionState.Conv.TargetDb = constants.TargetSpanner
	err2 := conversion.ReadSessionFile(sessionState.Conv, sessionState.SessionFile)
	if err2 != nil {
		return fmt.Errorf("encountered error %w. rollback failed: %v", err, err2)
	}
	return err
}

func isPartOfPK(col, table string) bool {
	sessionState := session.GetSessionState()

	for _, pk := range sessionState.Conv.SpSchema[table].Pks {
		if pk.Col == col {
			return true
		}
	}
	return false
}

func isParent(table string) (bool, string) {
	sessionState := session.GetSessionState()

	for _, spSchema := range sessionState.Conv.SpSchema {
		if spSchema.Parent == table {
			return true, spSchema.Name
		}
	}
	return false, ""
}

func isPartOfSecondaryIndex(col, table string) (bool, string) {
	sessionState := session.GetSessionState()

	for _, index := range sessionState.Conv.SpSchema[table].Indexes {
		for _, key := range index.Keys {
			if key.Col == col {
				return true, index.Name
			}
		}
	}
	return false, ""
}

func isPartOfFK(col, table string) bool {
	sessionState := session.GetSessionState()

	for _, fk := range sessionState.Conv.SpSchema[table].Fks {
		for _, column := range fk.Columns {
			if column == col {
				return true
			}
		}
	}
	return false
}

// TODO: create a map to store referenced column to get
// this information in O(1).
// TODO:(searce) can have foreign key constraints between columns of the same table, as well as between same column on a given table.
func isReferencedByFK(col, table string) (bool, string) {
	sessionState := session.GetSessionState()

	for _, spSchema := range sessionState.Conv.SpSchema {
		if table != spSchema.Name {
			for _, fk := range spSchema.Fks {
				if fk.ReferTable == table {
					for _, column := range fk.ReferColumns {
						if column == col {
							return true, spSchema.Name
						}
					}
				}
			}
		}
	}
	return false, ""
}

func canRemoveColumn(colName, table string) (int, error) {
	if isPartOfPK := isPartOfPK(colName, table); isPartOfPK {
		return http.StatusBadRequest, fmt.Errorf("column is part of primary key")
	}
	if isPartOfSecondaryIndex, _ := isPartOfSecondaryIndex(colName, table); isPartOfSecondaryIndex {
		return http.StatusPreconditionFailed, fmt.Errorf("column is part of secondary index, remove secondary index before making the update")
	}
	isPartOfFK := isPartOfFK(colName, table)
	isReferencedByFK, _ := isReferencedByFK(colName, table)
	if isPartOfFK || isReferencedByFK {
		return http.StatusPreconditionFailed, fmt.Errorf("column is part of foreign key relation, remove foreign key constraint before making the update")
	}
	return http.StatusOK, nil
}

func canRenameOrChangeType(colName string, newName string, newType string, table string) (int, error) {
	sessionState := session.GetSessionState()

	isPartOfPK := isPartOfPK(colName, table)
	isParent, childSchema := isParent(table)
	isChild := sessionState.Conv.SpSchema[table].Parent != ""
	if isPartOfPK && (isParent || isChild) {

		return http.StatusBadRequest, fmt.Errorf("column : '%s' in table : '%s' is part of parent-child relation with schema : '%s'", colName, table, childSchema)
	}
	if isPartOfSecondaryIndex, indexName := isPartOfSecondaryIndex(colName, table); isPartOfSecondaryIndex {
		return http.StatusPreconditionFailed, fmt.Errorf("column : '%s' in table : '%s' is part of secondary index : '%s', remove secondary index before making the update",
			colName, table, indexName)
	}
	isPartOfFK := isPartOfFK(colName, table)
	isReferencedByFK, relationTable := isReferencedByFK(colName, table)
	if isPartOfFK || isReferencedByFK {
		if isReferencedByFK {
			return http.StatusPreconditionFailed, fmt.Errorf("column : '%s' in table : '%s' is part of foreign key relation with table : '%s', remove foreign key constraint before making the update",
				colName, table, relationTable)
		}
		return http.StatusPreconditionFailed, fmt.Errorf("column : '%s' in table : '%s' is part of foreign keys, remove foreign key constraint before making the update",
			colName, table)
	}
	return http.StatusOK, nil
}

func checkPrimaryKeyPrefix(table string, refTable string, fk ddl.Foreignkey, tableInterleaveStatus *TableInterleaveStatus) bool {

	sessionState := session.GetSessionState()
	childPks := sessionState.Conv.SpSchema[table].Pks
	parentPks := sessionState.Conv.SpSchema[refTable].Pks

	interleaved := []ddl.IndexKey{}

	for i := 0; i < len(parentPks); i++ {

		for j := 0; j < len(childPks); j++ {

			for k := 0; k < len(fk.ReferColumns); k++ {

				if parentPks[i].Col == childPks[j].Col && parentPks[i].Col == fk.ReferColumns[k] && childPks[j].Col == fk.ReferColumns[k] {

					interleaved = append(interleaved, parentPks[i])
				}
			}

		}

	}

	diff := []ddl.IndexKey{}

	if len(interleaved) == 0 {

		for i := 0; i < len(parentPks); i++ {

			for j := 0; j < len(childPks); j++ {

				if parentPks[i].Col != childPks[j].Col {

					diff = append(diff, parentPks[i])
				}

			}
		}

	}

	caninterleaved := []string{}
	for i := 0; i < len(diff); i++ {

		str := utilities.IsColumnPresent(fk.ReferColumns, diff[i].Col)

		caninterleaved = append(caninterleaved, str)
	}

	if len(caninterleaved) > 0 {

		for i := 0; i < len(caninterleaved); i++ {

			sessionState := session.GetSessionState()

			schemaissue := []internal.SchemaIssue{}

			schemaissue = sessionState.Conv.Issues[table][caninterleaved[i]]

			schemaissue = utilities.RemoveSchemaIssue(schemaissue, internal.InterleavedOrder)
			schemaissue = utilities.RemoveSchemaIssue(schemaissue, internal.InterleavedNotInOrder)
			schemaissue = utilities.RemoveSchemaIssue(schemaissue, internal.InterleavedAddColumn)

			schemaissue = append(schemaissue, internal.InterleavedAddColumn)

			if len(schemaissue) > 0 {

				if sessionState.Conv.Issues[table][caninterleaved[i]] == nil {

					s := map[string][]internal.SchemaIssue{
						caninterleaved[i]: schemaissue,
					}
					sessionState.Conv.Issues = map[string]map[string][]internal.SchemaIssue{}

					sessionState.Conv.Issues[table] = s

				} else {
					sessionState.Conv.Issues[table][caninterleaved[i]] = schemaissue
				}

			}

		}
	}

	if len(interleaved) > 0 {
		return true
	}

	return false
}

func getPrimaryKeyIndexFromOrder(pk []ddl.IndexKey, order int) int {

	for i := 0; i < len(pk); i++ {
		if pk[i].Order == order {
			return i
		}
	}
	return -1
}

func isUniqueName(name string) bool {
	sessionState := session.GetSessionState()

	for table := range sessionState.Conv.SpSchema {
		if table == name {
			return false
		}
	}
	for _, spSchema := range sessionState.Conv.SpSchema {
		for _, fk := range spSchema.Fks {
			if fk.Name == name {
				return false
			}
		}
		for _, index := range spSchema.Indexes {
			if index.Name == name {
				return false
			}
		}
	}
	return true
}

func remove(slice []string, s int) []string {
	return append(slice[:s], slice[s+1:]...)
}

func removePk(slice []ddl.IndexKey, s int) []ddl.IndexKey {
	return append(slice[:s], slice[s+1:]...)
}

func removeFk(slice []ddl.Foreignkey, s int) []ddl.Foreignkey {
	return append(slice[:s], slice[s+1:]...)
}

func removeSecondaryIndex(slice []ddl.CreateIndex, s int) []ddl.CreateIndex {
	return append(slice[:s], slice[s+1:]...)
}

func removeColumn(table string, colName string, srcTableName string) {
	sessionState := session.GetSessionState()

	sp := sessionState.Conv.SpSchema[table]
	for i, col := range sp.ColNames {
		if col == colName {
			sp.ColNames = remove(sp.ColNames, i)
			break
		}
	}
	delete(sp.ColDefs, colName)
	for i, pk := range sp.Pks {
		if pk.Col == colName {
			sp.Pks = removePk(sp.Pks, i)
			break
		}
	}
	srcColName := sessionState.Conv.ToSource[table].Cols[colName]
	delete(sessionState.Conv.ToSource[table].Cols, colName)
	delete(sessionState.Conv.ToSpanner[srcTableName].Cols, srcColName)
	delete(sessionState.Conv.Issues[srcTableName], srcColName)
	sessionState.Conv.SpSchema[table] = sp
}

func renameColumn(newName, table, colName, srcTableName string) {
	sessionState := session.GetSessionState()

	sp := sessionState.Conv.SpSchema[table]
	for i, col := range sp.ColNames {
		if col == colName {
			sp.ColNames[i] = newName
			break
		}
	}
	if _, found := sp.ColDefs[colName]; found {
		sp.ColDefs[newName] = ddl.ColumnDef{
			Name:    newName,
			T:       sp.ColDefs[colName].T,
			NotNull: sp.ColDefs[colName].NotNull,
			Comment: sp.ColDefs[colName].Comment,
			Id:      sp.ColDefs[colName].Id,
		}
		delete(sp.ColDefs, colName)
	}
	for i, pk := range sp.Pks {
		if pk.Col == colName {
			sp.Pks[i].Col = newName
			break
		}
	}

	//canRenameOrChangeType(colName, newName, sp.ColDefs[newName].T, table)

	srcColName := sessionState.Conv.ToSource[table].Cols[colName]
	sessionState.Conv.ToSpanner[srcTableName].Cols[srcColName] = newName
	sessionState.Conv.ToSource[table].Cols[newName] = srcColName
	delete(sessionState.Conv.ToSource[table].Cols, colName)
	sessionState.Conv.SpSchema[table] = sp
}

func updateType(newType, table, colName, srcTableName string, w http.ResponseWriter) {
	sp, ty, err := getType(newType, table, colName, srcTableName)
	if err != nil {
		http.Error(w, err.Error(), http.StatusBadRequest)
		return
	}
	colDef := sp.ColDefs[colName]
	colDef.T = ty
	sp.ColDefs[colName] = colDef
}

func isTypeChanged(newType, table, colName, srcTableName string) (bool, error) {
	sp, ty, err := getType(newType, table, colName, srcTableName)
	if err != nil {
		return false, err
	}
	colDef := sp.ColDefs[colName]
	return !reflect.DeepEqual(colDef.T, ty), nil
}

func getType(newType, table, colName string, srcTableName string) (ddl.CreateTable, ddl.Type, error) {
	sessionState := session.GetSessionState()

	sp := sessionState.Conv.SpSchema[table]
	srcColName := sessionState.Conv.ToSource[table].Cols[colName]
	srcCol := sessionState.Conv.SrcSchema[srcTableName].ColDefs[srcColName]
	var ty ddl.Type
	var issues []internal.SchemaIssue
	switch sessionState.Driver {
	case constants.MYSQL, constants.MYSQLDUMP:
		ty, issues = toSpannerTypeMySQL(srcCol.Type.Name, newType, srcCol.Type.Mods)
	case constants.PGDUMP, constants.POSTGRES:
		ty, issues = toSpannerTypePostgres(srcCol.Type.Name, newType, srcCol.Type.Mods)
	case constants.SQLSERVER:
		ty, issues = toSpannerTypeSQLserver(srcCol.Type.Name, newType, srcCol.Type.Mods)
	case constants.ORACLE:
		ty, issues = oracle.ToSpannerTypeWeb(sessionState.Conv, newType, srcCol.Type.Name, srcCol.Type.Mods)
	default:
		return sp, ty, fmt.Errorf("driver : '%s' is not supported", sessionState.Driver)
	}
	if len(srcCol.Type.ArrayBounds) > 1 {
		ty = ddl.Type{Name: ddl.String, Len: ddl.MaxLength}
		issues = append(issues, internal.MultiDimensionalArray)
	}
	if srcCol.Ignored.Default {
		issues = append(issues, internal.DefaultValue)
	}
	if srcCol.Ignored.AutoIncrement {
		issues = append(issues, internal.AutoIncrement)
	}
	if sessionState.Conv.Issues != nil && len(issues) > 0 {
		sessionState.Conv.Issues[srcTableName][srcCol.Name] = issues
	}
	ty.IsArray = len(srcCol.Type.ArrayBounds) == 1
	return sp, ty, nil
}

func updateNotNull(notNullChange, table, colName string) {
	sessionState := session.GetSessionState()

	sp := sessionState.Conv.SpSchema[table]
	switch notNullChange {
	case "ADDED":
		spColDef := sp.ColDefs[colName]
		spColDef.NotNull = true
		sp.ColDefs[colName] = spColDef
	case "REMOVED":
		spColDef := sp.ColDefs[colName]
		spColDef.NotNull = false
		sp.ColDefs[colName] = spColDef
	}
}

func rateSchema(cols, warnings int64, missingPKey bool) string {
	good := func(total, badCount int64) bool { return badCount < total/20 }
	ok := func(total, badCount int64) bool { return badCount < total/3 }
	switch {
	case cols == 0:
		return "GRAY"
	case warnings == 0 && !missingPKey:
		return "GREEN"
	case warnings == 0 && missingPKey:
		return "BLUE"
	case good(cols, warnings) && !missingPKey:
		return "BLUE"
	case good(cols, warnings) && missingPKey:
		return "BLUE"
	case ok(cols, warnings) && !missingPKey:
		return "YELLOW"
	case ok(cols, warnings) && missingPKey:
		return "YELLOW"
	case !missingPKey:
		return "ORANGE"
	default:
		return "ORANGE"
	}
}

func getFilePrefix(now time.Time) (string, error) {
	sessionState := session.GetSessionState()

	dbName := sessionState.DbName
	var err error
	if dbName == "" {
		dbName, err = utils.GetDatabaseName(sessionState.Driver, now)
		if err != nil {
			return "", fmt.Errorf("Can not create database name : %v", err)
		}
	}
	return dbName + ".", nil
}

// SessionState stores information for the current migration session.
type SessionState struct {
	sourceDB    *sql.DB        // Connection to source database in case of direct connection
	dbName      string         // Name of source database
	driver      string         // Name of HarbourBridge driver in use
	conv        *internal.Conv // Current conversion state
	sessionFile string         // Path to session file
}

// Type and issue.
type typeIssue struct {
	T     string
	Brief string
}

func addTypeToList(convertedType string, spType string, issues []internal.SchemaIssue, l []typeIssue) []typeIssue {
	if convertedType == spType {
		if len(issues) > 0 {
			var briefs []string
			for _, issue := range issues {
				briefs = append(briefs, internal.IssueDB[issue].Brief)
			}
			l = append(l, typeIssue{T: spType, Brief: fmt.Sprintf(strings.Join(briefs, ", "))})
		} else {
			l = append(l, typeIssue{T: spType})
		}
	}
	return l
}

func init() {
	sessionState := session.GetSessionState()

	uniqueid.InitObjectId()

	// Initialize mysqlTypeMap.
	for _, srcType := range []string{"bool", "boolean", "varchar", "char", "text", "tinytext", "mediumtext", "longtext", "set", "enum", "json", "bit", "binary", "varbinary", "blob", "tinyblob", "mediumblob", "longblob", "tinyint", "smallint", "mediumint", "int", "integer", "bigint", "double", "float", "numeric", "decimal", "date", "datetime", "timestamp", "time", "year", "geometrycollection", "multipoint", "multilinestring", "multipolygon", "point", "linestring", "polygon", "geometry"} {
		var l []typeIssue
		for _, spType := range []string{ddl.Bool, ddl.Bytes, ddl.Date, ddl.Float64, ddl.Int64, ddl.String, ddl.Timestamp, ddl.Numeric} {
			ty, issues := toSpannerTypeMySQL(srcType, spType, []int64{})
			l = addTypeToList(ty.Name, spType, issues, l)
		}
		if srcType == "tinyint" {
			l = append(l, typeIssue{T: ddl.Bool, Brief: "Only tinyint(1) can be converted to BOOL, for any other mods it will be converted to INT64"})
		}
		mysqlTypeMap[srcType] = l
	}
	// Initialize postgresTypeMap.
	for _, srcType := range []string{"bool", "boolean", "bigserial", "bpchar", "character", "bytea", "date", "float8", "double precision", "float4", "real", "int8", "bigint", "int4", "integer", "int2", "smallint", "numeric", "serial", "text", "timestamptz", "timestamp with time zone", "timestamp", "timestamp without time zone", "varchar", "character varying"} {
		var l []typeIssue
		for _, spType := range []string{ddl.Bool, ddl.Bytes, ddl.Date, ddl.Float64, ddl.Int64, ddl.String, ddl.Timestamp, ddl.Numeric} {
			ty, issues := toSpannerTypePostgres(srcType, spType, []int64{})
			l = addTypeToList(ty.Name, spType, issues, l)
		}
		postgresTypeMap[srcType] = l
	}

	// Initialize sqlserverTypeMap.
	for _, srcType := range []string{"int", "tinyint", "smallint", "bigint", "bit", "float", "real", "numeric", "decimal", "money", "smallmoney", "char", "nchar", "varchar", "nvarchar", "text", "ntext", "date", "datetime", "datetime2", "smalldatetime", "datetimeoffset", "time", "timestamp", "rowversion", "binary", "varbinary", "image", "xml", "geography", "geometry", "uniqueidentifier", "sql_variant", "hierarchyid"} {
		var l []typeIssue
		for _, spType := range []string{ddl.Bool, ddl.Bytes, ddl.Date, ddl.Float64, ddl.Int64, ddl.String, ddl.Timestamp, ddl.Numeric} {
			ty, issues := toSpannerTypeSQLserver(srcType, spType, []int64{})
			l = addTypeToList(ty.Name, spType, issues, l)
		}
		sqlserverTypeMap[srcType] = l
	}

	// Initialize oracleTypeMap.
	for _, srcType := range []string{"NUMBER", "BFILE", "BLOB", "CHAR", "CLOB", "DATE", "BINARY_DOUBLE", "BINARY_FLOAT", "FLOAT", "LONG", "RAW", "LONG RAW", "NCHAR", "NVARCHAR2", "VARCHAR", "VARCHAR2", "NCLOB", "ROWID", "UROWID", "XMLTYPE", "TIMESTAMP", "INTERVAL", "SDO_GEOMETRY"} {
		var l []typeIssue
		for _, spType := range []string{ddl.Bool, ddl.Bytes, ddl.Date, ddl.Float64, ddl.Int64, ddl.String, ddl.Timestamp, ddl.Numeric} {
			ty, issues := oracle.ToSpannerTypeWeb(sessionState.Conv, spType, srcType, []int64{})
			l = addTypeToList(ty.Name, spType, issues, l)
		}
		oracleTypeMap[srcType] = l
	}

	sessionState.Conv = internal.MakeConv()
	config := config.TryInitializeSpannerConfig()
	session.SetSessionStorageConnectionState(config.GCPProjectID, config.SpannerInstanceID)
}

// App connects to the web app v2.
func App() {
	addr := ":8080"
	router := getRoutes()
	log.Printf("Starting server at port 8080\n")
	log.Fatal(http.ListenAndServe(addr, handlers.CORS(handlers.AllowedHeaders([]string{"X-Requested-With", "Content-Type", "Authorization"}), handlers.AllowedMethods([]string{"GET", "POST", "PUT", "HEAD", "OPTIONS"}), handlers.AllowedOrigins([]string{"*"}))(router)))
}<|MERGE_RESOLUTION|>--- conflicted
+++ resolved
@@ -244,19 +244,9 @@
 	uniqueid.InitObjectId()
 
 	uniqueid.AssignUniqueId(conv)
-<<<<<<< HEAD
-
-	sessionState.Conv = conv
-
-	primarykey.DetectHotspot()
-
-	uniqueid.UpdateConvViewModel()
-
-=======
 	sessionState.Conv = conv
 	primarykey.DetectHotspot()
 
->>>>>>> 331cacd2
 	sessionState.SessionMetadata = sessionMetadata
 	sessionState.Driver = dc.Driver
 	sessionState.DbName = ""
@@ -314,11 +304,6 @@
 
 	primarykey.DetectHotspot()
 
-<<<<<<< HEAD
-	uniqueid.UpdateConvViewModel()
-
-=======
->>>>>>> 331cacd2
 	sessionState.SessionMetadata = sessionMetadata
 	sessionState.Driver = s.Driver
 	sessionState.SessionFile = s.FilePath

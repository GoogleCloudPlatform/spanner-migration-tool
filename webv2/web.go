// Copyright 2022 Google LLC
//
// Licensed under the Apache License, Version 2.0 (the "License");
// you may not use this file except in compliance with the License.
// You may obtain a copy of the License at
//
//      http://www.apache.org/licenses/LICENSE-2.0
//
// Unless required by applicable law or agreed to in writing, software
// distributed under the License is distributed on an "AS IS" BASIS,
// WITHOUT WARRANTIES OR CONDITIONS OF ANY KIND, either express or implied.
// See the License for the specific language governing permissions and
// limitations under the License.

// Package web defines web APIs to be used with harbourbridge frontend.
// Apart from schema conversion, this package involves API to update
// converted schema.
package webv2

import (
	"bufio"
	"bytes"
	"database/sql"
	"encoding/json"
	"fmt"
	"io/ioutil"
	"log"
	"net/http"
	"os"
	"path/filepath"
	"reflect"
	"sort"
	"strconv"
	"strings"
	"time"

	"github.com/cloudspannerecosystem/harbourbridge/common/constants"
	"github.com/cloudspannerecosystem/harbourbridge/common/utils"
	"github.com/cloudspannerecosystem/harbourbridge/conversion"
	"github.com/cloudspannerecosystem/harbourbridge/internal"
	"github.com/cloudspannerecosystem/harbourbridge/profiles"
	"github.com/cloudspannerecosystem/harbourbridge/sources/common"
	"github.com/cloudspannerecosystem/harbourbridge/sources/mysql"
	"github.com/cloudspannerecosystem/harbourbridge/sources/oracle"
	"github.com/cloudspannerecosystem/harbourbridge/sources/postgres"
	"github.com/cloudspannerecosystem/harbourbridge/sources/sqlserver"
	"github.com/cloudspannerecosystem/harbourbridge/spanner/ddl"
	"github.com/cloudspannerecosystem/harbourbridge/webv2/config"
	"github.com/cloudspannerecosystem/harbourbridge/webv2/session"
	_ "github.com/go-sql-driver/mysql"
	"github.com/gorilla/handlers"
	go_ora "github.com/sijms/go-ora/v2"
)

// TODO:(searce):
// 1) Test cases for APIs
// 2) API for saving/updating table-level changes.
// 3) API for showing logs
// 4) Split all routing to an route.go file
// 5) API for downloading the schema file, ddl file and summary report file.
// 6) Update schema conv after setting global datatypes and return conv. (setTypeMap)
// 7) Add rateConversion() in schema conversion, ddl and report APIs.
// 8) Add an overview in summary report API
var mysqlTypeMap = make(map[string][]typeIssue)
var postgresTypeMap = make(map[string][]typeIssue)
var sqlserverTypeMap = make(map[string][]typeIssue)
var oracleTypeMap = make(map[string][]typeIssue)

// TODO:(searce) organize this file according to go style guidelines: generally
// have public constants and public type definitions first, then public
// functions, and finally helper functions (usually in order of importance).

// driverConfig contains the parameters needed to make a direct database connection. It is
// used to communicate via HTTP with the frontend.
type driverConfig struct {
	Driver   string `json:"Driver"`
	Host     string `json:"Host"`
	Port     string `json:"Port"`
	Database string `json:"Database"`
	User     string `json:"User"`
	Password string `json:"Password"`
}

// databaseConnection creates connection with database when using
// with postgres and mysql driver.
func databaseConnection(w http.ResponseWriter, r *http.Request) {
	reqBody, err := ioutil.ReadAll(r.Body)
	if err != nil {
		http.Error(w, fmt.Sprintf("Body Read Error : %v", err), http.StatusInternalServerError)
		return
	}
	var config driverConfig
	err = json.Unmarshal(reqBody, &config)
	if err != nil {
		http.Error(w, fmt.Sprintf("Request Body parse error : %v", err), http.StatusBadRequest)
		return
	}
	var dataSourceName string
	switch config.Driver {
	case constants.POSTGRES:
		dataSourceName = fmt.Sprintf("host=%s port=%s user=%s password=%s dbname=%s sslmode=disable", config.Host, config.Port, config.User, config.Password, config.Database)
	case constants.MYSQL:
		dataSourceName = fmt.Sprintf("%s:%s@tcp(%s:%s)/%s", config.User, config.Password, config.Host, config.Port, config.Database)
	case constants.SQLSERVER:
		dataSourceName = fmt.Sprintf(`sqlserver://%s:%s@%s:%s?database=%s`, config.User, config.Password, config.Host, config.Port, config.Database)
	case constants.ORACLE:
		portNumber, _ := strconv.Atoi(config.Port)
		dataSourceName = go_ora.BuildUrl(config.Host, portNumber, config.Database, config.User, config.Password, nil)
	default:
		http.Error(w, fmt.Sprintf("Driver : '%s' is not supported", config.Driver), http.StatusBadRequest)
		return
	}
	sourceDB, err := sql.Open(config.Driver, dataSourceName)
	if err != nil {
		http.Error(w, fmt.Sprintf("Database connection error, check connection properties."), http.StatusInternalServerError)
		return
	}
	// Open doesn't open a connection. Validate database connection.
	err = sourceDB.Ping()
	if err != nil {
		http.Error(w, fmt.Sprintf("Database connection error, check connection properties."), http.StatusInternalServerError)
		return
	}

	sessionState := session.GetSessionState()
	sessionState.SourceDB = sourceDB
	sessionState.DbName = config.Database
	// schema and user is same in oralce.
	if config.Driver == constants.ORACLE {
		sessionState.DbName = config.User
	}
	sessionState.Driver = config.Driver
	sessionState.SessionFile = ""
	w.WriteHeader(http.StatusOK)
}

// convertSchemaSQL converts source database to Spanner when using
// with postgres and mysql driver.
func convertSchemaSQL(w http.ResponseWriter, r *http.Request) {
	sessionState := session.GetSessionState()
	if sessionState.SourceDB == nil || sessionState.DbName == "" || sessionState.Driver == "" {
		http.Error(w, fmt.Sprintf("Database is not configured or Database connection is lost. Please set configuration and connect to database."), http.StatusNotFound)
		return
	}
	conv := internal.MakeConv()
	// Setting target db to spanner by default.
	conv.TargetDb = constants.TargetSpanner
	var err error
	switch sessionState.Driver {
	case constants.MYSQL:
		err = common.ProcessSchema(conv, mysql.InfoSchemaImpl{DbName: sessionState.DbName, Db: sessionState.SourceDB})
	case constants.POSTGRES:
		err = common.ProcessSchema(conv, postgres.InfoSchemaImpl{Db: sessionState.SourceDB})
	case constants.SQLSERVER:
		err = common.ProcessSchema(conv, sqlserver.InfoSchemaImpl{DbName: sessionState.DbName, Db: sessionState.SourceDB})
	case constants.ORACLE:
		err = common.ProcessSchema(conv, oracle.InfoSchemaImpl{DbName: strings.ToUpper(sessionState.DbName), Db: sessionState.SourceDB})
	default:
		http.Error(w, fmt.Sprintf("Driver : '%s' is not supported", sessionState.Driver), http.StatusBadRequest)
		return
	}
	if err != nil {
		http.Error(w, fmt.Sprintf("Schema Conversion Error : %v", err), http.StatusNotFound)
		return
	}
<<<<<<< HEAD
	AssignUniqueId(conv)
=======

	sessionMetadata := session.SessionMetadata{
		SessionName:  "NewSession",
		DatabaseType: sessionState.Driver,
		DatabaseName: sessionState.DbName,
	}

	convm := session.ConvWithMetadata{
		SessionMetadata: sessionMetadata,
		Conv:            *conv,
	}
>>>>>>> 0c518833
	sessionState.Conv = conv
	sessionState.SessionMetadata = sessionMetadata
	w.WriteHeader(http.StatusOK)
	json.NewEncoder(w).Encode(conv)
}

// dumpConfig contains the parameters needed to run the tool using dump approach. It is
// used to communicate via HTTP with the frontend.
type dumpConfig struct {
	Driver   string `json:"Driver"`
	FilePath string `json:"Path"`
}

// convertSchemaDump converts schema from dump file to Spanner schema for
// mysqldump and pg_dump driver.
func convertSchemaDump(w http.ResponseWriter, r *http.Request) {
	reqBody, err := ioutil.ReadAll(r.Body)
	if err != nil {
		http.Error(w, fmt.Sprintf("Body Read Error : %v", err), http.StatusInternalServerError)
		return
	}
	var dc dumpConfig
	err = json.Unmarshal(reqBody, &dc)
	if err != nil {
		http.Error(w, fmt.Sprintf("Request Body parse error : %v", err), http.StatusBadRequest)
		return
	}
	f, err := os.Open(dc.FilePath)
	if err != nil {
		http.Error(w, fmt.Sprintf("Failed to open dump file : %v, no such file or directory", dc.FilePath), http.StatusNotFound)
		return
	}
	// We don't support Dynamodb in web hence no need to pass schema sample size here.
	sourceProfile, _ := profiles.NewSourceProfile("", dc.Driver)
	sourceProfile.Driver = dc.Driver
	targetProfile, _ := profiles.NewTargetProfile("")
	targetProfile.TargetDb = constants.TargetSpanner

	fmt.Println("This api getting callled")

	conv, err := conversion.SchemaConv(sourceProfile, targetProfile, &utils.IOStreams{In: f, Out: os.Stdout})
	if err != nil {
		http.Error(w, fmt.Sprintf("Schema Conversion Error : %v", err), http.StatusNotFound)
		return
	}

<<<<<<< HEAD
=======
	sessionMetadata := session.SessionMetadata{
		SessionName:  "NewSession",
		DatabaseType: dc.Driver,
		DatabaseName: filepath.Base(dc.FilePath),
	}

>>>>>>> 0c518833
	sessionState := session.GetSessionState()
	AssignUniqueId(conv)
	sessionState.Conv = conv
<<<<<<< HEAD

=======
	sessionState.SessionMetadata = sessionMetadata
>>>>>>> 0c518833
	sessionState.Driver = dc.Driver
	sessionState.DbName = ""
	sessionState.SessionFile = ""
	sessionState.SourceDB = nil

	convm := session.ConvWithMetadata{
		SessionMetadata: sessionMetadata,
		Conv:            *conv,
	}
	w.WriteHeader(http.StatusOK)
	json.NewEncoder(w).Encode(conv)
}

// getDDL returns the Spanner DDL for each table in alphabetical order.
// Unlike internal/convert.go's GetDDL, it does not print tables in a way that
// respects the parent/child ordering of interleaved tables, also foreign keys
// and secondary indexes are skipped. This means that getDDL cannot be used to
// build DDL to send to Spanner.
func getDDL(w http.ResponseWriter, r *http.Request) {
	sessionState := session.GetSessionState()
	c := ddl.Config{Comments: true, ProtectIds: false}
	var tables []string
	for t := range sessionState.Conv.SpSchema {
		tables = append(tables, t)
	}
	sort.Strings(tables)
	ddl := make(map[string]string)
	for _, t := range tables {
		ddl[t] = sessionState.Conv.SpSchema[t].PrintCreateTable(c)
	}
	w.WriteHeader(http.StatusOK)
	json.NewEncoder(w).Encode(ddl)
}

// getOverview returns the overview of conversion.
func getOverview(w http.ResponseWriter, r *http.Request) {
	var buf bytes.Buffer
	bufWriter := bufio.NewWriter(&buf)
	sessionState := session.GetSessionState()
	internal.GenerateReport(sessionState.Driver, sessionState.Conv, bufWriter, nil, false, false)
	bufWriter.Flush()
	overview := buf.String()
	w.WriteHeader(http.StatusOK)
	json.NewEncoder(w).Encode(overview)
}

// getTypeMap returns the source to Spanner typemap only for the
// source types used in current conversion.
func getTypeMap(w http.ResponseWriter, r *http.Request) {
	sessionState := session.GetSessionState()

	if sessionState.Conv == nil || sessionState.Driver == "" {
		http.Error(w, fmt.Sprintf("Schema is not converted or Driver is not configured properly. Please retry converting the database to Spanner."), http.StatusNotFound)
		return
	}
	var typeMap map[string][]typeIssue
	switch sessionState.Driver {
	case constants.MYSQL, constants.MYSQLDUMP:
		typeMap = mysqlTypeMap
	case constants.POSTGRES, constants.PGDUMP:
		typeMap = postgresTypeMap
	case constants.SQLSERVER:
		typeMap = sqlserverTypeMap
	case constants.ORACLE:
		typeMap = oracleTypeMap
	default:
		http.Error(w, fmt.Sprintf("Driver : '%s' is not supported", sessionState.Driver), http.StatusBadRequest)
		return
	}
	// Filter typeMap so it contains just the types SrcSchema uses.
	filteredTypeMap := make(map[string][]typeIssue)
	for _, srcTable := range sessionState.Conv.SrcSchema {
		for _, colDef := range srcTable.ColDefs {
			if _, ok := filteredTypeMap[colDef.Type.Name]; ok {
				continue
			}
			// Timestamp and interval types do not have exact key in typemap.
			// Typemap for  TIMESTAMP(6), TIMESTAMP(6) WITH LOCAL TIMEZONE,TIMESTAMP(6) WITH TIMEZONE is stored into TIMESTAMP key.
			// Same goes with interval types like INTERVAL YEAR(2) TO MONTH, INTERVAL DAY(2) TO SECOND(6) etc.
			// If exact key not found then check with regex.
			if _, ok := typeMap[colDef.Type.Name]; !ok {
				if oracle.TimestampReg.MatchString(colDef.Type.Name) {
					filteredTypeMap[colDef.Type.Name] = typeMap["TIMESTAMP"]
				} else if oracle.IntervalReg.MatchString(colDef.Type.Name) {
					filteredTypeMap[colDef.Type.Name] = typeMap["INTERVAL"]
				}
				continue
			}
			filteredTypeMap[colDef.Type.Name] = typeMap[colDef.Type.Name]
		}
	}
	w.WriteHeader(http.StatusOK)
	json.NewEncoder(w).Encode(filteredTypeMap)
}

// setTypeMapGlobal allows to change Spanner type globally.
// It takes a map from source type to Spanner type and updates
// the Spanner schema accordingly.
func setTypeMapGlobal(w http.ResponseWriter, r *http.Request) {
	reqBody, err := ioutil.ReadAll(r.Body)
	if err != nil {
		http.Error(w, fmt.Sprintf("Body Read Error : %v", err), http.StatusInternalServerError)
		return
	}
	var typeMap map[string]string
	err = json.Unmarshal(reqBody, &typeMap)
	if err != nil {
		http.Error(w, fmt.Sprintf("Request Body parse error : %v", err), http.StatusBadRequest)
		return
	}

	sessionState := session.GetSessionState()

	// Redo source-to-Spanner typeMap using t (the mapping specified in the http request).
	// We drive this process by iterating over the Spanner schema because we want to preserve all
	// other customizations that have been performed via the UI (dropping columns, renaming columns
	// etc). In particular, note that we can't just blindly redo schema conversion (using an appropriate
	// version of 'toDDL' with the new typeMap).
	for t, spSchema := range sessionState.Conv.SpSchema {
		for col := range spSchema.ColDefs {
			srcTable := sessionState.Conv.ToSource[t].Name
			srcCol := sessionState.Conv.ToSource[t].Cols[col]
			srcColDef := sessionState.Conv.SrcSchema[srcTable].ColDefs[srcCol]
			// If the srcCol's type is in the map, then recalculate the Spanner type
			// for this column using the map. Otherwise, leave the ColDef for this
			// column as is. Note that per-column type overrides could be lost in
			// this process -- the mapping in typeMap always takes precendence.
			if _, found := typeMap[srcColDef.Type.Name]; found {
				updateType(typeMap[srcColDef.Type.Name], t, col, srcTable, w)
			}
		}
	}
	updateSessionFile()
	convm := session.ConvWithMetadata{
		SessionMetadata: sessionState.SessionMetadata,
		Conv:            *sessionState.Conv,
	}
	w.WriteHeader(http.StatusOK)
	json.NewEncoder(w).Encode(convm)
}

// Actions to be performed on a column.
// (1) Removed: true/false
// (2) Rename: New name or empty string
// (3) PK: "ADDED", "REMOVED" or ""
// (4) NotNull: "ADDED", "REMOVED" or ""
// (5) ToType: New type or empty string
type updateCol struct {
	Removed bool   `json:"Removed"`
	Rename  string `json:"Rename"`
	PK      string `json:"PK"`
	NotNull string `json:"NotNull"`
	ToType  string `json:"ToType"`
}

type updateTable struct {
	UpdateCols map[string]updateCol `json:"UpdateCols"`
}

// updateTableSchema updates the Spanner schema.
// Following actions can be performed on a specified table:
// (1) Remove column
// (2) Rename column
// (3) Add or Remove Primary Key
// (4) Add or Remove NotNull constraint
// (5) Update Spanner type
func updateTableSchema(w http.ResponseWriter, r *http.Request) {
	reqBody, err := ioutil.ReadAll(r.Body)
	if err != nil {
		http.Error(w, fmt.Sprintf("Body Read Error : %v", err), http.StatusInternalServerError)
		return
	}
	var t updateTable

	table := r.FormValue("table")
	err = json.Unmarshal(reqBody, &t)
	if err != nil {
		http.Error(w, fmt.Sprintf("Request Body parse error : %v", err), http.StatusBadRequest)
		return
	}
	sessionState := session.GetSessionState()
	srcTableName := sessionState.Conv.ToSource[table].Name
	for colName, v := range t.UpdateCols {
		if v.Removed {
			status, err := canRemoveColumn(colName, table)
			if err != nil {
				err = rollback(err)
				http.Error(w, fmt.Sprintf("%v", err), status)
				return
			}
			removeColumn(table, colName, srcTableName)
			continue
		}
		if v.Rename != "" && v.Rename != colName {
			if status, err := canRenameOrChangeType(colName, table); err != nil {
				err = rollback(err)
				http.Error(w, fmt.Sprintf("%v", err), status)
				return
			}
			renameColumn(v.Rename, table, colName, srcTableName)
			colName = v.Rename
		}
		if v.PK != "" {
			http.Error(w, "HarbourBridge currently doesn't support editing primary keys", http.StatusNotImplemented)
			return
		}

		if v.ToType != "" {
			typeChange, err := isTypeChanged(v.ToType, table, colName, srcTableName)
			if err != nil {
				http.Error(w, err.Error(), http.StatusBadRequest)
				return
			}

			if typeChange {
				if status, err := canRenameOrChangeType(colName, table); err != nil {
					err = rollback(err)
					http.Error(w, fmt.Sprintf("%v", err), status)
					return
				}
				updateType(v.ToType, table, colName, srcTableName, w)
			}
		}
		if v.NotNull != "" {
			updateNotNull(v.NotNull, table, colName)
		}
	}
	updateSessionFile()
	convm := session.ConvWithMetadata{
		SessionMetadata: sessionState.SessionMetadata,
		Conv:            *sessionState.Conv,
	}
	w.WriteHeader(http.StatusOK)
	json.NewEncoder(w).Encode(convm)
}

// getConversionRate returns table wise color coded conversion rate.
func getConversionRate(w http.ResponseWriter, r *http.Request) {
	sessionState := session.GetSessionState()
	reports := internal.AnalyzeTables(sessionState.Conv, nil)
	rate := make(map[string]string)
	for _, t := range reports {
		rate[t.SpTable] = rateSchema(t.Cols, t.Warnings, t.SyntheticPKey != "")
	}
	w.WriteHeader(http.StatusOK)
	json.NewEncoder(w).Encode(rate)
}

// getSchemaFile generates schema file and returns file path.
func getSchemaFile(w http.ResponseWriter, r *http.Request) {
	ioHelper := &utils.IOStreams{In: os.Stdin, Out: os.Stdout}
	var err error
	now := time.Now()
	filePrefix, err := getFilePrefix(now)
	if err != nil {
		http.Error(w, fmt.Sprintf("Can not get file prefix : %v", err), http.StatusInternalServerError)
	}
	schemaFileName := "frontend/" + filePrefix + "schema.txt"

	sessionState := session.GetSessionState()
	conversion.WriteSchemaFile(sessionState.Conv, now, schemaFileName, ioHelper.Out)
	schemaAbsPath, err := filepath.Abs(schemaFileName)
	if err != nil {
		http.Error(w, fmt.Sprintf("Can not create absolute path : %v", err), http.StatusInternalServerError)
	}
	w.WriteHeader(http.StatusOK)
	w.Write([]byte(schemaAbsPath))
}

// getReportFile generates report file and returns file path.
func getReportFile(w http.ResponseWriter, r *http.Request) {
	ioHelper := &utils.IOStreams{In: os.Stdin, Out: os.Stdout}
	var err error
	now := time.Now()
	filePrefix, err := getFilePrefix(now)
	if err != nil {
		http.Error(w, fmt.Sprintf("Can not get file prefix : %v", err), http.StatusInternalServerError)
	}
	reportFileName := "frontend/" + filePrefix + "report.txt"
	sessionState := session.GetSessionState()
	conversion.Report(sessionState.Driver, nil, ioHelper.BytesRead, "", sessionState.Conv, reportFileName, ioHelper.Out)
	reportAbsPath, err := filepath.Abs(reportFileName)
	if err != nil {
		http.Error(w, fmt.Sprintf("Can not create absolute path : %v", err), http.StatusInternalServerError)
	}
	w.WriteHeader(http.StatusOK)
	w.Write([]byte(reportAbsPath))
}

// TableInterleaveStatus stores data regarding interleave status.
type TableInterleaveStatus struct {
	Possible bool
	Parent   string
	Comment  string
}

// setParentTable checks whether specified table can be interleaved, and updates the schema to convert foreign
// key to interleaved table if 'update' parameter is set to true. If 'update' parameter is set to false, then return
// whether the foreign key can be converted to interleave table without updating the schema.
func setParentTable(w http.ResponseWriter, r *http.Request) {
	table := r.FormValue("table")
	update := r.FormValue("update") == "true"
	sessionState := session.GetSessionState()

	if sessionState.Conv == nil || sessionState.Driver == "" {
		http.Error(w, fmt.Sprintf("Schema is not converted or Driver is not configured properly. Please retry converting the database to Spanner."), http.StatusNotFound)
		return
	}
	if table == "" {
		http.Error(w, fmt.Sprintf("Table name is empty"), http.StatusBadRequest)
	}
	tableInterleaveStatus := parentTableHelper(table, update)
	updateSessionFile()
	w.WriteHeader(http.StatusOK)

	if update {
		json.NewEncoder(w).Encode(map[string]interface{}{
			"tableInterleaveStatus": tableInterleaveStatus,
			"sessionState":          sessionState.Conv})
	} else {
		json.NewEncoder(w).Encode(map[string]interface{}{
			"tableInterleaveStatus": tableInterleaveStatus,
		})
	}
}

func parentTableHelper(table string, update bool) *TableInterleaveStatus {
	tableInterleaveStatus := &TableInterleaveStatus{Possible: true}
	sessionState := session.GetSessionState()

	if _, found := sessionState.Conv.SyntheticPKeys[table]; found {
		tableInterleaveStatus.Possible = false
		tableInterleaveStatus.Comment = "Has synthetic pk"
	}
	if tableInterleaveStatus.Possible {
		// Search this table's foreign keys for a suitable parent table.
		// If there are several possible parent tables, we pick the first one.
		// TODO: Allow users to pick which parent to use if more than one.
		for i, fk := range sessionState.Conv.SpSchema[table].Fks {
			refTable := fk.ReferTable
			if _, found := sessionState.Conv.SyntheticPKeys[refTable]; found {
				continue
			}

			if checkPrimaryKeyPrefix(table, refTable, fk, tableInterleaveStatus) {
				tableInterleaveStatus.Parent = refTable
				if update {
					sp := sessionState.Conv.SpSchema[table]
					sp.Parent = refTable
					sp.Fks = removeFk(sp.Fks, i)
					sessionState.Conv.SpSchema[table] = sp
				}
				break
			}
		}
		if tableInterleaveStatus.Parent == "" {
			tableInterleaveStatus.Possible = false
			tableInterleaveStatus.Comment = "No valid prefix"
		}
	}
	return tableInterleaveStatus
}

func dropForeignKey(w http.ResponseWriter, r *http.Request) {
	table := r.FormValue("table")
	pos := r.FormValue("pos")
	sessionState := session.GetSessionState()
	if sessionState.Conv == nil || sessionState.Driver == "" {
		http.Error(w, fmt.Sprintf("Schema is not converted or Driver is not configured properly. Please retry converting the database to Spanner."), http.StatusNotFound)
		return
	}
	if table == "" || pos == "" {
		http.Error(w, fmt.Sprintf("Table name or position is empty"), http.StatusBadRequest)
	}
	sp := sessionState.Conv.SpSchema[table]
	position, err := strconv.Atoi(pos)
	if err != nil {
		http.Error(w, fmt.Sprintf("Error converting position to integer"), http.StatusBadRequest)
		return
	}
	if position < 0 || position >= len(sp.Fks) {
		http.Error(w, fmt.Sprintf("No foreign key found at position %d", position), http.StatusBadRequest)
		return
	}
	sp.Fks = removeFk(sp.Fks, position)
	sessionState.Conv.SpSchema[table] = sp
	updateSessionFile()

	convm := session.ConvWithMetadata{
		SessionMetadata: sessionState.SessionMetadata,
		Conv:            *sessionState.Conv,
	}
	w.WriteHeader(http.StatusOK)
	json.NewEncoder(w).Encode(convm)
}

// renameForeignKeys checks the new names for spanner name validity, ensures the new names are already not used by existing tables
// secondary indexes or foreign key constraints. If above checks passed then foreignKey renaming reflected in the schema else appropriate
// error thrown.
func renameForeignKeys(w http.ResponseWriter, r *http.Request) {
	table := r.FormValue("table")
	reqBody, err := ioutil.ReadAll(r.Body)
	if err != nil {
		http.Error(w, fmt.Sprintf("Body Read Error : %v", err), http.StatusInternalServerError)
	}

	sessionState := session.GetSessionState()
	if sessionState.Conv == nil || sessionState.Driver == "" {
		http.Error(w, fmt.Sprintf("Schema is not converted or Driver is not configured properly. Please retry converting the database to Spanner."), http.StatusNotFound)
		return
	}

	renameMap := map[string]string{}
	if err = json.Unmarshal(reqBody, &renameMap); err != nil {
		http.Error(w, fmt.Sprintf("Request Body parse error : %v", err), http.StatusBadRequest)
		return
	}

	// Check new name for spanner name validity.
	newNames := []string{}
	newNamesMap := map[string]bool{}
	for _, value := range renameMap {
		newNames = append(newNames, strings.ToLower(value))
		newNamesMap[strings.ToLower(value)] = true
	}
	if len(newNames) != len(newNamesMap) {
		http.Error(w, fmt.Sprintf("Found duplicate names in input : %s", strings.Join(newNames, ",")), http.StatusBadRequest)
		return
	}

	if ok, invalidNames := checkSpannerNamesValidity(newNames); !ok {
		http.Error(w, fmt.Sprintf("Following names are not valid Spanner identifiers: %s", strings.Join(invalidNames, ",")), http.StatusBadRequest)
		return
	}

	// Check that the new names are not already used by existing tables, secondary indexes or foreign key constraints.
	if ok, err := canRename(newNames, table); !ok {
		http.Error(w, err.Error(), http.StatusBadRequest)
		return
	}

	sp := sessionState.Conv.SpSchema[table]

	// Update session with renamed foreignkeys.
	newFKs := []ddl.Foreignkey{}
	for _, foreignKey := range sp.Fks {
		if newName, ok := renameMap[foreignKey.Name]; ok {
			foreignKey.Name = newName
		}
		newFKs = append(newFKs, foreignKey)
	}
	sp.Fks = newFKs

	sessionState.Conv.SpSchema[table] = sp
	updateSessionFile()

	convm := session.ConvWithMetadata{
		SessionMetadata: sessionState.SessionMetadata,
		Conv:            *sessionState.Conv,
	}
	w.WriteHeader(http.StatusOK)
	json.NewEncoder(w).Encode(convm)
}

// renameIndexes checks the new names for spanner name validity, ensures the new names are already not used by existing tables
// secondary indexes or foreign key constraints. If above checks passed then index renaming reflected in the schema else appropriate
// error thrown.
func renameIndexes(w http.ResponseWriter, r *http.Request) {
	table := r.FormValue("table")
	reqBody, err := ioutil.ReadAll(r.Body)
	if err != nil {
		http.Error(w, fmt.Sprintf("Body Read Error : %v", err), http.StatusInternalServerError)
	}

	renameMap := map[string]string{}
	if err = json.Unmarshal(reqBody, &renameMap); err != nil {
		http.Error(w, fmt.Sprintf("Request Body parse error : %v", err), http.StatusBadRequest)
		return
	}

	// Check new name for spanner name validity.
	newNames := []string{}
	newNamesMap := map[string]bool{}
	for _, value := range renameMap {
		newNames = append(newNames, strings.ToLower(value))
		newNamesMap[strings.ToLower(value)] = true
	}
	if len(newNames) != len(newNamesMap) {
		http.Error(w, fmt.Sprintf("Found duplicate names in input : %s", strings.Join(newNames, ",")), http.StatusBadRequest)
		return
	}

	if ok, invalidNames := checkSpannerNamesValidity(newNames); !ok {
		http.Error(w, fmt.Sprintf("Following names are not valid Spanner identifiers: %s", strings.Join(invalidNames, ",")), http.StatusBadRequest)
		return
	}

	// Check that the new names are not already used by existing tables, secondary indexes or foreign key constraints.
	if ok, err := canRename(newNames, table); !ok {
		http.Error(w, err.Error(), http.StatusBadRequest)
		return
	}
	sessionState := session.GetSessionState()

	sp := sessionState.Conv.SpSchema[table]

	// Update session with renamed secondary indexes.
	newIndexes := []ddl.CreateIndex{}
	for _, index := range sp.Indexes {
		if newName, ok := renameMap[index.Name]; ok {
			index.Name = newName
		}
		newIndexes = append(newIndexes, index)
	}
	sp.Indexes = newIndexes

	sessionState.Conv.SpSchema[table] = sp
	updateSessionFile()
	convm := session.ConvWithMetadata{
		SessionMetadata: sessionState.SessionMetadata,
		Conv:            *sessionState.Conv,
	}
	w.WriteHeader(http.StatusOK)
	json.NewEncoder(w).Encode(convm)
}

// addIndexes checks the new names for spanner name validity, ensures the new names are already not used by existing tables
// secondary indexes or foreign key constraints. If above checks passed then new indexes are added to the schema else appropriate
// error thrown.
func addIndexes(w http.ResponseWriter, r *http.Request) {
	table := r.FormValue("table")
	reqBody, err := ioutil.ReadAll(r.Body)
	if err != nil {
		http.Error(w, fmt.Sprintf("Body Read Error : %v", err), http.StatusInternalServerError)
	}

	newIndexes := []ddl.CreateIndex{}
	if err = json.Unmarshal(reqBody, &newIndexes); err != nil {
		http.Error(w, fmt.Sprintf("Request Body parse error : %v", err), http.StatusBadRequest)
		return
	}

	// Check new name for spanner name validity.
	newNames := []string{}
	newNamesMap := map[string]bool{}
	for _, value := range newIndexes {
		newNames = append(newNames, value.Name)
		newNamesMap[strings.ToLower(value.Name)] = true
	}
	if len(newNames) != len(newNamesMap) {
		http.Error(w, fmt.Sprintf("Found duplicate names in input : %s", strings.Join(newNames, ",")), http.StatusBadRequest)
		return
	}
	if ok, invalidNames := checkSpannerNamesValidity(newNames); !ok {
		http.Error(w, fmt.Sprintf("Following names are not valid Spanner identifiers: %s", strings.Join(invalidNames, ",")), http.StatusBadRequest)
		return
	}

	// Check that the new names are not already used by existing tables, secondary indexes or foreign key constraints.
	if ok, err := canRename(newNames, table); !ok {
		http.Error(w, err.Error(), http.StatusBadRequest)
		return
	}
	sessionState := session.GetSessionState()

	sp := sessionState.Conv.SpSchema[table]
	sp.Indexes = append(sp.Indexes, newIndexes...)

	sessionState.Conv.SpSchema[table] = sp
	updateSessionFile()

	convm := session.ConvWithMetadata{
		SessionMetadata: sessionState.SessionMetadata,
		Conv:            *sessionState.Conv,
	}
	w.WriteHeader(http.StatusOK)
	json.NewEncoder(w).Encode(convm)
}

func checkSpannerNamesValidity(input []string) (bool, []string) {
	status := true
	var invalidNewNames []string
	for _, changed := range input {
		if _, status := internal.FixName(changed); status {
			status = false
			invalidNewNames = append(invalidNewNames, changed)
		}
	}
	return status, invalidNewNames
}

func canRename(names []string, table string) (bool, error) {
	sessionState := session.GetSessionState()

	namesMap := map[string]bool{}
	// Check that this name isn't already used by another table.
	for _, name := range names {
		namesMap[name] = true
		if _, ok := sessionState.Conv.SpSchema[name]; ok {
			return false, fmt.Errorf("new name : '%s' is used by another table", name)
		}
	}

	// Check that this name isn't already used by another foreign key.
	for _, sp := range sessionState.Conv.SpSchema {
		for _, foreignKey := range sp.Fks {
			if _, ok := namesMap[foreignKey.Name]; ok {
				return false, fmt.Errorf("new name : '%s' is used by another foreign key in table : '%s'", foreignKey.Name, sp.Name)
			}

		}
	}

	// Check that this name isn't already used by another secondary index.
	for _, sp := range sessionState.Conv.SpSchema {
		for _, index := range sp.Indexes {
			if _, ok := namesMap[index.Name]; ok {
				return false, fmt.Errorf("new name : '%s' is used by another index in table : '%s'", index.Name, sp.Name)
			}
		}
	}
	return true, nil
}

func dropSecondaryIndex(w http.ResponseWriter, r *http.Request) {
	sessionState := session.GetSessionState()

	table := r.FormValue("table")
	pos := r.FormValue("pos")
	if sessionState.Conv == nil || sessionState.Driver == "" {
		http.Error(w, fmt.Sprintf("Schema is not converted or Driver is not configured properly. Please retry converting the database to Spanner."), http.StatusNotFound)
		return
	}
	if table == "" || pos == "" {
		http.Error(w, fmt.Sprintf("Table name or position is empty"), http.StatusBadRequest)
	}
	sp := sessionState.Conv.SpSchema[table]
	position, err := strconv.Atoi(pos)
	if err != nil {
		http.Error(w, fmt.Sprintf("Error converting position to integer"), http.StatusBadRequest)
		return
	}
	if position < 0 || position >= len(sp.Indexes) {
		http.Error(w, fmt.Sprintf("No secondary index found at position %d", position), http.StatusBadRequest)
		return
	}
	sp.Indexes = removeSecondaryIndex(sp.Indexes, position)
	sessionState.Conv.SpSchema[table] = sp
	updateSessionFile()

	convm := session.ConvWithMetadata{
		SessionMetadata: sessionState.SessionMetadata,
		Conv:            *sessionState.Conv,
	}
	w.WriteHeader(http.StatusOK)
	json.NewEncoder(w).Encode(convm)
}

// updateSessionFile updates the content of session file with
// latest sessionState.Conv while also dumping schemas and report.
func updateSessionFile() error {
	sessionState := session.GetSessionState()

	ioHelper := &utils.IOStreams{In: os.Stdin, Out: os.Stdout}
	_, err := conversion.WriteConvGeneratedFiles(sessionState.Conv, sessionState.DbName, sessionState.Driver, ioHelper.BytesRead, ioHelper.Out)
	if err != nil {
		return fmt.Errorf("encountered error %w. Cannot write files", err)
	}
	return nil
}

// rollback is used to get previous state of conversion in case
// some unexpected error occurs during update operations.
func rollback(err error) error {
	sessionState := session.GetSessionState()

	if sessionState.SessionFile == "" {
		return fmt.Errorf("encountered error %w. rollback failed because we don't have a session file", err)
	}
	sessionState.Conv = internal.MakeConv()
	sessionState.Conv.TargetDb = constants.TargetSpanner
	err2 := conversion.ReadSessionFile(sessionState.Conv, sessionState.SessionFile)
	if err2 != nil {
		return fmt.Errorf("encountered error %w. rollback failed: %v", err, err2)
	}
	return err
}

func isPartOfPK(col, table string) bool {
	sessionState := session.GetSessionState()

	for _, pk := range sessionState.Conv.SpSchema[table].Pks {
		if pk.Col == col {
			return true
		}
	}
	return false
}

func isParent(table string) (bool, string) {
	sessionState := session.GetSessionState()

	for _, spSchema := range sessionState.Conv.SpSchema {
		if spSchema.Parent == table {
			return true, spSchema.Name
		}
	}
	return false, ""
}

func isPartOfSecondaryIndex(col, table string) (bool, string) {
	sessionState := session.GetSessionState()

	for _, index := range sessionState.Conv.SpSchema[table].Indexes {
		for _, key := range index.Keys {
			if key.Col == col {
				return true, index.Name
			}
		}
	}
	return false, ""
}

func isPartOfFK(col, table string) bool {
	sessionState := session.GetSessionState()

	for _, fk := range sessionState.Conv.SpSchema[table].Fks {
		for _, column := range fk.Columns {
			if column == col {
				return true
			}
		}
	}
	return false
}

// TODO: create a map to store referenced column to get
// this information in O(1).
// TODO:(searce) can have foreign key constraints between columns of the same table, as well as between same column on a given table.
func isReferencedByFK(col, table string) (bool, string) {
	sessionState := session.GetSessionState()

	for _, spSchema := range sessionState.Conv.SpSchema {
		if table != spSchema.Name {
			for _, fk := range spSchema.Fks {
				if fk.ReferTable == table {
					for _, column := range fk.ReferColumns {
						if column == col {
							return true, spSchema.Name
						}
					}
				}
			}
		}
	}
	return false, ""
}

func canRemoveColumn(colName, table string) (int, error) {
	if isPartOfPK := isPartOfPK(colName, table); isPartOfPK {
		return http.StatusBadRequest, fmt.Errorf("column is part of primary key")
	}
	if isPartOfSecondaryIndex, _ := isPartOfSecondaryIndex(colName, table); isPartOfSecondaryIndex {
		return http.StatusPreconditionFailed, fmt.Errorf("column is part of secondary index, remove secondary index before making the update")
	}
	isPartOfFK := isPartOfFK(colName, table)
	isReferencedByFK, _ := isReferencedByFK(colName, table)
	if isPartOfFK || isReferencedByFK {
		return http.StatusPreconditionFailed, fmt.Errorf("column is part of foreign key relation, remove foreign key constraint before making the update")
	}
	return http.StatusOK, nil
}

func canRenameOrChangeType(colName, table string) (int, error) {
	sessionState := session.GetSessionState()

	isPartOfPK := isPartOfPK(colName, table)
	isParent, childSchema := isParent(table)
	isChild := sessionState.Conv.SpSchema[table].Parent != ""
	if isPartOfPK && (isParent || isChild) {
		return http.StatusBadRequest, fmt.Errorf("column : '%s' in table : '%s' is part of parent-child relation with schema : '%s'", colName, table, childSchema)
	}
	if isPartOfSecondaryIndex, indexName := isPartOfSecondaryIndex(colName, table); isPartOfSecondaryIndex {
		return http.StatusPreconditionFailed, fmt.Errorf("column : '%s' in table : '%s' is part of secondary index : '%s', remove secondary index before making the update",
			colName, table, indexName)
	}
	isPartOfFK := isPartOfFK(colName, table)
	isReferencedByFK, relationTable := isReferencedByFK(colName, table)
	if isPartOfFK || isReferencedByFK {
		if isReferencedByFK {
			return http.StatusPreconditionFailed, fmt.Errorf("column : '%s' in table : '%s' is part of foreign key relation with table : '%s', remove foreign key constraint before making the update",
				colName, table, relationTable)
		}
		return http.StatusPreconditionFailed, fmt.Errorf("column : '%s' in table : '%s' is part of foreign keys, remove foreign key constraint before making the update",
			colName, table)
	}
	return http.StatusOK, nil
}

func checkPrimaryKeyPrefix(table string, refTable string, fk ddl.Foreignkey, tableInterleaveStatus *TableInterleaveStatus) bool {
	sessionState := session.GetSessionState()

	childPks := sessionState.Conv.SpSchema[table].Pks
	parentPks := sessionState.Conv.SpSchema[refTable].Pks
	if len(childPks) >= len(parentPks) {
		for i, pk := range parentPks {
			if i >= len(fk.ReferColumns) || pk.Col != fk.ReferColumns[i] || pk.Col != childPks[i].Col || fk.Columns[i] != fk.ReferColumns[i] {
				return false
			}
		}
	} else {
		return false
	}
	return true
}

func isUniqueName(name string) bool {
	sessionState := session.GetSessionState()

	for table := range sessionState.Conv.SpSchema {
		if table == name {
			return false
		}
	}
	for _, spSchema := range sessionState.Conv.SpSchema {
		for _, fk := range spSchema.Fks {
			if fk.Name == name {
				return false
			}
		}
		for _, index := range spSchema.Indexes {
			if index.Name == name {
				return false
			}
		}
	}
	return true
}

func remove(slice []string, s int) []string {
	return append(slice[:s], slice[s+1:]...)
}

func removePk(slice []ddl.IndexKey, s int) []ddl.IndexKey {
	return append(slice[:s], slice[s+1:]...)
}

func removeFk(slice []ddl.Foreignkey, s int) []ddl.Foreignkey {
	return append(slice[:s], slice[s+1:]...)
}

func removeSecondaryIndex(slice []ddl.CreateIndex, s int) []ddl.CreateIndex {
	return append(slice[:s], slice[s+1:]...)
}

func removeColumn(table string, colName string, srcTableName string) {
	sessionState := session.GetSessionState()

	sp := sessionState.Conv.SpSchema[table]
	for i, col := range sp.ColNames {
		if col == colName {
			sp.ColNames = remove(sp.ColNames, i)
			break
		}
	}
	delete(sp.ColDefs, colName)
	for i, pk := range sp.Pks {
		if pk.Col == colName {
			sp.Pks = removePk(sp.Pks, i)
			break
		}
	}
	srcColName := sessionState.Conv.ToSource[table].Cols[colName]
	delete(sessionState.Conv.ToSource[table].Cols, colName)
	delete(sessionState.Conv.ToSpanner[srcTableName].Cols, srcColName)
	delete(sessionState.Conv.Issues[srcTableName], srcColName)
	sessionState.Conv.SpSchema[table] = sp
}

func renameColumn(newName, table, colName, srcTableName string) {
	sessionState := session.GetSessionState()

	sp := sessionState.Conv.SpSchema[table]
	for i, col := range sp.ColNames {
		if col == colName {
			sp.ColNames[i] = newName
			break
		}
	}
	if _, found := sp.ColDefs[colName]; found {
		sp.ColDefs[newName] = ddl.ColumnDef{
			Name:    newName,
			T:       sp.ColDefs[colName].T,
			NotNull: sp.ColDefs[colName].NotNull,
			Comment: sp.ColDefs[colName].Comment,
		}
		delete(sp.ColDefs, colName)
	}
	for i, pk := range sp.Pks {
		if pk.Col == colName {
			sp.Pks[i].Col = newName
			break
		}
	}
	srcColName := sessionState.Conv.ToSource[table].Cols[colName]
	sessionState.Conv.ToSpanner[srcTableName].Cols[srcColName] = newName
	sessionState.Conv.ToSource[table].Cols[newName] = srcColName
	delete(sessionState.Conv.ToSource[table].Cols, colName)
	sessionState.Conv.SpSchema[table] = sp
}

func updateType(newType, table, colName, srcTableName string, w http.ResponseWriter) {
	sp, ty, err := getType(newType, table, colName, srcTableName)
	if err != nil {
		http.Error(w, err.Error(), http.StatusBadRequest)
		return
	}
	colDef := sp.ColDefs[colName]
	colDef.T = ty
	sp.ColDefs[colName] = colDef
}

func isTypeChanged(newType, table, colName, srcTableName string) (bool, error) {
	sp, ty, err := getType(newType, table, colName, srcTableName)
	if err != nil {
		return false, err
	}
	colDef := sp.ColDefs[colName]
	return !reflect.DeepEqual(colDef.T, ty), nil
}

func getType(newType, table, colName string, srcTableName string) (ddl.CreateTable, ddl.Type, error) {
	sessionState := session.GetSessionState()

	sp := sessionState.Conv.SpSchema[table]
	srcColName := sessionState.Conv.ToSource[table].Cols[colName]
	srcCol := sessionState.Conv.SrcSchema[srcTableName].ColDefs[srcColName]
	var ty ddl.Type
	var issues []internal.SchemaIssue
	switch sessionState.Driver {
	case constants.MYSQL, constants.MYSQLDUMP:
		ty, issues = toSpannerTypeMySQL(srcCol.Type.Name, newType, srcCol.Type.Mods)
	case constants.PGDUMP, constants.POSTGRES:
		ty, issues = toSpannerTypePostgres(srcCol.Type.Name, newType, srcCol.Type.Mods)
	case constants.SQLSERVER:
		ty, issues = toSpannerTypeSQLserver(srcCol.Type.Name, newType, srcCol.Type.Mods)
	case constants.ORACLE:
		ty, issues = oracle.ToSpannerTypeWeb(sessionState.Conv, newType, srcCol.Type.Name, srcCol.Type.Mods)
	default:
		return sp, ty, fmt.Errorf("driver : '%s' is not supported", sessionState.Driver)
	}
	if len(srcCol.Type.ArrayBounds) > 1 {
		ty = ddl.Type{Name: ddl.String, Len: ddl.MaxLength}
		issues = append(issues, internal.MultiDimensionalArray)
	}
	if srcCol.Ignored.Default {
		issues = append(issues, internal.DefaultValue)
	}
	if srcCol.Ignored.AutoIncrement {
		issues = append(issues, internal.AutoIncrement)
	}
	if sessionState.Conv.Issues != nil && len(issues) > 0 {
		sessionState.Conv.Issues[srcTableName][srcCol.Name] = issues
	}
	ty.IsArray = len(srcCol.Type.ArrayBounds) == 1
	return sp, ty, nil
}

func updateNotNull(notNullChange, table, colName string) {
	sessionState := session.GetSessionState()

	sp := sessionState.Conv.SpSchema[table]
	switch notNullChange {
	case "ADDED":
		spColDef := sp.ColDefs[colName]
		spColDef.NotNull = true
		sp.ColDefs[colName] = spColDef
	case "REMOVED":
		spColDef := sp.ColDefs[colName]
		spColDef.NotNull = false
		sp.ColDefs[colName] = spColDef
	}
}

func rateSchema(cols, warnings int64, missingPKey bool) string {
	good := func(total, badCount int64) bool { return badCount < total/20 }
	ok := func(total, badCount int64) bool { return badCount < total/3 }
	switch {
	case cols == 0:
		return "GRAY"
	case warnings == 0 && !missingPKey:
		return "GREEN"
	case warnings == 0 && missingPKey:
		return "BLUE"
	case good(cols, warnings) && !missingPKey:
		return "BLUE"
	case good(cols, warnings) && missingPKey:
		return "BLUE"
	case ok(cols, warnings) && !missingPKey:
		return "YELLOW"
	case ok(cols, warnings) && missingPKey:
		return "YELLOW"
	case !missingPKey:
		return "ORANGE"
	default:
		return "ORANGE"
	}
}

func getFilePrefix(now time.Time) (string, error) {
	sessionState := session.GetSessionState()

	dbName := sessionState.DbName
	var err error
	if dbName == "" {
		dbName, err = utils.GetDatabaseName(sessionState.Driver, now)
		if err != nil {
			return "", fmt.Errorf("Can not create database name : %v", err)
		}
	}
	return dbName + ".", nil
}

// SessionState stores information for the current migration session.
type SessionState struct {
	sourceDB    *sql.DB        // Connection to source database in case of direct connection
	dbName      string         // Name of source database
	driver      string         // Name of HarbourBridge driver in use
	conv        *internal.Conv // Current conversion state
	sessionFile string         // Path to session file
}

// Type and issue.
type typeIssue struct {
	T     string
	Brief string
}

func addTypeToList(convertedType string, spType string, issues []internal.SchemaIssue, l []typeIssue) []typeIssue {
	if convertedType == spType {
		if len(issues) > 0 {
			var briefs []string
			for _, issue := range issues {
				briefs = append(briefs, internal.IssueDB[issue].Brief)
			}
			l = append(l, typeIssue{T: spType, Brief: fmt.Sprintf(strings.Join(briefs, ", "))})
		} else {
			l = append(l, typeIssue{T: spType})
		}
	}
	return l
}

func init() {
	sessionState := session.GetSessionState()

	// Initialize mysqlTypeMap.
	for _, srcType := range []string{"bool", "boolean", "varchar", "char", "text", "tinytext", "mediumtext", "longtext", "set", "enum", "json", "bit", "binary", "varbinary", "blob", "tinyblob", "mediumblob", "longblob", "tinyint", "smallint", "mediumint", "int", "integer", "bigint", "double", "float", "numeric", "decimal", "date", "datetime", "timestamp", "time", "year", "geometrycollection", "multipoint", "multilinestring", "multipolygon", "point", "linestring", "polygon", "geometry"} {
		var l []typeIssue
		for _, spType := range []string{ddl.Bool, ddl.Bytes, ddl.Date, ddl.Float64, ddl.Int64, ddl.String, ddl.Timestamp, ddl.Numeric} {
			ty, issues := toSpannerTypeMySQL(srcType, spType, []int64{})
			l = addTypeToList(ty.Name, spType, issues, l)
		}
		if srcType == "tinyint" {
			l = append(l, typeIssue{T: ddl.Bool, Brief: "Only tinyint(1) can be converted to BOOL, for any other mods it will be converted to INT64"})
		}
		mysqlTypeMap[srcType] = l
	}
	// Initialize postgresTypeMap.
	for _, srcType := range []string{"bool", "boolean", "bigserial", "bpchar", "character", "bytea", "date", "float8", "double precision", "float4", "real", "int8", "bigint", "int4", "integer", "int2", "smallint", "numeric", "serial", "text", "timestamptz", "timestamp with time zone", "timestamp", "timestamp without time zone", "varchar", "character varying"} {
		var l []typeIssue
		for _, spType := range []string{ddl.Bool, ddl.Bytes, ddl.Date, ddl.Float64, ddl.Int64, ddl.String, ddl.Timestamp, ddl.Numeric} {
			ty, issues := toSpannerTypePostgres(srcType, spType, []int64{})
			l = addTypeToList(ty.Name, spType, issues, l)
		}
		postgresTypeMap[srcType] = l
	}

	// Initialize sqlserverTypeMap.
	for _, srcType := range []string{"int", "tinyint", "smallint", "bigint", "bit", "float", "real", "numeric", "decimal", "money", "smallmoney", "char", "nchar", "varchar", "nvarchar", "text", "ntext", "date", "datetime", "datetime2", "smalldatetime", "datetimeoffset", "time", "timestamp", "rowversion", "binary", "varbinary", "image", "xml", "geography", "geometry", "uniqueidentifier", "sql_variant", "hierarchyid"} {
		var l []typeIssue
		for _, spType := range []string{ddl.Bool, ddl.Bytes, ddl.Date, ddl.Float64, ddl.Int64, ddl.String, ddl.Timestamp, ddl.Numeric} {
			ty, issues := toSpannerTypeSQLserver(srcType, spType, []int64{})
			l = addTypeToList(ty.Name, spType, issues, l)
		}
		sqlserverTypeMap[srcType] = l
	}

	// Initialize oracleTypeMap.
	for _, srcType := range []string{"NUMBER", "BFILE", "BLOB", "CHAR", "CLOB", "DATE", "BINARY_DOUBLE", "BINARY_FLOAT", "FLOAT", "LONG", "RAW", "LONG RAW", "NCHAR", "NVARCHAR2", "VARCHAR", "VARCHAR2", "NCLOB", "ROWID", "UROWID", "XMLTYPE", "TIMESTAMP", "INTERVAL", "SDO_GEOMETRY"} {
		var l []typeIssue
		for _, spType := range []string{ddl.Bool, ddl.Bytes, ddl.Date, ddl.Float64, ddl.Int64, ddl.String, ddl.Timestamp, ddl.Numeric} {
			ty, issues := oracle.ToSpannerTypeWeb(sessionState.Conv, spType, srcType, []int64{})
			l = addTypeToList(ty.Name, spType, issues, l)
		}
		oracleTypeMap[srcType] = l
	}

	sessionState.Conv = internal.MakeConv()
	config := config.TryInitializeSpannerConfig()
	session.SetSessionStorageConnectionState(config.GCPProjectID, config.SpannerInstanceID)
}

// App connects to the web app v2.
func App() {
	addr := ":8080"
	router := getRoutes()
	log.Printf("Starting server at port 8080\n")
	log.Fatal(http.ListenAndServe(addr, handlers.CORS(handlers.AllowedHeaders([]string{"X-Requested-With", "Content-Type", "Authorization"}), handlers.AllowedMethods([]string{"GET", "POST", "PUT", "HEAD", "OPTIONS"}), handlers.AllowedOrigins([]string{"*"}))(router)))
}<|MERGE_RESOLUTION|>--- conflicted
+++ resolved
@@ -163,21 +163,7 @@
 		http.Error(w, fmt.Sprintf("Schema Conversion Error : %v", err), http.StatusNotFound)
 		return
 	}
-<<<<<<< HEAD
 	AssignUniqueId(conv)
-=======
-
-	sessionMetadata := session.SessionMetadata{
-		SessionName:  "NewSession",
-		DatabaseType: sessionState.Driver,
-		DatabaseName: sessionState.DbName,
-	}
-
-	convm := session.ConvWithMetadata{
-		SessionMetadata: sessionMetadata,
-		Conv:            *conv,
-	}
->>>>>>> 0c518833
 	sessionState.Conv = conv
 	sessionState.SessionMetadata = sessionMetadata
 	w.WriteHeader(http.StatusOK)
@@ -224,23 +210,9 @@
 		return
 	}
 
-<<<<<<< HEAD
-=======
-	sessionMetadata := session.SessionMetadata{
-		SessionName:  "NewSession",
-		DatabaseType: dc.Driver,
-		DatabaseName: filepath.Base(dc.FilePath),
-	}
-
->>>>>>> 0c518833
-	sessionState := session.GetSessionState()
 	AssignUniqueId(conv)
 	sessionState.Conv = conv
-<<<<<<< HEAD
-
-=======
 	sessionState.SessionMetadata = sessionMetadata
->>>>>>> 0c518833
 	sessionState.Driver = dc.Driver
 	sessionState.DbName = ""
 	sessionState.SessionFile = ""

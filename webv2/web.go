--- conflicted
+++ resolved
@@ -788,15 +788,9 @@
 				if update {
 
 					usedNames := sessionState.Conv.UsedNames
-<<<<<<< HEAD
 					delete(usedNames, sp.ForeignKeys[i].Name)
 					sp.ParentId = refTable
-					sp.ForeignKeys = utilities.RemoveFk(sp.ForeignKeys, i)
-=======
-					delete(usedNames, sp.Fks[i].Name)
-					sp.Parent = refTable
-					sp.Fks = utilities.RemoveFk(sp.Fks, sp.Fks[i].Id)
->>>>>>> de02fba7
+					sp.ForeignKeys = utilities.RemoveFk(sp.ForeignKeys, sp.ForeignKeys[i].Id)
 				}
 				sessionState.Conv.SpSchema[table] = sp
 				break
@@ -1060,71 +1054,6 @@
 	json.NewEncoder(w).Encode(convm)
 }
 
-<<<<<<< HEAD
-func dropForeignKey(w http.ResponseWriter, r *http.Request) {
-	table := r.FormValue("table")
-	reqBody, err := ioutil.ReadAll(r.Body)
-	if err != nil {
-		http.Error(w, fmt.Sprintf("Body Read Error : %v", err), http.StatusInternalServerError)
-	}
-
-	var dropDetail struct{ Id string }
-	if err = json.Unmarshal(reqBody, &dropDetail); err != nil {
-		http.Error(w, fmt.Sprintf("Request Body parse error : %v", err), http.StatusBadRequest)
-		return
-	}
-
-	sessionState := session.GetSessionState()
-	if sessionState.Conv == nil || sessionState.Driver == "" {
-		http.Error(w, fmt.Sprintf("Schema is not converted or Driver is not configured properly. Please retry converting the database to Spanner."), http.StatusNotFound)
-		return
-	}
-	if table == "" || dropDetail.Id == "" {
-		http.Error(w, fmt.Sprintf("Table name or foreign key name is empty"), http.StatusBadRequest)
-	}
-	sp := sessionState.Conv.SpSchema[table]
-	position := -1
-	for i, fk := range sp.ForeignKeys {
-		if dropDetail.Id == fk.Id {
-			position = i
-			break
-		}
-	}
-
-	if position < 0 || position >= len(sp.ForeignKeys) {
-		http.Error(w, fmt.Sprintf("No foreign key found at position %d", position), http.StatusBadRequest)
-		return
-	}
-	//remove foreign key name from used-name map
-	usedNames := sessionState.Conv.UsedNames
-	delete(usedNames, sp.ForeignKeys[position].Name)
-
-	// To remove the interleavable suggestions if they exist on dropping fk
-	column := sp.ForeignKeys[position].ColIds[0]
-	schemaIssue := []internal.SchemaIssue{}
-	for _, v := range sessionState.Conv.SchemaIssues[table][column] {
-		if v != internal.InterleavedAddColumn && v != internal.InterleavedRenameColumn && v != internal.InterleavedNotInOrder {
-			schemaIssue = append(schemaIssue, v)
-		}
-	}
-	if _, ok := sessionState.Conv.SchemaIssues[table]; ok {
-		sessionState.Conv.SchemaIssues[table][column] = schemaIssue
-	}
-
-	sp.ForeignKeys = utilities.RemoveFk(sp.ForeignKeys, position)
-	sessionState.Conv.SpSchema[table] = sp
-	session.UpdateSessionFile()
-
-	convm := session.ConvWithMetadata{
-		SessionMetadata: sessionState.SessionMetadata,
-		Conv:            *sessionState.Conv,
-	}
-	w.WriteHeader(http.StatusOK)
-	json.NewEncoder(w).Encode(convm)
-}
-
-=======
->>>>>>> de02fba7
 func restoreSecondaryIndex(w http.ResponseWriter, r *http.Request) {
 	tableId := r.FormValue("tableId")
 	indexId := r.FormValue("indexId")
@@ -1181,13 +1110,8 @@
 // renameForeignKeys checks the new names for spanner name validity, ensures the new names are already not used by existing tables
 // secondary indexes or foreign key constraints. If above checks passed then foreignKey renaming reflected in the schema else appropriate
 // error thrown.
-<<<<<<< HEAD
-func renameForeignKeys(w http.ResponseWriter, r *http.Request) {
+func updateForeignKeys(w http.ResponseWriter, r *http.Request) {
 	tableId := r.FormValue("table")
-=======
-func updateForeignKeys(w http.ResponseWriter, r *http.Request) {
-	table := r.FormValue("table")
->>>>>>> de02fba7
 	reqBody, err := ioutil.ReadAll(r.Body)
 	if err != nil {
 		http.Error(w, fmt.Sprintf("Body Read Error : %v", err), http.StatusInternalServerError)
@@ -1209,7 +1133,7 @@
 	newNames := []string{}
 	newNamesMap := map[string]bool{}
 	for _, newFk := range newFKs {
-		for _, oldFk := range sessionState.Conv.SpSchema[table].Fks {
+		for _, oldFk := range sessionState.Conv.SpSchema[tableId].ForeignKeys {
 			if newFk.Id == oldFk.Id && newFk.Name != oldFk.Name && newFk.Name != "" {
 				newNames = append(newNames, strings.ToLower(newFk.Name))
 				newNamesMap[strings.ToLower(newFk.Name)] = true
@@ -1237,56 +1161,43 @@
 	usedNames := sessionState.Conv.UsedNames
 
 	// Update session with renamed foreignkeys.
-<<<<<<< HEAD
-	newFKs := []ddl.Foreignkey{}
+	updatedFKs := []ddl.Foreignkey{}
+
 	for _, foreignKey := range sp.ForeignKeys {
-		if newName, ok := renameMap[foreignKey.Id]; ok {
-			delete(usedNames, foreignKey.Name)
-			foreignKey.Name = newName
-=======
-	updatedFKs := []ddl.Foreignkey{}
-
-	for _, foreignKey := range sp.Fks {
 		for _, updatedForeignkey := range newFKs {
-			if foreignKey.Id == updatedForeignkey.Id && len(updatedForeignkey.Columns) != 0 && updatedForeignkey.ReferTable != "" {
+			if foreignKey.Id == updatedForeignkey.Id && len(updatedForeignkey.ColIds) != 0 && updatedForeignkey.ReferTableId != "" {
+				delete(usedNames, foreignKey.Name)
 				foreignKey.Name = updatedForeignkey.Name
 				updatedFKs = append(updatedFKs, foreignKey)
 			}
->>>>>>> de02fba7
-		}
-	}
-<<<<<<< HEAD
-	sp.ForeignKeys = newFKs
-
-	sessionState.Conv.SpSchema[tableId] = sp
-=======
+		}
+	}
 
 	position := -1
 
 	for i, fk := range updatedFKs {
 		// Condition to check whether FK has to be dropped
-		if len(fk.ReferColumns) == 0 && fk.ReferTable == "" {
+		if len(fk.ReferColumnIds) == 0 && fk.ReferTableId == "" {
 			position = i
 			dropFkId := fk.Id
 
 			// To remove the interleavable suggestions if they exist on dropping fk
-			column := sp.Fks[position].Columns[0]
+			colId := sp.ForeignKeys[position].ColIds[0]
 			schemaIssue := []internal.SchemaIssue{}
-			for _, v := range sessionState.Conv.Issues[table][column] {
+			for _, v := range sessionState.Conv.SchemaIssues[tableId][colId] {
 				if v != internal.InterleavedAddColumn && v != internal.InterleavedRenameColumn && v != internal.InterleavedNotInOrder {
 					schemaIssue = append(schemaIssue, v)
 				}
 			}
-			if _, ok := sessionState.Conv.Issues[table]; ok {
-				sessionState.Conv.Issues[table][column] = schemaIssue
+			if _, ok := sessionState.Conv.SchemaIssues[tableId]; ok {
+				sessionState.Conv.SchemaIssues[tableId][colId] = schemaIssue
 			}
 
-			sp.Fks = utilities.RemoveFk(updatedFKs, dropFkId)
-		}
-	}
-	sp.Fks = updatedFKs
-	sessionState.Conv.SpSchema[table] = sp
->>>>>>> de02fba7
+			sp.ForeignKeys = utilities.RemoveFk(updatedFKs, dropFkId)
+		}
+	}
+	sp.ForeignKeys = updatedFKs
+	sessionState.Conv.SpSchema[tableId] = sp
 	session.UpdateSessionFile()
 
 	convm := session.ConvWithMetadata{

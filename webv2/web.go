// Copyright 2022 Google LLC
//
// Licensed under the Apache License, Version 2.0 (the "License");
// you may not use this file except in compliance with the License.
// You may obtain a copy of the License at
//
//      http://www.apache.org/licenses/LICENSE-2.0
//
// Unless required by applicable law or agreed to in writing, software
// distributed under the License is distributed on an "AS IS" BASIS,
// WITHOUT WARRANTIES OR CONDITIONS OF ANY KIND, either express or implied.
// See the License for the specific language governing permissions and
// limitations under the License.

// Package web defines web APIs to be used with harbourbridge frontend.
// Apart from schema conversion, this package involves API to update
// converted schema.
package webv2

import (
	"bufio"
	"bytes"
	"context"
	"database/sql"
	"encoding/json"
	"fmt"
	"io/fs"
	"io/ioutil"
	"log"
	"net/http"
	"os"
	"path/filepath"
	"sort"
	"strconv"
	"strings"
	"time"

	instance "cloud.google.com/go/spanner/admin/instance/apiv1"
	"github.com/cloudspannerecosystem/harbourbridge/cmd"
	"github.com/cloudspannerecosystem/harbourbridge/common/constants"
	"github.com/cloudspannerecosystem/harbourbridge/common/utils"
	"github.com/cloudspannerecosystem/harbourbridge/conversion"
	"github.com/cloudspannerecosystem/harbourbridge/internal"
	"github.com/cloudspannerecosystem/harbourbridge/logger"
	"github.com/cloudspannerecosystem/harbourbridge/profiles"
	"github.com/cloudspannerecosystem/harbourbridge/proto/migration"
	"github.com/cloudspannerecosystem/harbourbridge/schema"
	"github.com/cloudspannerecosystem/harbourbridge/sources/common"
	"github.com/cloudspannerecosystem/harbourbridge/sources/mysql"
	"github.com/cloudspannerecosystem/harbourbridge/sources/oracle"
	"github.com/cloudspannerecosystem/harbourbridge/sources/postgres"
	"github.com/cloudspannerecosystem/harbourbridge/sources/sqlserver"
	"github.com/cloudspannerecosystem/harbourbridge/spanner/ddl"
	"github.com/cloudspannerecosystem/harbourbridge/webv2/config"
	helpers "github.com/cloudspannerecosystem/harbourbridge/webv2/helpers"
	"github.com/cloudspannerecosystem/harbourbridge/webv2/profile"
	utilities "github.com/cloudspannerecosystem/harbourbridge/webv2/utilities"
	"github.com/google/uuid"
	instancepb "google.golang.org/genproto/googleapis/spanner/admin/instance/v1"

	"github.com/cloudspannerecosystem/harbourbridge/webv2/session"

	_ "github.com/go-sql-driver/mysql"
	"github.com/gorilla/handlers"

	index "github.com/cloudspannerecosystem/harbourbridge/webv2/index"
	primarykey "github.com/cloudspannerecosystem/harbourbridge/webv2/primarykey"

	go_ora "github.com/sijms/go-ora/v2"
)

// TODO:(searce):
// 1) Test cases for APIs
// 2) API for saving/updating table-level changes.
// 3) API for showing logs
// 4) Split all routing to an route.go file
// 5) API for downloading the schema file, ddl file and summary report file.
// 6) Update schema conv after setting global datatypes and return conv. (setTypeMap)
// 7) Add rateConversion() in schema conversion, ddl and report APIs.
// 8) Add an overview in summary report API
var mysqlTypeMap = make(map[string][]typeIssue)
var postgresTypeMap = make(map[string][]typeIssue)
var sqlserverTypeMap = make(map[string][]typeIssue)
var oracleTypeMap = make(map[string][]typeIssue)

// TODO:(searce) organize this file according to go style guidelines: generally
// have public constants and public type definitions first, then public
// functions, and finally helper functions (usually in order of importance).

// driverConfig contains the parameters needed to make a direct database connection. It is
// used to communicate via HTTP with the frontend.
type driverConfig struct {
	Driver   string `json:"Driver"`
	Host     string `json:"Host"`
	Port     string `json:"Port"`
	Database string `json:"Database"`
	User     string `json:"User"`
	Password string `json:"Password"`
}

type sessionSummary struct {
	DatabaseType       string
	ConnectionDetail   string
	SourceTableCount   int
	SpannerTableCount  int
	SourceIndexCount   int
	SpannerIndexCount  int
	ConnectionType     string
	SourceDatabaseName string
	Region             string
	NodeCount          int
	ProcessingUnits    int
	Instance           string
}

type progressDetails struct {
	Progress       int
	ErrorMessage   string
	ProgressStatus int
}

type migrationDetails struct {
	TargetDetails targetDetails `json:"TargetDetails"`
	MigrationMode string        `json:MigrationMode`
	MigrationType string        `json:MigrationType`
}

type targetDetails struct {
	TargetDB                    string `json:"TargetDB"`
	SourceConnectionProfileName string `json:"SourceConnProfile"`
	TargetConnectionProfileName string `json:"TargetConnProfile"`
	ReplicationSlot             string `json:"ReplicationSlot"`
	Publication                 string `json:"Publication"`
}
type StreamingCfg struct {
	DatastreamCfg DatastreamCfg `json:"datastreamCfg"`
	DataflowCfg   DataflowCfg   `json:"dataflowCfg"`
	TmpDir        string        `json:"tmpDir"`
}
type DataflowCfg struct {
	JobName  string `json:"JobName"`
	Location string `json:"Location"`
}
type ConnectionConfig struct {
	Name     string `json:"name"`
	Location string `json:"location"`
}
type DatastreamCfg struct {
	StreamId               string           `json:"streamId"`
	StreamLocation         string           `json:"streamLocation"`
	StreamDisplayName      string           `json:"streamDisplayName"`
	SourceConnectionConfig ConnectionConfig `json:"sourceConnectionConfig"`
	TargetConnectionConfig ConnectionConfig `json:"destinationConnectionConfig"`
	Properties             string           `json:properties`
}

// databaseConnection creates connection with database when using
// with postgres and mysql driver.
func databaseConnection(w http.ResponseWriter, r *http.Request) {
	reqBody, err := ioutil.ReadAll(r.Body)
	if err != nil {
		http.Error(w, fmt.Sprintf("Body Read Error : %v", err), http.StatusInternalServerError)
		return
	}
	var config driverConfig
	err = json.Unmarshal(reqBody, &config)
	if err != nil {
		http.Error(w, fmt.Sprintf("Request Body parse error : %v", err), http.StatusBadRequest)
		return
	}
	var dataSourceName string
	switch config.Driver {
	case constants.POSTGRES:
		dataSourceName = fmt.Sprintf("host=%s port=%s user=%s password=%s dbname=%s sslmode=disable", config.Host, config.Port, config.User, config.Password, config.Database)
	case constants.MYSQL:
		dataSourceName = fmt.Sprintf("%s:%s@tcp(%s:%s)/%s", config.User, config.Password, config.Host, config.Port, config.Database)
	case constants.SQLSERVER:
		dataSourceName = fmt.Sprintf(`sqlserver://%s:%s@%s:%s?database=%s`, config.User, config.Password, config.Host, config.Port, config.Database)
	case constants.ORACLE:
		portNumber, _ := strconv.Atoi(config.Port)
		dataSourceName = go_ora.BuildUrl(config.Host, portNumber, config.Database, config.User, config.Password, nil)
	default:
		http.Error(w, fmt.Sprintf("Driver : '%s' is not supported", config.Driver), http.StatusBadRequest)
		return
	}
	sourceDB, err := sql.Open(config.Driver, dataSourceName)
	if err != nil {
		http.Error(w, fmt.Sprintf("Database connection error, check connection properties."), http.StatusInternalServerError)
		return
	}
	// Open doesn't open a connection. Validate database connection.
	err = sourceDB.Ping()
	if err != nil {
		http.Error(w, fmt.Sprintf("Database connection error, check connection properties."), http.StatusInternalServerError)
		return
	}

	sessionState := session.GetSessionState()
	sessionState.SourceDB = sourceDB
	sessionState.DbName = config.Database
	// schema and user is same in oracle.
	if config.Driver == constants.ORACLE {
		sessionState.DbName = config.User
	}
	sessionState.Driver = config.Driver
	sessionState.SessionFile = ""
	sessionState.SourceDBConnDetails = session.SourceDBConnDetails{
		Host:           config.Host,
		Port:           config.Port,
		User:           config.User,
		Password:       config.Password,
		ConnectionType: helpers.DIRECT_CONNECT_MODE,
	}
	w.WriteHeader(http.StatusOK)
}

// convertSchemaSQL converts source database to Spanner when using
// with postgres and mysql driver.
func convertSchemaSQL(w http.ResponseWriter, r *http.Request) {
	sessionState := session.GetSessionState()
	if sessionState.SourceDB == nil || sessionState.DbName == "" || sessionState.Driver == "" {
		http.Error(w, fmt.Sprintf("Database is not configured or Database connection is lost. Please set configuration and connect to database."), http.StatusNotFound)
		return
	}
	conv := internal.MakeConv()

	// Setting target db to spanner by default.
	conv.TargetDb = constants.TargetSpanner
	var err error
	switch sessionState.Driver {
	case constants.MYSQL:
		err = common.ProcessSchema(conv, mysql.InfoSchemaImpl{DbName: sessionState.DbName, Db: sessionState.SourceDB})
	case constants.POSTGRES:
		err = common.ProcessSchema(conv, postgres.InfoSchemaImpl{Db: sessionState.SourceDB})
	case constants.SQLSERVER:
		err = common.ProcessSchema(conv, sqlserver.InfoSchemaImpl{DbName: sessionState.DbName, Db: sessionState.SourceDB})
	case constants.ORACLE:
		err = common.ProcessSchema(conv, oracle.InfoSchemaImpl{DbName: strings.ToUpper(sessionState.DbName), Db: sessionState.SourceDB})
	default:
		http.Error(w, fmt.Sprintf("Driver : '%s' is not supported", sessionState.Driver), http.StatusBadRequest)
		return
	}
	if err != nil {
		http.Error(w, fmt.Sprintf("Schema Conversion Error : %v", err), http.StatusNotFound)
		return
	}

	sessionState.Conv = conv

	primarykey.DetectHotspot()
	index.IndexSuggestion()

	sessionMetadata := session.SessionMetadata{
		SessionName:  "NewSession",
		DatabaseType: sessionState.Driver,
		DatabaseName: sessionState.DbName,
	}

	convm := session.ConvWithMetadata{
		SessionMetadata: sessionMetadata,
		Conv:            *conv,
	}
	sessionState.Conv = conv
	sessionState.SessionMetadata = sessionMetadata
	w.WriteHeader(http.StatusOK)
	json.NewEncoder(w).Encode(convm)
}

// dumpConfig contains the parameters needed to run the tool using dump approach. It is
// used to communicate via HTTP with the frontend.
type dumpConfig struct {
	Driver   string `json:"Driver"`
	FilePath string `json:"Path"`
}

func setSourceDBDetailsForDump(w http.ResponseWriter, r *http.Request) {
	sessionState := session.GetSessionState()
	if sessionState.Driver != constants.MYSQLDUMP && sessionState.Driver != constants.PGDUMP {
		http.Error(w, "Connect via direct connect", http.StatusBadRequest)
	}
	reqBody, err := ioutil.ReadAll(r.Body)
	if err != nil {
		http.Error(w, fmt.Sprintf("Body Read Error : %v", err), http.StatusInternalServerError)
		return
	}
	var dc dumpConfig
	err = json.Unmarshal(reqBody, &dc)
	if err != nil {
		http.Error(w, fmt.Sprintf("Request Body parse error : %v", err), http.StatusBadRequest)
		return
	}

	_, err = os.Open(dc.FilePath)
	if err != nil {
		http.Error(w, fmt.Sprintf("Failed to open dump file : %v, no such file or directory", dc.FilePath), http.StatusNotFound)
		return
	}
	sessionState.SourceDBConnDetails = session.SourceDBConnDetails{
		Path:           dc.FilePath,
		ConnectionType: helpers.DUMP_MODE,
	}
	w.WriteHeader(http.StatusOK)
}

func setSourceDBDetailsForDirectConnect(w http.ResponseWriter, r *http.Request) {
	sessionState := session.GetSessionState()
	if sessionState.Driver == constants.MYSQLDUMP || sessionState.Driver == constants.PGDUMP {
		http.Error(w, "Connect via dump file", http.StatusBadRequest)
	}
	reqBody, err := ioutil.ReadAll(r.Body)
	if err != nil {
		http.Error(w, fmt.Sprintf("Body Read Error : %v", err), http.StatusInternalServerError)
		return
	}
	var config driverConfig
	err = json.Unmarshal(reqBody, &config)
	if err != nil {
		http.Error(w, fmt.Sprintf("Request Body parse error : %v", err), http.StatusBadRequest)
		return
	}

	var dataSourceName string
	switch config.Driver {
	case constants.POSTGRES:
		dataSourceName = fmt.Sprintf("host=%s port=%s user=%s password=%s dbname=%s sslmode=disable", config.Host, config.Port, config.User, config.Password, config.Database)
	case constants.MYSQL:
		dataSourceName = fmt.Sprintf("%s:%s@tcp(%s:%s)/%s", config.User, config.Password, config.Host, config.Port, config.Database)
	case constants.SQLSERVER:
		dataSourceName = fmt.Sprintf(`sqlserver://%s:%s@%s:%s?database=%s`, config.User, config.Password, config.Host, config.Port, config.Database)
	case constants.ORACLE:
		portNumber, _ := strconv.Atoi(config.Port)
		dataSourceName = go_ora.BuildUrl(config.Host, portNumber, config.Database, config.User, config.Password, nil)
	default:
		http.Error(w, fmt.Sprintf("Driver : '%s' is not supported", config.Driver), http.StatusBadRequest)
		return
	}
	sourceDB, err := sql.Open(config.Driver, dataSourceName)
	if err != nil {
		http.Error(w, "Database connection error, check connection properties.", http.StatusInternalServerError)
		return
	}
	// Open doesn't open a connection. Validate database connection.
	err = sourceDB.Ping()
	if err != nil {
		http.Error(w, "Database connection error, check connection properties.", http.StatusInternalServerError)
		return
	}

	sessionState.DbName = config.Database
	// schema and user is same in oracle.
	if config.Driver == constants.ORACLE {
		sessionState.DbName = config.User
	}
	sessionState.SessionFile = ""
	sessionState.SourceDBConnDetails = session.SourceDBConnDetails{
		Host:           config.Host,
		Port:           config.Port,
		User:           config.User,
		Password:       config.Password,
		ConnectionType: helpers.DIRECT_CONNECT_MODE,
	}
	w.WriteHeader(http.StatusOK)
}

// convertSchemaDump converts schema from dump file to Spanner schema for
// mysqldump and pg_dump driver.
func convertSchemaDump(w http.ResponseWriter, r *http.Request) {
	reqBody, err := ioutil.ReadAll(r.Body)
	if err != nil {
		http.Error(w, fmt.Sprintf("Body Read Error : %v", err), http.StatusInternalServerError)
		return
	}
	var dc dumpConfig
	err = json.Unmarshal(reqBody, &dc)
	if err != nil {
		http.Error(w, fmt.Sprintf("Request Body parse error : %v", err), http.StatusBadRequest)
		return
	}
	f, err := os.Open(constants.UPLOAD_FILE_DIR + "/" + dc.FilePath)
	if err != nil {
		http.Error(w, fmt.Sprintf("Failed to open dump file : %v, no such file or directory", dc.FilePath), http.StatusNotFound)
		return
	}
	// We don't support Dynamodb in web hence no need to pass schema sample size here.
	sourceProfile, _ := profiles.NewSourceProfile("", dc.Driver)
	sourceProfile.Driver = dc.Driver
	targetProfile, _ := profiles.NewTargetProfile("")
	targetProfile.TargetDb = constants.TargetSpanner
	conv, err := conversion.SchemaConv(sourceProfile, targetProfile, &utils.IOStreams{In: f, Out: os.Stdout})
	if err != nil {
		http.Error(w, fmt.Sprintf("Schema Conversion Error : %v", err), http.StatusNotFound)
		return
	}

	sessionMetadata := session.SessionMetadata{
		SessionName:  "NewSession",
		DatabaseType: dc.Driver,
		DatabaseName: filepath.Base(dc.FilePath),
	}

	sessionState := session.GetSessionState()
	sessionState.Conv = conv

	primarykey.DetectHotspot()
	index.IndexSuggestion()

	sessionState.SessionMetadata = sessionMetadata
	sessionState.Driver = dc.Driver
	sessionState.DbName = ""
	sessionState.SessionFile = ""
	sessionState.SourceDB = nil
	sessionState.SourceDBConnDetails = session.SourceDBConnDetails{
		Path:           constants.UPLOAD_FILE_DIR + "/" + dc.FilePath,
		ConnectionType: helpers.DUMP_MODE,
	}

	convm := session.ConvWithMetadata{
		SessionMetadata: sessionMetadata,
		Conv:            *conv,
	}
	w.WriteHeader(http.StatusOK)
	json.NewEncoder(w).Encode(convm)
}

// loadSession load seesion file to Harbourbridge.
func loadSession(w http.ResponseWriter, r *http.Request) {
	sessionState := session.GetSessionState()

	utilities.InitObjectId()

	reqBody, err := ioutil.ReadAll(r.Body)
	if err != nil {
		http.Error(w, fmt.Sprintf("Body Read Error : %v", err), http.StatusInternalServerError)
		return
	}
	var s session.SessionParams
	err = json.Unmarshal(reqBody, &s)
	if err != nil {
		http.Error(w, fmt.Sprintf("Request Body parse error : %v", err), http.StatusBadRequest)
		return
	}
	conv := internal.MakeConv()
	metadata := session.SessionMetadata{}

	err = session.ReadSessionFileForSessionMetadata(&metadata, constants.UPLOAD_FILE_DIR+"/"+s.FilePath)
	if err != nil {
		switch err.(type) {
		case *fs.PathError:
			http.Error(w, fmt.Sprintf("Failed to open session file : %v, no such file or directory", s.FilePath), http.StatusNotFound)
		default:
			http.Error(w, fmt.Sprintf("Failed to parse session file : %v", err), http.StatusBadRequest)
		}
		return
	}

	err = conversion.ReadSessionFile(conv, constants.UPLOAD_FILE_DIR+"/"+s.FilePath)
	if err != nil {
		switch err.(type) {
		case *fs.PathError:
			http.Error(w, fmt.Sprintf("Failed to open session file : %v, no such file or directory", s.FilePath), http.StatusNotFound)
		default:
			http.Error(w, fmt.Sprintf("Failed to parse session file : %v", err), http.StatusBadRequest)
		}
		return
	}

	sessionMetadata := session.SessionMetadata{
		SessionName:  "NewSession",
		DatabaseType: s.Driver,
		DatabaseName: metadata.DatabaseName,
	}

	if sessionMetadata.DatabaseName == "" {
		sessionMetadata.DatabaseName = strings.TrimRight(filepath.Base(s.FilePath), filepath.Ext(s.FilePath))
	}

	sessionState.Conv = conv

	primarykey.DetectHotspot()
	index.IndexSuggestion()

	sessionState.Conv.UsedNames = internal.ComputeUsedNames(sessionState.Conv)

	sessionState.SessionMetadata = sessionMetadata
	sessionState.Driver = s.Driver
	sessionState.SessionFile = constants.UPLOAD_FILE_DIR + s.FilePath
	sessionState.SourceDBConnDetails = session.SourceDBConnDetails{
		Path:           constants.UPLOAD_FILE_DIR + "/" + s.FilePath,
		ConnectionType: helpers.SESSION_FILE_MODE,
	}

	convm := session.ConvWithMetadata{
		SessionMetadata: sessionMetadata,
		Conv:            *conv,
	}
	w.WriteHeader(http.StatusOK)
	json.NewEncoder(w).Encode(convm)
}

func fetchLastLoadedSessionDetails(w http.ResponseWriter, r *http.Request) {
	sessionState := session.GetSessionState()
	convm := session.ConvWithMetadata{
		SessionMetadata: sessionState.SessionMetadata,
		Conv:            *sessionState.Conv,
	}
	w.WriteHeader(http.StatusOK)
	json.NewEncoder(w).Encode(convm)
}

// getDDL returns the Spanner DDL for each table in alphabetical order.
// Unlike internal/convert.go's GetDDL, it does not print tables in a way that
// respects the parent/child ordering of interleaved tables, also foreign keys
// and secondary indexes are skipped. This means that getDDL cannot be used to
// build DDL to send to Spanner.
func getDDL(w http.ResponseWriter, r *http.Request) {
	sessionState := session.GetSessionState()
	c := ddl.Config{Comments: true, ProtectIds: false}
	var tables []string
	for t := range sessionState.Conv.SpSchema {
		tables = append(tables, t)
	}
	sort.Strings(tables)
	ddl := make(map[string]string)
	for _, t := range tables {
		ddl[t] = sessionState.Conv.SpSchema[t].PrintCreateTable(sessionState.Conv.SpSchema, c)
	}
	w.WriteHeader(http.StatusOK)
	json.NewEncoder(w).Encode(ddl)
}

// getOverview returns the overview of conversion.
func getOverview(w http.ResponseWriter, r *http.Request) {
	var buf bytes.Buffer
	bufWriter := bufio.NewWriter(&buf)
	sessionState := session.GetSessionState()
	internal.GenerateReport(sessionState.Driver, sessionState.Conv, bufWriter, nil, false, false)
	bufWriter.Flush()
	overview := buf.String()
	w.WriteHeader(http.StatusOK)
	json.NewEncoder(w).Encode(overview)
}

// getTypeMap returns the source to Spanner typemap only for the
// source types used in current conversion.
func getTypeMap(w http.ResponseWriter, r *http.Request) {
	sessionState := session.GetSessionState()

	if sessionState.Conv == nil || sessionState.Driver == "" {
		http.Error(w, fmt.Sprintf("Schema is not converted or Driver is not configured properly. Please retry converting the database to Spanner."), http.StatusNotFound)
		return
	}
	var typeMap map[string][]typeIssue
	switch sessionState.Driver {
	case constants.MYSQL, constants.MYSQLDUMP:
		typeMap = mysqlTypeMap
	case constants.POSTGRES, constants.PGDUMP:
		typeMap = postgresTypeMap
	case constants.SQLSERVER:
		typeMap = sqlserverTypeMap
	case constants.ORACLE:
		typeMap = oracleTypeMap
	default:
		http.Error(w, fmt.Sprintf("Driver : '%s' is not supported", sessionState.Driver), http.StatusBadRequest)
		return
	}
	// Filter typeMap so it contains just the types SrcSchema uses.
	filteredTypeMap := make(map[string][]typeIssue)
	for _, srcTable := range sessionState.Conv.SrcSchema {
		for _, colDef := range srcTable.ColDefs {
			if _, ok := filteredTypeMap[colDef.Type.Name]; ok {
				continue
			}
			// Timestamp and interval types do not have exact key in typemap.
			// Typemap for  TIMESTAMP(6), TIMESTAMP(6) WITH LOCAL TIMEZONE,TIMESTAMP(6) WITH TIMEZONE is stored into TIMESTAMP key.
			// Same goes with interval types like INTERVAL YEAR(2) TO MONTH, INTERVAL DAY(2) TO SECOND(6) etc.
			// If exact key not found then check with regex.
			if _, ok := typeMap[colDef.Type.Name]; !ok {
				if oracle.TimestampReg.MatchString(colDef.Type.Name) {
					filteredTypeMap[colDef.Type.Name] = typeMap["TIMESTAMP"]
				} else if oracle.IntervalReg.MatchString(colDef.Type.Name) {
					filteredTypeMap[colDef.Type.Name] = typeMap["INTERVAL"]
				}
				continue
			}
			filteredTypeMap[colDef.Type.Name] = typeMap[colDef.Type.Name]
		}
	}
	w.WriteHeader(http.StatusOK)
	json.NewEncoder(w).Encode(filteredTypeMap)
}

// applyRule allows to add rules that changes the schema
// currently it supports two types of operations viz. SetGlobalDataType and AddIndex
func applyRule(w http.ResponseWriter, r *http.Request) {
	reqBody, err := ioutil.ReadAll(r.Body)
	if err != nil {
		http.Error(w, fmt.Sprintf("Body Read Error : %v", err), http.StatusInternalServerError)
		return
	}
	var rule internal.Rule
	err = json.Unmarshal(reqBody, &rule)
	if err != nil {
		http.Error(w, fmt.Sprintf("Request Body parse error : %v", err), http.StatusBadRequest)
		return
	}

	if rule.Type == constants.GlobalDataTypeChange {
		d, err := json.Marshal(rule.Data)
		if err != nil {
			http.Error(w, "Invalid rule data", http.StatusInternalServerError)
			return
		}
		typeMap := map[string]string{}
		err = json.Unmarshal(d, &typeMap)
		if err != nil {
			http.Error(w, "Invalid rule data", http.StatusInternalServerError)
			return
		}
		setGlobalDataType(typeMap)
	} else if rule.Type == constants.AddIndex {
		d, err := json.Marshal(rule.Data)
		if err != nil {
			http.Error(w, "Invalid rule data", http.StatusInternalServerError)
			return
		}
		newIdx := ddl.CreateIndex{}
		err = json.Unmarshal(d, &newIdx)
		if err != nil {
			http.Error(w, "Invalid rule data", http.StatusInternalServerError)
			return
		}
		addedIndex, err := addIndex(newIdx)
		if err != nil {
			http.Error(w, err.Error(), http.StatusInternalServerError)
			return
		}
		rule.Data = addedIndex
	} else {
		http.Error(w, "Invalid rule type", http.StatusInternalServerError)
		return
	}

	ruleId := internal.GenerateRuleId()
	rule.Id = ruleId

	sessionState := session.GetSessionState()
	sessionState.Conv.Rules = append(sessionState.Conv.Rules, rule)
	session.UpdateSessionFile()
	convm := session.ConvWithMetadata{
		SessionMetadata: sessionState.SessionMetadata,
		Conv:            *sessionState.Conv,
	}
	w.WriteHeader(http.StatusOK)
	json.NewEncoder(w).Encode(convm)
}

func dropRule(w http.ResponseWriter, r *http.Request) {
	ruleId := r.FormValue("id")
	if ruleId == "" {
		http.Error(w, fmt.Sprint("Rule id is empty"), http.StatusBadRequest)
		return
	}
	sessionState := session.GetSessionState()
	conv := sessionState.Conv
	var rule internal.Rule
	position := -1

	for i, r := range conv.Rules {
		if r.Id == ruleId {
			rule = r
			position = i
			break
		}
	}
	if position == -1 {
		http.Error(w, fmt.Sprint("Rule to be deleted not found"), http.StatusBadRequest)
		return
	}

	if rule.Type == constants.AddIndex {
		index := rule.Data.(ddl.CreateIndex)
		tableId := index.TableId
		indexId := index.Id
		err := dropSecondaryIndexHelper(tableId, indexId)
		if err != nil && rule.Enabled {
			http.Error(w, fmt.Sprintf("%v", err), http.StatusBadRequest)
			return
		}
	} else if rule.Type == constants.GlobalDataTypeChange {
		d, err := json.Marshal(rule.Data)
		if err != nil {
			http.Error(w, "Invalid rule data", http.StatusInternalServerError)
			return
		}
		typeMap := map[string]string{}
		err = json.Unmarshal(d, &typeMap)
		if err != nil {
			http.Error(w, "Invalid rule data", http.StatusInternalServerError)
			return
		}
		revertGlobalDataType(typeMap)
	} else {
		http.Error(w, "Invalid rule type", http.StatusInternalServerError)
		return
	}

	sessionState.Conv.Rules = append(conv.Rules[:position], conv.Rules[position+1:]...)
	if len(sessionState.Conv.Rules) == 0 {
		sessionState.Conv.Rules = nil
	}
	session.UpdateSessionFile()
	convm := session.ConvWithMetadata{
		SessionMetadata: sessionState.SessionMetadata,
		Conv:            *sessionState.Conv,
	}
	w.WriteHeader(http.StatusOK)
	json.NewEncoder(w).Encode(convm)

}

// setGlobalDataType allows to change Spanner type globally.
// It takes a map from source type to Spanner type and updates
// the Spanner schema accordingly.
func setGlobalDataType(typeMap map[string]string) {
	sessionState := session.GetSessionState()

	// Redo source-to-Spanner typeMap using t (the mapping specified in the http request).
	// We drive this process by iterating over the Spanner schema because we want to preserve all
	// other customizations that have been performed via the UI (dropping columns, renaming columns
	// etc). In particular, note that we can't just blindly redo schema conversion (using an appropriate
	// version of 'toDDL' with the new typeMap).
	for tableId, spSchema := range sessionState.Conv.SpSchema {
		for colId := range spSchema.ColDefs {
			srcColDef := sessionState.Conv.SrcSchema[tableId].ColDefs[colId]
			// If the srcCol's type is in the map, then recalculate the Spanner type
			// for this column using the map. Otherwise, leave the ColDef for this
			// column as is. Note that per-column type overrides could be lost in
			// this process -- the mapping in typeMap always takes precendence.
			if _, found := typeMap[srcColDef.Type.Name]; found {
				utilities.UpdateDataType(sessionState.Conv, typeMap[srcColDef.Type.Name], tableId, colId)
			}
		}
	}
}

// revertGlobalDataType revert back the spanner type to default
// when the rule that is used to apply the data-type change is deleted.
// It takes a map from source type to Spanner type and updates
// the Spanner schema accordingly.
func revertGlobalDataType(typeMap map[string]string) {
	sessionState := session.GetSessionState()

	for tableId, spSchema := range sessionState.Conv.SpSchema {
		for colId, colDef := range spSchema.ColDefs {
			srcColDef, found := sessionState.Conv.SrcSchema[tableId].ColDefs[colId]
			if !found {
				continue
			}
			spType, found := typeMap[srcColDef.Type.Name]

			if !found {
				continue
			}

			if colDef.T.Name == spType {
				utilities.UpdateDataType(sessionState.Conv, "", tableId, colId)
			}
		}
	}
}

// addIndex checks the new name for spanner name validity, ensures the new name is already not used by existing tables
// secondary indexes or foreign key constraints. If above checks passed then new indexes are added to the schema else appropriate
// error thrown.
func addIndex(newIndex ddl.CreateIndex) (ddl.CreateIndex, error) {
	// Check new name for spanner name validity.
	newNames := []string{}
	newNames = append(newNames, newIndex.Name)

	if ok, invalidNames := utilities.CheckSpannerNamesValidity(newNames); !ok {
		return ddl.CreateIndex{}, fmt.Errorf("following names are not valid Spanner identifiers: %s", strings.Join(invalidNames, ","))
	}
	// Check that the new names are not already used by existing tables, secondary indexes or foreign key constraints.
	if ok, err := utilities.CanRename(newNames, newIndex.TableId); !ok {
		return ddl.CreateIndex{}, err
	}

	sessionState := session.GetSessionState()
	sp := sessionState.Conv.SpSchema[newIndex.TableId]

	newIndexes := []ddl.CreateIndex{newIndex}
	index.CheckIndexSuggestion(newIndexes, sp)
	for i := 0; i < len(newIndexes); i++ {
		newIndexes[i].Id = internal.GenerateIndexesId()
	}

	sessionState.Conv.UsedNames[newIndex.Name] = true
	sp.Indexes = append(sp.Indexes, newIndexes...)
	sessionState.Conv.SpSchema[newIndex.TableId] = sp
	return newIndexes[0], nil
}

// getConversionRate returns table wise color coded conversion rate.
func getConversionRate(w http.ResponseWriter, r *http.Request) {
	sessionState := session.GetSessionState()
	reports := internal.AnalyzeTables(sessionState.Conv, nil)
	rate := make(map[string]string)
	for _, t := range reports {
		rate[t.SpTable], _ = internal.RateSchema(t.Cols, t.Warnings, t.SyntheticPKey != "", false)
	}
	w.WriteHeader(http.StatusOK)
	json.NewEncoder(w).Encode(rate)
}

// getSchemaFile generates schema file and returns file path.
func getSchemaFile(w http.ResponseWriter, r *http.Request) {
	ioHelper := &utils.IOStreams{In: os.Stdin, Out: os.Stdout}
	var err error
	now := time.Now()
	filePrefix, err := utilities.GetFilePrefix(now)
	if err != nil {
		http.Error(w, fmt.Sprintf("Can not get file prefix : %v", err), http.StatusInternalServerError)
	}
	schemaFileName := "frontend/" + filePrefix + "schema.txt"

	sessionState := session.GetSessionState()
	conversion.WriteSchemaFile(sessionState.Conv, now, schemaFileName, ioHelper.Out)
	schemaAbsPath, err := filepath.Abs(schemaFileName)
	if err != nil {
		http.Error(w, fmt.Sprintf("Can not create absolute path : %v", err), http.StatusInternalServerError)
	}
	w.WriteHeader(http.StatusOK)
	w.Write([]byte(schemaAbsPath))
}

// getReportFile generates report file and returns file path.
func getReportFile(w http.ResponseWriter, r *http.Request) {
	ioHelper := &utils.IOStreams{In: os.Stdin, Out: os.Stdout}
	var err error
	now := time.Now()
	filePrefix, err := utilities.GetFilePrefix(now)
	if err != nil {
		http.Error(w, fmt.Sprintf("Can not get file prefix : %v", err), http.StatusInternalServerError)
	}
	reportFileName := "frontend/" + filePrefix + "report.txt"
	sessionState := session.GetSessionState()
	conversion.Report(sessionState.Driver, nil, ioHelper.BytesRead, "", sessionState.Conv, reportFileName, ioHelper.Out)
	reportAbsPath, err := filepath.Abs(reportFileName)
	if err != nil {
		http.Error(w, fmt.Sprintf("Can not create absolute path : %v", err), http.StatusInternalServerError)
	}
	w.WriteHeader(http.StatusOK)
	w.Write([]byte(reportAbsPath))
}

// TableInterleaveStatus stores data regarding interleave status.
type TableInterleaveStatus struct {
	Possible bool
	Parent   string
	Comment  string
}

// setParentTable checks whether specified table can be interleaved, and updates the schema to convert foreign
// key to interleaved table if 'update' parameter is set to true. If 'update' parameter is set to false, then return
// whether the foreign key can be converted to interleave table without updating the schema.
func setParentTable(w http.ResponseWriter, r *http.Request) {
	table := r.FormValue("table")
	update := r.FormValue("update") == "true"
	sessionState := session.GetSessionState()

	if sessionState.Conv == nil || sessionState.Driver == "" {
		http.Error(w, fmt.Sprintf("Schema is not converted or Driver is not configured properly. Please retry converting the database to Spanner."), http.StatusNotFound)
		return
	}
	if table == "" {
		http.Error(w, fmt.Sprintf("Table name is empty"), http.StatusBadRequest)
	}
	tableInterleaveStatus := parentTableHelper(table, update)

	if tableInterleaveStatus.Possible {

		childPks := sessionState.Conv.SpSchema[table].PrimaryKeys
		childindex := utilities.GetPrimaryKeyIndexFromOrder(childPks, 1)
		sessionState := session.GetSessionState()
		schemaissue := []internal.SchemaIssue{}

		column := childPks[childindex].ColId
		schemaissue = sessionState.Conv.SchemaIssues[table][column]
		if update {
			schemaissue = utilities.RemoveSchemaIssue(schemaissue, internal.InterleavedOrder)
		} else {
			schemaissue = append(schemaissue, internal.InterleavedOrder)
		}

		sessionState.Conv.SchemaIssues[table][column] = schemaissue
	} else {
		// Remove "Table cart can be converted as Interleaved Table" suggestion from columns
		// of the table if interleaving is not possible.
		for _, column := range sessionState.Conv.SpSchema[table].ColIds {
			schemaIssue := []internal.SchemaIssue{}
			for _, v := range sessionState.Conv.SchemaIssues[table][column] {
				if v != internal.InterleavedOrder {
					schemaIssue = append(schemaIssue, v)
				}
			}
			sessionState.Conv.SchemaIssues[table][column] = schemaIssue
		}
	}

	index.IndexSuggestion()
	session.UpdateSessionFile()
	w.WriteHeader(http.StatusOK)

	if update {
		convm := session.ConvWithMetadata{
			SessionMetadata: sessionState.SessionMetadata,
			Conv:            *sessionState.Conv,
		}
		json.NewEncoder(w).Encode(map[string]interface{}{
			"tableInterleaveStatus": tableInterleaveStatus,
			"sessionState":          convm})
	} else {
		json.NewEncoder(w).Encode(map[string]interface{}{
			"tableInterleaveStatus": tableInterleaveStatus,
		})
	}
}

func parentTableHelper(table string, update bool) *TableInterleaveStatus {
	tableInterleaveStatus := &TableInterleaveStatus{
		Possible: false,
		Comment:  "No valid prefix",
	}
	sessionState := session.GetSessionState()

	if _, found := sessionState.Conv.SyntheticPKeys[table]; found {
		tableInterleaveStatus.Possible = false
		tableInterleaveStatus.Comment = "Has synthetic pk"
	}
<<<<<<< HEAD
	if tableInterleaveStatus.Possible {
		// Search this table's foreign keys for a suitable parent table.
		// If there are several possible parent tables, we pick the first one.
		// TODO: Allow users to pick which parent to use if more than one.
		for i, fk := range sessionState.Conv.SpSchema[table].ForeignKeys {
			refTable := fk.ReferTableId
=======
>>>>>>> 246dfb37

	possibleParents := []string{}
	// Search this table's foreign keys for a suitable parent table.
	// If there are several possible parent tables, we pick the first one.
	// TODO: Allow users to pick which parent to use if more than one.
	for i, fk := range sessionState.Conv.SpSchema[table].Fks {
		refTable := fk.ReferTable

		if _, found := sessionState.Conv.SyntheticPKeys[refTable]; found {
			continue
		}

		if checkPrimaryKeyPrefix(table, refTable, fk, tableInterleaveStatus) {
			possibleParents = append(possibleParents, refTable)
			sp := sessionState.Conv.SpSchema[table]
			setInterleave := false

<<<<<<< HEAD
				tableInterleaveStatus.Parent = refTable
				sp := sessionState.Conv.SpSchema[table]
				if update {

					usedNames := sessionState.Conv.UsedNames
					delete(usedNames, sp.ForeignKeys[i].Name)
					sp.ParentId = refTable
					sp.ForeignKeys = utilities.RemoveFk(sp.ForeignKeys, sp.ForeignKeys[i].Id)
=======
			pkFirstColumnIndex := utilities.GetPrimaryKeyIndexFromOrder(sessionState.Conv.SpSchema[table].Pks, 1)
			childFirstOrderPkCol := sessionState.Conv.SpSchema[table].Pks[pkFirstColumnIndex].Col
			for _, fkColumn := range fk.Columns {
				if childFirstOrderPkCol == fkColumn {
					setInterleave = true
>>>>>>> 246dfb37
				}
			}

			if update && sp.Parent == "" && setInterleave {
				usedNames := sessionState.Conv.UsedNames
				delete(usedNames, sp.Fks[i].Name)
				sp.Parent = refTable
				sp.Fks = utilities.RemoveFk(sp.Fks, sp.Fks[i].Id)
			}
			sessionState.Conv.SpSchema[table] = sp
		}
	}

<<<<<<< HEAD
	parentpks := sessionState.Conv.SpSchema[tableInterleaveStatus.Parent].PrimaryKeys

	childPks := sessionState.Conv.SpSchema[table].PrimaryKeys
=======
	for _, parent := range possibleParents {
		parentpks := sessionState.Conv.SpSchema[parent].Pks
>>>>>>> 246dfb37

		childPks := sessionState.Conv.SpSchema[table].Pks

		if len(parentpks) >= 1 {

			parentindex := utilities.GetPrimaryKeyIndexFromOrder(parentpks, 1)

			childindex := utilities.GetPrimaryKeyIndexFromOrder(childPks, 1)

<<<<<<< HEAD
			if (parentpks[parentindex].Order == childPks[childindex].Order) && (sessionState.Conv.SpSchema[tableInterleaveStatus.Parent].ColDefs[parentpks[parentindex].ColId].Name == sessionState.Conv.SpSchema[table].ColDefs[childPks[childindex].ColId].Name) {
=======
			if parentindex != -1 && childindex != -1 {
>>>>>>> 246dfb37

				if (parentpks[parentindex].Order == childPks[childindex].Order) && (parentpks[parentindex].Col == childPks[childindex].Col) {

<<<<<<< HEAD
				column := childPks[childindex].ColId
				schemaissue = sessionState.Conv.SchemaIssues[table][column]
=======
					sessionState := session.GetSessionState()
					schemaissue := []internal.SchemaIssue{}
>>>>>>> 246dfb37

					column := childPks[childindex].Col
					schemaissue = sessionState.Conv.Issues[table][column]

<<<<<<< HEAD
				sessionState.Conv.SchemaIssues[table][column] = schemaissue
				tableInterleaveStatus.Possible = true
=======
					schemaissue = utilities.RemoveSchemaIssue(schemaissue, internal.InterleavedNotInOrder)
					schemaissue = utilities.RemoveSchemaIssue(schemaissue, internal.InterleavedAddColumn)
					schemaissue = utilities.RemoveSchemaIssue(schemaissue, internal.InterleavedRenameColumn)
					schemaissue = utilities.RemoveSchemaIssue(schemaissue, internal.InterleavedOrder)
>>>>>>> 246dfb37

					sessionState.Conv.Issues[table][column] = schemaissue
					tableInterleaveStatus.Possible = true
					tableInterleaveStatus.Parent = parent
					tableInterleaveStatus.Comment = ""

<<<<<<< HEAD
			if sessionState.Conv.SpSchema[tableInterleaveStatus.Parent].ColDefs[parentpks[parentindex].ColId].Name != sessionState.Conv.SpSchema[table].ColDefs[childPks[childindex].ColId].Name {
=======
				}
>>>>>>> 246dfb37

				if parentpks[parentindex].Col != childPks[childindex].Col {

					sessionState := session.GetSessionState()

<<<<<<< HEAD
				column := parentpks[parentindex].ColId

				schemaissue := []internal.SchemaIssue{}
				schemaissue = sessionState.Conv.SchemaIssues[table][column]
=======
					column := parentpks[parentindex].Col

					schemaissue := []internal.SchemaIssue{}
					schemaissue = sessionState.Conv.Issues[table][column]
>>>>>>> 246dfb37

					schemaissue = utilities.RemoveSchemaIssue(schemaissue, internal.InterleavedNotInOrder)
					schemaissue = utilities.RemoveSchemaIssue(schemaissue, internal.InterleavedOrder)
					schemaissue = utilities.RemoveSchemaIssue(schemaissue, internal.InterleavedAddColumn)
					schemaissue = utilities.RemoveSchemaIssue(schemaissue, internal.InterleavedRenameColumn)

					schemaissue = append(schemaissue, internal.InterleavedNotInOrder)

<<<<<<< HEAD
				sessionState.Conv.SchemaIssues[table][column] = schemaissue
=======
					sessionState.Conv.Issues[table][column] = schemaissue
>>>>>>> 246dfb37

				}
			}
		}
	}

	return tableInterleaveStatus
}

func removeParentTable(w http.ResponseWriter, r *http.Request) {
	tableId := r.FormValue("tableId")
	sessionState := session.GetSessionState()
	if sessionState.Conv == nil || sessionState.Driver == "" {
		http.Error(w, fmt.Sprintf("Schema is not converted or Driver is not configured properly. Please retry converting the database to Spanner."), http.StatusNotFound)
		return
	}
	if tableId == "" {
		http.Error(w, fmt.Sprintf("Table Id is empty"), http.StatusBadRequest)
		return
	}

	conv := sessionState.Conv

	if conv.SpSchema[tableId].ParentId == "" {
		http.Error(w, fmt.Sprintf("Table is not interleaved"), http.StatusBadRequest)
		return
	}
	spTable := conv.SpSchema[tableId]

	var firstOrderPk ddl.IndexKey

	for _, pk := range spTable.PrimaryKeys {
		if pk.Order == 1 {
			firstOrderPk = pk
			break
		}
	}

	spColId := conv.SpSchema[tableId].ColDefs[firstOrderPk.ColId].Id
	srcCol := conv.SrcSchema[tableId].ColDefs[spColId]
	interleavedFk, err := utilities.GetInterleavedFk(conv, tableId, srcCol.Id)
	if err != nil {
		http.Error(w, fmt.Sprintf("%v", err), http.StatusBadRequest)
		return
	}

	spFk, err := common.CvtForeignKeysHelper(conv, conv.SpSchema[tableId].Name, tableId, interleavedFk, true)
	if err != nil {
		http.Error(w, fmt.Sprintf("Foreign key conversion fail"), http.StatusBadRequest)
		return
	}

	spFks := spTable.ForeignKeys
	spFks = append(spFks, spFk)
<<<<<<< HEAD
	spTable.ForeignKeys = spFks
	spTable.ParentId = ""
	conv.SpSchema[tableId] = spTable
=======
	spTable.Fks = spFks
	spTable.Parent = ""
	conv.SpSchema[spTableName] = spTable

	uniqueid.CopyUniqueIdToSpannerTable(conv, spTableName, true)
>>>>>>> 246dfb37

	sessionState.Conv = conv

	convm := session.ConvWithMetadata{
		SessionMetadata: sessionState.SessionMetadata,
		Conv:            *sessionState.Conv,
	}
	w.WriteHeader(http.StatusOK)
	json.NewEncoder(w).Encode(convm)

}

type DropDetail struct {
	Name string `json:"Name"`
}

func restoreTable(w http.ResponseWriter, r *http.Request) {
	tableId := r.FormValue("table")
	sessionState := session.GetSessionState()
	if sessionState.Conv == nil || sessionState.Driver == "" {
		http.Error(w, fmt.Sprintf("Schema is not converted or Driver is not configured properly. Please retry converting the database to Spanner."), http.StatusNotFound)
		return
	}
	if tableId == "" {
		http.Error(w, fmt.Sprintf("Table Id is empty"), http.StatusBadRequest)
	}

	conv := sessionState.Conv
	var toddl common.ToDdl
	switch sessionState.Driver {
	case constants.MYSQL:
		toddl = mysql.InfoSchemaImpl{}.GetToDdl()
	case constants.POSTGRES:
		toddl = postgres.InfoSchemaImpl{}.GetToDdl()
	case constants.SQLSERVER:
		toddl = sqlserver.InfoSchemaImpl{}.GetToDdl()
	case constants.ORACLE:
		toddl = oracle.InfoSchemaImpl{}.GetToDdl()
	case constants.MYSQLDUMP:
		toddl = mysql.DbDumpImpl{}.GetToDdl()
	case constants.PGDUMP:
		toddl = postgres.DbDumpImpl{}.GetToDdl()
	default:
		http.Error(w, fmt.Sprintf("Driver : '%s' is not supported", sessionState.Driver), http.StatusBadRequest)
		return
	}

	err := common.SrcTableToSpannerDDL(conv, toddl, sessionState.Conv.SrcSchema[tableId])
	if err != nil {
		http.Error(w, fmt.Sprintf("Restoring spanner table fail"), http.StatusBadRequest)
		return
	}
	conv.AddPrimaryKeys()
<<<<<<< HEAD

=======
	for _, spTable := range conv.SpSchema {
		uniqueid.CopyUniqueIdToSpannerTable(conv, spTable.Name, false)
	}
>>>>>>> 246dfb37
	sessionState.Conv = conv
	primarykey.DetectHotspot()

	convm := session.ConvWithMetadata{
		SessionMetadata: sessionState.SessionMetadata,
		Conv:            *sessionState.Conv,
	}
	w.WriteHeader(http.StatusOK)
	json.NewEncoder(w).Encode(convm)
}

func dropTable(w http.ResponseWriter, r *http.Request) {
	tableId := r.FormValue("table")
	sessionState := session.GetSessionState()
	if sessionState.Conv == nil || sessionState.Driver == "" {
		http.Error(w, fmt.Sprintf("Schema is not converted or Driver is not configured properly. Please retry converting the database to Spanner."), http.StatusNotFound)
		return
	}
	if tableId == "" {
		http.Error(w, fmt.Sprintf("Table Id is empty"), http.StatusBadRequest)
	}
	spSchema := sessionState.Conv.SpSchema
	issues := sessionState.Conv.SchemaIssues
	syntheticPkey := sessionState.Conv.SyntheticPKeys

	//remove deleted name from usedName
	usedNames := sessionState.Conv.UsedNames
	delete(usedNames, sessionState.Conv.SpSchema[tableId].Name)
	for _, index := range sessionState.Conv.SpSchema[tableId].Indexes {
		delete(usedNames, index.Name)
	}
	for _, fk := range sessionState.Conv.SpSchema[tableId].ForeignKeys {
		delete(usedNames, fk.Name)
	}

	delete(spSchema, tableId)
	issues[tableId] = map[string][]internal.SchemaIssue{}
	delete(syntheticPkey, tableId)

	//drop reference foreign key
	for tableName, spTable := range spSchema {
		fks := []ddl.Foreignkey{}
		for _, fk := range spTable.ForeignKeys {
			if fk.ReferTableId != tableId {
				fks = append(fks, fk)
			} else {
				delete(usedNames, fk.Name)
			}

		}
		spTable.ForeignKeys = fks
		spSchema[tableName] = spTable
	}

	//remove interleave that are interleaved on the drop table as parent
	for tableId, spTable := range spSchema {
		if spTable.ParentId == tableId {
			spTable.ParentId = ""
			spSchema[tableId] = spTable
		}
	}

	//remove interleavable suggestion on droping the parent table
	for tableName, tableIssues := range issues {
		for colName, colIssues := range tableIssues {
			updatedColIssues := []internal.SchemaIssue{}
			for _, val := range colIssues {
				if val != internal.InterleavedOrder {
					updatedColIssues = append(updatedColIssues, val)
				}
			}
			if len(updatedColIssues) == 0 {
				delete(issues[tableName], colName)
			} else {
				issues[tableName][colName] = updatedColIssues
			}
		}
	}

	sessionState.Conv.SpSchema = spSchema
	sessionState.Conv.SchemaIssues = issues
	sessionState.Conv.UsedNames = usedNames

	convm := session.ConvWithMetadata{
		SessionMetadata: sessionState.SessionMetadata,
		Conv:            *sessionState.Conv,
	}
	w.WriteHeader(http.StatusOK)
	json.NewEncoder(w).Encode(convm)
}

func restoreSecondaryIndex(w http.ResponseWriter, r *http.Request) {
	tableId := r.FormValue("tableId")
	indexId := r.FormValue("indexId")
	sessionState := session.GetSessionState()
	if sessionState.Conv == nil || sessionState.Driver == "" {
		http.Error(w, fmt.Sprintf("Schema is not converted or Driver is not configured properly. Please retry converting the database to Spanner."), http.StatusNotFound)
		return
	}
	if tableId == "" {
		http.Error(w, fmt.Sprintf("Table Id is empty"), http.StatusBadRequest)
		return
	}
	if indexId == "" {
		http.Error(w, fmt.Sprintf("Index Id is empty"), http.StatusBadRequest)
		return
	}

	var srcIndex schema.Index
	srcIndexFound := false
	for _, index := range sessionState.Conv.SrcSchema[tableId].Indexes {
		if index.Id == indexId {
			srcIndex = index
			srcIndexFound = true
			break
		}
	}
	if !srcIndexFound {
		http.Error(w, fmt.Sprintf("Source index not found"), http.StatusBadRequest)
		return
	}

	conv := sessionState.Conv

	spIndex := common.CvtIndexHelper(conv, tableId, srcIndex, conv.SpSchema[tableId].ColIds)
	spIndexes := conv.SpSchema[tableId].Indexes
	spIndexes = append(spIndexes, spIndex)
	spTable := conv.SpSchema[tableId]
	spTable.Indexes = spIndexes
	conv.SpSchema[tableId] = spTable

<<<<<<< HEAD
=======
	uniqueid.CopyUniqueIdToSpannerTable(conv, spTable.Name, false)
>>>>>>> 246dfb37
	sessionState.Conv = conv
	index.AssignInitialOrders()
	index.IndexSuggestion()

	convm := session.ConvWithMetadata{
		SessionMetadata: sessionState.SessionMetadata,
		Conv:            *sessionState.Conv,
	}
	w.WriteHeader(http.StatusOK)
	json.NewEncoder(w).Encode(convm)

}

// renameForeignKeys checks the new names for spanner name validity, ensures the new names are already not used by existing tables
// secondary indexes or foreign key constraints. If above checks passed then foreignKey renaming reflected in the schema else appropriate
// error thrown.
func updateForeignKeys(w http.ResponseWriter, r *http.Request) {
	tableId := r.FormValue("table")
	reqBody, err := ioutil.ReadAll(r.Body)
	if err != nil {
		http.Error(w, fmt.Sprintf("Body Read Error : %v", err), http.StatusInternalServerError)
	}

	sessionState := session.GetSessionState()
	if sessionState.Conv == nil || sessionState.Driver == "" {
		http.Error(w, fmt.Sprintf("Schema is not converted or Driver is not configured properly. Please retry converting the database to Spanner."), http.StatusNotFound)
		return
	}

	newFKs := []ddl.Foreignkey{}
	if err = json.Unmarshal(reqBody, &newFKs); err != nil {
		http.Error(w, fmt.Sprintf("Request Body parse error : %v", err), http.StatusBadRequest)
		return
	}

	// Check new name for spanner name validity.
	newNames := []string{}
	newNamesMap := map[string]bool{}
	for _, newFk := range newFKs {
		for _, oldFk := range sessionState.Conv.SpSchema[tableId].ForeignKeys {
			if newFk.Id == oldFk.Id && newFk.Name != oldFk.Name && newFk.Name != "" {
				newNames = append(newNames, strings.ToLower(newFk.Name))
				newNamesMap[strings.ToLower(newFk.Name)] = true
			}
		}
	}

	if len(newNames) != len(newNamesMap) {
		http.Error(w, fmt.Sprintf("Found duplicate names in input : %s", strings.Join(newNames, ",")), http.StatusBadRequest)
		return
	}

	if ok, invalidNames := utilities.CheckSpannerNamesValidity(newNames); !ok {
		http.Error(w, fmt.Sprintf("Following names are not valid Spanner identifiers: %s", strings.Join(invalidNames, ",")), http.StatusBadRequest)
		return
	}

	// Check that the new names are not already used by existing tables, secondary indexes or foreign key constraints.
	if ok, err := utilities.CanRename(newNames, tableId); !ok {
		http.Error(w, err.Error(), http.StatusBadRequest)
		return
	}

	sp := sessionState.Conv.SpSchema[tableId]
	usedNames := sessionState.Conv.UsedNames

	// Update session with renamed foreignkeys.
	updatedFKs := []ddl.Foreignkey{}

	for _, foreignKey := range sp.ForeignKeys {
		for _, updatedForeignkey := range newFKs {
			if foreignKey.Id == updatedForeignkey.Id && len(updatedForeignkey.ColIds) != 0 && updatedForeignkey.ReferTableId != "" {
				delete(usedNames, foreignKey.Name)
				foreignKey.Name = updatedForeignkey.Name
				updatedFKs = append(updatedFKs, foreignKey)
			}
		}
	}

	position := -1

	for i, fk := range updatedFKs {
		// Condition to check whether FK has to be dropped
		if len(fk.ReferColumnIds) == 0 && fk.ReferTableId == "" {
			position = i
			dropFkId := fk.Id

			// To remove the interleavable suggestions if they exist on dropping fk
			colId := sp.ForeignKeys[position].ColIds[0]
			schemaIssue := []internal.SchemaIssue{}
			for _, v := range sessionState.Conv.SchemaIssues[tableId][colId] {
				if v != internal.InterleavedAddColumn && v != internal.InterleavedRenameColumn && v != internal.InterleavedNotInOrder {
					schemaIssue = append(schemaIssue, v)
				}
			}
			if _, ok := sessionState.Conv.SchemaIssues[tableId]; ok {
				sessionState.Conv.SchemaIssues[tableId][colId] = schemaIssue
			}

			sp.ForeignKeys = utilities.RemoveFk(updatedFKs, dropFkId)
		}
	}
	sp.ForeignKeys = updatedFKs
	sessionState.Conv.SpSchema[tableId] = sp
	session.UpdateSessionFile()

	convm := session.ConvWithMetadata{
		SessionMetadata: sessionState.SessionMetadata,
		Conv:            *sessionState.Conv,
	}
	w.WriteHeader(http.StatusOK)
	json.NewEncoder(w).Encode(convm)
}

// renameIndexes checks the new names for spanner name validity, ensures the new names are already not used by existing tables
// secondary indexes or foreign key constraints. If above checks passed then index renaming reflected in the schema else appropriate
// error thrown.
func renameIndexes(w http.ResponseWriter, r *http.Request) {
	table := r.FormValue("table")
	reqBody, err := ioutil.ReadAll(r.Body)
	if err != nil {
		http.Error(w, fmt.Sprintf("Body Read Error : %v", err), http.StatusInternalServerError)
	}

	renameMap := map[string]string{}
	if err = json.Unmarshal(reqBody, &renameMap); err != nil {
		http.Error(w, fmt.Sprintf("Request Body parse error : %v", err), http.StatusBadRequest)
		return
	}

	// Check new name for spanner name validity.
	newNames := []string{}
	newNamesMap := map[string]bool{}
	for _, value := range renameMap {
		newNames = append(newNames, strings.ToLower(value))
		newNamesMap[strings.ToLower(value)] = true
	}
	if len(newNames) != len(newNamesMap) {
		http.Error(w, fmt.Sprintf("Found duplicate names in input : %s", strings.Join(newNames, ",")), http.StatusBadRequest)
		return
	}

	if ok, invalidNames := utilities.CheckSpannerNamesValidity(newNames); !ok {
		http.Error(w, fmt.Sprintf("Following names are not valid Spanner identifiers: %s", strings.Join(invalidNames, ",")), http.StatusBadRequest)
		return
	}

	// Check that the new names are not already used by existing tables, secondary indexes or foreign key constraints.
	if ok, err := utilities.CanRename(newNames, table); !ok {
		http.Error(w, err.Error(), http.StatusBadRequest)
		return
	}
	sessionState := session.GetSessionState()

	sp := sessionState.Conv.SpSchema[table]

	// Update session with renamed secondary indexes.
	newIndexes := []ddl.CreateIndex{}
	for _, index := range sp.Indexes {
		if newName, ok := renameMap[index.Id]; ok {
			index.Name = newName
		}
		newIndexes = append(newIndexes, index)
	}
	sp.Indexes = newIndexes

	sessionState.Conv.SpSchema[table] = sp
	session.UpdateSessionFile()
	convm := session.ConvWithMetadata{
		SessionMetadata: sessionState.SessionMetadata,
		Conv:            *sessionState.Conv,
	}
	w.WriteHeader(http.StatusOK)
	json.NewEncoder(w).Encode(convm)
}

// ToDo : To Remove once Rules Component updated
// addIndexes checks the new names for spanner name validity, ensures the new names are already not used by existing tables
// secondary indexes or foreign key constraints. If above checks passed then new indexes are added to the schema else appropriate
// error thrown.
func getSourceDestinationSummary(w http.ResponseWriter, r *http.Request) {
	sessionState := session.GetSessionState()
	var sessionSummary sessionSummary
	databaseType, err := helpers.GetSourceDatabaseFromDriver(sessionState.Driver)
	if err != nil {
		http.Error(w, fmt.Sprintf("Error while getting source database: %v", err), http.StatusBadRequest)
		return
	}
	sessionSummary.DatabaseType = databaseType
	sessionSummary.SourceDatabaseName = sessionState.DbName
	sessionSummary.ConnectionType = sessionState.SourceDBConnDetails.ConnectionType
	sessionSummary.SourceTableCount = len(sessionState.Conv.SrcSchema)
	sessionSummary.SpannerTableCount = len(sessionState.Conv.SpSchema)

	sourceIndexCount, spannerIndexCount := 0, 0
	for _, spannerSchema := range sessionState.Conv.SpSchema {
		spannerIndexCount = spannerIndexCount + len(spannerSchema.Indexes)
	}
	for _, sourceSchema := range sessionState.Conv.SrcSchema {
		sourceIndexCount = sourceIndexCount + len(sourceSchema.Indexes)
	}
	sessionSummary.SourceIndexCount = sourceIndexCount
	sessionSummary.SpannerIndexCount = spannerIndexCount
	ctx := context.Background()
	instanceClient, err := instance.NewInstanceAdminClient(ctx)
	if err != nil {
		log.Println("instance admin client creation error")
		http.Error(w, fmt.Sprintf("Error while creating instance admin client : %v", err), http.StatusBadRequest)
		return
	}
	instanceInfo, err := instanceClient.GetInstance(ctx, &instancepb.GetInstanceRequest{Name: fmt.Sprintf("projects/%s/instances/%s", sessionState.GCPProjectID, sessionState.SpannerInstanceID)})
	if err != nil {
		log.Println("get instance error")
		http.Error(w, fmt.Sprintf("Error while getting instance information : %v", err), http.StatusBadRequest)
		return
	}
	instanceConfig, err := instanceClient.GetInstanceConfig(ctx, &instancepb.GetInstanceConfigRequest{Name: instanceInfo.Config})
	if err != nil {
		log.Println("get instance config error")
		http.Error(w, fmt.Sprintf("Error while getting instance config : %v", err), http.StatusBadRequest)
		return
	}
	for _, replica := range instanceConfig.Replicas {
		if replica.DefaultLeaderLocation {
			sessionSummary.Region = replica.Location
		}
	}
	sessionState.Region = sessionSummary.Region
	sessionSummary.NodeCount = int(instanceInfo.NodeCount)
	sessionSummary.ProcessingUnits = int(instanceInfo.ProcessingUnits)
	sessionSummary.Instance = sessionState.SpannerInstanceID
	w.WriteHeader(http.StatusOK)
	json.NewEncoder(w).Encode(sessionSummary)
}

func updateProgress(w http.ResponseWriter, r *http.Request) {

	var detail progressDetails
	sessionState := session.GetSessionState()
	if sessionState.Error != nil {
		detail.ErrorMessage = sessionState.Error.Error()
	} else {
		detail.ErrorMessage = ""
		detail.Progress, detail.ProgressStatus = sessionState.Conv.Audit.Progress.ReportProgress()
	}
	w.WriteHeader(http.StatusOK)
	json.NewEncoder(w).Encode(detail)
}

func migrate(w http.ResponseWriter, r *http.Request) {

	log.Println("request started", "method", r.Method, "path", r.URL.Path)
	reqBody, err := ioutil.ReadAll(r.Body)
	if err != nil {
		log.Println("request's body Read Error")
		http.Error(w, fmt.Sprintf("Body Read Error : %v", err), http.StatusInternalServerError)
	}

	details := migrationDetails{}
	err = json.Unmarshal(reqBody, &details)
	if err != nil {
		log.Println("request's Body parse error")
		http.Error(w, fmt.Sprintf("Request Body parse error : %v", err), http.StatusBadRequest)
		return
	}

	sessionState := session.GetSessionState()
	sessionState.Error = nil
	ctx := context.Background()
	sessionState.Conv.Audit.Progress = internal.Progress{}
	sourceProfile, targetProfile, ioHelper, dbName, err := getSourceAndTargetProfiles(sessionState, details)
	if err != nil {
		log.Println("can't get source and target profile")
		http.Error(w, fmt.Sprintf("Can't get source and target profiles: %v", err), http.StatusBadRequest)
		return
	}
	err = writeSessionFile(sessionState)
	if err != nil {
		log.Println("can't write session file")
		http.Error(w, fmt.Sprintf("Can't write session file to GCS: %v", err), http.StatusBadRequest)
		return
	}
	sessionState.Conv.ResetStats()
	sessionState.Conv.Audit.Progress = internal.Progress{}
	if details.MigrationMode == helpers.SCHEMA_ONLY {
		log.Println("Starting schema only migration")
		sessionState.Conv.Audit.MigrationType = migration.MigrationData_SCHEMA_ONLY.Enum()
		go cmd.MigrateDatabase(ctx, targetProfile, sourceProfile, dbName, &ioHelper, &cmd.SchemaCmd{}, sessionState.Conv, &sessionState.Error)
	} else if details.MigrationMode == helpers.DATA_ONLY {
		dataCmd := &cmd.DataCmd{
			SkipForeignKeys: false,
			WriteLimit:      cmd.DefaultWritersLimit,
		}
		log.Println("Starting data only migration")
		sessionState.Conv.Audit.MigrationType = migration.MigrationData_DATA_ONLY.Enum()
		go cmd.MigrateDatabase(ctx, targetProfile, sourceProfile, dbName, &ioHelper, dataCmd, sessionState.Conv, &sessionState.Error)
	} else {
		schemaAndDataCmd := &cmd.SchemaAndDataCmd{
			SkipForeignKeys: false,
			WriteLimit:      cmd.DefaultWritersLimit,
		}
		log.Println("Starting schema and data migration")
		sessionState.Conv.Audit.MigrationType = migration.MigrationData_SCHEMA_AND_DATA.Enum()
		go cmd.MigrateDatabase(ctx, targetProfile, sourceProfile, dbName, &ioHelper, schemaAndDataCmd, sessionState.Conv, &sessionState.Error)
	}
	w.WriteHeader(http.StatusOK)
	log.Println("migration completed", "method", r.Method, "path", r.URL.Path, "remoteaddr", r.RemoteAddr)
}

func getGeneratedResources(w http.ResponseWriter, r *http.Request) {
	var generatedResources GeneratedResources
	sessionState := session.GetSessionState()
	generatedResources.DatabaseName = sessionState.SpannerDatabaseName
	generatedResources.DatabaseUrl = fmt.Sprintf("https://pantheon.corp.google.com/spanner/instances/%v/databases/%v/details/tables?project=%v", sessionState.SpannerInstanceID, sessionState.SpannerDatabaseName, sessionState.GCPProjectID)
	generatedResources.BucketName = sessionState.Bucket + sessionState.RootPath
	generatedResources.BucketUrl = fmt.Sprintf("https://pantheon.corp.google.com/storage/browser/%v", sessionState.Bucket+sessionState.RootPath)
	if sessionState.Conv.Audit.StreamingStats.DataStreamName != "" {
		generatedResources.DataStreamJobName = sessionState.Conv.Audit.StreamingStats.DataStreamName
		generatedResources.DataStreamJobUrl = fmt.Sprintf("https://pantheon.corp.google.com/datastream/streams/locations/%v/instances/%v?project=%v", sessionState.Region, sessionState.Conv.Audit.StreamingStats.DataStreamName, sessionState.GCPProjectID)
	}
	if sessionState.Conv.Audit.StreamingStats.DataflowJobId != "" {
		generatedResources.DataflowJobName = sessionState.Conv.Audit.StreamingStats.DataflowJobId
		generatedResources.DataflowJobUrl = fmt.Sprintf("https://pantheon.corp.google.com/dataflow/jobs/%v/%v?project=%v", sessionState.Region, sessionState.Conv.Audit.StreamingStats.DataflowJobId, sessionState.GCPProjectID)
	}
	w.WriteHeader(http.StatusOK)
	json.NewEncoder(w).Encode(generatedResources)
}

func getSourceAndTargetProfiles(sessionState *session.SessionState, details migrationDetails) (profiles.SourceProfile, profiles.TargetProfile, utils.IOStreams, string, error) {
	var (
		sourceProfileString string
		err                 error
	)
	sourceDBConnectionDetails := sessionState.SourceDBConnDetails
	if sourceDBConnectionDetails.ConnectionType == helpers.DUMP_MODE {
		sourceProfileString = fmt.Sprintf("file=%v,format=dump", sourceDBConnectionDetails.Path)
	} else {
		sourceProfileString = fmt.Sprintf("host=%v,port=%v,user=%v,password=%v,dbName=%v",
			sourceDBConnectionDetails.Host, sourceDBConnectionDetails.Port, sourceDBConnectionDetails.User,
			sourceDBConnectionDetails.Password, sessionState.DbName)
	}
	sessionState.SpannerDatabaseName = details.TargetDetails.TargetDB
	targetProfileString := fmt.Sprintf("project=%v,instance=%v,dbName=%v", sessionState.GCPProjectID, sessionState.SpannerInstanceID, details.TargetDetails.TargetDB)
	if details.MigrationType == helpers.LOW_DOWNTIME_MIGRATION {
		fileName := sessionState.Conv.Audit.MigrationRequestId + "-streaming.json"
		sessionState.Bucket, sessionState.RootPath, err = profile.GetBucket(sessionState.GCPProjectID, sessionState.Region, details.TargetDetails.TargetConnectionProfileName)
		if err != nil {
			return profiles.SourceProfile{}, profiles.TargetProfile{}, utils.IOStreams{}, "", fmt.Errorf("error while getting target bucket: %v", err)
		}
		err = createStreamingCfgFile(sessionState, details.TargetDetails, fileName)
		if err != nil {
			return profiles.SourceProfile{}, profiles.TargetProfile{}, utils.IOStreams{}, "", fmt.Errorf("error while creating streaming config file: %v", err)
		}
		sourceProfileString = sourceProfileString + fmt.Sprintf(",streamingCfg=%v", fileName)
	} else {
		sessionState.Conv.Audit.MigrationRequestId = "HB-" + uuid.New().String()
		sessionState.Bucket = strings.ToLower(sessionState.Conv.Audit.MigrationRequestId)
		sessionState.RootPath = "/"
	}
	source, err := helpers.GetSourceDatabaseFromDriver(sessionState.Driver)
	if err != nil {
		return profiles.SourceProfile{}, profiles.TargetProfile{}, utils.IOStreams{}, "", fmt.Errorf("error while getting source database: %v", err)
	}
	sourceProfile, targetProfile, ioHelper, dbName, err := cmd.PrepareMigrationPrerequisites(sourceProfileString, targetProfileString, source)
	if err != nil && sourceDBConnectionDetails.ConnectionType != helpers.SESSION_FILE_MODE {
		return profiles.SourceProfile{}, profiles.TargetProfile{}, utils.IOStreams{}, "", fmt.Errorf("error while preparing prerequisites for migration: %v", err)
	}
	sourceProfile.Driver = sessionState.Driver
	targetProfile.TargetDb = targetProfile.ToLegacyTargetDb()
	return sourceProfile, targetProfile, ioHelper, dbName, nil
}

func writeSessionFile(sessionState *session.SessionState) error {

	err := utils.CreateGCSBucket(sessionState.Bucket, sessionState.GCPProjectID)
	if err != nil {
		return fmt.Errorf("error while creating bucket: %v", err)
	}

	convJSON, err := json.MarshalIndent(sessionState.Conv, "", " ")
	if err != nil {
		return fmt.Errorf("can't encode session state to JSON: %v", err)
	}
	err = utils.WriteToGCS("gs://"+sessionState.Bucket+sessionState.RootPath, "session.json", string(convJSON))
	if err != nil {
		return fmt.Errorf("error while writing to GCS: %v", err)
	}
	return nil
}

func createStreamingCfgFile(sessionState *session.SessionState, targetDetails targetDetails, fileName string) error {
	data := StreamingCfg{
		DatastreamCfg: DatastreamCfg{
			StreamId:          "",
			StreamLocation:    sessionState.Region,
			StreamDisplayName: "",
			SourceConnectionConfig: ConnectionConfig{
				Name:     targetDetails.SourceConnectionProfileName,
				Location: sessionState.Region,
			},
			TargetConnectionConfig: ConnectionConfig{
				Name:     targetDetails.TargetConnectionProfileName,
				Location: sessionState.Region,
			},
		},
		DataflowCfg: DataflowCfg{
			JobName:  "",
			Location: sessionState.Region,
		},
		TmpDir: "gs://" + sessionState.Bucket + sessionState.RootPath,
	}

	databaseType, _ := helpers.GetSourceDatabaseFromDriver(sessionState.Driver)
	if databaseType == constants.POSTGRES {
		data.DatastreamCfg.Properties = fmt.Sprintf("replicationSlot=%v,publication=%v", targetDetails.ReplicationSlot, targetDetails.Publication)
	}
	file, err := json.MarshalIndent(data, "", " ")
	if err != nil {
		return fmt.Errorf("error while marshalling json: %v", err)
	}

	err = ioutil.WriteFile(fileName, file, 0644)
	if err != nil {
		return fmt.Errorf("error while writing json to file: %v", err)
	}
	return nil
}

func updateIndexes(w http.ResponseWriter, r *http.Request) {
	table := r.FormValue("table")
	reqBody, err := ioutil.ReadAll(r.Body)
	if err != nil {
		http.Error(w, fmt.Sprintf("Body Read Error : %v", err), http.StatusInternalServerError)
	}

	newIndexes := []ddl.CreateIndex{}
	if err = json.Unmarshal(reqBody, &newIndexes); err != nil {
		http.Error(w, fmt.Sprintf("Request Body parse error : %v", err), http.StatusBadRequest)
		return
	}

	list := []int{}
	for i := 0; i < len(newIndexes); i++ {
		for j := 0; j < len(newIndexes[i].Keys); j++ {
			list = append(list, newIndexes[i].Keys[j].Order)
		}
	}

	if utilities.DuplicateInArray(list) != -1 {
		http.Error(w, fmt.Sprintf("Two Index columns can not have same order"), http.StatusBadRequest)
		return
	}

	sessionState := session.GetSessionState()
	sp := sessionState.Conv.SpSchema[table]

	st := sessionState.Conv.SrcSchema[table]

	for i, ind := range sp.Indexes {

		if ind.TableId == newIndexes[0].TableId && ind.Id == newIndexes[0].Id {

			index.RemoveIndexIssues(table, sp.Indexes[i])

			sp.Indexes[i].Keys = newIndexes[0].Keys
			sp.Indexes[i].Name = newIndexes[0].Name
			sp.Indexes[i].TableId = newIndexes[0].TableId
			sp.Indexes[i].Unique = newIndexes[0].Unique
			sp.Indexes[i].Id = newIndexes[0].Id

			break
		}
	}

	for i, spIndex := range sp.Indexes {

		for j, srcIndex := range st.Indexes {

			for k, spIndexKey := range spIndex.Keys {

				for l, srcIndexKey := range srcIndex.Keys {

					if srcIndexKey.ColId == spIndexKey.ColId {

						st.Indexes[j].Keys[l].Order = sp.Indexes[i].Keys[k].Order
					}

				}
			}

		}
	}

	sessionState.Conv.SpSchema[table] = sp

	sessionState.Conv.SrcSchema[table] = st

	session.UpdateSessionFile()

	convm := session.ConvWithMetadata{
		SessionMetadata: sessionState.SessionMetadata,
		Conv:            *sessionState.Conv,
	}
	w.WriteHeader(http.StatusOK)
	json.NewEncoder(w).Encode(convm)
}

func dropSecondaryIndex(w http.ResponseWriter, r *http.Request) {
	sessionState := session.GetSessionState()

	table := r.FormValue("table")
	reqBody, err := ioutil.ReadAll(r.Body)
	if err != nil {
		http.Error(w, fmt.Sprintf("Body Read Error : %v", err), http.StatusInternalServerError)
	}

	var dropDetail struct{ Id string }
	if err = json.Unmarshal(reqBody, &dropDetail); err != nil {
		http.Error(w, fmt.Sprintf("Request Body parse error : %v", err), http.StatusBadRequest)
		return
	}
	if sessionState.Conv == nil || sessionState.Driver == "" {
		http.Error(w, fmt.Sprintf("Schema is not converted or Driver is not configured properly. Please retry converting the database to Spanner."), http.StatusNotFound)
		return
	}

	if table == "" || dropDetail.Id == "" {
		http.Error(w, fmt.Sprintf("Table name or position is empty"), http.StatusBadRequest)
	}
	err = dropSecondaryIndexHelper(table, dropDetail.Id)
	if err != nil {
		http.Error(w, fmt.Sprintf("%v", err), http.StatusBadRequest)
		return
	}

	convm := session.ConvWithMetadata{
		SessionMetadata: sessionState.SessionMetadata,
		Conv:            *sessionState.Conv,
	}
	w.WriteHeader(http.StatusOK)
	json.NewEncoder(w).Encode(convm)
}

func dropSecondaryIndexHelper(tableId, idxId string) error {
	if tableId == "" || idxId == "" {
		return fmt.Errorf("Table id or index id is empty")
	}
	sessionState := session.GetSessionState()
	sp := sessionState.Conv.SpSchema[tableId]
	position := -1
	for i, index := range sp.Indexes {
		if idxId == index.Id {
			position = i
			break
		}
	}
	if position < 0 || position >= len(sp.Indexes) {
		return fmt.Errorf("No secondary index found at position %d", position)
	}

	usedNames := sessionState.Conv.UsedNames
	delete(usedNames, sp.Indexes[position].Name)
	index.RemoveIndexIssues(tableId, sp.Indexes[position])

	indexId := sp.Indexes[position].Id
	for i, rule := range sessionState.Conv.Rules {
		if rule.Type == constants.AddIndex {
			index := rule.Data.(ddl.CreateIndex)
			if index.Id == indexId {
				sessionState.Conv.Rules[i].Enabled = false
				break
			}
		}
	}

	sp.Indexes = utilities.RemoveSecondaryIndex(sp.Indexes, position)
	sessionState.Conv.SpSchema[tableId] = sp
	session.UpdateSessionFile()
	return nil
}

func uploadFile(w http.ResponseWriter, r *http.Request) {

	r.ParseMultipartForm(10 << 20)
	// FormFile returns the first file for the given key `myFile`
	// it also returns the FileHeader so we can get the Filename,
	// the Header and the size of the file
	file, handlers, err := r.FormFile("myFile")
	if err != nil {
		http.Error(w, fmt.Sprintf("error retrieving the file"), http.StatusBadRequest)
		return
	}
	defer file.Close()

	// Remove the existing files
	err = os.RemoveAll("upload-file/")
	if err != nil {
		http.Error(w, fmt.Sprintf("error removing existing files"), http.StatusBadRequest)
		return
	}

	err = os.MkdirAll("upload-file", os.ModePerm)
	if err != nil {
		http.Error(w, fmt.Sprintf("error while creating directory"), http.StatusBadRequest)
		return
	}

	f, err := os.Create("upload-file/" + handlers.Filename)
	if err != nil {
		http.Error(w, fmt.Sprintf("not able to create file"), http.StatusBadRequest)
		return
	}

	// read all of the contents of our uploaded file into a byte array
	fileBytes, err := ioutil.ReadAll(file)
	if err != nil {
		http.Error(w, fmt.Sprintf("error reading the file"), http.StatusBadRequest)
		return
	}
	if _, err := f.Write(fileBytes); err != nil {
		http.Error(w, fmt.Sprintf("error writing the file"), http.StatusBadRequest)
		return
	}
	w.WriteHeader(http.StatusOK)
	json.NewEncoder(w).Encode("file uploaded successfully")
}

// rollback is used to get previous state of conversion in case
// some unexpected error occurs during update operations.
func rollback(err error) error {
	sessionState := session.GetSessionState()

	if sessionState.SessionFile == "" {
		return fmt.Errorf("encountered error %w. rollback failed because we don't have a session file", err)
	}
	sessionState.Conv = internal.MakeConv()
	sessionState.Conv.TargetDb = constants.TargetSpanner
	err2 := conversion.ReadSessionFile(sessionState.Conv, sessionState.SessionFile)
	if err2 != nil {
		return fmt.Errorf("encountered error %w. rollback failed: %v", err, err2)
	}
	return err
}

func checkPrimaryKeyPrefix(table string, refTable string, fk ddl.Foreignkey, tableInterleaveStatus *TableInterleaveStatus) bool {

	sessionState := session.GetSessionState()
	childPks := sessionState.Conv.SpSchema[table].PrimaryKeys
	parentPks := sessionState.Conv.SpSchema[refTable].PrimaryKeys

	parentIndex := utilities.GetPrimaryKeyIndexFromOrder(parentPks, 1)
	if parentIndex == -1 {
		return false
	}
	parentFirstOrderPkCol := parentPks[parentIndex].Col
	possibleInterleave := false
	for _, referFkName := range fk.ReferColumns {
		if parentFirstOrderPkCol == referFkName {
			possibleInterleave = true
		}
	}
	if !possibleInterleave {
		removeInterleaveSuggestions(fk.Columns, table)
		return false
	}

	childPkCols := []string{}
	for _, k := range childPks {
		childPkCols = append(childPkCols, k.ColId)
	}

	interleaved := []ddl.IndexKey{}

	for i := 0; i < len(parentPks); i++ {

		for j := 0; j < len(childPks); j++ {

			for k := 0; k < len(fk.ReferColumnIds); k++ {

				if sessionState.Conv.SpSchema[refTable].ColDefs[parentPks[i].ColId].Name == sessionState.Conv.SpSchema[table].ColDefs[childPks[j].ColId].Name && sessionState.Conv.SpSchema[refTable].ColDefs[parentPks[i].ColId].Name == sessionState.Conv.SpSchema[refTable].ColDefs[fk.ReferColumnIds[k]].Name && sessionState.Conv.SpSchema[table].ColDefs[childPks[j].ColId].Name == sessionState.Conv.SpSchema[refTable].ColDefs[fk.ReferColumnIds[k]].Name {

					interleaved = append(interleaved, parentPks[i])
				}
			}

		}

	}

	diff := []ddl.IndexKey{}

	if len(interleaved) == 0 {

		for i := 0; i < len(parentPks); i++ {

			for j := 0; j < len(childPks); j++ {

				if parentPks[i].ColId != childPks[j].ColId {

					diff = append(diff, parentPks[i])
				}

			}
		}

	}

	canInterleavedOnAdd := []string{}
	canInterleavedOnRename := []string{}
	for i := 0; i < len(diff); i++ {

		parentColIndex := utilities.IsColumnPresent(fk.ReferColumnIds, diff[i].ColId)
		if parentColIndex == -1 {
			continue
		}
		childColIndex := utilities.IsColumnPresent(childPkCols, fk.ColIds[parentColIndex])
		if childColIndex == -1 {
			canInterleavedOnAdd = append(canInterleavedOnAdd, fk.ColIds[parentColIndex])
		} else {
			canInterleavedOnRename = append(canInterleavedOnRename, fk.ColIds[parentColIndex])
		}
	}

	if len(canInterleavedOnRename) > 0 {
		updateInterleaveSuggestion(canInterleavedOnRename, table, internal.InterleavedRenameColumn)
	} else if len(canInterleavedOnAdd) > 0 {
		updateInterleaveSuggestion(canInterleavedOnAdd, table, internal.InterleavedAddColumn)
	}

	if len(interleaved) > 0 {
		return true
	}

	return false
}

func updateInterleaveSuggestion(columns []string, table string, issue internal.SchemaIssue) {
	for i := 0; i < len(columns); i++ {

		sessionState := session.GetSessionState()

		schemaissue := []internal.SchemaIssue{}

		schemaissue = sessionState.Conv.SchemaIssues[table][columns[i]]

		schemaissue = utilities.RemoveSchemaIssue(schemaissue, internal.InterleavedOrder)
		schemaissue = utilities.RemoveSchemaIssue(schemaissue, internal.InterleavedNotInOrder)
		schemaissue = utilities.RemoveSchemaIssue(schemaissue, internal.InterleavedAddColumn)
		schemaissue = utilities.RemoveSchemaIssue(schemaissue, internal.InterleavedRenameColumn)

		schemaissue = append(schemaissue, issue)

		if len(schemaissue) > 0 {

			if sessionState.Conv.SchemaIssues[table] == nil {

				s := map[string][]internal.SchemaIssue{
					columns[i]: schemaissue,
				}
				sessionState.Conv.SchemaIssues[table] = s
			} else {
				sessionState.Conv.SchemaIssues[table][columns[i]] = schemaissue
			}
		}
	}
}

func removeInterleaveSuggestions(columns []string, table string) {
	for i := 0; i < len(columns); i++ {

		sessionState := session.GetSessionState()

		schemaissue := []internal.SchemaIssue{}

		schemaissue = sessionState.Conv.Issues[table][columns[i]]

		if len(schemaissue) == 0 {
			continue
		}

		schemaissue = utilities.RemoveSchemaIssue(schemaissue, internal.InterleavedOrder)
		schemaissue = utilities.RemoveSchemaIssue(schemaissue, internal.InterleavedNotInOrder)
		schemaissue = utilities.RemoveSchemaIssue(schemaissue, internal.InterleavedAddColumn)
		schemaissue = utilities.RemoveSchemaIssue(schemaissue, internal.InterleavedRenameColumn)

		if sessionState.Conv.Issues[table] == nil {

			s := map[string][]internal.SchemaIssue{
				columns[i]: schemaissue,
			}
			sessionState.Conv.Issues[table] = s
		} else {
			sessionState.Conv.Issues[table][columns[i]] = schemaissue
		}

	}
}

// SessionState stores information for the current migration session.
type SessionState struct {
	sourceDB    *sql.DB        // Connection to source database in case of direct connection
	dbName      string         // Name of source database
	driver      string         // Name of HarbourBridge driver in use
	conv        *internal.Conv // Current conversion state
	sessionFile string         // Path to session file
}

// Type and issue.
type typeIssue struct {
	T     string
	Brief string
}

type GeneratedResources struct {
	DatabaseName      string
	DatabaseUrl       string
	BucketName        string
	BucketUrl         string
	DataStreamJobName string
	DataStreamJobUrl  string
	DataflowJobName   string
	DataflowJobUrl    string
}

func addTypeToList(convertedType string, spType string, issues []internal.SchemaIssue, l []typeIssue) []typeIssue {
	if convertedType == spType {
		if len(issues) > 0 {
			var briefs []string
			for _, issue := range issues {
				briefs = append(briefs, internal.IssueDB[issue].Brief)
			}
			l = append(l, typeIssue{T: spType, Brief: fmt.Sprintf(strings.Join(briefs, ", "))})
		} else {
			l = append(l, typeIssue{T: spType})
		}
	}
	return l
}

func init() {
	sessionState := session.GetSessionState()

	utilities.InitObjectId()

	// Initialize mysqlTypeMap.
	for _, srcType := range []string{"bool", "boolean", "varchar", "char", "text", "tinytext", "mediumtext", "longtext", "set", "enum", "json", "bit", "binary", "varbinary", "blob", "tinyblob", "mediumblob", "longblob", "tinyint", "smallint", "mediumint", "int", "integer", "bigint", "double", "float", "numeric", "decimal", "date", "datetime", "timestamp", "time", "year", "geometrycollection", "multipoint", "multilinestring", "multipolygon", "point", "linestring", "polygon", "geometry"} {
		var l []typeIssue
		for _, spType := range []string{ddl.Bool, ddl.Bytes, ddl.Date, ddl.Float64, ddl.Int64, ddl.String, ddl.Timestamp, ddl.Numeric, ddl.JSON} {
			ty, issues := mysql.ToSpannerTypeWeb(srcType, spType, []int64{})
			l = addTypeToList(ty.Name, spType, issues, l)
		}
		if srcType == "tinyint" {
			l = append(l, typeIssue{T: ddl.Bool, Brief: "Only tinyint(1) can be converted to BOOL, for any other mods it will be converted to INT64"})
		}
		mysqlTypeMap[srcType] = l
	}
	// Initialize postgresTypeMap.
	for _, srcType := range []string{"bool", "boolean", "bigserial", "bpchar", "character", "bytea", "date", "float8", "double precision", "float4", "real", "int8", "bigint", "int4", "integer", "int2", "smallint", "numeric", "serial", "text", "timestamptz", "timestamp with time zone", "timestamp", "timestamp without time zone", "varchar", "character varying"} {
		var l []typeIssue
		for _, spType := range []string{ddl.Bool, ddl.Bytes, ddl.Date, ddl.Float64, ddl.Int64, ddl.String, ddl.Timestamp, ddl.Numeric, ddl.JSON} {
			ty, issues := postgres.ToSpannerTypeWeb(srcType, spType, []int64{})
			l = addTypeToList(ty.Name, spType, issues, l)
		}
		postgresTypeMap[srcType] = l
	}

	// Initialize sqlserverTypeMap.
	for _, srcType := range []string{"int", "tinyint", "smallint", "bigint", "bit", "float", "real", "numeric", "decimal", "money", "smallmoney", "char", "nchar", "varchar", "nvarchar", "text", "ntext", "date", "datetime", "datetime2", "smalldatetime", "datetimeoffset", "time", "timestamp", "rowversion", "binary", "varbinary", "image", "xml", "geography", "geometry", "uniqueidentifier", "sql_variant", "hierarchyid"} {
		var l []typeIssue
		for _, spType := range []string{ddl.Bool, ddl.Bytes, ddl.Date, ddl.Float64, ddl.Int64, ddl.String, ddl.Timestamp, ddl.Numeric, ddl.JSON} {
			ty, issues := sqlserver.ToSpannerTypeWeb(srcType, spType, []int64{})
			l = addTypeToList(ty.Name, spType, issues, l)
		}
		sqlserverTypeMap[srcType] = l
	}

	// Initialize oracleTypeMap.
	for _, srcType := range []string{"NUMBER", "BFILE", "BLOB", "CHAR", "CLOB", "DATE", "BINARY_DOUBLE", "BINARY_FLOAT", "FLOAT", "LONG", "RAW", "LONG RAW", "NCHAR", "NVARCHAR2", "VARCHAR", "VARCHAR2", "NCLOB", "ROWID", "UROWID", "XMLTYPE", "TIMESTAMP", "INTERVAL", "SDO_GEOMETRY"} {
		var l []typeIssue
		for _, spType := range []string{ddl.Bool, ddl.Bytes, ddl.Date, ddl.Float64, ddl.Int64, ddl.String, ddl.Timestamp, ddl.Numeric, ddl.JSON} {
			ty, issues := oracle.ToSpannerTypeWeb(sessionState.Conv, spType, srcType, []int64{})
			l = addTypeToList(ty.Name, spType, issues, l)
		}
		oracleTypeMap[srcType] = l
	}

	sessionState.Conv = internal.MakeConv()
	config := config.TryInitializeSpannerConfig()
	session.SetSessionStorageConnectionState(config.GCPProjectID, config.SpannerInstanceID)
}

// App connects to the web app v2.
func App(logLevel string) {
	err := logger.InitializeLogger(logLevel)
	if err != nil {
		log.Fatal("Error initialising webapp, did you specify a valid log-level? [DEBUG, INFO, WARN, ERROR, FATAL]")
	}
	addr := ":8080"
	router := getRoutes()
	fmt.Println("Harbourbridge UI started at:", fmt.Sprintf("http://localhost%s", addr))
	log.Fatal(http.ListenAndServe(addr, handlers.CORS(handlers.AllowedHeaders([]string{"X-Requested-With", "Content-Type", "Authorization"}), handlers.AllowedMethods([]string{"GET", "POST", "PUT", "HEAD", "OPTIONS"}), handlers.AllowedOrigins([]string{"*"}))(router)))
}<|MERGE_RESOLUTION|>--- conflicted
+++ resolved
@@ -864,7 +864,7 @@
 // key to interleaved table if 'update' parameter is set to true. If 'update' parameter is set to false, then return
 // whether the foreign key can be converted to interleave table without updating the schema.
 func setParentTable(w http.ResponseWriter, r *http.Request) {
-	table := r.FormValue("table")
+	tableId := r.FormValue("table")
 	update := r.FormValue("update") == "true"
 	sessionState := session.GetSessionState()
 
@@ -872,38 +872,38 @@
 		http.Error(w, fmt.Sprintf("Schema is not converted or Driver is not configured properly. Please retry converting the database to Spanner."), http.StatusNotFound)
 		return
 	}
-	if table == "" {
-		http.Error(w, fmt.Sprintf("Table name is empty"), http.StatusBadRequest)
-	}
-	tableInterleaveStatus := parentTableHelper(table, update)
+	if tableId == "" {
+		http.Error(w, fmt.Sprintf("Table Id is empty"), http.StatusBadRequest)
+	}
+	tableInterleaveStatus := parentTableHelper(tableId, update)
 
 	if tableInterleaveStatus.Possible {
 
-		childPks := sessionState.Conv.SpSchema[table].PrimaryKeys
+		childPks := sessionState.Conv.SpSchema[tableId].PrimaryKeys
 		childindex := utilities.GetPrimaryKeyIndexFromOrder(childPks, 1)
 		sessionState := session.GetSessionState()
 		schemaissue := []internal.SchemaIssue{}
 
-		column := childPks[childindex].ColId
-		schemaissue = sessionState.Conv.SchemaIssues[table][column]
+		colId := childPks[childindex].ColId
+		schemaissue = sessionState.Conv.SchemaIssues[tableId][colId]
 		if update {
 			schemaissue = utilities.RemoveSchemaIssue(schemaissue, internal.InterleavedOrder)
 		} else {
 			schemaissue = append(schemaissue, internal.InterleavedOrder)
 		}
 
-		sessionState.Conv.SchemaIssues[table][column] = schemaissue
+		sessionState.Conv.SchemaIssues[tableId][colId] = schemaissue
 	} else {
 		// Remove "Table cart can be converted as Interleaved Table" suggestion from columns
 		// of the table if interleaving is not possible.
-		for _, column := range sessionState.Conv.SpSchema[table].ColIds {
+		for _, colId := range sessionState.Conv.SpSchema[tableId].ColIds {
 			schemaIssue := []internal.SchemaIssue{}
-			for _, v := range sessionState.Conv.SchemaIssues[table][column] {
+			for _, v := range sessionState.Conv.SchemaIssues[tableId][colId] {
 				if v != internal.InterleavedOrder {
 					schemaIssue = append(schemaIssue, v)
 				}
 			}
-			sessionState.Conv.SchemaIssues[table][column] = schemaIssue
+			sessionState.Conv.SchemaIssues[tableId][colId] = schemaIssue
 		}
 	}
 
@@ -926,158 +926,102 @@
 	}
 }
 
-func parentTableHelper(table string, update bool) *TableInterleaveStatus {
+func parentTableHelper(tableId string, update bool) *TableInterleaveStatus {
 	tableInterleaveStatus := &TableInterleaveStatus{
 		Possible: false,
 		Comment:  "No valid prefix",
 	}
 	sessionState := session.GetSessionState()
 
-	if _, found := sessionState.Conv.SyntheticPKeys[table]; found {
+	if _, found := sessionState.Conv.SyntheticPKeys[tableId]; found {
 		tableInterleaveStatus.Possible = false
 		tableInterleaveStatus.Comment = "Has synthetic pk"
 	}
-<<<<<<< HEAD
-	if tableInterleaveStatus.Possible {
-		// Search this table's foreign keys for a suitable parent table.
-		// If there are several possible parent tables, we pick the first one.
-		// TODO: Allow users to pick which parent to use if more than one.
-		for i, fk := range sessionState.Conv.SpSchema[table].ForeignKeys {
-			refTable := fk.ReferTableId
-=======
->>>>>>> 246dfb37
-
-	possibleParents := []string{}
+
+	childPks := sessionState.Conv.SpSchema[tableId].PrimaryKeys
+
 	// Search this table's foreign keys for a suitable parent table.
 	// If there are several possible parent tables, we pick the first one.
 	// TODO: Allow users to pick which parent to use if more than one.
-	for i, fk := range sessionState.Conv.SpSchema[table].Fks {
-		refTable := fk.ReferTable
-
-		if _, found := sessionState.Conv.SyntheticPKeys[refTable]; found {
+	for i, fk := range sessionState.Conv.SpSchema[tableId].ForeignKeys {
+		refTableId := fk.ReferTableId
+
+		if _, found := sessionState.Conv.SyntheticPKeys[refTableId]; found {
 			continue
 		}
 
-		if checkPrimaryKeyPrefix(table, refTable, fk, tableInterleaveStatus) {
-			possibleParents = append(possibleParents, refTable)
-			sp := sessionState.Conv.SpSchema[table]
+		if checkPrimaryKeyPrefix(tableId, refTableId, fk, tableInterleaveStatus) {
+			sp := sessionState.Conv.SpSchema[tableId]
 			setInterleave := false
 
-<<<<<<< HEAD
-				tableInterleaveStatus.Parent = refTable
-				sp := sessionState.Conv.SpSchema[table]
-				if update {
-
-					usedNames := sessionState.Conv.UsedNames
-					delete(usedNames, sp.ForeignKeys[i].Name)
-					sp.ParentId = refTable
-					sp.ForeignKeys = utilities.RemoveFk(sp.ForeignKeys, sp.ForeignKeys[i].Id)
-=======
-			pkFirstColumnIndex := utilities.GetPrimaryKeyIndexFromOrder(sessionState.Conv.SpSchema[table].Pks, 1)
-			childFirstOrderPkCol := sessionState.Conv.SpSchema[table].Pks[pkFirstColumnIndex].Col
-			for _, fkColumn := range fk.Columns {
-				if childFirstOrderPkCol == fkColumn {
+			pkFirstOrderColIndex := utilities.GetPrimaryKeyIndexFromOrder(sessionState.Conv.SpSchema[tableId].PrimaryKeys, 1)
+			childFirstOrderPkColId := sessionState.Conv.SpSchema[tableId].PrimaryKeys[pkFirstOrderColIndex].ColId
+			for _, colId := range fk.ColIds {
+				if childFirstOrderPkColId == colId {
 					setInterleave = true
->>>>>>> 246dfb37
 				}
 			}
 
-			if update && sp.Parent == "" && setInterleave {
+			if update && sp.ParentId == "" && setInterleave {
 				usedNames := sessionState.Conv.UsedNames
-				delete(usedNames, sp.Fks[i].Name)
-				sp.Parent = refTable
-				sp.Fks = utilities.RemoveFk(sp.Fks, sp.Fks[i].Id)
-			}
-			sessionState.Conv.SpSchema[table] = sp
-		}
-	}
-
-<<<<<<< HEAD
-	parentpks := sessionState.Conv.SpSchema[tableInterleaveStatus.Parent].PrimaryKeys
-
-	childPks := sessionState.Conv.SpSchema[table].PrimaryKeys
-=======
-	for _, parent := range possibleParents {
-		parentpks := sessionState.Conv.SpSchema[parent].Pks
->>>>>>> 246dfb37
-
-		childPks := sessionState.Conv.SpSchema[table].Pks
-
-		if len(parentpks) >= 1 {
-
-			parentindex := utilities.GetPrimaryKeyIndexFromOrder(parentpks, 1)
-
-			childindex := utilities.GetPrimaryKeyIndexFromOrder(childPks, 1)
-
-<<<<<<< HEAD
-			if (parentpks[parentindex].Order == childPks[childindex].Order) && (sessionState.Conv.SpSchema[tableInterleaveStatus.Parent].ColDefs[parentpks[parentindex].ColId].Name == sessionState.Conv.SpSchema[table].ColDefs[childPks[childindex].ColId].Name) {
-=======
-			if parentindex != -1 && childindex != -1 {
->>>>>>> 246dfb37
-
-				if (parentpks[parentindex].Order == childPks[childindex].Order) && (parentpks[parentindex].Col == childPks[childindex].Col) {
-
-<<<<<<< HEAD
-				column := childPks[childindex].ColId
-				schemaissue = sessionState.Conv.SchemaIssues[table][column]
-=======
-					sessionState := session.GetSessionState()
-					schemaissue := []internal.SchemaIssue{}
->>>>>>> 246dfb37
-
-					column := childPks[childindex].Col
-					schemaissue = sessionState.Conv.Issues[table][column]
-
-<<<<<<< HEAD
-				sessionState.Conv.SchemaIssues[table][column] = schemaissue
-				tableInterleaveStatus.Possible = true
-=======
-					schemaissue = utilities.RemoveSchemaIssue(schemaissue, internal.InterleavedNotInOrder)
-					schemaissue = utilities.RemoveSchemaIssue(schemaissue, internal.InterleavedAddColumn)
-					schemaissue = utilities.RemoveSchemaIssue(schemaissue, internal.InterleavedRenameColumn)
-					schemaissue = utilities.RemoveSchemaIssue(schemaissue, internal.InterleavedOrder)
->>>>>>> 246dfb37
-
-					sessionState.Conv.Issues[table][column] = schemaissue
-					tableInterleaveStatus.Possible = true
-					tableInterleaveStatus.Parent = parent
-					tableInterleaveStatus.Comment = ""
-
-<<<<<<< HEAD
-			if sessionState.Conv.SpSchema[tableInterleaveStatus.Parent].ColDefs[parentpks[parentindex].ColId].Name != sessionState.Conv.SpSchema[table].ColDefs[childPks[childindex].ColId].Name {
-=======
-				}
->>>>>>> 246dfb37
-
-				if parentpks[parentindex].Col != childPks[childindex].Col {
-
-					sessionState := session.GetSessionState()
-
-<<<<<<< HEAD
-				column := parentpks[parentindex].ColId
-
-				schemaissue := []internal.SchemaIssue{}
-				schemaissue = sessionState.Conv.SchemaIssues[table][column]
-=======
-					column := parentpks[parentindex].Col
-
-					schemaissue := []internal.SchemaIssue{}
-					schemaissue = sessionState.Conv.Issues[table][column]
->>>>>>> 246dfb37
-
-					schemaissue = utilities.RemoveSchemaIssue(schemaissue, internal.InterleavedNotInOrder)
-					schemaissue = utilities.RemoveSchemaIssue(schemaissue, internal.InterleavedOrder)
-					schemaissue = utilities.RemoveSchemaIssue(schemaissue, internal.InterleavedAddColumn)
-					schemaissue = utilities.RemoveSchemaIssue(schemaissue, internal.InterleavedRenameColumn)
-
-					schemaissue = append(schemaissue, internal.InterleavedNotInOrder)
-
-<<<<<<< HEAD
-				sessionState.Conv.SchemaIssues[table][column] = schemaissue
-=======
-					sessionState.Conv.Issues[table][column] = schemaissue
->>>>>>> 246dfb37
-
+				delete(usedNames, sp.ForeignKeys[i].Name)
+				sp.ParentId = refTableId
+				sp.ForeignKeys = utilities.RemoveFk(sp.ForeignKeys, sp.ForeignKeys[i].Id)
+			}
+			sessionState.Conv.SpSchema[tableId] = sp
+
+			parentpks := sessionState.Conv.SpSchema[refTableId].PrimaryKeys
+			if len(parentpks) >= 1 {
+
+				parentindex := utilities.GetPrimaryKeyIndexFromOrder(parentpks, 1)
+
+				childindex := utilities.GetPrimaryKeyIndexFromOrder(childPks, 1)
+
+				if parentindex != -1 && childindex != -1 {
+					parentTable := sessionState.Conv.SpSchema[refTableId]
+					childTable := sessionState.Conv.SpSchema[tableId]
+
+					if (parentpks[parentindex].Order == childPks[childindex].Order) && (parentTable.ColDefs[parentpks[parentindex].ColId].Name == childTable.ColDefs[childPks[childindex].ColId].Name) {
+
+						sessionState := session.GetSessionState()
+						schemaissue := []internal.SchemaIssue{}
+
+						colId := childPks[childindex].ColId
+						schemaissue = sessionState.Conv.SchemaIssues[tableId][colId]
+
+						schemaissue = utilities.RemoveSchemaIssue(schemaissue, internal.InterleavedNotInOrder)
+						schemaissue = utilities.RemoveSchemaIssue(schemaissue, internal.InterleavedAddColumn)
+						schemaissue = utilities.RemoveSchemaIssue(schemaissue, internal.InterleavedRenameColumn)
+						schemaissue = utilities.RemoveSchemaIssue(schemaissue, internal.InterleavedOrder)
+
+						sessionState.Conv.SchemaIssues[tableId][colId] = schemaissue
+						tableInterleaveStatus.Possible = true
+						tableInterleaveStatus.Parent = refTableId
+						tableInterleaveStatus.Comment = ""
+
+					}
+
+					// Check if the tables can be interleaved after changing the order of primary key.
+					referColIndex := utilities.GetRefColIndexFromFk(fk, parentpks[parentindex].ColId)
+					if !setInterleave && referColIndex != -1 && fk.ColIds[referColIndex] != childPks[childindex].ColId {
+
+						sessionState := session.GetSessionState()
+
+						colId := fk.ColIds[referColIndex]
+
+						schemaissue := []internal.SchemaIssue{}
+						schemaissue = sessionState.Conv.SchemaIssues[tableId][colId]
+
+						schemaissue = utilities.RemoveSchemaIssue(schemaissue, internal.InterleavedNotInOrder)
+						schemaissue = utilities.RemoveSchemaIssue(schemaissue, internal.InterleavedOrder)
+						schemaissue = utilities.RemoveSchemaIssue(schemaissue, internal.InterleavedAddColumn)
+						schemaissue = utilities.RemoveSchemaIssue(schemaissue, internal.InterleavedRenameColumn)
+
+						schemaissue = append(schemaissue, internal.InterleavedNotInOrder)
+
+						sessionState.Conv.SchemaIssues[tableId][colId] = schemaissue
+
+					}
 				}
 			}
 		}
@@ -1131,17 +1075,9 @@
 
 	spFks := spTable.ForeignKeys
 	spFks = append(spFks, spFk)
-<<<<<<< HEAD
 	spTable.ForeignKeys = spFks
 	spTable.ParentId = ""
 	conv.SpSchema[tableId] = spTable
-=======
-	spTable.Fks = spFks
-	spTable.Parent = ""
-	conv.SpSchema[spTableName] = spTable
-
-	uniqueid.CopyUniqueIdToSpannerTable(conv, spTableName, true)
->>>>>>> 246dfb37
 
 	sessionState.Conv = conv
 
@@ -1195,13 +1131,6 @@
 		return
 	}
 	conv.AddPrimaryKeys()
-<<<<<<< HEAD
-
-=======
-	for _, spTable := range conv.SpSchema {
-		uniqueid.CopyUniqueIdToSpannerTable(conv, spTable.Name, false)
-	}
->>>>>>> 246dfb37
 	sessionState.Conv = conv
 	primarykey.DetectHotspot()
 
@@ -1333,10 +1262,6 @@
 	spTable.Indexes = spIndexes
 	conv.SpSchema[tableId] = spTable
 
-<<<<<<< HEAD
-=======
-	uniqueid.CopyUniqueIdToSpannerTable(conv, spTable.Name, false)
->>>>>>> 246dfb37
 	sessionState.Conv = conv
 	index.AssignInitialOrders()
 	index.IndexSuggestion()
@@ -1981,31 +1906,33 @@
 	return err
 }
 
-func checkPrimaryKeyPrefix(table string, refTable string, fk ddl.Foreignkey, tableInterleaveStatus *TableInterleaveStatus) bool {
-
-	sessionState := session.GetSessionState()
-	childPks := sessionState.Conv.SpSchema[table].PrimaryKeys
-	parentPks := sessionState.Conv.SpSchema[refTable].PrimaryKeys
+func checkPrimaryKeyPrefix(tableId string, refTableId string, fk ddl.Foreignkey, tableInterleaveStatus *TableInterleaveStatus) bool {
+
+	sessionState := session.GetSessionState()
+	childTable := sessionState.Conv.SpSchema[tableId]
+	parentTable := sessionState.Conv.SpSchema[refTableId]
+	childPks := sessionState.Conv.SpSchema[tableId].PrimaryKeys
+	parentPks := sessionState.Conv.SpSchema[refTableId].PrimaryKeys
 
 	parentIndex := utilities.GetPrimaryKeyIndexFromOrder(parentPks, 1)
 	if parentIndex == -1 {
 		return false
 	}
-	parentFirstOrderPkCol := parentPks[parentIndex].Col
+	parentFirstOrderPkColId := parentPks[parentIndex].ColId
 	possibleInterleave := false
-	for _, referFkName := range fk.ReferColumns {
-		if parentFirstOrderPkCol == referFkName {
+	for _, colId := range fk.ReferColumnIds {
+		if parentFirstOrderPkColId == colId {
 			possibleInterleave = true
 		}
 	}
 	if !possibleInterleave {
-		removeInterleaveSuggestions(fk.Columns, table)
+		removeInterleaveSuggestions(fk.ColIds, tableId)
 		return false
 	}
 
-	childPkCols := []string{}
+	childPkColIds := []string{}
 	for _, k := range childPks {
-		childPkCols = append(childPkCols, k.ColId)
+		childPkColIds = append(childPkColIds, k.ColId)
 	}
 
 	interleaved := []ddl.IndexKey{}
@@ -2016,7 +1943,7 @@
 
 			for k := 0; k < len(fk.ReferColumnIds); k++ {
 
-				if sessionState.Conv.SpSchema[refTable].ColDefs[parentPks[i].ColId].Name == sessionState.Conv.SpSchema[table].ColDefs[childPks[j].ColId].Name && sessionState.Conv.SpSchema[refTable].ColDefs[parentPks[i].ColId].Name == sessionState.Conv.SpSchema[refTable].ColDefs[fk.ReferColumnIds[k]].Name && sessionState.Conv.SpSchema[table].ColDefs[childPks[j].ColId].Name == sessionState.Conv.SpSchema[refTable].ColDefs[fk.ReferColumnIds[k]].Name {
+				if parentTable.ColDefs[parentPks[i].ColId].Name == childTable.ColDefs[childPks[j].ColId].Name && parentTable.ColDefs[parentPks[i].ColId].Name == parentTable.ColDefs[fk.ReferColumnIds[k]].Name && childTable.ColDefs[childPks[j].ColId].Name == parentTable.ColDefs[fk.ReferColumnIds[k]].Name {
 
 					interleaved = append(interleaved, parentPks[i])
 				}
@@ -2034,7 +1961,7 @@
 
 			for j := 0; j < len(childPks); j++ {
 
-				if parentPks[i].ColId != childPks[j].ColId {
+				if parentTable.ColDefs[parentPks[i].ColId].Name != childTable.ColDefs[childPks[j].ColId].Name {
 
 					diff = append(diff, parentPks[i])
 				}
@@ -2046,13 +1973,23 @@
 
 	canInterleavedOnAdd := []string{}
 	canInterleavedOnRename := []string{}
+
+	fkReferColNames := []string{}
+	childPkColNames := []string{}
+	for _, colId := range fk.ReferColumnIds {
+		fkReferColNames = append(fkReferColNames, parentTable.ColDefs[colId].Name)
+	}
+	for _, colId := range childPkColIds {
+		childPkColNames = append(childPkColNames, childTable.ColDefs[colId].Name)
+	}
+
 	for i := 0; i < len(diff); i++ {
 
-		parentColIndex := utilities.IsColumnPresent(fk.ReferColumnIds, diff[i].ColId)
+		parentColIndex := utilities.IsColumnPresent(fkReferColNames, parentTable.ColDefs[diff[i].ColId].Name)
 		if parentColIndex == -1 {
 			continue
 		}
-		childColIndex := utilities.IsColumnPresent(childPkCols, fk.ColIds[parentColIndex])
+		childColIndex := utilities.IsColumnPresent(childPkColNames, childTable.ColDefs[fk.ColIds[parentColIndex]].Name)
 		if childColIndex == -1 {
 			canInterleavedOnAdd = append(canInterleavedOnAdd, fk.ColIds[parentColIndex])
 		} else {
@@ -2061,9 +1998,9 @@
 	}
 
 	if len(canInterleavedOnRename) > 0 {
-		updateInterleaveSuggestion(canInterleavedOnRename, table, internal.InterleavedRenameColumn)
+		updateInterleaveSuggestion(canInterleavedOnRename, tableId, internal.InterleavedRenameColumn)
 	} else if len(canInterleavedOnAdd) > 0 {
-		updateInterleaveSuggestion(canInterleavedOnAdd, table, internal.InterleavedAddColumn)
+		updateInterleaveSuggestion(canInterleavedOnAdd, tableId, internal.InterleavedAddColumn)
 	}
 
 	if len(interleaved) > 0 {
@@ -2073,14 +2010,14 @@
 	return false
 }
 
-func updateInterleaveSuggestion(columns []string, table string, issue internal.SchemaIssue) {
-	for i := 0; i < len(columns); i++ {
+func updateInterleaveSuggestion(colIds []string, tableId string, issue internal.SchemaIssue) {
+	for i := 0; i < len(colIds); i++ {
 
 		sessionState := session.GetSessionState()
 
 		schemaissue := []internal.SchemaIssue{}
 
-		schemaissue = sessionState.Conv.SchemaIssues[table][columns[i]]
+		schemaissue = sessionState.Conv.SchemaIssues[tableId][colIds[i]]
 
 		schemaissue = utilities.RemoveSchemaIssue(schemaissue, internal.InterleavedOrder)
 		schemaissue = utilities.RemoveSchemaIssue(schemaissue, internal.InterleavedNotInOrder)
@@ -2091,27 +2028,27 @@
 
 		if len(schemaissue) > 0 {
 
-			if sessionState.Conv.SchemaIssues[table] == nil {
+			if sessionState.Conv.SchemaIssues[tableId] == nil {
 
 				s := map[string][]internal.SchemaIssue{
-					columns[i]: schemaissue,
+					colIds[i]: schemaissue,
 				}
-				sessionState.Conv.SchemaIssues[table] = s
+				sessionState.Conv.SchemaIssues[tableId] = s
 			} else {
-				sessionState.Conv.SchemaIssues[table][columns[i]] = schemaissue
-			}
-		}
-	}
-}
-
-func removeInterleaveSuggestions(columns []string, table string) {
-	for i := 0; i < len(columns); i++ {
+				sessionState.Conv.SchemaIssues[tableId][colIds[i]] = schemaissue
+			}
+		}
+	}
+}
+
+func removeInterleaveSuggestions(colIds []string, tableId string) {
+	for i := 0; i < len(colIds); i++ {
 
 		sessionState := session.GetSessionState()
 
 		schemaissue := []internal.SchemaIssue{}
 
-		schemaissue = sessionState.Conv.Issues[table][columns[i]]
+		schemaissue = sessionState.Conv.SchemaIssues[tableId][colIds[i]]
 
 		if len(schemaissue) == 0 {
 			continue
@@ -2122,14 +2059,14 @@
 		schemaissue = utilities.RemoveSchemaIssue(schemaissue, internal.InterleavedAddColumn)
 		schemaissue = utilities.RemoveSchemaIssue(schemaissue, internal.InterleavedRenameColumn)
 
-		if sessionState.Conv.Issues[table] == nil {
+		if sessionState.Conv.SchemaIssues[tableId] == nil {
 
 			s := map[string][]internal.SchemaIssue{
-				columns[i]: schemaissue,
-			}
-			sessionState.Conv.Issues[table] = s
+				colIds[i]: schemaissue,
+			}
+			sessionState.Conv.SchemaIssues[tableId] = s
 		} else {
-			sessionState.Conv.Issues[table][columns[i]] = schemaissue
+			sessionState.Conv.SchemaIssues[tableId][colIds[i]] = schemaissue
 		}
 
 	}

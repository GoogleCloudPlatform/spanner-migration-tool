// Copyright 2022 Google LLC
//
// Licensed under the Apache License, Version 2.0 (the "License");
// you may not use this file except in compliance with the License.
// You may obtain a copy of the License at
//
//      http://www.apache.org/licenses/LICENSE-2.0
//
// Unless required by applicable law or agreed to in writing, software
// distributed under the License is distributed on an "AS IS" BASIS,
// WITHOUT WARRANTIES OR CONDITIONS OF ANY KIND, either express or implied.
// See the License for the specific language governing permissions and
// limitations under the License.

// Package web defines web APIs to be used with harbourbridge frontend.
// Apart from schema conversion, this package involves API to update
// converted schema.
package webv2

import (
	"context"
	"database/sql"
	"encoding/json"
	"fmt"
	"io/fs"
	"io/ioutil"
	"log"
	"net/http"
	"os"
	"path/filepath"
	"sort"
	"strconv"
	"strings"
	"time"

	instance "cloud.google.com/go/spanner/admin/instance/apiv1"
	"github.com/cloudspannerecosystem/harbourbridge/cmd"
	"github.com/cloudspannerecosystem/harbourbridge/common/constants"
	"github.com/cloudspannerecosystem/harbourbridge/common/utils"
	"github.com/cloudspannerecosystem/harbourbridge/conversion"
	"github.com/cloudspannerecosystem/harbourbridge/internal"
	"github.com/cloudspannerecosystem/harbourbridge/logger"
	"github.com/cloudspannerecosystem/harbourbridge/profiles"
	"github.com/cloudspannerecosystem/harbourbridge/proto/migration"
	"github.com/cloudspannerecosystem/harbourbridge/schema"
	"github.com/cloudspannerecosystem/harbourbridge/sources/common"
	"github.com/cloudspannerecosystem/harbourbridge/sources/mysql"
	"github.com/cloudspannerecosystem/harbourbridge/sources/oracle"
	"github.com/cloudspannerecosystem/harbourbridge/sources/postgres"
	"github.com/cloudspannerecosystem/harbourbridge/sources/sqlserver"
	"github.com/cloudspannerecosystem/harbourbridge/spanner/ddl"
	"github.com/cloudspannerecosystem/harbourbridge/webv2/config"
	helpers "github.com/cloudspannerecosystem/harbourbridge/webv2/helpers"
	"github.com/cloudspannerecosystem/harbourbridge/webv2/profile"
	utilities "github.com/cloudspannerecosystem/harbourbridge/webv2/utilities"
	"github.com/google/uuid"
	"github.com/pkg/browser"
	instancepb "google.golang.org/genproto/googleapis/spanner/admin/instance/v1"

	"github.com/cloudspannerecosystem/harbourbridge/webv2/session"

	_ "github.com/go-sql-driver/mysql"
	"github.com/gorilla/handlers"

	index "github.com/cloudspannerecosystem/harbourbridge/webv2/index"
	primarykey "github.com/cloudspannerecosystem/harbourbridge/webv2/primarykey"

	go_ora "github.com/sijms/go-ora/v2"
)

// TODO:(searce):
// 1) Test cases for APIs
// 2) API for saving/updating table-level changes.
// 3) API for showing logs
// 4) Split all routing to an route.go file
// 5) API for downloading the schema file, ddl file and summary report file.
// 6) Update schema conv after setting global datatypes and return conv. (setTypeMap)
// 7) Add rateConversion() in schema conversion, ddl and report APIs.
// 8) Add an overview in summary report API
var mysqlTypeMap = make(map[string][]typeIssue)
var postgresTypeMap = make(map[string][]typeIssue)
var sqlserverTypeMap = make(map[string][]typeIssue)
var oracleTypeMap = make(map[string][]typeIssue)

// TODO:(searce) organize this file according to go style guidelines: generally
// have public constants and public type definitions first, then public
// functions, and finally helper functions (usually in order of importance).

// driverConfig contains the parameters needed to make a direct database connection. It is
// used to communicate via HTTP with the frontend.
type driverConfig struct {
	Driver   string `json:"Driver"`
	Host     string `json:"Host"`
	Port     string `json:"Port"`
	Database string `json:"Database"`
	User     string `json:"User"`
	Password string `json:"Password"`
	Dialect  string `json:"Dialect"`
}

type sessionSummary struct {
	DatabaseType       string
	ConnectionDetail   string
	SourceTableCount   int
	SpannerTableCount  int
	SourceIndexCount   int
	SpannerIndexCount  int
	ConnectionType     string
	SourceDatabaseName string
	Region             string
	NodeCount          int
	ProcessingUnits    int
	Instance           string
	Dialect            string
}

type progressDetails struct {
	Progress       int
	ErrorMessage   string
	ProgressStatus int
}

type migrationDetails struct {
	TargetDetails targetDetails `json:"TargetDetails"`
	MigrationMode string        `json:MigrationMode`
	MigrationType string        `json:MigrationType`
}

type targetDetails struct {
	TargetDB                    string `json:"TargetDB"`
	SourceConnectionProfileName string `json:"SourceConnProfile"`
	TargetConnectionProfileName string `json:"TargetConnProfile"`
	ReplicationSlot             string `json:"ReplicationSlot"`
	Publication                 string `json:"Publication"`
}
type StreamingCfg struct {
	DatastreamCfg DatastreamCfg `json:"datastreamCfg"`
	DataflowCfg   DataflowCfg   `json:"dataflowCfg"`
	TmpDir        string        `json:"tmpDir"`
}
type DataflowCfg struct {
	JobName  string `json:"JobName"`
	Location string `json:"Location"`
}
type ConnectionConfig struct {
	Name     string `json:"name"`
	Location string `json:"location"`
}
type DatastreamCfg struct {
	StreamId               string           `json:"streamId"`
	StreamLocation         string           `json:"streamLocation"`
	StreamDisplayName      string           `json:"streamDisplayName"`
	SourceConnectionConfig ConnectionConfig `json:"sourceConnectionConfig"`
	TargetConnectionConfig ConnectionConfig `json:"destinationConnectionConfig"`
	Properties             string           `json:properties`
}

// databaseConnection creates connection with database
func databaseConnection(w http.ResponseWriter, r *http.Request) {
	reqBody, err := ioutil.ReadAll(r.Body)
	if err != nil {
		http.Error(w, fmt.Sprintf("Body Read Error : %v", err), http.StatusInternalServerError)
		return
	}
	var config driverConfig
	err = json.Unmarshal(reqBody, &config)
	if err != nil {
		http.Error(w, fmt.Sprintf("Request Body parse error : %v", err), http.StatusBadRequest)
		return
	}
	var dataSourceName string
	switch config.Driver {
	case constants.POSTGRES:
		dataSourceName = fmt.Sprintf("host=%s port=%s user=%s password=%s dbname=%s sslmode=disable", config.Host, config.Port, config.User, config.Password, config.Database)
	case constants.MYSQL:
		dataSourceName = fmt.Sprintf("%s:%s@tcp(%s:%s)/%s", config.User, config.Password, config.Host, config.Port, config.Database)
	case constants.SQLSERVER:
		dataSourceName = fmt.Sprintf(`sqlserver://%s:%s@%s:%s?database=%s`, config.User, config.Password, config.Host, config.Port, config.Database)
	case constants.ORACLE:
		portNumber, _ := strconv.Atoi(config.Port)
		dataSourceName = go_ora.BuildUrl(config.Host, portNumber, config.Database, config.User, config.Password, nil)
	default:
		http.Error(w, fmt.Sprintf("Driver : '%s' is not supported", config.Driver), http.StatusBadRequest)
		return
	}
	sourceDB, err := sql.Open(config.Driver, dataSourceName)
	if err != nil {
		http.Error(w, fmt.Sprintf("Database connection error, check connection properties."), http.StatusInternalServerError)
		return
	}
	// Open doesn't open a connection. Validate database connection.
	err = sourceDB.Ping()
	if err != nil {
		http.Error(w, fmt.Sprintf("Database connection error, check connection properties."), http.StatusInternalServerError)
		return
	}

	sessionState := session.GetSessionState()
	sessionState.SourceDB = sourceDB
	sessionState.DbName = config.Database
	// schema and user is same in oracle.
	if config.Driver == constants.ORACLE {
		sessionState.DbName = config.User
	}
	sessionState.Driver = config.Driver
	sessionState.SessionFile = ""
	sessionState.Dialect = config.Dialect
	sessionState.SourceDBConnDetails = session.SourceDBConnDetails{
		Host:           config.Host,
		Port:           config.Port,
		User:           config.User,
		Password:       config.Password,
		ConnectionType: helpers.DIRECT_CONNECT_MODE,
	}
	w.WriteHeader(http.StatusOK)
}

// convertSchemaSQL converts source database to Spanner when using
// with postgres and mysql driver.
func convertSchemaSQL(w http.ResponseWriter, r *http.Request) {
	sessionState := session.GetSessionState()
	if sessionState.SourceDB == nil || sessionState.DbName == "" || sessionState.Driver == "" {
		http.Error(w, fmt.Sprintf("Database is not configured or Database connection is lost. Please set configuration and connect to database."), http.StatusNotFound)
		return
	}
	conv := internal.MakeConv()

	// Setting target db to spanner by default.
	conv.TargetDb = utils.DialectToTarget(sessionState.Dialect)
	var err error
	switch sessionState.Driver {
	case constants.MYSQL:
		err = common.ProcessSchema(conv, mysql.InfoSchemaImpl{DbName: sessionState.DbName, Db: sessionState.SourceDB})
	case constants.POSTGRES:
		err = common.ProcessSchema(conv, postgres.InfoSchemaImpl{Db: sessionState.SourceDB})
	case constants.SQLSERVER:
		err = common.ProcessSchema(conv, sqlserver.InfoSchemaImpl{DbName: sessionState.DbName, Db: sessionState.SourceDB})
	case constants.ORACLE:
		err = common.ProcessSchema(conv, oracle.InfoSchemaImpl{DbName: strings.ToUpper(sessionState.DbName), Db: sessionState.SourceDB})
	default:
		http.Error(w, fmt.Sprintf("Driver : '%s' is not supported", sessionState.Driver), http.StatusBadRequest)
		return
	}
	if err != nil {
		http.Error(w, fmt.Sprintf("Schema Conversion Error : %v", err), http.StatusNotFound)
		return
	}

	sessionState.Conv = conv

	primarykey.DetectHotspot()
	index.IndexSuggestion()

	sessionMetadata := session.SessionMetadata{
		SessionName:  "NewSession",
		DatabaseType: sessionState.Driver,
		DatabaseName: sessionState.DbName,
		Dialect:      sessionState.Dialect,
	}

	convm := session.ConvWithMetadata{
		SessionMetadata: sessionMetadata,
		Conv:            *conv,
	}
	sessionState.Conv = conv
	sessionState.SessionMetadata = sessionMetadata
	w.WriteHeader(http.StatusOK)
	json.NewEncoder(w).Encode(convm)
}

// dumpConfig contains the parameters needed to run the tool using dump approach. It is
// used to communicate via HTTP with the frontend.
type dumpConfig struct {
	Driver   string `json:"Driver"`
	FilePath string `json:"Path"`
}

type spannerDetails struct {
	Dialect string `json:"Dialect"`
}

type convertFromDumpRequest struct {
	Config         dumpConfig     `json:"Config"`
	SpannerDetails spannerDetails `json:"SpannerDetails"`
}

func setSourceDBDetailsForDump(w http.ResponseWriter, r *http.Request) {
	sessionState := session.GetSessionState()
	if sessionState.Driver != constants.MYSQLDUMP && sessionState.Driver != constants.PGDUMP {
		http.Error(w, "Connect via direct connect", http.StatusBadRequest)
	}
	reqBody, err := ioutil.ReadAll(r.Body)
	if err != nil {
		http.Error(w, fmt.Sprintf("Body Read Error : %v", err), http.StatusInternalServerError)
		return
	}
	var dc dumpConfig
	err = json.Unmarshal(reqBody, &dc)
	if err != nil {
		http.Error(w, fmt.Sprintf("Request Body parse error : %v", err), http.StatusBadRequest)
		return
	}

	_, err = os.Open(dc.FilePath)
	if err != nil {
		http.Error(w, fmt.Sprintf("Failed to open dump file : %v, no such file or directory", dc.FilePath), http.StatusNotFound)
		return
	}
	sessionState.SourceDBConnDetails = session.SourceDBConnDetails{
		Path:           dc.FilePath,
		ConnectionType: helpers.DUMP_MODE,
	}
	w.WriteHeader(http.StatusOK)
}

func setSourceDBDetailsForDirectConnect(w http.ResponseWriter, r *http.Request) {
	sessionState := session.GetSessionState()
	if sessionState.Driver == constants.MYSQLDUMP || sessionState.Driver == constants.PGDUMP {
		http.Error(w, "Connect via dump file", http.StatusBadRequest)
	}
	reqBody, err := ioutil.ReadAll(r.Body)
	if err != nil {
		http.Error(w, fmt.Sprintf("Body Read Error : %v", err), http.StatusInternalServerError)
		return
	}
	var config driverConfig
	err = json.Unmarshal(reqBody, &config)
	if err != nil {
		http.Error(w, fmt.Sprintf("Request Body parse error : %v", err), http.StatusBadRequest)
		return
	}

	var dataSourceName string
	switch config.Driver {
	case constants.POSTGRES:
		dataSourceName = fmt.Sprintf("host=%s port=%s user=%s password=%s dbname=%s sslmode=disable", config.Host, config.Port, config.User, config.Password, config.Database)
	case constants.MYSQL:
		dataSourceName = fmt.Sprintf("%s:%s@tcp(%s:%s)/%s", config.User, config.Password, config.Host, config.Port, config.Database)
	case constants.SQLSERVER:
		dataSourceName = fmt.Sprintf(`sqlserver://%s:%s@%s:%s?database=%s`, config.User, config.Password, config.Host, config.Port, config.Database)
	case constants.ORACLE:
		portNumber, _ := strconv.Atoi(config.Port)
		dataSourceName = go_ora.BuildUrl(config.Host, portNumber, config.Database, config.User, config.Password, nil)
	default:
		http.Error(w, fmt.Sprintf("Driver : '%s' is not supported", config.Driver), http.StatusBadRequest)
		return
	}
	sourceDB, err := sql.Open(config.Driver, dataSourceName)
	if err != nil {
		http.Error(w, "Database connection error, check connection properties.", http.StatusInternalServerError)
		return
	}
	// Open doesn't open a connection. Validate database connection.
	err = sourceDB.Ping()
	if err != nil {
		http.Error(w, "Database connection error, check connection properties.", http.StatusInternalServerError)
		return
	}

	sessionState.DbName = config.Database
	// schema and user is same in oracle.
	if config.Driver == constants.ORACLE {
		sessionState.DbName = config.User
	}
	sessionState.SessionFile = ""
	sessionState.SourceDBConnDetails = session.SourceDBConnDetails{
		Host:           config.Host,
		Port:           config.Port,
		User:           config.User,
		Password:       config.Password,
		ConnectionType: helpers.DIRECT_CONNECT_MODE,
	}
	w.WriteHeader(http.StatusOK)
}

// convertSchemaDump converts schema from dump file to Spanner schema for
// mysqldump and pg_dump driver.
func convertSchemaDump(w http.ResponseWriter, r *http.Request) {
	reqBody, err := ioutil.ReadAll(r.Body)
	if err != nil {
		http.Error(w, fmt.Sprintf("Body Read Error : %v", err), http.StatusInternalServerError)
		return
	}
	var dc convertFromDumpRequest
	err = json.Unmarshal(reqBody, &dc)
	if err != nil {
		http.Error(w, fmt.Sprintf("Request Body parse error : %v", err), http.StatusBadRequest)
		return
	}
<<<<<<< HEAD
	f, err := os.Open(constants.UPLOAD_FILE_DIR + "/" + dc.FilePath)
=======
	f, err := os.Open("upload-file/" + dc.Config.FilePath)
>>>>>>> ecf8f257
	if err != nil {
		http.Error(w, fmt.Sprintf("Failed to open dump file : %v, no such file or directory", dc.Config.FilePath), http.StatusNotFound)
		return
	}
	// We don't support Dynamodb in web hence no need to pass schema sample size here.
	sourceProfile, _ := profiles.NewSourceProfile("", dc.Config.Driver)
	sourceProfile.Driver = dc.Config.Driver
	targetProfile, _ := profiles.NewTargetProfile("")
	targetProfile.TargetDb = utils.DialectToTarget(dc.SpannerDetails.Dialect)
	conv, err := conversion.SchemaConv(sourceProfile, targetProfile, &utils.IOStreams{In: f, Out: os.Stdout})
	if err != nil {
		http.Error(w, fmt.Sprintf("Schema Conversion Error : %v", err), http.StatusNotFound)
		return
	}

	sessionMetadata := session.SessionMetadata{
		SessionName:  "NewSession",
		DatabaseType: dc.Config.Driver,
		DatabaseName: filepath.Base(dc.Config.FilePath),
		Dialect:      dc.SpannerDetails.Dialect,
	}

	sessionState := session.GetSessionState()
	sessionState.Conv = conv

	primarykey.DetectHotspot()
	index.IndexSuggestion()

	sessionState.SessionMetadata = sessionMetadata
	sessionState.Driver = dc.Config.Driver
	sessionState.DbName = ""
	sessionState.SessionFile = ""
	sessionState.SourceDB = nil
	sessionState.Dialect = dc.SpannerDetails.Dialect
	sessionState.SourceDBConnDetails = session.SourceDBConnDetails{
<<<<<<< HEAD
		Path:           constants.UPLOAD_FILE_DIR + "/" + dc.FilePath,
=======
		Path:           dc.Config.FilePath,
>>>>>>> ecf8f257
		ConnectionType: helpers.DUMP_MODE,
	}

	convm := session.ConvWithMetadata{
		SessionMetadata: sessionMetadata,
		Conv:            *conv,
	}
	w.WriteHeader(http.StatusOK)
	json.NewEncoder(w).Encode(convm)
}

// loadSession load seesion file to Harbourbridge.
func loadSession(w http.ResponseWriter, r *http.Request) {
	sessionState := session.GetSessionState()

	utilities.InitObjectId()

	reqBody, err := ioutil.ReadAll(r.Body)
	if err != nil {
		http.Error(w, fmt.Sprintf("Body Read Error : %v", err), http.StatusInternalServerError)
		return
	}
	var s session.SessionParams
	err = json.Unmarshal(reqBody, &s)
	if err != nil {
		http.Error(w, fmt.Sprintf("Request Body parse error : %v", err), http.StatusBadRequest)
		return
	}
	conv := internal.MakeConv()
	metadata := session.SessionMetadata{}

	err = session.ReadSessionFileForSessionMetadata(&metadata, constants.UPLOAD_FILE_DIR+"/"+s.FilePath)
	if err != nil {
		switch err.(type) {
		case *fs.PathError:
			http.Error(w, fmt.Sprintf("Failed to open session file : %v, no such file or directory", s.FilePath), http.StatusNotFound)
		default:
			http.Error(w, fmt.Sprintf("Failed to parse session file : %v", err), http.StatusBadRequest)
		}
		return
	}

	dbType := metadata.DatabaseType
	switch dbType {
	case constants.PGDUMP:
		dbType = constants.POSTGRES
	case constants.MYSQLDUMP:
		dbType = constants.MYSQL
	}
	if dbType != s.Driver {
		http.Error(w, fmt.Sprintf("Not a valid %v session file", dbType), http.StatusBadRequest)
		return
	}

	err = conversion.ReadSessionFile(conv, constants.UPLOAD_FILE_DIR+"/"+s.FilePath)
	if err != nil {
		switch err.(type) {
		case *fs.PathError:
			http.Error(w, fmt.Sprintf("Failed to open session file : %v, no such file or directory", s.FilePath), http.StatusNotFound)
		default:
			http.Error(w, fmt.Sprintf("Failed to parse session file : %v", err), http.StatusBadRequest)
		}
		return
	}

	sessionMetadata := session.SessionMetadata{
		SessionName:  "NewSession",
		DatabaseType: s.Driver,
		DatabaseName: metadata.DatabaseName,
		Dialect:      utils.TargetDbToDialect(conv.TargetDb),
	}

	if sessionMetadata.DatabaseName == "" {
		sessionMetadata.DatabaseName = strings.TrimRight(filepath.Base(s.FilePath), filepath.Ext(s.FilePath))
	}

	sessionState.Conv = conv

	primarykey.DetectHotspot()
	index.IndexSuggestion()

	sessionState.Conv.UsedNames = internal.ComputeUsedNames(sessionState.Conv)

	sessionState.SessionMetadata = sessionMetadata
	sessionState.Driver = s.Driver
	sessionState.SessionFile = constants.UPLOAD_FILE_DIR + s.FilePath
	sessionState.SourceDBConnDetails = session.SourceDBConnDetails{
		Path:           constants.UPLOAD_FILE_DIR + "/" + s.FilePath,
		ConnectionType: helpers.SESSION_FILE_MODE,
	}
	sessionState.Dialect = utils.TargetDbToDialect(conv.TargetDb)

	convm := session.ConvWithMetadata{
		SessionMetadata: sessionMetadata,
		Conv:            *conv,
	}
	w.WriteHeader(http.StatusOK)
	json.NewEncoder(w).Encode(convm)
}

func fetchLastLoadedSessionDetails(w http.ResponseWriter, r *http.Request) {
	sessionState := session.GetSessionState()
	convm := session.ConvWithMetadata{
		SessionMetadata: sessionState.SessionMetadata,
		Conv:            *sessionState.Conv,
	}
	w.WriteHeader(http.StatusOK)
	json.NewEncoder(w).Encode(convm)
}

// getDDL returns the Spanner DDL for each table in alphabetical order.
// Unlike internal/convert.go's GetDDL, it does not print tables in a way that
// respects the parent/child ordering of interleaved tables.
// Though foreign keys and secondary indexes are displayed, getDDL cannot be used to
// build DDL to send to Spanner.
func getDDL(w http.ResponseWriter, r *http.Request) {
	sessionState := session.GetSessionState()
	c := ddl.Config{Comments: true, ProtectIds: false, TargetDb: sessionState.Conv.TargetDb}
	var tables []string
	for t := range sessionState.Conv.SpSchema {
		tables = append(tables, t)
	}
	sort.Strings(tables)
	ddl := make(map[string]string)
	for _, t := range tables {
		table := sessionState.Conv.SpSchema[t]
		tableDdl := table.PrintCreateTable(sessionState.Conv.SpSchema, c) + ";"
		if len(table.Indexes) > 0 {
			tableDdl = tableDdl + "\n"
		}
		for _, index := range table.Indexes {
			tableDdl = tableDdl + "\n" + index.PrintCreateIndex(table, c) + ";"
		}
		if len(table.ForeignKeys) > 0 {
			tableDdl = tableDdl + "\n"
		}
		for _, fk := range table.ForeignKeys {
			tableDdl = tableDdl + "\n" + fk.PrintForeignKeyAlterTable(sessionState.Conv.SpSchema, c, t) + ";"
		}

		ddl[t] = tableDdl
	}
	w.WriteHeader(http.StatusOK)
	json.NewEncoder(w).Encode(ddl)
}

func getGoogleSQLToPGSQLTypemap(w http.ResponseWriter, r *http.Request) {
	w.WriteHeader(http.StatusOK)
	json.NewEncoder(w).Encode(ddl.GOOGLE_SQL_TO_PGSQL_TYPEMAP)
}

func getPGSQLToGoogleSQLTypemap(w http.ResponseWriter, r *http.Request) {
	w.WriteHeader(http.StatusOK)
	json.NewEncoder(w).Encode(ddl.PGSQL_TO_GOOGLE_SQL_TYPEMAP)
}

// getTypeMap returns the source to Spanner typemap only for the
// source types used in current conversion.
func getTypeMap(w http.ResponseWriter, r *http.Request) {
	sessionState := session.GetSessionState()

	if sessionState.Conv == nil || sessionState.Driver == "" {
		http.Error(w, fmt.Sprintf("Schema is not converted or Driver is not configured properly. Please retry converting the database to Spanner."), http.StatusNotFound)
		return
	}
	var typeMap map[string][]typeIssue
	initializeTypeMap()
	switch sessionState.Driver {
	case constants.MYSQL, constants.MYSQLDUMP:
		typeMap = mysqlTypeMap
	case constants.POSTGRES, constants.PGDUMP:
		typeMap = postgresTypeMap
	case constants.SQLSERVER:
		typeMap = sqlserverTypeMap
	case constants.ORACLE:
		typeMap = oracleTypeMap
	default:
		http.Error(w, fmt.Sprintf("Driver : '%s' is not supported", sessionState.Driver), http.StatusBadRequest)
		return
	}
	// Filter typeMap so it contains just the types SrcSchema uses.
	filteredTypeMap := make(map[string][]typeIssue)
	for _, srcTable := range sessionState.Conv.SrcSchema {
		for _, colDef := range srcTable.ColDefs {
			if _, ok := filteredTypeMap[colDef.Type.Name]; ok {
				continue
			}
			// Timestamp and interval types do not have exact key in typemap.
			// Typemap for  TIMESTAMP(6), TIMESTAMP(6) WITH LOCAL TIMEZONE,TIMESTAMP(6) WITH TIMEZONE is stored into TIMESTAMP key.
			// Same goes with interval types like INTERVAL YEAR(2) TO MONTH, INTERVAL DAY(2) TO SECOND(6) etc.
			// If exact key not found then check with regex.
			if _, ok := typeMap[colDef.Type.Name]; !ok {
				if oracle.TimestampReg.MatchString(colDef.Type.Name) {
					filteredTypeMap[colDef.Type.Name] = typeMap["TIMESTAMP"]
				} else if oracle.IntervalReg.MatchString(colDef.Type.Name) {
					filteredTypeMap[colDef.Type.Name] = typeMap["INTERVAL"]
				}
				continue
			}
			filteredTypeMap[colDef.Type.Name] = typeMap[colDef.Type.Name]
		}
	}
	for key, values := range filteredTypeMap {
		for i := range values {
			if sessionState.Dialect == constants.DIALECT_POSTGRESQL {
				spType := ddl.Type{
					Name: filteredTypeMap[key][i].T,
				}
				filteredTypeMap[key][i].DisplayT = ddl.GetPGType(spType)
			} else {
				filteredTypeMap[key][i].DisplayT = filteredTypeMap[key][i].T
			}

		}
	}
	w.WriteHeader(http.StatusOK)
	json.NewEncoder(w).Encode(filteredTypeMap)
}

// applyRule allows to add rules that changes the schema
// currently it supports two types of operations viz. SetGlobalDataType and AddIndex
func applyRule(w http.ResponseWriter, r *http.Request) {
	reqBody, err := ioutil.ReadAll(r.Body)
	if err != nil {
		http.Error(w, fmt.Sprintf("Body Read Error : %v", err), http.StatusInternalServerError)
		return
	}
	var rule internal.Rule
	err = json.Unmarshal(reqBody, &rule)
	if err != nil {
		http.Error(w, fmt.Sprintf("Request Body parse error : %v", err), http.StatusBadRequest)
		return
	}

	if rule.Type == constants.GlobalDataTypeChange {
		d, err := json.Marshal(rule.Data)
		if err != nil {
			http.Error(w, "Invalid rule data", http.StatusInternalServerError)
			return
		}
		typeMap := map[string]string{}
		err = json.Unmarshal(d, &typeMap)
		if err != nil {
			http.Error(w, "Invalid rule data", http.StatusInternalServerError)
			return
		}
		setGlobalDataType(typeMap)
	} else if rule.Type == constants.AddIndex {
		d, err := json.Marshal(rule.Data)
		if err != nil {
			http.Error(w, "Invalid rule data", http.StatusInternalServerError)
			return
		}
		newIdx := ddl.CreateIndex{}
		err = json.Unmarshal(d, &newIdx)
		if err != nil {
			http.Error(w, "Invalid rule data", http.StatusInternalServerError)
			return
		}
		addedIndex, err := addIndex(newIdx)
		if err != nil {
			http.Error(w, err.Error(), http.StatusInternalServerError)
			return
		}
		rule.Data = addedIndex
	} else {
		http.Error(w, "Invalid rule type", http.StatusInternalServerError)
		return
	}

	ruleId := internal.GenerateRuleId()
	rule.Id = ruleId

	sessionState := session.GetSessionState()
	sessionState.Conv.Rules = append(sessionState.Conv.Rules, rule)
	session.UpdateSessionFile()
	convm := session.ConvWithMetadata{
		SessionMetadata: sessionState.SessionMetadata,
		Conv:            *sessionState.Conv,
	}
	w.WriteHeader(http.StatusOK)
	json.NewEncoder(w).Encode(convm)
}

func dropRule(w http.ResponseWriter, r *http.Request) {
	ruleId := r.FormValue("id")
	if ruleId == "" {
		http.Error(w, fmt.Sprint("Rule id is empty"), http.StatusBadRequest)
		return
	}
	sessionState := session.GetSessionState()
	conv := sessionState.Conv
	var rule internal.Rule
	position := -1

	for i, r := range conv.Rules {
		if r.Id == ruleId {
			rule = r
			position = i
			break
		}
	}
	if position == -1 {
		http.Error(w, fmt.Sprint("Rule to be deleted not found"), http.StatusBadRequest)
		return
	}

	if rule.Type == constants.AddIndex {
		if rule.Enabled {
			d, err := json.Marshal(rule.Data)
			if err != nil {
				http.Error(w, "Invalid rule data", http.StatusInternalServerError)
				return
			}
			var index ddl.CreateIndex
			err = json.Unmarshal(d, &index)
			if err != nil {
				http.Error(w, "Invalid rule data", http.StatusInternalServerError)
				return
			}
			tableId := index.TableId
			indexId := index.Id
			err = dropSecondaryIndexHelper(tableId, indexId)
			if err != nil {
				http.Error(w, fmt.Sprintf("%v", err), http.StatusBadRequest)
				return
			}
		}
	} else if rule.Type == constants.GlobalDataTypeChange {
		d, err := json.Marshal(rule.Data)
		if err != nil {
			http.Error(w, "Invalid rule data", http.StatusInternalServerError)
			return
		}
		typeMap := map[string]string{}
		err = json.Unmarshal(d, &typeMap)
		if err != nil {
			http.Error(w, "Invalid rule data", http.StatusInternalServerError)
			return
		}
		revertGlobalDataType(typeMap)
	} else {
		http.Error(w, "Invalid rule type", http.StatusInternalServerError)
		return
	}

	sessionState.Conv.Rules = append(conv.Rules[:position], conv.Rules[position+1:]...)
	if len(sessionState.Conv.Rules) == 0 {
		sessionState.Conv.Rules = nil
	}
	session.UpdateSessionFile()
	convm := session.ConvWithMetadata{
		SessionMetadata: sessionState.SessionMetadata,
		Conv:            *sessionState.Conv,
	}
	w.WriteHeader(http.StatusOK)
	json.NewEncoder(w).Encode(convm)

}

// setGlobalDataType allows to change Spanner type globally.
// It takes a map from source type to Spanner type and updates
// the Spanner schema accordingly.
func setGlobalDataType(typeMap map[string]string) {
	sessionState := session.GetSessionState()

	// Redo source-to-Spanner typeMap using t (the mapping specified in the http request).
	// We drive this process by iterating over the Spanner schema because we want to preserve all
	// other customizations that have been performed via the UI (dropping columns, renaming columns
	// etc). In particular, note that we can't just blindly redo schema conversion (using an appropriate
	// version of 'toDDL' with the new typeMap).
	for tableId, spSchema := range sessionState.Conv.SpSchema {
		for colId := range spSchema.ColDefs {
			srcColDef := sessionState.Conv.SrcSchema[tableId].ColDefs[colId]
			// If the srcCol's type is in the map, then recalculate the Spanner type
			// for this column using the map. Otherwise, leave the ColDef for this
			// column as is. Note that per-column type overrides could be lost in
			// this process -- the mapping in typeMap always takes precendence.
			if _, found := typeMap[srcColDef.Type.Name]; found {
				utilities.UpdateDataType(sessionState.Conv, typeMap[srcColDef.Type.Name], tableId, colId)
			}
		}
	}
}

// revertGlobalDataType revert back the spanner type to default
// when the rule that is used to apply the data-type change is deleted.
// It takes a map from source type to Spanner type and updates
// the Spanner schema accordingly.
func revertGlobalDataType(typeMap map[string]string) {
	sessionState := session.GetSessionState()

	for tableId, spSchema := range sessionState.Conv.SpSchema {
		for colId, colDef := range spSchema.ColDefs {
			srcColDef, found := sessionState.Conv.SrcSchema[tableId].ColDefs[colId]
			if !found {
				continue
			}
			spType, found := typeMap[srcColDef.Type.Name]

			if !found {
				continue
			}

			if colDef.T.Name == spType {
				utilities.UpdateDataType(sessionState.Conv, "", tableId, colId)
			}
		}
	}
}

// addIndex checks the new name for spanner name validity, ensures the new name is already not used by existing tables
// secondary indexes or foreign key constraints. If above checks passed then new indexes are added to the schema else appropriate
// error thrown.
func addIndex(newIndex ddl.CreateIndex) (ddl.CreateIndex, error) {
	// Check new name for spanner name validity.
	newNames := []string{}
	newNames = append(newNames, newIndex.Name)

	if ok, invalidNames := utilities.CheckSpannerNamesValidity(newNames); !ok {
		return ddl.CreateIndex{}, fmt.Errorf("following names are not valid Spanner identifiers: %s", strings.Join(invalidNames, ","))
	}
	// Check that the new names are not already used by existing tables, secondary indexes or foreign key constraints.
	if ok, err := utilities.CanRename(newNames, newIndex.TableId); !ok {
		return ddl.CreateIndex{}, err
	}

	sessionState := session.GetSessionState()
	sp := sessionState.Conv.SpSchema[newIndex.TableId]

	newIndexes := []ddl.CreateIndex{newIndex}
	index.CheckIndexSuggestion(newIndexes, sp)
	for i := 0; i < len(newIndexes); i++ {
		newIndexes[i].Id = internal.GenerateIndexesId()
	}

	sessionState.Conv.UsedNames[newIndex.Name] = true
	sp.Indexes = append(sp.Indexes, newIndexes...)
	sessionState.Conv.SpSchema[newIndex.TableId] = sp
	return newIndexes[0], nil
}

// getConversionRate returns table wise color coded conversion rate.
func getConversionRate(w http.ResponseWriter, r *http.Request) {
	sessionState := session.GetSessionState()
	reports := internal.AnalyzeTables(sessionState.Conv, nil)
	rate := make(map[string]string)
	for _, t := range reports {
		rate[t.SpTable], _ = internal.RateSchema(t.Cols, t.Warnings, t.SyntheticPKey != "", false)
	}
	w.WriteHeader(http.StatusOK)
	json.NewEncoder(w).Encode(rate)
}

// getSchemaFile generates schema file and returns file path.
func getSchemaFile(w http.ResponseWriter, r *http.Request) {
	ioHelper := &utils.IOStreams{In: os.Stdin, Out: os.Stdout}
	var err error
	now := time.Now()
	filePrefix, err := utilities.GetFilePrefix(now)
	if err != nil {
		http.Error(w, fmt.Sprintf("Can not get file prefix : %v", err), http.StatusInternalServerError)
	}
	schemaFileName := "frontend/" + filePrefix + "schema.txt"

	sessionState := session.GetSessionState()
	conversion.WriteSchemaFile(sessionState.Conv, now, schemaFileName, ioHelper.Out)
	schemaAbsPath, err := filepath.Abs(schemaFileName)
	if err != nil {
		http.Error(w, fmt.Sprintf("Can not create absolute path : %v", err), http.StatusInternalServerError)
	}
	w.WriteHeader(http.StatusOK)
	w.Write([]byte(schemaAbsPath))
}

// getReportFile generates report file and returns file path.
func getReportFile(w http.ResponseWriter, r *http.Request) {
	ioHelper := &utils.IOStreams{In: os.Stdin, Out: os.Stdout}
	var err error
	now := time.Now()
	filePrefix, err := utilities.GetFilePrefix(now)
	if err != nil {
		http.Error(w, fmt.Sprintf("Can not get file prefix : %v", err), http.StatusInternalServerError)
	}
	reportFileName := "frontend/" + filePrefix + "report.txt"
	sessionState := session.GetSessionState()
	conversion.Report(sessionState.Driver, nil, ioHelper.BytesRead, "", sessionState.Conv, reportFileName, ioHelper.Out)
	reportAbsPath, err := filepath.Abs(reportFileName)
	if err != nil {
		http.Error(w, fmt.Sprintf("Can not create absolute path : %v", err), http.StatusInternalServerError)
	}
	w.WriteHeader(http.StatusOK)
	w.Write([]byte(reportAbsPath))
}

// TableInterleaveStatus stores data regarding interleave status.
type TableInterleaveStatus struct {
	Possible bool
	Parent   string
	Comment  string
}

// setParentTable checks whether specified table can be interleaved, and updates the schema to convert foreign
// key to interleaved table if 'update' parameter is set to true. If 'update' parameter is set to false, then return
// whether the foreign key can be converted to interleave table without updating the schema.
func setParentTable(w http.ResponseWriter, r *http.Request) {
	tableId := r.FormValue("table")
	update := r.FormValue("update") == "true"
	sessionState := session.GetSessionState()

	if sessionState.Conv == nil || sessionState.Driver == "" {
		http.Error(w, fmt.Sprintf("Schema is not converted or Driver is not configured properly. Please retry converting the database to Spanner."), http.StatusNotFound)
		return
	}
	if tableId == "" {
		http.Error(w, fmt.Sprintf("Table Id is empty"), http.StatusBadRequest)
	}
	tableInterleaveStatus := parentTableHelper(tableId, update)

	if tableInterleaveStatus.Possible {

		childPks := sessionState.Conv.SpSchema[tableId].PrimaryKeys
		childindex := utilities.GetPrimaryKeyIndexFromOrder(childPks, 1)
		sessionState := session.GetSessionState()
		schemaissue := []internal.SchemaIssue{}

		colId := childPks[childindex].ColId
		schemaissue = sessionState.Conv.SchemaIssues[tableId][colId]
		if update {
			schemaissue = utilities.RemoveSchemaIssue(schemaissue, internal.InterleavedOrder)
		} else {
			schemaissue = append(schemaissue, internal.InterleavedOrder)
		}

		sessionState.Conv.SchemaIssues[tableId][colId] = schemaissue
	} else {
		// Remove "Table cart can be converted as Interleaved Table" suggestion from columns
		// of the table if interleaving is not possible.
		for _, colId := range sessionState.Conv.SpSchema[tableId].ColIds {
			schemaIssue := []internal.SchemaIssue{}
			for _, v := range sessionState.Conv.SchemaIssues[tableId][colId] {
				if v != internal.InterleavedOrder {
					schemaIssue = append(schemaIssue, v)
				}
			}
			sessionState.Conv.SchemaIssues[tableId][colId] = schemaIssue
		}
	}

	index.IndexSuggestion()
	session.UpdateSessionFile()
	w.WriteHeader(http.StatusOK)

	if update {
		convm := session.ConvWithMetadata{
			SessionMetadata: sessionState.SessionMetadata,
			Conv:            *sessionState.Conv,
		}
		json.NewEncoder(w).Encode(map[string]interface{}{
			"tableInterleaveStatus": tableInterleaveStatus,
			"sessionState":          convm})
	} else {
		json.NewEncoder(w).Encode(map[string]interface{}{
			"tableInterleaveStatus": tableInterleaveStatus,
		})
	}
}

func parentTableHelper(tableId string, update bool) *TableInterleaveStatus {
	tableInterleaveStatus := &TableInterleaveStatus{
		Possible: false,
		Comment:  "No valid prefix",
	}
	sessionState := session.GetSessionState()

	if _, found := sessionState.Conv.SyntheticPKeys[tableId]; found {
		tableInterleaveStatus.Possible = false
		tableInterleaveStatus.Comment = "Has synthetic pk"
	}

	childPks := sessionState.Conv.SpSchema[tableId].PrimaryKeys

	// Search this table's foreign keys for a suitable parent table.
	// If there are several possible parent tables, we pick the first one.
	// TODO: Allow users to pick which parent to use if more than one.
	for i, fk := range sessionState.Conv.SpSchema[tableId].ForeignKeys {
		refTableId := fk.ReferTableId

		if _, found := sessionState.Conv.SyntheticPKeys[refTableId]; found {
			continue
		}

		if checkPrimaryKeyPrefix(tableId, refTableId, fk, tableInterleaveStatus) {
			sp := sessionState.Conv.SpSchema[tableId]
			setInterleave := false

			pkFirstOrderColIndex := utilities.GetPrimaryKeyIndexFromOrder(sessionState.Conv.SpSchema[tableId].PrimaryKeys, 1)
			childFirstOrderPkColId := sessionState.Conv.SpSchema[tableId].PrimaryKeys[pkFirstOrderColIndex].ColId
			for _, colId := range fk.ColIds {
				if childFirstOrderPkColId == colId {
					setInterleave = true
				}
			}

			if update && sp.ParentId == "" && setInterleave {
				usedNames := sessionState.Conv.UsedNames
				delete(usedNames, sp.ForeignKeys[i].Name)
				sp.ParentId = refTableId
				sp.ForeignKeys = utilities.RemoveFk(sp.ForeignKeys, sp.ForeignKeys[i].Id)
			}
			sessionState.Conv.SpSchema[tableId] = sp

			parentpks := sessionState.Conv.SpSchema[refTableId].PrimaryKeys
			if len(parentpks) >= 1 {

				parentindex := utilities.GetPrimaryKeyIndexFromOrder(parentpks, 1)

				childindex := utilities.GetPrimaryKeyIndexFromOrder(childPks, 1)

				if parentindex != -1 && childindex != -1 {
					parentTable := sessionState.Conv.SpSchema[refTableId]
					childTable := sessionState.Conv.SpSchema[tableId]

					if (parentpks[parentindex].Order == childPks[childindex].Order) && (parentTable.ColDefs[parentpks[parentindex].ColId].Name == childTable.ColDefs[childPks[childindex].ColId].Name) {

						sessionState := session.GetSessionState()
						schemaissue := []internal.SchemaIssue{}

						colId := childPks[childindex].ColId
						schemaissue = sessionState.Conv.SchemaIssues[tableId][colId]

						schemaissue = utilities.RemoveSchemaIssue(schemaissue, internal.InterleavedNotInOrder)
						schemaissue = utilities.RemoveSchemaIssue(schemaissue, internal.InterleavedAddColumn)
						schemaissue = utilities.RemoveSchemaIssue(schemaissue, internal.InterleavedRenameColumn)
						schemaissue = utilities.RemoveSchemaIssue(schemaissue, internal.InterleavedOrder)

						sessionState.Conv.SchemaIssues[tableId][colId] = schemaissue
						tableInterleaveStatus.Possible = true
						tableInterleaveStatus.Parent = refTableId
						tableInterleaveStatus.Comment = ""

					}

					// Check if the tables can be interleaved after changing the order of primary key.
					referColIndex := utilities.GetRefColIndexFromFk(fk, parentpks[parentindex].ColId)
					if !setInterleave && referColIndex != -1 && fk.ColIds[referColIndex] != childPks[childindex].ColId {

						sessionState := session.GetSessionState()

						colId := fk.ColIds[referColIndex]

						schemaissue := []internal.SchemaIssue{}
						schemaissue = sessionState.Conv.SchemaIssues[tableId][colId]

						schemaissue = utilities.RemoveSchemaIssue(schemaissue, internal.InterleavedNotInOrder)
						schemaissue = utilities.RemoveSchemaIssue(schemaissue, internal.InterleavedOrder)
						schemaissue = utilities.RemoveSchemaIssue(schemaissue, internal.InterleavedAddColumn)
						schemaissue = utilities.RemoveSchemaIssue(schemaissue, internal.InterleavedRenameColumn)

						schemaissue = append(schemaissue, internal.InterleavedNotInOrder)

						sessionState.Conv.SchemaIssues[tableId][colId] = schemaissue

					}
				}
			}
		}
	}

	return tableInterleaveStatus
}

func removeParentTable(w http.ResponseWriter, r *http.Request) {
	tableId := r.FormValue("tableId")
	sessionState := session.GetSessionState()
	if sessionState.Conv == nil || sessionState.Driver == "" {
		http.Error(w, fmt.Sprintf("Schema is not converted or Driver is not configured properly. Please retry converting the database to Spanner."), http.StatusNotFound)
		return
	}
	if tableId == "" {
		http.Error(w, fmt.Sprintf("Table Id is empty"), http.StatusBadRequest)
		return
	}

	conv := sessionState.Conv

	if conv.SpSchema[tableId].ParentId == "" {
		http.Error(w, fmt.Sprintf("Table is not interleaved"), http.StatusBadRequest)
		return
	}
	spTable := conv.SpSchema[tableId]

	var firstOrderPk ddl.IndexKey

	for _, pk := range spTable.PrimaryKeys {
		if pk.Order == 1 {
			firstOrderPk = pk
			break
		}
	}

	spColId := conv.SpSchema[tableId].ColDefs[firstOrderPk.ColId].Id
	srcCol := conv.SrcSchema[tableId].ColDefs[spColId]
	interleavedFk, err := utilities.GetInterleavedFk(conv, tableId, srcCol.Id)
	if err != nil {
		http.Error(w, fmt.Sprintf("%v", err), http.StatusBadRequest)
		return
	}

	spFk, err := common.CvtForeignKeysHelper(conv, conv.SpSchema[tableId].Name, tableId, interleavedFk, true)
	if err != nil {
		http.Error(w, fmt.Sprintf("Foreign key conversion fail"), http.StatusBadRequest)
		return
	}

	spFks := spTable.ForeignKeys
	spFks = append(spFks, spFk)
	spTable.ForeignKeys = spFks
	spTable.ParentId = ""
	conv.SpSchema[tableId] = spTable

	sessionState.Conv = conv

	convm := session.ConvWithMetadata{
		SessionMetadata: sessionState.SessionMetadata,
		Conv:            *sessionState.Conv,
	}
	w.WriteHeader(http.StatusOK)
	json.NewEncoder(w).Encode(convm)

}

type DropDetail struct {
	Name string `json:"Name"`
}

func restoreTable(w http.ResponseWriter, r *http.Request) {
	tableId := r.FormValue("table")
	sessionState := session.GetSessionState()
	if sessionState.Conv == nil || sessionState.Driver == "" {
		http.Error(w, fmt.Sprintf("Schema is not converted or Driver is not configured properly. Please retry converting the database to Spanner."), http.StatusNotFound)
		return
	}
	if tableId == "" {
		http.Error(w, fmt.Sprintf("Table Id is empty"), http.StatusBadRequest)
	}

	conv := sessionState.Conv
	var toddl common.ToDdl
	switch sessionState.Driver {
	case constants.MYSQL:
		toddl = mysql.InfoSchemaImpl{}.GetToDdl()
	case constants.POSTGRES:
		toddl = postgres.InfoSchemaImpl{}.GetToDdl()
	case constants.SQLSERVER:
		toddl = sqlserver.InfoSchemaImpl{}.GetToDdl()
	case constants.ORACLE:
		toddl = oracle.InfoSchemaImpl{}.GetToDdl()
	case constants.MYSQLDUMP:
		toddl = mysql.DbDumpImpl{}.GetToDdl()
	case constants.PGDUMP:
		toddl = postgres.DbDumpImpl{}.GetToDdl()
	default:
		http.Error(w, fmt.Sprintf("Driver : '%s' is not supported", sessionState.Driver), http.StatusBadRequest)
		return
	}

	err := common.SrcTableToSpannerDDL(conv, toddl, sessionState.Conv.SrcSchema[tableId])
	if err != nil {
		http.Error(w, fmt.Sprintf("Restoring spanner table fail"), http.StatusBadRequest)
		return
	}
	conv.AddPrimaryKeys()
	sessionState.Conv = conv
	primarykey.DetectHotspot()

	convm := session.ConvWithMetadata{
		SessionMetadata: sessionState.SessionMetadata,
		Conv:            *sessionState.Conv,
	}
	w.WriteHeader(http.StatusOK)
	json.NewEncoder(w).Encode(convm)
}

func dropTable(w http.ResponseWriter, r *http.Request) {
	tableId := r.FormValue("table")
	sessionState := session.GetSessionState()
	if sessionState.Conv == nil || sessionState.Driver == "" {
		http.Error(w, fmt.Sprintf("Schema is not converted or Driver is not configured properly. Please retry converting the database to Spanner."), http.StatusNotFound)
		return
	}
	if tableId == "" {
		http.Error(w, fmt.Sprintf("Table Id is empty"), http.StatusBadRequest)
	}
	spSchema := sessionState.Conv.SpSchema
	issues := sessionState.Conv.SchemaIssues
	syntheticPkey := sessionState.Conv.SyntheticPKeys

	//remove deleted name from usedName
	usedNames := sessionState.Conv.UsedNames
	delete(usedNames, sessionState.Conv.SpSchema[tableId].Name)
	for _, index := range sessionState.Conv.SpSchema[tableId].Indexes {
		delete(usedNames, index.Name)
	}
	for _, fk := range sessionState.Conv.SpSchema[tableId].ForeignKeys {
		delete(usedNames, fk.Name)
	}

	delete(spSchema, tableId)
	issues[tableId] = map[string][]internal.SchemaIssue{}
	delete(syntheticPkey, tableId)

	//drop reference foreign key
	for tableName, spTable := range spSchema {
		fks := []ddl.Foreignkey{}
		for _, fk := range spTable.ForeignKeys {
			if fk.ReferTableId != tableId {
				fks = append(fks, fk)
			} else {
				delete(usedNames, fk.Name)
			}

		}
		spTable.ForeignKeys = fks
		spSchema[tableName] = spTable
	}

	//remove interleave that are interleaved on the drop table as parent
	for tableId, spTable := range spSchema {
		if spTable.ParentId == tableId {
			spTable.ParentId = ""
			spSchema[tableId] = spTable
		}
	}

	//remove interleavable suggestion on droping the parent table
	for tableName, tableIssues := range issues {
		for colName, colIssues := range tableIssues {
			updatedColIssues := []internal.SchemaIssue{}
			for _, val := range colIssues {
				if val != internal.InterleavedOrder {
					updatedColIssues = append(updatedColIssues, val)
				}
			}
			if len(updatedColIssues) == 0 {
				delete(issues[tableName], colName)
			} else {
				issues[tableName][colName] = updatedColIssues
			}
		}
	}

	sessionState.Conv.SpSchema = spSchema
	sessionState.Conv.SchemaIssues = issues
	sessionState.Conv.UsedNames = usedNames

	convm := session.ConvWithMetadata{
		SessionMetadata: sessionState.SessionMetadata,
		Conv:            *sessionState.Conv,
	}
	w.WriteHeader(http.StatusOK)
	json.NewEncoder(w).Encode(convm)
}

func restoreSecondaryIndex(w http.ResponseWriter, r *http.Request) {
	tableId := r.FormValue("tableId")
	indexId := r.FormValue("indexId")
	sessionState := session.GetSessionState()
	if sessionState.Conv == nil || sessionState.Driver == "" {
		http.Error(w, fmt.Sprintf("Schema is not converted or Driver is not configured properly. Please retry converting the database to Spanner."), http.StatusNotFound)
		return
	}
	if tableId == "" {
		http.Error(w, fmt.Sprintf("Table Id is empty"), http.StatusBadRequest)
		return
	}
	if indexId == "" {
		http.Error(w, fmt.Sprintf("Index Id is empty"), http.StatusBadRequest)
		return
	}

	var srcIndex schema.Index
	srcIndexFound := false
	for _, index := range sessionState.Conv.SrcSchema[tableId].Indexes {
		if index.Id == indexId {
			srcIndex = index
			srcIndexFound = true
			break
		}
	}
	if !srcIndexFound {
		http.Error(w, fmt.Sprintf("Source index not found"), http.StatusBadRequest)
		return
	}

	conv := sessionState.Conv

	spIndex := common.CvtIndexHelper(conv, tableId, srcIndex, conv.SpSchema[tableId].ColIds)
	spIndexes := conv.SpSchema[tableId].Indexes
	spIndexes = append(spIndexes, spIndex)
	spTable := conv.SpSchema[tableId]
	spTable.Indexes = spIndexes
	conv.SpSchema[tableId] = spTable

	sessionState.Conv = conv
	index.AssignInitialOrders()
	index.IndexSuggestion()

	convm := session.ConvWithMetadata{
		SessionMetadata: sessionState.SessionMetadata,
		Conv:            *sessionState.Conv,
	}
	w.WriteHeader(http.StatusOK)
	json.NewEncoder(w).Encode(convm)

}

// renameForeignKeys checks the new names for spanner name validity, ensures the new names are already not used by existing tables
// secondary indexes or foreign key constraints. If above checks passed then foreignKey renaming reflected in the schema else appropriate
// error thrown.
func updateForeignKeys(w http.ResponseWriter, r *http.Request) {
	tableId := r.FormValue("table")
	reqBody, err := ioutil.ReadAll(r.Body)
	if err != nil {
		http.Error(w, fmt.Sprintf("Body Read Error : %v", err), http.StatusInternalServerError)
	}

	sessionState := session.GetSessionState()
	if sessionState.Conv == nil || sessionState.Driver == "" {
		http.Error(w, fmt.Sprintf("Schema is not converted or Driver is not configured properly. Please retry converting the database to Spanner."), http.StatusNotFound)
		return
	}

	newFKs := []ddl.Foreignkey{}
	if err = json.Unmarshal(reqBody, &newFKs); err != nil {
		http.Error(w, fmt.Sprintf("Request Body parse error : %v", err), http.StatusBadRequest)
		return
	}

	// Check new name for spanner name validity.
	newNames := []string{}
	newNamesMap := map[string]bool{}
	for _, newFk := range newFKs {
		for _, oldFk := range sessionState.Conv.SpSchema[tableId].ForeignKeys {
			if newFk.Id == oldFk.Id && newFk.Name != oldFk.Name && newFk.Name != "" {
				newNames = append(newNames, strings.ToLower(newFk.Name))
			}
		}
	}

	for _, newFk := range newFKs {
		if _, ok := newNamesMap[strings.ToLower(newFk.Name)]; ok {
			http.Error(w, fmt.Sprintf("Found duplicate names in input : %s", strings.ToLower(newFk.Name)), http.StatusBadRequest)
			return
		}
		newNamesMap[strings.ToLower(newFk.Name)] = true
	}

	if ok, invalidNames := utilities.CheckSpannerNamesValidity(newNames); !ok {
		http.Error(w, fmt.Sprintf("Following names are not valid Spanner identifiers: %s", strings.Join(invalidNames, ",")), http.StatusBadRequest)
		return
	}

	// Check that the new names are not already used by existing tables, secondary indexes or foreign key constraints.
	if ok, err := utilities.CanRename(newNames, tableId); !ok {
		http.Error(w, err.Error(), http.StatusBadRequest)
		return
	}

	sp := sessionState.Conv.SpSchema[tableId]
	usedNames := sessionState.Conv.UsedNames

	// Update session with renamed foreignkeys.
	updatedFKs := []ddl.Foreignkey{}

	for _, foreignKey := range sp.ForeignKeys {
		for _, updatedForeignkey := range newFKs {
			if foreignKey.Id == updatedForeignkey.Id && len(updatedForeignkey.ColIds) != 0 && updatedForeignkey.ReferTableId != "" {
				delete(usedNames, foreignKey.Name)
				foreignKey.Name = updatedForeignkey.Name
				updatedFKs = append(updatedFKs, foreignKey)
			}
		}
	}

	position := -1

	for i, fk := range updatedFKs {
		// Condition to check whether FK has to be dropped
		if len(fk.ReferColumnIds) == 0 && fk.ReferTableId == "" {
			position = i
			dropFkId := fk.Id

			// To remove the interleavable suggestions if they exist on dropping fk
			colId := sp.ForeignKeys[position].ColIds[0]
			schemaIssue := []internal.SchemaIssue{}
			for _, v := range sessionState.Conv.SchemaIssues[tableId][colId] {
				if v != internal.InterleavedAddColumn && v != internal.InterleavedRenameColumn && v != internal.InterleavedNotInOrder {
					schemaIssue = append(schemaIssue, v)
				}
			}
			if _, ok := sessionState.Conv.SchemaIssues[tableId]; ok {
				sessionState.Conv.SchemaIssues[tableId][colId] = schemaIssue
			}

			sp.ForeignKeys = utilities.RemoveFk(updatedFKs, dropFkId)
		}
	}
	sp.ForeignKeys = updatedFKs
	sessionState.Conv.SpSchema[tableId] = sp
	session.UpdateSessionFile()

	convm := session.ConvWithMetadata{
		SessionMetadata: sessionState.SessionMetadata,
		Conv:            *sessionState.Conv,
	}
	w.WriteHeader(http.StatusOK)
	json.NewEncoder(w).Encode(convm)
}

<<<<<<< HEAD
// renameIndexes checks the new names for spanner name validity, ensures the new names are already not used by existing tables
// secondary indexes or foreign key constraints. If above checks passed then index renaming reflected in the schema else appropriate
// error thrown.
func renameIndexes(w http.ResponseWriter, r *http.Request) {
	table := r.FormValue("table")
	reqBody, err := ioutil.ReadAll(r.Body)
	if err != nil {
		http.Error(w, fmt.Sprintf("Body Read Error : %v", err), http.StatusInternalServerError)
	}

	renameMap := map[string]string{}
	if err = json.Unmarshal(reqBody, &renameMap); err != nil {
		http.Error(w, fmt.Sprintf("Request Body parse error : %v", err), http.StatusBadRequest)
		return
	}

	// Check new name for spanner name validity.
	newNames := []string{}
	newNamesMap := map[string]bool{}
	for _, value := range renameMap {
		newNames = append(newNames, strings.ToLower(value))
		newNamesMap[strings.ToLower(value)] = true
	}
	if len(newNames) != len(newNamesMap) {
		http.Error(w, fmt.Sprintf("Found duplicate names in input : %s", strings.Join(newNames, ",")), http.StatusBadRequest)
		return
	}

	if ok, invalidNames := utilities.CheckSpannerNamesValidity(newNames); !ok {
		http.Error(w, fmt.Sprintf("Following names are not valid Spanner identifiers: %s", strings.Join(invalidNames, ",")), http.StatusBadRequest)
		return
	}

	// Check that the new names are not already used by existing tables, secondary indexes or foreign key constraints.
	if ok, err := utilities.CanRename(newNames, table); !ok {
		http.Error(w, err.Error(), http.StatusBadRequest)
		return
	}
	sessionState := session.GetSessionState()

	sp := sessionState.Conv.SpSchema[table]

	// Update session with renamed secondary indexes.
	newIndexes := []ddl.CreateIndex{}
	for _, index := range sp.Indexes {
		if newName, ok := renameMap[index.Id]; ok {
			index.Name = newName
		}
		newIndexes = append(newIndexes, index)
	}
	sp.Indexes = newIndexes

	sessionState.Conv.SpSchema[table] = sp
	session.UpdateSessionFile()
	convm := session.ConvWithMetadata{
		SessionMetadata: sessionState.SessionMetadata,
		Conv:            *sessionState.Conv,
	}
	w.WriteHeader(http.StatusOK)
	json.NewEncoder(w).Encode(convm)
}

=======
>>>>>>> ecf8f257
// ToDo : To Remove once Rules Component updated
// addIndexes checks the new names for spanner name validity, ensures the new names are already not used by existing tables
// secondary indexes or foreign key constraints. If above checks passed then new indexes are added to the schema else appropriate
// error thrown.
func getSourceDestinationSummary(w http.ResponseWriter, r *http.Request) {
	sessionState := session.GetSessionState()
	var sessionSummary sessionSummary
	databaseType, err := helpers.GetSourceDatabaseFromDriver(sessionState.Driver)
	if err != nil {
		http.Error(w, fmt.Sprintf("Error while getting source database: %v", err), http.StatusBadRequest)
		return
	}
	sessionSummary.DatabaseType = databaseType
	sessionSummary.SourceDatabaseName = sessionState.DbName
	sessionSummary.ConnectionType = sessionState.SourceDBConnDetails.ConnectionType
	sessionSummary.SourceTableCount = len(sessionState.Conv.SrcSchema)
	sessionSummary.SpannerTableCount = len(sessionState.Conv.SpSchema)

	sourceIndexCount, spannerIndexCount := 0, 0
	for _, spannerSchema := range sessionState.Conv.SpSchema {
		spannerIndexCount = spannerIndexCount + len(spannerSchema.Indexes)
	}
	for _, sourceSchema := range sessionState.Conv.SrcSchema {
		sourceIndexCount = sourceIndexCount + len(sourceSchema.Indexes)
	}
	sessionSummary.SourceIndexCount = sourceIndexCount
	sessionSummary.SpannerIndexCount = spannerIndexCount
	ctx := context.Background()
	instanceClient, err := instance.NewInstanceAdminClient(ctx)
	if err != nil {
		log.Println("instance admin client creation error")
		http.Error(w, fmt.Sprintf("Error while creating instance admin client : %v", err), http.StatusBadRequest)
		return
	}
	instanceInfo, err := instanceClient.GetInstance(ctx, &instancepb.GetInstanceRequest{Name: fmt.Sprintf("projects/%s/instances/%s", sessionState.GCPProjectID, sessionState.SpannerInstanceID)})
	if err != nil {
		log.Println("get instance error")
		http.Error(w, fmt.Sprintf("Error while getting instance information : %v", err), http.StatusBadRequest)
		return
	}
	instanceConfig, err := instanceClient.GetInstanceConfig(ctx, &instancepb.GetInstanceConfigRequest{Name: instanceInfo.Config})
	if err != nil {
		log.Println("get instance config error")
		http.Error(w, fmt.Sprintf("Error while getting instance config : %v", err), http.StatusBadRequest)
		return
	}
	for _, replica := range instanceConfig.Replicas {
		if replica.DefaultLeaderLocation {
			sessionSummary.Region = replica.Location
		}
	}
	sessionState.Region = sessionSummary.Region
	sessionSummary.NodeCount = int(instanceInfo.NodeCount)
	sessionSummary.ProcessingUnits = int(instanceInfo.ProcessingUnits)
	sessionSummary.Instance = sessionState.SpannerInstanceID
	sessionSummary.Dialect = helpers.GetDialectDisplayStringFromDialect(sessionState.Dialect)
	w.WriteHeader(http.StatusOK)
	json.NewEncoder(w).Encode(sessionSummary)
}

func updateProgress(w http.ResponseWriter, r *http.Request) {

	var detail progressDetails
	sessionState := session.GetSessionState()
	if sessionState.Error != nil {
		detail.ErrorMessage = sessionState.Error.Error()
	} else {
		detail.ErrorMessage = ""
		detail.Progress, detail.ProgressStatus = sessionState.Conv.Audit.Progress.ReportProgress()
	}
	w.WriteHeader(http.StatusOK)
	json.NewEncoder(w).Encode(detail)
}

func migrate(w http.ResponseWriter, r *http.Request) {

	log.Println("request started", "method", r.Method, "path", r.URL.Path)
	reqBody, err := ioutil.ReadAll(r.Body)
	if err != nil {
		log.Println("request's body Read Error")
		http.Error(w, fmt.Sprintf("Body Read Error : %v", err), http.StatusInternalServerError)
	}

	details := migrationDetails{}
	err = json.Unmarshal(reqBody, &details)
	if err != nil {
		log.Println("request's Body parse error")
		http.Error(w, fmt.Sprintf("Request Body parse error : %v", err), http.StatusBadRequest)
		return
	}

	sessionState := session.GetSessionState()
	sessionState.Error = nil
	ctx := context.Background()
	sessionState.Conv.Audit.Progress = internal.Progress{}
	sourceProfile, targetProfile, ioHelper, dbName, err := getSourceAndTargetProfiles(sessionState, details)
	if err != nil {
		log.Println("can't get source and target profile")
		http.Error(w, fmt.Sprintf("Can't get source and target profiles: %v", err), http.StatusBadRequest)
		return
	}
	err = writeSessionFile(sessionState)
	if err != nil {
		log.Println("can't write session file")
		http.Error(w, fmt.Sprintf("Can't write session file to GCS: %v", err), http.StatusBadRequest)
		return
	}
	sessionState.Conv.ResetStats()
	sessionState.Conv.Audit.Progress = internal.Progress{}
	if details.MigrationMode == helpers.SCHEMA_ONLY {
		log.Println("Starting schema only migration")
		sessionState.Conv.Audit.MigrationType = migration.MigrationData_SCHEMA_ONLY.Enum()
		go cmd.MigrateDatabase(ctx, targetProfile, sourceProfile, dbName, &ioHelper, &cmd.SchemaCmd{}, sessionState.Conv, &sessionState.Error)
	} else if details.MigrationMode == helpers.DATA_ONLY {
		dataCmd := &cmd.DataCmd{
			SkipForeignKeys: false,
			WriteLimit:      cmd.DefaultWritersLimit,
		}
		log.Println("Starting data only migration")
		sessionState.Conv.Audit.MigrationType = migration.MigrationData_DATA_ONLY.Enum()
		go cmd.MigrateDatabase(ctx, targetProfile, sourceProfile, dbName, &ioHelper, dataCmd, sessionState.Conv, &sessionState.Error)
	} else {
		schemaAndDataCmd := &cmd.SchemaAndDataCmd{
			SkipForeignKeys: false,
			WriteLimit:      cmd.DefaultWritersLimit,
		}
		log.Println("Starting schema and data migration")
		sessionState.Conv.Audit.MigrationType = migration.MigrationData_SCHEMA_AND_DATA.Enum()
		go cmd.MigrateDatabase(ctx, targetProfile, sourceProfile, dbName, &ioHelper, schemaAndDataCmd, sessionState.Conv, &sessionState.Error)
	}
	w.WriteHeader(http.StatusOK)
	log.Println("migration completed", "method", r.Method, "path", r.URL.Path, "remoteaddr", r.RemoteAddr)
}

func getGeneratedResources(w http.ResponseWriter, r *http.Request) {
	var generatedResources GeneratedResources
	sessionState := session.GetSessionState()
	generatedResources.DatabaseName = sessionState.SpannerDatabaseName
	generatedResources.DatabaseUrl = fmt.Sprintf("https://pantheon.corp.google.com/spanner/instances/%v/databases/%v/details/tables?project=%v", sessionState.SpannerInstanceID, sessionState.SpannerDatabaseName, sessionState.GCPProjectID)
	generatedResources.BucketName = sessionState.Bucket + sessionState.RootPath
	generatedResources.BucketUrl = fmt.Sprintf("https://pantheon.corp.google.com/storage/browser/%v", sessionState.Bucket+sessionState.RootPath)
	if sessionState.Conv.Audit.StreamingStats.DataStreamName != "" {
		generatedResources.DataStreamJobName = sessionState.Conv.Audit.StreamingStats.DataStreamName
		generatedResources.DataStreamJobUrl = fmt.Sprintf("https://pantheon.corp.google.com/datastream/streams/locations/%v/instances/%v?project=%v", sessionState.Region, sessionState.Conv.Audit.StreamingStats.DataStreamName, sessionState.GCPProjectID)
	}
	if sessionState.Conv.Audit.StreamingStats.DataflowJobId != "" {
		generatedResources.DataflowJobName = sessionState.Conv.Audit.StreamingStats.DataflowJobId
		generatedResources.DataflowJobUrl = fmt.Sprintf("https://pantheon.corp.google.com/dataflow/jobs/%v/%v?project=%v", sessionState.Region, sessionState.Conv.Audit.StreamingStats.DataflowJobId, sessionState.GCPProjectID)
	}
	w.WriteHeader(http.StatusOK)
	json.NewEncoder(w).Encode(generatedResources)
}

func getSourceAndTargetProfiles(sessionState *session.SessionState, details migrationDetails) (profiles.SourceProfile, profiles.TargetProfile, utils.IOStreams, string, error) {
	var (
		sourceProfileString string
		err                 error
	)
	sourceDBConnectionDetails := sessionState.SourceDBConnDetails
	if sourceDBConnectionDetails.ConnectionType == helpers.DUMP_MODE {
		sourceProfileString = fmt.Sprintf("file=%v,format=dump", sourceDBConnectionDetails.Path)
	} else {
		sourceProfileString = fmt.Sprintf("host=%v,port=%v,user=%v,password=%v,dbName=%v",
			sourceDBConnectionDetails.Host, sourceDBConnectionDetails.Port, sourceDBConnectionDetails.User,
			sourceDBConnectionDetails.Password, sessionState.DbName)
	}
	sessionState.SpannerDatabaseName = details.TargetDetails.TargetDB
	targetProfileString := fmt.Sprintf("project=%v,instance=%v,dbName=%v,dialect=%v", sessionState.GCPProjectID, sessionState.SpannerInstanceID, details.TargetDetails.TargetDB, sessionState.Dialect)
	if details.MigrationType == helpers.LOW_DOWNTIME_MIGRATION {
		fileName := sessionState.Conv.Audit.MigrationRequestId + "-streaming.json"
		sessionState.Bucket, sessionState.RootPath, err = profile.GetBucket(sessionState.GCPProjectID, sessionState.Region, details.TargetDetails.TargetConnectionProfileName)
		if err != nil {
			return profiles.SourceProfile{}, profiles.TargetProfile{}, utils.IOStreams{}, "", fmt.Errorf("error while getting target bucket: %v", err)
		}
		err = createStreamingCfgFile(sessionState, details.TargetDetails, fileName)
		if err != nil {
			return profiles.SourceProfile{}, profiles.TargetProfile{}, utils.IOStreams{}, "", fmt.Errorf("error while creating streaming config file: %v", err)
		}
		sourceProfileString = sourceProfileString + fmt.Sprintf(",streamingCfg=%v", fileName)
	} else {
		sessionState.Conv.Audit.MigrationRequestId = "HB-" + uuid.New().String()
		sessionState.Bucket = strings.ToLower(sessionState.Conv.Audit.MigrationRequestId)
		sessionState.RootPath = "/"
	}
	source, err := helpers.GetSourceDatabaseFromDriver(sessionState.Driver)
	if err != nil {
		return profiles.SourceProfile{}, profiles.TargetProfile{}, utils.IOStreams{}, "", fmt.Errorf("error while getting source database: %v", err)
	}
	sourceProfile, targetProfile, ioHelper, dbName, err := cmd.PrepareMigrationPrerequisites(sourceProfileString, targetProfileString, source)
	if err != nil && sourceDBConnectionDetails.ConnectionType != helpers.SESSION_FILE_MODE {
		return profiles.SourceProfile{}, profiles.TargetProfile{}, utils.IOStreams{}, "", fmt.Errorf("error while preparing prerequisites for migration: %v", err)
	}
	sourceProfile.Driver = sessionState.Driver
	targetProfile.TargetDb = targetProfile.ToLegacyTargetDb()
	return sourceProfile, targetProfile, ioHelper, dbName, nil
}

func writeSessionFile(sessionState *session.SessionState) error {

	err := utils.CreateGCSBucket(sessionState.Bucket, sessionState.GCPProjectID)
	if err != nil {
		return fmt.Errorf("error while creating bucket: %v", err)
	}

	convJSON, err := json.MarshalIndent(sessionState.Conv, "", " ")
	if err != nil {
		return fmt.Errorf("can't encode session state to JSON: %v", err)
	}
	err = utils.WriteToGCS("gs://"+sessionState.Bucket+sessionState.RootPath, "session.json", string(convJSON))
	if err != nil {
		return fmt.Errorf("error while writing to GCS: %v", err)
	}
	return nil
}

func createStreamingCfgFile(sessionState *session.SessionState, targetDetails targetDetails, fileName string) error {
	data := StreamingCfg{
		DatastreamCfg: DatastreamCfg{
			StreamId:          "",
			StreamLocation:    sessionState.Region,
			StreamDisplayName: "",
			SourceConnectionConfig: ConnectionConfig{
				Name:     targetDetails.SourceConnectionProfileName,
				Location: sessionState.Region,
			},
			TargetConnectionConfig: ConnectionConfig{
				Name:     targetDetails.TargetConnectionProfileName,
				Location: sessionState.Region,
			},
		},
		DataflowCfg: DataflowCfg{
			JobName:  "",
			Location: sessionState.Region,
		},
		TmpDir: "gs://" + sessionState.Bucket + sessionState.RootPath,
	}

	databaseType, _ := helpers.GetSourceDatabaseFromDriver(sessionState.Driver)
	if databaseType == constants.POSTGRES {
		data.DatastreamCfg.Properties = fmt.Sprintf("replicationSlot=%v,publication=%v", targetDetails.ReplicationSlot, targetDetails.Publication)
	}
	file, err := json.MarshalIndent(data, "", " ")
	if err != nil {
		return fmt.Errorf("error while marshalling json: %v", err)
	}

	err = ioutil.WriteFile(fileName, file, 0644)
	if err != nil {
		return fmt.Errorf("error while writing json to file: %v", err)
	}
	return nil
}

func updateIndexes(w http.ResponseWriter, r *http.Request) {
	table := r.FormValue("table")
	reqBody, err := ioutil.ReadAll(r.Body)
	if err != nil {
		http.Error(w, fmt.Sprintf("Body Read Error : %v", err), http.StatusInternalServerError)
	}

	newIndexes := []ddl.CreateIndex{}
	if err = json.Unmarshal(reqBody, &newIndexes); err != nil {
		http.Error(w, fmt.Sprintf("Request Body parse error : %v", err), http.StatusBadRequest)
		return
	}

	list := []int{}
	for i := 0; i < len(newIndexes); i++ {
		for j := 0; j < len(newIndexes[i].Keys); j++ {
			list = append(list, newIndexes[i].Keys[j].Order)
		}
	}

	if utilities.DuplicateInArray(list) != -1 {
		http.Error(w, fmt.Sprintf("Two Index columns can not have same order"), http.StatusBadRequest)
		return
	}

	sessionState := session.GetSessionState()
	sp := sessionState.Conv.SpSchema[table]

	st := sessionState.Conv.SrcSchema[table]

	for i, ind := range sp.Indexes {

		if ind.TableId == newIndexes[0].TableId && ind.Id == newIndexes[0].Id {

			index.RemoveIndexIssues(table, sp.Indexes[i])

			sp.Indexes[i].Keys = newIndexes[0].Keys
			sp.Indexes[i].Name = newIndexes[0].Name
			sp.Indexes[i].TableId = newIndexes[0].TableId
			sp.Indexes[i].Unique = newIndexes[0].Unique
			sp.Indexes[i].Id = newIndexes[0].Id

			break
		}
	}

	for i, spIndex := range sp.Indexes {

		for j, srcIndex := range st.Indexes {

			for k, spIndexKey := range spIndex.Keys {

				for l, srcIndexKey := range srcIndex.Keys {

					if srcIndexKey.ColId == spIndexKey.ColId {

						st.Indexes[j].Keys[l].Order = sp.Indexes[i].Keys[k].Order
					}

				}
			}

		}
	}

	sessionState.Conv.SpSchema[table] = sp

	sessionState.Conv.SrcSchema[table] = st

	session.UpdateSessionFile()

	convm := session.ConvWithMetadata{
		SessionMetadata: sessionState.SessionMetadata,
		Conv:            *sessionState.Conv,
	}
	w.WriteHeader(http.StatusOK)
	json.NewEncoder(w).Encode(convm)
}

func dropSecondaryIndex(w http.ResponseWriter, r *http.Request) {
	sessionState := session.GetSessionState()

	table := r.FormValue("table")
	reqBody, err := ioutil.ReadAll(r.Body)
	if err != nil {
		http.Error(w, fmt.Sprintf("Body Read Error : %v", err), http.StatusInternalServerError)
	}

	var dropDetail struct{ Id string }
	if err = json.Unmarshal(reqBody, &dropDetail); err != nil {
		http.Error(w, fmt.Sprintf("Request Body parse error : %v", err), http.StatusBadRequest)
		return
	}
	if sessionState.Conv == nil || sessionState.Driver == "" {
		http.Error(w, fmt.Sprintf("Schema is not converted or Driver is not configured properly. Please retry converting the database to Spanner."), http.StatusNotFound)
		return
	}

	if table == "" || dropDetail.Id == "" {
		http.Error(w, fmt.Sprintf("Table name or position is empty"), http.StatusBadRequest)
	}
	err = dropSecondaryIndexHelper(table, dropDetail.Id)
	if err != nil {
		http.Error(w, fmt.Sprintf("%v", err), http.StatusBadRequest)
		return
	}

	// To set enabled value to false for the rule associated with the dropped index.
	indexId := dropDetail.Id
	for i, rule := range sessionState.Conv.Rules {
		if rule.Type == constants.AddIndex {
			d, err := json.Marshal(rule.Data)
			if err != nil {
				http.Error(w, "Invalid rule data", http.StatusInternalServerError)
				return
			}
			var index ddl.CreateIndex
			err = json.Unmarshal(d, &index)
			if err != nil {
				http.Error(w, "Invalid rule data", http.StatusInternalServerError)
				return
			}
			if index.Id == indexId {
				sessionState.Conv.Rules[i].Enabled = false
				break
			}
		}
	}

	convm := session.ConvWithMetadata{
		SessionMetadata: sessionState.SessionMetadata,
		Conv:            *sessionState.Conv,
	}
	w.WriteHeader(http.StatusOK)
	json.NewEncoder(w).Encode(convm)
}

func dropSecondaryIndexHelper(tableId, idxId string) error {
	if tableId == "" || idxId == "" {
		return fmt.Errorf("Table id or index id is empty")
	}
	sessionState := session.GetSessionState()
	sp := sessionState.Conv.SpSchema[tableId]
	position := -1
	for i, index := range sp.Indexes {
		if idxId == index.Id {
			position = i
			break
		}
	}
	if position < 0 || position >= len(sp.Indexes) {
		return fmt.Errorf("No secondary index found at position %d", position)
	}

	usedNames := sessionState.Conv.UsedNames
	delete(usedNames, sp.Indexes[position].Name)
	index.RemoveIndexIssues(tableId, sp.Indexes[position])

	sp.Indexes = utilities.RemoveSecondaryIndex(sp.Indexes, position)
	sessionState.Conv.SpSchema[tableId] = sp
	session.UpdateSessionFile()
	return nil
}

func uploadFile(w http.ResponseWriter, r *http.Request) {

	r.ParseMultipartForm(10 << 20)
	// FormFile returns the first file for the given key `myFile`
	// it also returns the FileHeader so we can get the Filename,
	// the Header and the size of the file
	file, handlers, err := r.FormFile("myFile")
	if err != nil {
		http.Error(w, fmt.Sprintf("error retrieving the file"), http.StatusBadRequest)
		return
	}
	defer file.Close()

	// Remove the existing files
	err = os.RemoveAll("upload-file/")
	if err != nil {
		http.Error(w, fmt.Sprintf("error removing existing files"), http.StatusBadRequest)
		return
	}

	err = os.MkdirAll("upload-file", os.ModePerm)
	if err != nil {
		http.Error(w, fmt.Sprintf("error while creating directory"), http.StatusBadRequest)
		return
	}

	f, err := os.Create("upload-file/" + handlers.Filename)
	if err != nil {
		http.Error(w, fmt.Sprintf("not able to create file"), http.StatusBadRequest)
		return
	}

	// read all of the contents of our uploaded file into a byte array
	fileBytes, err := ioutil.ReadAll(file)
	if err != nil {
		http.Error(w, fmt.Sprintf("error reading the file"), http.StatusBadRequest)
		return
	}
	if _, err := f.Write(fileBytes); err != nil {
		http.Error(w, fmt.Sprintf("error writing the file"), http.StatusBadRequest)
		return
	}
	w.WriteHeader(http.StatusOK)
	json.NewEncoder(w).Encode("file uploaded successfully")
}

// rollback is used to get previous state of conversion in case
// some unexpected error occurs during update operations.
func rollback(err error) error {
	sessionState := session.GetSessionState()

	if sessionState.SessionFile == "" {
		return fmt.Errorf("encountered error %w. rollback failed because we don't have a session file", err)
	}
	sessionState.Conv = internal.MakeConv()
	sessionState.Conv.TargetDb = constants.TargetSpanner
	err2 := conversion.ReadSessionFile(sessionState.Conv, sessionState.SessionFile)
	if err2 != nil {
		return fmt.Errorf("encountered error %w. rollback failed: %v", err, err2)
	}
	return err
}

func checkPrimaryKeyPrefix(tableId string, refTableId string, fk ddl.Foreignkey, tableInterleaveStatus *TableInterleaveStatus) bool {

	sessionState := session.GetSessionState()
	childTable := sessionState.Conv.SpSchema[tableId]
	parentTable := sessionState.Conv.SpSchema[refTableId]
	childPks := sessionState.Conv.SpSchema[tableId].PrimaryKeys
	parentPks := sessionState.Conv.SpSchema[refTableId].PrimaryKeys

	parentIndex := utilities.GetPrimaryKeyIndexFromOrder(parentPks, 1)
	if parentIndex == -1 {
		return false
	}
	parentFirstOrderPkColId := parentPks[parentIndex].ColId
	possibleInterleave := false
	for _, colId := range fk.ReferColumnIds {
		if parentFirstOrderPkColId == colId {
			possibleInterleave = true
		}
	}
	if !possibleInterleave {
		removeInterleaveSuggestions(fk.ColIds, tableId)
		return false
	}

	childPkColIds := []string{}
	for _, k := range childPks {
		childPkColIds = append(childPkColIds, k.ColId)
	}

	interleaved := []ddl.IndexKey{}

	for i := 0; i < len(parentPks); i++ {

		for j := 0; j < len(childPks); j++ {

			for k := 0; k < len(fk.ReferColumnIds); k++ {

				if childTable.ColDefs[fk.ColIds[k]].Name == parentTable.ColDefs[fk.ReferColumnIds[k]].Name &&
					parentTable.ColDefs[parentPks[i].ColId].Name == childTable.ColDefs[childPks[j].ColId].Name &&
					parentTable.ColDefs[parentPks[i].ColId].Name == parentTable.ColDefs[fk.ReferColumnIds[k]].Name &&
					childTable.ColDefs[childPks[j].ColId].Name == parentTable.ColDefs[fk.ReferColumnIds[k]].Name {

					interleaved = append(interleaved, parentPks[i])
				}
			}

		}

	}

	diff := []ddl.IndexKey{}

	if len(interleaved) == 0 {

		for i := 0; i < len(parentPks); i++ {

			for j := 0; j < len(childPks); j++ {

				if parentTable.ColDefs[parentPks[i].ColId].Name != childTable.ColDefs[childPks[j].ColId].Name {

					diff = append(diff, parentPks[i])
				}

			}
		}

	}

	canInterleavedOnAdd := []string{}
	canInterleavedOnRename := []string{}

	fkReferColNames := []string{}
	childPkColNames := []string{}
	for _, colId := range fk.ReferColumnIds {
		fkReferColNames = append(fkReferColNames, parentTable.ColDefs[colId].Name)
	}
	for _, colId := range childPkColIds {
		childPkColNames = append(childPkColNames, childTable.ColDefs[colId].Name)
	}

	for i := 0; i < len(diff); i++ {

		parentColIndex := utilities.IsColumnPresent(fkReferColNames, parentTable.ColDefs[diff[i].ColId].Name)
		if parentColIndex == -1 {
			continue
		}
		childColIndex := utilities.IsColumnPresent(childPkColNames, childTable.ColDefs[fk.ColIds[parentColIndex]].Name)
		if childColIndex == -1 {
			canInterleavedOnAdd = append(canInterleavedOnAdd, fk.ColIds[parentColIndex])
		} else {
			canInterleavedOnRename = append(canInterleavedOnRename, fk.ColIds[parentColIndex])
		}
	}

	if len(canInterleavedOnRename) > 0 {
		updateInterleaveSuggestion(canInterleavedOnRename, tableId, internal.InterleavedRenameColumn)
	} else if len(canInterleavedOnAdd) > 0 {
		updateInterleaveSuggestion(canInterleavedOnAdd, tableId, internal.InterleavedAddColumn)
	}

	if len(interleaved) > 0 {
		return true
	}

	return false
}

func updateInterleaveSuggestion(colIds []string, tableId string, issue internal.SchemaIssue) {
	for i := 0; i < len(colIds); i++ {

		sessionState := session.GetSessionState()

		schemaissue := []internal.SchemaIssue{}

		schemaissue = sessionState.Conv.SchemaIssues[tableId][colIds[i]]

		schemaissue = utilities.RemoveSchemaIssue(schemaissue, internal.InterleavedOrder)
		schemaissue = utilities.RemoveSchemaIssue(schemaissue, internal.InterleavedNotInOrder)
		schemaissue = utilities.RemoveSchemaIssue(schemaissue, internal.InterleavedAddColumn)
		schemaissue = utilities.RemoveSchemaIssue(schemaissue, internal.InterleavedRenameColumn)

		schemaissue = append(schemaissue, issue)

		if len(schemaissue) > 0 {

			if sessionState.Conv.SchemaIssues[tableId] == nil {

				s := map[string][]internal.SchemaIssue{
					colIds[i]: schemaissue,
				}
				sessionState.Conv.SchemaIssues[tableId] = s
			} else {
				sessionState.Conv.SchemaIssues[tableId][colIds[i]] = schemaissue
			}
		}
	}
}

func removeInterleaveSuggestions(colIds []string, tableId string) {
	for i := 0; i < len(colIds); i++ {

		sessionState := session.GetSessionState()

		schemaissue := []internal.SchemaIssue{}

		schemaissue = sessionState.Conv.SchemaIssues[tableId][colIds[i]]

		if len(schemaissue) == 0 {
			continue
		}

		schemaissue = utilities.RemoveSchemaIssue(schemaissue, internal.InterleavedOrder)
		schemaissue = utilities.RemoveSchemaIssue(schemaissue, internal.InterleavedNotInOrder)
		schemaissue = utilities.RemoveSchemaIssue(schemaissue, internal.InterleavedAddColumn)
		schemaissue = utilities.RemoveSchemaIssue(schemaissue, internal.InterleavedRenameColumn)

		if sessionState.Conv.SchemaIssues[tableId] == nil {

			s := map[string][]internal.SchemaIssue{
				colIds[i]: schemaissue,
			}
			sessionState.Conv.SchemaIssues[tableId] = s
		} else {
			sessionState.Conv.SchemaIssues[tableId][colIds[i]] = schemaissue
		}

	}
}

// SessionState stores information for the current migration session.
type SessionState struct {
	sourceDB    *sql.DB        // Connection to source database in case of direct connection
	dbName      string         // Name of source database
	driver      string         // Name of HarbourBridge driver in use
	conv        *internal.Conv // Current conversion state
	sessionFile string         // Path to session file
}

// Type and issue.
type typeIssue struct {
	T        string
	Brief    string
	DisplayT string
}

type GeneratedResources struct {
	DatabaseName      string
	DatabaseUrl       string
	BucketName        string
	BucketUrl         string
	DataStreamJobName string
	DataStreamJobUrl  string
	DataflowJobName   string
	DataflowJobUrl    string
}

func addTypeToList(convertedType string, spType string, issues []internal.SchemaIssue, l []typeIssue) []typeIssue {
	if convertedType == spType {
		if len(issues) > 0 {
			var briefs []string
			for _, issue := range issues {
				briefs = append(briefs, internal.IssueDB[issue].Brief)
			}
			l = append(l, typeIssue{T: spType, Brief: fmt.Sprintf(strings.Join(briefs, ", "))})
		} else {
			l = append(l, typeIssue{T: spType})
		}
	}
	return l
}

func initializeTypeMap() {
	sessionState := session.GetSessionState()
<<<<<<< HEAD

	utilities.InitObjectId()
	sessionState.Conv = internal.MakeConv()
=======
>>>>>>> ecf8f257
	var toddl common.ToDdl
	// Initialize mysqlTypeMap.
	toddl = mysql.InfoSchemaImpl{}.GetToDdl()
	for _, srcTypeName := range []string{"bool", "boolean", "varchar", "char", "text", "tinytext", "mediumtext", "longtext", "set", "enum", "json", "bit", "binary", "varbinary", "blob", "tinyblob", "mediumblob", "longblob", "tinyint", "smallint", "mediumint", "int", "integer", "bigint", "double", "float", "numeric", "decimal", "date", "datetime", "timestamp", "time", "year", "geometrycollection", "multipoint", "multilinestring", "multipolygon", "point", "linestring", "polygon", "geometry"} {
		var l []typeIssue
		for _, spType := range []string{ddl.Bool, ddl.Bytes, ddl.Date, ddl.Float64, ddl.Int64, ddl.String, ddl.Timestamp, ddl.Numeric, ddl.JSON} {
			srcType := schema.MakeType()
			srcType.Name = srcTypeName
			ty, issues := toddl.ToSpannerType(sessionState.Conv, spType, srcType)
			l = addTypeToList(ty.Name, spType, issues, l)
		}
		if srcTypeName == "tinyint" {
			l = append(l, typeIssue{T: ddl.Bool, Brief: "Only tinyint(1) can be converted to BOOL, for any other mods it will be converted to INT64"})
		}
		mysqlTypeMap[srcTypeName] = l
	}
	// Initialize postgresTypeMap.
	toddl = postgres.InfoSchemaImpl{}.GetToDdl()
	for _, srcTypeName := range []string{"bool", "boolean", "bigserial", "bpchar", "character", "bytea", "date", "float8", "double precision", "float4", "real", "int8", "bigint", "int4", "integer", "int2", "smallint", "numeric", "serial", "text", "timestamptz", "timestamp with time zone", "timestamp", "timestamp without time zone", "varchar", "character varying"} {
		var l []typeIssue
		for _, spType := range []string{ddl.Bool, ddl.Bytes, ddl.Date, ddl.Float64, ddl.Int64, ddl.String, ddl.Timestamp, ddl.Numeric, ddl.JSON} {
			srcType := schema.MakeType()
			srcType.Name = srcTypeName
			ty, issues := toddl.ToSpannerType(sessionState.Conv, spType, srcType)
			l = addTypeToList(ty.Name, spType, issues, l)
		}
		postgresTypeMap[srcTypeName] = l
	}

	// Initialize sqlserverTypeMap.
	toddl = sqlserver.InfoSchemaImpl{}.GetToDdl()
	for _, srcTypeName := range []string{"int", "tinyint", "smallint", "bigint", "bit", "float", "real", "numeric", "decimal", "money", "smallmoney", "char", "nchar", "varchar", "nvarchar", "text", "ntext", "date", "datetime", "datetime2", "smalldatetime", "datetimeoffset", "time", "timestamp", "rowversion", "binary", "varbinary", "image", "xml", "geography", "geometry", "uniqueidentifier", "sql_variant", "hierarchyid"} {
		var l []typeIssue
		for _, spType := range []string{ddl.Bool, ddl.Bytes, ddl.Date, ddl.Float64, ddl.Int64, ddl.String, ddl.Timestamp, ddl.Numeric, ddl.JSON} {
			srcType := schema.MakeType()
			srcType.Name = srcTypeName
			ty, issues := toddl.ToSpannerType(sessionState.Conv, spType, srcType)
			l = addTypeToList(ty.Name, spType, issues, l)
		}
		sqlserverTypeMap[srcTypeName] = l
	}

	// Initialize oracleTypeMap.
	toddl = oracle.InfoSchemaImpl{}.GetToDdl()
	for _, srcTypeName := range []string{"NUMBER", "BFILE", "BLOB", "CHAR", "CLOB", "DATE", "BINARY_DOUBLE", "BINARY_FLOAT", "FLOAT", "LONG", "RAW", "LONG RAW", "NCHAR", "NVARCHAR2", "VARCHAR", "VARCHAR2", "NCLOB", "ROWID", "UROWID", "XMLTYPE", "TIMESTAMP", "INTERVAL", "SDO_GEOMETRY"} {
		var l []typeIssue
		for _, spType := range []string{ddl.Bool, ddl.Bytes, ddl.Date, ddl.Float64, ddl.Int64, ddl.String, ddl.Timestamp, ddl.Numeric, ddl.JSON} {
			srcType := schema.MakeType()
			srcType.Name = srcTypeName
			ty, issues := toddl.ToSpannerType(sessionState.Conv, spType, srcType)
			l = addTypeToList(ty.Name, spType, issues, l)
		}
		oracleTypeMap[srcTypeName] = l
	}
}

func init() {
	sessionState := session.GetSessionState()
	uniqueid.InitObjectId()
	sessionState.Conv = internal.MakeConv()
	config := config.TryInitializeSpannerConfig()
	session.SetSessionStorageConnectionState(config.GCPProjectID, config.SpannerInstanceID)
}

// App connects to the web app v2.
func App(logLevel string, open bool) {
	err := logger.InitializeLogger(logLevel)
	if err != nil {
		log.Fatal("Error initialising webapp, did you specify a valid log-level? [DEBUG, INFO, WARN, ERROR, FATAL]")
	}
	addr := ":8080"
	router := getRoutes()
	fmt.Println("Harbourbridge UI started at:", fmt.Sprintf("http://localhost%s", addr))
	if open {
		browser.OpenURL(fmt.Sprintf("http://localhost%s", addr))
	}
	log.Fatal(http.ListenAndServe(addr, handlers.CORS(handlers.AllowedHeaders([]string{"X-Requested-With", "Content-Type", "Authorization"}), handlers.AllowedMethods([]string{"GET", "POST", "PUT", "HEAD", "OPTIONS"}), handlers.AllowedOrigins([]string{"*"}))(router)))
}<|MERGE_RESOLUTION|>--- conflicted
+++ resolved
@@ -387,11 +387,7 @@
 		http.Error(w, fmt.Sprintf("Request Body parse error : %v", err), http.StatusBadRequest)
 		return
 	}
-<<<<<<< HEAD
-	f, err := os.Open(constants.UPLOAD_FILE_DIR + "/" + dc.FilePath)
-=======
-	f, err := os.Open("upload-file/" + dc.Config.FilePath)
->>>>>>> ecf8f257
+	f, err := os.Open(constants.UPLOAD_FILE_DIR + "/" + dc.Config.FilePath)
 	if err != nil {
 		http.Error(w, fmt.Sprintf("Failed to open dump file : %v, no such file or directory", dc.Config.FilePath), http.StatusNotFound)
 		return
@@ -427,11 +423,7 @@
 	sessionState.SourceDB = nil
 	sessionState.Dialect = dc.SpannerDetails.Dialect
 	sessionState.SourceDBConnDetails = session.SourceDBConnDetails{
-<<<<<<< HEAD
-		Path:           constants.UPLOAD_FILE_DIR + "/" + dc.FilePath,
-=======
-		Path:           dc.Config.FilePath,
->>>>>>> ecf8f257
+		Path:           constants.UPLOAD_FILE_DIR + "/" + dc.Config.FilePath,
 		ConnectionType: helpers.DUMP_MODE,
 	}
 
@@ -1452,7 +1444,6 @@
 	json.NewEncoder(w).Encode(convm)
 }
 
-<<<<<<< HEAD
 // renameIndexes checks the new names for spanner name validity, ensures the new names are already not used by existing tables
 // secondary indexes or foreign key constraints. If above checks passed then index renaming reflected in the schema else appropriate
 // error thrown.
@@ -1515,8 +1506,6 @@
 	json.NewEncoder(w).Encode(convm)
 }
 
-=======
->>>>>>> ecf8f257
 // ToDo : To Remove once Rules Component updated
 // addIndexes checks the new names for spanner name validity, ensures the new names are already not used by existing tables
 // secondary indexes or foreign key constraints. If above checks passed then new indexes are added to the schema else appropriate
@@ -2210,12 +2199,6 @@
 
 func initializeTypeMap() {
 	sessionState := session.GetSessionState()
-<<<<<<< HEAD
-
-	utilities.InitObjectId()
-	sessionState.Conv = internal.MakeConv()
-=======
->>>>>>> ecf8f257
 	var toddl common.ToDdl
 	// Initialize mysqlTypeMap.
 	toddl = mysql.InfoSchemaImpl{}.GetToDdl()
@@ -2274,7 +2257,7 @@
 
 func init() {
 	sessionState := session.GetSessionState()
-	uniqueid.InitObjectId()
+	utilities.InitObjectId()
 	sessionState.Conv = internal.MakeConv()
 	config := config.TryInitializeSpannerConfig()
 	session.SetSessionStorageConnectionState(config.GCPProjectID, config.SpannerInstanceID)

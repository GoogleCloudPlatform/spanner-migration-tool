// Copyright 2022 Google LLC
//
// Licensed under the Apache License, Version 2.0 (the "License");
// you may not use this file except in compliance with the License.
// You may obtain a copy of the License at
//
//      http://www.apache.org/licenses/LICENSE-2.0
//
// Unless required by applicable law or agreed to in writing, software
// distributed under the License is distributed on an "AS IS" BASIS,
// WITHOUT WARRANTIES OR CONDITIONS OF ANY KIND, either express or implied.
// See the License for the specific language governing permissions and
// limitations under the License.

// Package web defines web APIs to be used with harbourbridge frontend.
// Apart from schema conversion, this package involves API to update
// converted schema.
package webv2

import (
	"bufio"
	"bytes"
	"database/sql"
	"encoding/json"
	"fmt"
	"io/fs"
	"io/ioutil"
	"log"
	"net/http"
	"os"
	"path/filepath"
	"reflect"
	"sort"
	"strconv"
	"strings"
	"time"

	"github.com/cloudspannerecosystem/harbourbridge/common/constants"
	"github.com/cloudspannerecosystem/harbourbridge/common/utils"
	"github.com/cloudspannerecosystem/harbourbridge/conversion"
	"github.com/cloudspannerecosystem/harbourbridge/internal"
	"github.com/cloudspannerecosystem/harbourbridge/profiles"
	"github.com/cloudspannerecosystem/harbourbridge/sources/common"
	"github.com/cloudspannerecosystem/harbourbridge/sources/mysql"
	"github.com/cloudspannerecosystem/harbourbridge/sources/oracle"
	"github.com/cloudspannerecosystem/harbourbridge/sources/postgres"
	"github.com/cloudspannerecosystem/harbourbridge/sources/sqlserver"
	"github.com/cloudspannerecosystem/harbourbridge/spanner/ddl"
	"github.com/cloudspannerecosystem/harbourbridge/webv2/config"
	helpers "github.com/cloudspannerecosystem/harbourbridge/webv2/helpers"
	utilities "github.com/cloudspannerecosystem/harbourbridge/webv2/utilities"

	"github.com/cloudspannerecosystem/harbourbridge/webv2/session"
	_ "github.com/go-sql-driver/mysql"
	"github.com/gorilla/handlers"

	primarykey "github.com/cloudspannerecosystem/harbourbridge/webv2/primarykey"

	uniqueid "github.com/cloudspannerecosystem/harbourbridge/webv2/uniqueid"

	go_ora "github.com/sijms/go-ora/v2"
)

// TODO:(searce):
// 1) Test cases for APIs
// 2) API for saving/updating table-level changes.
// 3) API for showing logs
// 4) Split all routing to an route.go file
// 5) API for downloading the schema file, ddl file and summary report file.
// 6) Update schema conv after setting global datatypes and return conv. (setTypeMap)
// 7) Add rateConversion() in schema conversion, ddl and report APIs.
// 8) Add an overview in summary report API
var mysqlTypeMap = make(map[string][]typeIssue)
var postgresTypeMap = make(map[string][]typeIssue)
var sqlserverTypeMap = make(map[string][]typeIssue)
var oracleTypeMap = make(map[string][]typeIssue)

// TODO:(searce) organize this file according to go style guidelines: generally
// have public constants and public type definitions first, then public
// functions, and finally helper functions (usually in order of importance).

// driverConfig contains the parameters needed to make a direct database connection. It is
// used to communicate via HTTP with the frontend.
type driverConfig struct {
	Driver   string `json:"Driver"`
	Host     string `json:"Host"`
	Port     string `json:"Port"`
	Database string `json:"Database"`
	User     string `json:"User"`
	Password string `json:"Password"`
}

// databaseConnection creates connection with database when using
// with postgres and mysql driver.
func databaseConnection(w http.ResponseWriter, r *http.Request) {
	reqBody, err := ioutil.ReadAll(r.Body)
	if err != nil {
		http.Error(w, fmt.Sprintf("Body Read Error : %v", err), http.StatusInternalServerError)
		return
	}
	var config driverConfig
	err = json.Unmarshal(reqBody, &config)
	if err != nil {
		http.Error(w, fmt.Sprintf("Request Body parse error : %v", err), http.StatusBadRequest)
		return
	}
	var dataSourceName string
	switch config.Driver {
	case constants.POSTGRES:
		dataSourceName = fmt.Sprintf("host=%s port=%s user=%s password=%s dbname=%s sslmode=disable", config.Host, config.Port, config.User, config.Password, config.Database)
	case constants.MYSQL:
		dataSourceName = fmt.Sprintf("%s:%s@tcp(%s:%s)/%s", config.User, config.Password, config.Host, config.Port, config.Database)
	case constants.SQLSERVER:
		dataSourceName = fmt.Sprintf(`sqlserver://%s:%s@%s:%s?database=%s`, config.User, config.Password, config.Host, config.Port, config.Database)
	case constants.ORACLE:
		portNumber, _ := strconv.Atoi(config.Port)
		dataSourceName = go_ora.BuildUrl(config.Host, portNumber, config.Database, config.User, config.Password, nil)
	default:
		http.Error(w, fmt.Sprintf("Driver : '%s' is not supported", config.Driver), http.StatusBadRequest)
		return
	}
	sourceDB, err := sql.Open(config.Driver, dataSourceName)
	if err != nil {
		http.Error(w, fmt.Sprintf("Database connection error, check connection properties."), http.StatusInternalServerError)
		return
	}
	// Open doesn't open a connection. Validate database connection.
	err = sourceDB.Ping()
	if err != nil {
		http.Error(w, fmt.Sprintf("Database connection error, check connection properties."), http.StatusInternalServerError)
		return
	}

	sessionState := session.GetSessionState()
	sessionState.SourceDB = sourceDB
	sessionState.DbName = config.Database
	// schema and user is same in oralce.
	if config.Driver == constants.ORACLE {
		sessionState.DbName = config.User
	}
	sessionState.Driver = config.Driver
	sessionState.SessionFile = ""
	w.WriteHeader(http.StatusOK)
}

// convertSchemaSQL converts source database to Spanner when using
// with postgres and mysql driver.
func convertSchemaSQL(w http.ResponseWriter, r *http.Request) {
	sessionState := session.GetSessionState()
	if sessionState.SourceDB == nil || sessionState.DbName == "" || sessionState.Driver == "" {
		http.Error(w, fmt.Sprintf("Database is not configured or Database connection is lost. Please set configuration and connect to database."), http.StatusNotFound)
		return
	}
	conv := internal.MakeConv()
	// Setting target db to spanner by default.
	conv.TargetDb = constants.TargetSpanner
	var err error
	switch sessionState.Driver {
	case constants.MYSQL:
		err = common.ProcessSchema(conv, mysql.InfoSchemaImpl{DbName: sessionState.DbName, Db: sessionState.SourceDB})
	case constants.POSTGRES:
		err = common.ProcessSchema(conv, postgres.InfoSchemaImpl{Db: sessionState.SourceDB})
	case constants.SQLSERVER:
		err = common.ProcessSchema(conv, sqlserver.InfoSchemaImpl{DbName: sessionState.DbName, Db: sessionState.SourceDB})
	case constants.ORACLE:
		err = common.ProcessSchema(conv, oracle.InfoSchemaImpl{DbName: strings.ToUpper(sessionState.DbName), Db: sessionState.SourceDB})
	default:
		http.Error(w, fmt.Sprintf("Driver : '%s' is not supported", sessionState.Driver), http.StatusBadRequest)
		return
	}
	if err != nil {
		http.Error(w, fmt.Sprintf("Schema Conversion Error : %v", err), http.StatusNotFound)
		return
	}

	uniqueid.InitObjectId()

	uniqueid.AssignUniqueId(conv)
	sessionState.Conv = conv

	primarykey.DetectHotspot()

	sessionMetadata := session.SessionMetadata{
		SessionName:  "NewSession",
		DatabaseType: sessionState.Driver,
		DatabaseName: sessionState.DbName,
	}

	convm := session.ConvWithMetadata{
		SessionMetadata: sessionMetadata,
		Conv:            *conv,
	}
	sessionState.Conv = conv
	sessionState.SessionMetadata = sessionMetadata
	w.WriteHeader(http.StatusOK)
	json.NewEncoder(w).Encode(convm)
}

// dumpConfig contains the parameters needed to run the tool using dump approach. It is
// used to communicate via HTTP with the frontend.
type dumpConfig struct {
	Driver   string `json:"Driver"`
	FilePath string `json:"Path"`
}

// convertSchemaDump converts schema from dump file to Spanner schema for
// mysqldump and pg_dump driver.
func convertSchemaDump(w http.ResponseWriter, r *http.Request) {
	reqBody, err := ioutil.ReadAll(r.Body)
	if err != nil {
		http.Error(w, fmt.Sprintf("Body Read Error : %v", err), http.StatusInternalServerError)
		return
	}
	var dc dumpConfig
	err = json.Unmarshal(reqBody, &dc)
	if err != nil {
		http.Error(w, fmt.Sprintf("Request Body parse error : %v", err), http.StatusBadRequest)
		return
	}
	f, err := os.Open(dc.FilePath)
	if err != nil {
		http.Error(w, fmt.Sprintf("Failed to open dump file : %v, no such file or directory", dc.FilePath), http.StatusNotFound)
		return
	}
	// We don't support Dynamodb in web hence no need to pass schema sample size here.
	sourceProfile, _ := profiles.NewSourceProfile("", dc.Driver)
	sourceProfile.Driver = dc.Driver
	targetProfile, _ := profiles.NewTargetProfile("")
	targetProfile.TargetDb = constants.TargetSpanner
	conv, err := conversion.SchemaConv(sourceProfile, targetProfile, &utils.IOStreams{In: f, Out: os.Stdout})
	if err != nil {
		http.Error(w, fmt.Sprintf("Schema Conversion Error : %v", err), http.StatusNotFound)
		return
	}

	sessionMetadata := session.SessionMetadata{
		SessionName:  "NewSession",
		DatabaseType: dc.Driver,
		DatabaseName: filepath.Base(dc.FilePath),
	}

	sessionState := session.GetSessionState()
	uniqueid.InitObjectId()

	uniqueid.AssignUniqueId(conv)
	sessionState.Conv = conv
	primarykey.DetectHotspot()

	sessionState.SessionMetadata = sessionMetadata
	sessionState.Driver = dc.Driver
	sessionState.DbName = ""
	sessionState.SessionFile = ""
	sessionState.SourceDB = nil

	convm := session.ConvWithMetadata{
		SessionMetadata: sessionMetadata,
		Conv:            *conv,
	}
	w.WriteHeader(http.StatusOK)
	json.NewEncoder(w).Encode(convm)
}

// loadSession load seesion file to Harbourbridge.
func loadSession(w http.ResponseWriter, r *http.Request) {
	sessionState := session.GetSessionState()

	uniqueid.InitObjectId()

	reqBody, err := ioutil.ReadAll(r.Body)
	if err != nil {
		http.Error(w, fmt.Sprintf("Body Read Error : %v", err), http.StatusInternalServerError)
		return
	}
	var s session.SessionParams
	err = json.Unmarshal(reqBody, &s)
	if err != nil {
		http.Error(w, fmt.Sprintf("Request Body parse error : %v", err), http.StatusBadRequest)
		return
	}
	conv := internal.MakeConv()
	err = conversion.ReadSessionFile(conv, s.FilePath)
	if err != nil {
		switch err.(type) {
		case *fs.PathError:
			http.Error(w, fmt.Sprintf("Failed to open session file : %v, no such file or directory", s.FilePath), http.StatusNotFound)
		default:
			http.Error(w, fmt.Sprintf("Failed to parse session file : %v", err), http.StatusBadRequest)
		}
		return
	}

	sessionMetadata := session.SessionMetadata{
		SessionName:  "NewSession",
		DatabaseType: s.Driver,
		DatabaseName: strings.TrimRight(filepath.Base(s.FilePath), filepath.Ext(s.FilePath)),
	}

	sessionState.Conv = conv

	uniqueid.AssignUniqueId(conv)

	sessionState.Conv = conv

	primarykey.DetectHotspot()

	sessionState.SessionMetadata = sessionMetadata
	sessionState.Driver = s.Driver
	sessionState.SessionFile = s.FilePath

	convm := session.ConvWithMetadata{
		SessionMetadata: sessionMetadata,
		Conv:            *conv,
	}
	w.WriteHeader(http.StatusOK)
	json.NewEncoder(w).Encode(convm)
}

// getDDL returns the Spanner DDL for each table in alphabetical order.
// Unlike internal/convert.go's GetDDL, it does not print tables in a way that
// respects the parent/child ordering of interleaved tables, also foreign keys
// and secondary indexes are skipped. This means that getDDL cannot be used to
// build DDL to send to Spanner.
func getDDL(w http.ResponseWriter, r *http.Request) {
	sessionState := session.GetSessionState()
	c := ddl.Config{Comments: true, ProtectIds: false}
	var tables []string
	for t := range sessionState.Conv.SpSchema {
		tables = append(tables, t)
	}
	sort.Strings(tables)
	ddl := make(map[string]string)
	for _, t := range tables {
		ddl[t] = sessionState.Conv.SpSchema[t].PrintCreateTable(c)
	}
	w.WriteHeader(http.StatusOK)
	json.NewEncoder(w).Encode(ddl)
}

// getOverview returns the overview of conversion.
func getOverview(w http.ResponseWriter, r *http.Request) {
	var buf bytes.Buffer
	bufWriter := bufio.NewWriter(&buf)
	sessionState := session.GetSessionState()
	internal.GenerateReport(sessionState.Driver, sessionState.Conv, bufWriter, nil, false, false)
	bufWriter.Flush()
	overview := buf.String()
	w.WriteHeader(http.StatusOK)
	json.NewEncoder(w).Encode(overview)
}

// getTypeMap returns the source to Spanner typemap only for the
// source types used in current conversion.
func getTypeMap(w http.ResponseWriter, r *http.Request) {
	sessionState := session.GetSessionState()

	if sessionState.Conv == nil || sessionState.Driver == "" {
		http.Error(w, fmt.Sprintf("Schema is not converted or Driver is not configured properly. Please retry converting the database to Spanner."), http.StatusNotFound)
		return
	}
	var typeMap map[string][]typeIssue
	switch sessionState.Driver {
	case constants.MYSQL, constants.MYSQLDUMP:
		typeMap = mysqlTypeMap
	case constants.POSTGRES, constants.PGDUMP:
		typeMap = postgresTypeMap
	case constants.SQLSERVER:
		typeMap = sqlserverTypeMap
	case constants.ORACLE:
		typeMap = oracleTypeMap
	default:
		http.Error(w, fmt.Sprintf("Driver : '%s' is not supported", sessionState.Driver), http.StatusBadRequest)
		return
	}
	// Filter typeMap so it contains just the types SrcSchema uses.
	filteredTypeMap := make(map[string][]typeIssue)
	for _, srcTable := range sessionState.Conv.SrcSchema {
		for _, colDef := range srcTable.ColDefs {
			if _, ok := filteredTypeMap[colDef.Type.Name]; ok {
				continue
			}
			// Timestamp and interval types do not have exact key in typemap.
			// Typemap for  TIMESTAMP(6), TIMESTAMP(6) WITH LOCAL TIMEZONE,TIMESTAMP(6) WITH TIMEZONE is stored into TIMESTAMP key.
			// Same goes with interval types like INTERVAL YEAR(2) TO MONTH, INTERVAL DAY(2) TO SECOND(6) etc.
			// If exact key not found then check with regex.
			if _, ok := typeMap[colDef.Type.Name]; !ok {
				if oracle.TimestampReg.MatchString(colDef.Type.Name) {
					filteredTypeMap[colDef.Type.Name] = typeMap["TIMESTAMP"]
				} else if oracle.IntervalReg.MatchString(colDef.Type.Name) {
					filteredTypeMap[colDef.Type.Name] = typeMap["INTERVAL"]
				}
				continue
			}
			filteredTypeMap[colDef.Type.Name] = typeMap[colDef.Type.Name]
		}
	}
	w.WriteHeader(http.StatusOK)
	json.NewEncoder(w).Encode(filteredTypeMap)
}

// setTypeMapGlobal allows to change Spanner type globally.
// It takes a map from source type to Spanner type and updates
// the Spanner schema accordingly.
func setTypeMapGlobal(w http.ResponseWriter, r *http.Request) {
	reqBody, err := ioutil.ReadAll(r.Body)
	if err != nil {
		http.Error(w, fmt.Sprintf("Body Read Error : %v", err), http.StatusInternalServerError)
		return
	}
	var typeMap map[string]string
	err = json.Unmarshal(reqBody, &typeMap)
	if err != nil {
		http.Error(w, fmt.Sprintf("Request Body parse error : %v", err), http.StatusBadRequest)
		return
	}

	sessionState := session.GetSessionState()

	// Redo source-to-Spanner typeMap using t (the mapping specified in the http request).
	// We drive this process by iterating over the Spanner schema because we want to preserve all
	// other customizations that have been performed via the UI (dropping columns, renaming columns
	// etc). In particular, note that we can't just blindly redo schema conversion (using an appropriate
	// version of 'toDDL' with the new typeMap).
	for t, spSchema := range sessionState.Conv.SpSchema {
		for col := range spSchema.ColDefs {
			srcTable := sessionState.Conv.ToSource[t].Name
			srcCol := sessionState.Conv.ToSource[t].Cols[col]
			srcColDef := sessionState.Conv.SrcSchema[srcTable].ColDefs[srcCol]
			// If the srcCol's type is in the map, then recalculate the Spanner type
			// for this column using the map. Otherwise, leave the ColDef for this
			// column as is. Note that per-column type overrides could be lost in
			// this process -- the mapping in typeMap always takes precendence.
			if _, found := typeMap[srcColDef.Type.Name]; found {
				updateType(typeMap[srcColDef.Type.Name], t, col, srcTable, w)
			}
		}
	}
	helpers.UpdateSessionFile()

	convm := session.ConvWithMetadata{
		SessionMetadata: sessionState.SessionMetadata,
		Conv:            *sessionState.Conv,
	}
	w.WriteHeader(http.StatusOK)
	json.NewEncoder(w).Encode(convm)
}

// Actions to be performed on a column.
// (1) Removed: true/false
// (2) Rename: New name or empty string
// (3) PK: "ADDED", "REMOVED" or ""
// (4) NotNull: "ADDED", "REMOVED" or ""
// (5) ToType: New type or empty string
type updateCol struct {
	Removed bool   `json:"Removed"`
	Rename  string `json:"Rename"`
	PK      string `json:"PK"`
	NotNull string `json:"NotNull"`
	ToType  string `json:"ToType"`
}

type updateTable struct {
	UpdateCols map[string]updateCol `json:"UpdateCols"`
}

// updateTableSchema updates the Spanner schema.
// Following actions can be performed on a specified table:
// (1) Remove column
// (2) Rename column
// (3) Add or Remove Primary Key
// (4) Add or Remove NotNull constraint
// (5) Update Spanner type
func updateTableSchema(w http.ResponseWriter, r *http.Request) {
	reqBody, err := ioutil.ReadAll(r.Body)
	if err != nil {
		http.Error(w, fmt.Sprintf("Body Read Error : %v", err), http.StatusInternalServerError)
		return
	}
	var t updateTable

	table := r.FormValue("table")

	err = json.Unmarshal(reqBody, &t)
	if err != nil {
		http.Error(w, fmt.Sprintf("Request Body parse error : %v", err), http.StatusBadRequest)
		return
	}
	sessionState := session.GetSessionState()
	srcTableName := sessionState.Conv.ToSource[table].Name
	for colName, v := range t.UpdateCols {
		if v.Removed {
			status, err := canRemoveColumn(colName, table)
			if err != nil {
				http.Error(w, fmt.Sprintf("%v", err), status)
				return
			}
			removeColumn(table, colName, srcTableName)
			continue
		}
		if v.Rename != "" && v.Rename != colName {
			if status, err := canRenameOrChangeType(colName, table); err != nil {
				http.Error(w, fmt.Sprintf("%v", err), status)
				return
			}
			renameColumn(v.Rename, table, colName, srcTableName)
			colName = v.Rename
		}
		if v.PK != "" {
			http.Error(w, "HarbourBridge currently doesn't support editing primary keys", http.StatusNotImplemented)
			return
		}

		if v.ToType != "" {
			typeChange, err := isTypeChanged(v.ToType, table, colName, srcTableName)
			if err != nil {
				http.Error(w, err.Error(), http.StatusBadRequest)
				return
			}

			if typeChange {
				if status, err := canRenameOrChangeType(colName, table); err != nil {
					http.Error(w, fmt.Sprintf("%v", err), status)
					return
				}
				updateType(v.ToType, table, colName, srcTableName, w)
			}
		}
		if v.NotNull != "" {
			updateNotNull(v.NotNull, table, colName)
		}
	}
	helpers.UpdateSessionFile()
	convm := session.ConvWithMetadata{
		SessionMetadata: sessionState.SessionMetadata,
		Conv:            *sessionState.Conv,
	}
	w.WriteHeader(http.StatusOK)
	json.NewEncoder(w).Encode(convm)
}

// getConversionRate returns table wise color coded conversion rate.
func getConversionRate(w http.ResponseWriter, r *http.Request) {
	sessionState := session.GetSessionState()
	reports := internal.AnalyzeTables(sessionState.Conv, nil)
	rate := make(map[string]string)
	for _, t := range reports {
		rate[t.SpTable] = rateSchema(t.Cols, t.Warnings, t.SyntheticPKey != "")
	}
	w.WriteHeader(http.StatusOK)
	json.NewEncoder(w).Encode(rate)
}

// getSchemaFile generates schema file and returns file path.
func getSchemaFile(w http.ResponseWriter, r *http.Request) {
	ioHelper := &utils.IOStreams{In: os.Stdin, Out: os.Stdout}
	var err error
	now := time.Now()
	filePrefix, err := getFilePrefix(now)
	if err != nil {
		http.Error(w, fmt.Sprintf("Can not get file prefix : %v", err), http.StatusInternalServerError)
	}
	schemaFileName := "frontend/" + filePrefix + "schema.txt"

	sessionState := session.GetSessionState()
	conversion.WriteSchemaFile(sessionState.Conv, now, schemaFileName, ioHelper.Out)
	schemaAbsPath, err := filepath.Abs(schemaFileName)
	if err != nil {
		http.Error(w, fmt.Sprintf("Can not create absolute path : %v", err), http.StatusInternalServerError)
	}
	w.WriteHeader(http.StatusOK)
	w.Write([]byte(schemaAbsPath))
}

// getReportFile generates report file and returns file path.
func getReportFile(w http.ResponseWriter, r *http.Request) {
	ioHelper := &utils.IOStreams{In: os.Stdin, Out: os.Stdout}
	var err error
	now := time.Now()
	filePrefix, err := getFilePrefix(now)
	if err != nil {
		http.Error(w, fmt.Sprintf("Can not get file prefix : %v", err), http.StatusInternalServerError)
	}
	reportFileName := "frontend/" + filePrefix + "report.txt"
	sessionState := session.GetSessionState()
	conversion.Report(sessionState.Driver, nil, ioHelper.BytesRead, "", sessionState.Conv, reportFileName, ioHelper.Out)
	reportAbsPath, err := filepath.Abs(reportFileName)
	if err != nil {
		http.Error(w, fmt.Sprintf("Can not create absolute path : %v", err), http.StatusInternalServerError)
	}
	w.WriteHeader(http.StatusOK)
	w.Write([]byte(reportAbsPath))
}

// TableInterleaveStatus stores data regarding interleave status.
type TableInterleaveStatus struct {
	Possible bool
	Parent   string
	Comment  string
}

// setParentTable checks whether specified table can be interleaved, and updates the schema to convert foreign
// key to interleaved table if 'update' parameter is set to true. If 'update' parameter is set to false, then return
// whether the foreign key can be converted to interleave table without updating the schema.
func setParentTable(w http.ResponseWriter, r *http.Request) {
	table := r.FormValue("table")
	update := r.FormValue("update") == "true"
	sessionState := session.GetSessionState()

	if sessionState.Conv == nil || sessionState.Driver == "" {
		http.Error(w, fmt.Sprintf("Schema is not converted or Driver is not configured properly. Please retry converting the database to Spanner."), http.StatusNotFound)
		return
	}
	if table == "" {
		http.Error(w, fmt.Sprintf("Table name is empty"), http.StatusBadRequest)
	}
	tableInterleaveStatus := parentTableHelper(table, update)
	helpers.UpdateSessionFile()
	w.WriteHeader(http.StatusOK)

	if update {
		json.NewEncoder(w).Encode(map[string]interface{}{
			"tableInterleaveStatus": tableInterleaveStatus,
			"sessionState":          sessionState.Conv})
	} else {
		json.NewEncoder(w).Encode(map[string]interface{}{
			"tableInterleaveStatus": tableInterleaveStatus,
		})
	}
}

func parentTableHelper(table string, update bool) *TableInterleaveStatus {
	tableInterleaveStatus := &TableInterleaveStatus{Possible: true}
	sessionState := session.GetSessionState()

	if _, found := sessionState.Conv.SyntheticPKeys[table]; found {
		tableInterleaveStatus.Possible = false
		tableInterleaveStatus.Comment = "Has synthetic pk"
	}
	if tableInterleaveStatus.Possible {
		// Search this table's foreign keys for a suitable parent table.
		// If there are several possible parent tables, we pick the first one.
		// TODO: Allow users to pick which parent to use if more than one.
		for i, fk := range sessionState.Conv.SpSchema[table].Fks {
			refTable := fk.ReferTable

			if _, found := sessionState.Conv.SyntheticPKeys[refTable]; found {
				continue
			}

			if checkPrimaryKeyPrefix(table, refTable, fk, tableInterleaveStatus) {

				tableInterleaveStatus.Parent = refTable

				if update {
					sp := sessionState.Conv.SpSchema[table]
					sp.Parent = refTable
					sp.Fks = removeFk(sp.Fks, i)
					sessionState.Conv.SpSchema[table] = sp
				}

				break
			}
		}
		if tableInterleaveStatus.Parent == "" {
			tableInterleaveStatus.Possible = false
			tableInterleaveStatus.Comment = "No valid prefix"
		}
	}

	parentpks := sessionState.Conv.SpSchema[tableInterleaveStatus.Parent].Pks

	childPks := sessionState.Conv.SpSchema[table].Pks

	if len(parentpks) >= 1 {

		parentindex := getPrimaryKeyIndexFromOrder(parentpks, 1)

		childindex := getPrimaryKeyIndexFromOrder(childPks, 1)

		if parentindex != -1 && childindex != -1 {

			if (parentpks[parentindex].Order == childPks[childindex].Order) && (parentpks[parentindex].Col == childPks[childindex].Col) {

				sessionState := session.GetSessionState()
				schemaissue := []internal.SchemaIssue{}

				column := childPks[childindex].Col
				schemaissue = sessionState.Conv.Issues[table][column]

				schemaissue = utilities.RemoveSchemaIssue(schemaissue, internal.InterleavedNotInOrder)
				schemaissue = utilities.RemoveSchemaIssue(schemaissue, internal.InterleavedAddColumn)
				schemaissue = utilities.RemoveSchemaIssue(schemaissue, internal.InterleavedOrder)

				schemaissue = append(schemaissue, internal.InterleavedOrder)

				sessionState.Conv.Issues[table][column] = schemaissue
				tableInterleaveStatus.Possible = true

			}

			if parentpks[parentindex].Col != childPks[childindex].Col {

				tableInterleaveStatus.Possible = false

				sessionState := session.GetSessionState()

				column := parentpks[parentindex].Col

				schemaissue := []internal.SchemaIssue{}
				schemaissue = sessionState.Conv.Issues[table][column]

				schemaissue = utilities.RemoveSchemaIssue(schemaissue, internal.InterleavedNotInOrder)
				schemaissue = utilities.RemoveSchemaIssue(schemaissue, internal.InterleavedOrder)
				schemaissue = utilities.RemoveSchemaIssue(schemaissue, internal.InterleavedAddColumn)

				schemaissue = append(schemaissue, internal.InterleavedNotInOrder)

				sessionState.Conv.Issues[table][column] = schemaissue

			}

		}

	}

	return tableInterleaveStatus
}

type DropDetail struct {
	Name string `json:"Name"`
}

func dropForeignKey(w http.ResponseWriter, r *http.Request) {
	table := r.FormValue("table")
	reqBody, err := ioutil.ReadAll(r.Body)
	if err != nil {
		http.Error(w, fmt.Sprintf("Body Read Error : %v", err), http.StatusInternalServerError)
	}

	var dropDetail DropDetail
	if err = json.Unmarshal(reqBody, &dropDetail); err != nil {
		http.Error(w, fmt.Sprintf("Request Body parse error : %v", err), http.StatusBadRequest)
		return
	}

	sessionState := session.GetSessionState()
	if sessionState.Conv == nil || sessionState.Driver == "" {
		http.Error(w, fmt.Sprintf("Schema is not converted or Driver is not configured properly. Please retry converting the database to Spanner."), http.StatusNotFound)
		return
	}
	if table == "" || dropDetail.Name == "" {
<<<<<<< HEAD
		http.Error(w, fmt.Sprintf("Table name or FK name is empty"), http.StatusBadRequest)
=======
		http.Error(w, fmt.Sprintf("Table name or foreign key name is empty"), http.StatusBadRequest)
>>>>>>> 0031877f
	}
	sp := sessionState.Conv.SpSchema[table]
	position := -1
	for i, fk := range sp.Fks {
		if dropDetail.Name == fk.Name {
			position = i
			break
		}
	}

	if position < 0 || position >= len(sp.Fks) {
		http.Error(w, fmt.Sprintf("No foreign key found at position %d", position), http.StatusBadRequest)
		return
	}
	sp.Fks = removeFk(sp.Fks, position)
	sessionState.Conv.SpSchema[table] = sp
	helpers.UpdateSessionFile()

	convm := session.ConvWithMetadata{
		SessionMetadata: sessionState.SessionMetadata,
		Conv:            *sessionState.Conv,
	}
	w.WriteHeader(http.StatusOK)
	json.NewEncoder(w).Encode(convm)
}

// renameForeignKeys checks the new names for spanner name validity, ensures the new names are already not used by existing tables
// secondary indexes or foreign key constraints. If above checks passed then foreignKey renaming reflected in the schema else appropriate
// error thrown.
func renameForeignKeys(w http.ResponseWriter, r *http.Request) {
	table := r.FormValue("table")
	reqBody, err := ioutil.ReadAll(r.Body)
	if err != nil {
		http.Error(w, fmt.Sprintf("Body Read Error : %v", err), http.StatusInternalServerError)
	}

	sessionState := session.GetSessionState()
	if sessionState.Conv == nil || sessionState.Driver == "" {
		http.Error(w, fmt.Sprintf("Schema is not converted or Driver is not configured properly. Please retry converting the database to Spanner."), http.StatusNotFound)
		return
	}

	renameMap := map[string]string{}
	if err = json.Unmarshal(reqBody, &renameMap); err != nil {
		http.Error(w, fmt.Sprintf("Request Body parse error : %v", err), http.StatusBadRequest)
		return
	}

	// Check new name for spanner name validity.
	newNames := []string{}
	newNamesMap := map[string]bool{}
	for _, value := range renameMap {
		newNames = append(newNames, strings.ToLower(value))
		newNamesMap[strings.ToLower(value)] = true
	}
	if len(newNames) != len(newNamesMap) {
		http.Error(w, fmt.Sprintf("Found duplicate names in input : %s", strings.Join(newNames, ",")), http.StatusBadRequest)
		return
	}

	if ok, invalidNames := checkSpannerNamesValidity(newNames); !ok {
		http.Error(w, fmt.Sprintf("Following names are not valid Spanner identifiers: %s", strings.Join(invalidNames, ",")), http.StatusBadRequest)
		return
	}

	// Check that the new names are not already used by existing tables, secondary indexes or foreign key constraints.
	if ok, err := canRename(newNames, table); !ok {
		http.Error(w, err.Error(), http.StatusBadRequest)
		return
	}

	sp := sessionState.Conv.SpSchema[table]

	// Update session with renamed foreignkeys.
	newFKs := []ddl.Foreignkey{}
	for _, foreignKey := range sp.Fks {
		if newName, ok := renameMap[foreignKey.Name]; ok {
			foreignKey.Name = newName
		}
		newFKs = append(newFKs, foreignKey)
	}
	sp.Fks = newFKs

	sessionState.Conv.SpSchema[table] = sp
	helpers.UpdateSessionFile()

	convm := session.ConvWithMetadata{
		SessionMetadata: sessionState.SessionMetadata,
		Conv:            *sessionState.Conv,
	}
	w.WriteHeader(http.StatusOK)
	json.NewEncoder(w).Encode(convm)
}

// renameIndexes checks the new names for spanner name validity, ensures the new names are already not used by existing tables
// secondary indexes or foreign key constraints. If above checks passed then index renaming reflected in the schema else appropriate
// error thrown.
func renameIndexes(w http.ResponseWriter, r *http.Request) {
	table := r.FormValue("table")
	reqBody, err := ioutil.ReadAll(r.Body)
	if err != nil {
		http.Error(w, fmt.Sprintf("Body Read Error : %v", err), http.StatusInternalServerError)
	}

	renameMap := map[string]string{}
	if err = json.Unmarshal(reqBody, &renameMap); err != nil {
		http.Error(w, fmt.Sprintf("Request Body parse error : %v", err), http.StatusBadRequest)
		return
	}

	// Check new name for spanner name validity.
	newNames := []string{}
	newNamesMap := map[string]bool{}
	for _, value := range renameMap {
		newNames = append(newNames, strings.ToLower(value))
		newNamesMap[strings.ToLower(value)] = true
	}
	if len(newNames) != len(newNamesMap) {
		http.Error(w, fmt.Sprintf("Found duplicate names in input : %s", strings.Join(newNames, ",")), http.StatusBadRequest)
		return
	}

	if ok, invalidNames := checkSpannerNamesValidity(newNames); !ok {
		http.Error(w, fmt.Sprintf("Following names are not valid Spanner identifiers: %s", strings.Join(invalidNames, ",")), http.StatusBadRequest)
		return
	}

	// Check that the new names are not already used by existing tables, secondary indexes or foreign key constraints.
	if ok, err := canRename(newNames, table); !ok {
		http.Error(w, err.Error(), http.StatusBadRequest)
		return
	}
	sessionState := session.GetSessionState()

	sp := sessionState.Conv.SpSchema[table]

	// Update session with renamed secondary indexes.
	newIndexes := []ddl.CreateIndex{}
	for _, index := range sp.Indexes {
		if newName, ok := renameMap[index.Name]; ok {
			index.Name = newName
		}
		newIndexes = append(newIndexes, index)
	}
	sp.Indexes = newIndexes

	sessionState.Conv.SpSchema[table] = sp
	helpers.UpdateSessionFile()
	convm := session.ConvWithMetadata{
		SessionMetadata: sessionState.SessionMetadata,
		Conv:            *sessionState.Conv,
	}
	w.WriteHeader(http.StatusOK)
	json.NewEncoder(w).Encode(convm)
}

// addIndexes checks the new names for spanner name validity, ensures the new names are already not used by existing tables
// secondary indexes or foreign key constraints. If above checks passed then new indexes are added to the schema else appropriate
// error thrown.
func addIndexes(w http.ResponseWriter, r *http.Request) {
	table := r.FormValue("table")
	reqBody, err := ioutil.ReadAll(r.Body)
	if err != nil {
		http.Error(w, fmt.Sprintf("Body Read Error : %v", err), http.StatusInternalServerError)
	}

	newIndexes := []ddl.CreateIndex{}
	if err = json.Unmarshal(reqBody, &newIndexes); err != nil {
		http.Error(w, fmt.Sprintf("Request Body parse error : %v", err), http.StatusBadRequest)
		return
	}

	// Check new name for spanner name validity.
	newNames := []string{}
	newNamesMap := map[string]bool{}
	for _, value := range newIndexes {
		newNames = append(newNames, value.Name)
		newNamesMap[strings.ToLower(value.Name)] = true
	}
	if len(newNames) != len(newNamesMap) {
		http.Error(w, fmt.Sprintf("Found duplicate names in input : %s", strings.Join(newNames, ",")), http.StatusBadRequest)
		return
	}
	if ok, invalidNames := checkSpannerNamesValidity(newNames); !ok {
		http.Error(w, fmt.Sprintf("Following names are not valid Spanner identifiers: %s", strings.Join(invalidNames, ",")), http.StatusBadRequest)
		return
	}

	// Check that the new names are not already used by existing tables, secondary indexes or foreign key constraints.
	if ok, err := canRename(newNames, table); !ok {
		http.Error(w, err.Error(), http.StatusBadRequest)
		return
	}
	sessionState := session.GetSessionState()

	sp := sessionState.Conv.SpSchema[table]

	for i := 0; i < len(newIndexes); i++ {
		newIndexes[i].Id = uniqueid.GenerateIndexesId()
	}

	sp.Indexes = append(sp.Indexes, newIndexes...)

	sessionState.Conv.SpSchema[table] = sp
	helpers.UpdateSessionFile()

	convm := session.ConvWithMetadata{
		SessionMetadata: sessionState.SessionMetadata,
		Conv:            *sessionState.Conv,
	}
	w.WriteHeader(http.StatusOK)
	json.NewEncoder(w).Encode(convm)
}

func updateIndexes(w http.ResponseWriter, r *http.Request) {
	table := r.FormValue("table")
	reqBody, err := ioutil.ReadAll(r.Body)
	if err != nil {
		http.Error(w, fmt.Sprintf("Body Read Error : %v", err), http.StatusInternalServerError)
	}

	newIndexes := []ddl.CreateIndex{}
	if err = json.Unmarshal(reqBody, &newIndexes); err != nil {
		http.Error(w, fmt.Sprintf("Request Body parse error : %v", err), http.StatusBadRequest)
		return
	}

	sessionState := session.GetSessionState()
	sp := sessionState.Conv.SpSchema[table]

<<<<<<< HEAD
	for i, index := range sp.Indexes {
		if index.Table == newIndexes[0].Table && index.Name == newIndexes[0].Name {
			sp.Indexes[i] = newIndexes[0]
=======
	st := sessionState.Conv.SrcSchema[table]

	for i, index := range sp.Indexes {

		if index.Table == newIndexes[0].Table && index.Name == newIndexes[0].Name {

			sp.Indexes[i].Keys = newIndexes[0].Keys
			sp.Indexes[i].Name = newIndexes[0].Name
			sp.Indexes[i].Table = newIndexes[0].Table
			sp.Indexes[i].Unique = newIndexes[0].Unique

>>>>>>> 0031877f
			break
		}
	}

<<<<<<< HEAD
	sessionState.Conv.SpSchema[table] = sp
=======
	for i, spIndex := range sp.Indexes {

		for j, srcIndex := range st.Indexes {

			for k, spIndexKey := range spIndex.Keys {

				for l, srcIndexKey := range srcIndex.Keys {

					if srcIndexKey.Column == spIndexKey.Col {

						st.Indexes[j].Keys[l].Order = sp.Indexes[i].Keys[k].Order
					}

				}
			}

		}
	}

	sessionState.Conv.SpSchema[table] = sp

	sessionState.Conv.SrcSchema[table] = st

>>>>>>> 0031877f
	helpers.UpdateSessionFile()

	convm := session.ConvWithMetadata{
		SessionMetadata: sessionState.SessionMetadata,
		Conv:            *sessionState.Conv,
	}
	w.WriteHeader(http.StatusOK)
	json.NewEncoder(w).Encode(convm)
}

func checkSpannerNamesValidity(input []string) (bool, []string) {
	status := true
	var invalidNewNames []string
	for _, changed := range input {
		if _, status := internal.FixName(changed); status {
			status = false
			invalidNewNames = append(invalidNewNames, changed)
		}
	}
	return status, invalidNewNames
}

func canRename(names []string, table string) (bool, error) {
	sessionState := session.GetSessionState()

	namesMap := map[string]bool{}
	// Check that this name isn't already used by another table.
	for _, name := range names {
		namesMap[name] = true
		if _, ok := sessionState.Conv.SpSchema[name]; ok {
			return false, fmt.Errorf("new name : '%s' is used by another table", name)
		}
	}

	// Check that this name isn't already used by another foreign key.
	for _, sp := range sessionState.Conv.SpSchema {
		for _, foreignKey := range sp.Fks {
			if _, ok := namesMap[foreignKey.Name]; ok {
				return false, fmt.Errorf("new name : '%s' is used by another foreign key in table : '%s'", foreignKey.Name, sp.Name)
			}

		}
	}

	// Check that this name isn't already used by another secondary index.
	for _, sp := range sessionState.Conv.SpSchema {
		for _, index := range sp.Indexes {
			if _, ok := namesMap[index.Name]; ok {
				return false, fmt.Errorf("new name : '%s' is used by another index in table : '%s'", index.Name, sp.Name)
			}
		}
	}
	return true, nil
}

func dropSecondaryIndex(w http.ResponseWriter, r *http.Request) {
	sessionState := session.GetSessionState()

	table := r.FormValue("table")
	reqBody, err := ioutil.ReadAll(r.Body)
	if err != nil {
		http.Error(w, fmt.Sprintf("Body Read Error : %v", err), http.StatusInternalServerError)
	}

	var dropDetail DropDetail
	if err = json.Unmarshal(reqBody, &dropDetail); err != nil {
		http.Error(w, fmt.Sprintf("Request Body parse error : %v", err), http.StatusBadRequest)
		return
	}
	if sessionState.Conv == nil || sessionState.Driver == "" {
		http.Error(w, fmt.Sprintf("Schema is not converted or Driver is not configured properly. Please retry converting the database to Spanner."), http.StatusNotFound)
		return
	}
	if table == "" || dropDetail.Name == "" {
		http.Error(w, fmt.Sprintf("Table name or position is empty"), http.StatusBadRequest)
	}
	sp := sessionState.Conv.SpSchema[table]
	position := -1
	for i, index := range sp.Indexes {
		if dropDetail.Name == index.Name {
			position = i
			break
		}
	}
	if position < 0 || position >= len(sp.Indexes) {
		http.Error(w, fmt.Sprintf("No secondary index found at position %d", position), http.StatusBadRequest)
		return
	}
	sp.Indexes = removeSecondaryIndex(sp.Indexes, position)
	sessionState.Conv.SpSchema[table] = sp
	helpers.UpdateSessionFile()

	convm := session.ConvWithMetadata{
		SessionMetadata: sessionState.SessionMetadata,
		Conv:            *sessionState.Conv,
	}
	w.WriteHeader(http.StatusOK)
	json.NewEncoder(w).Encode(convm)
}

// rollback is used to get previous state of conversion in case
// some unexpected error occurs during update operations.
func rollback(err error) error {
	sessionState := session.GetSessionState()

	if sessionState.SessionFile == "" {
		return fmt.Errorf("encountered error %w. rollback failed because we don't have a session file", err)
	}
	sessionState.Conv = internal.MakeConv()
	sessionState.Conv.TargetDb = constants.TargetSpanner
	err2 := conversion.ReadSessionFile(sessionState.Conv, sessionState.SessionFile)
	if err2 != nil {
		return fmt.Errorf("encountered error %w. rollback failed: %v", err, err2)
	}
	return err
}

func isPartOfPK(col, table string) bool {
	sessionState := session.GetSessionState()

	for _, pk := range sessionState.Conv.SpSchema[table].Pks {
		if pk.Col == col {
			return true
		}
	}
	return false
}

func isParent(table string) (bool, string) {
	sessionState := session.GetSessionState()

	for _, spSchema := range sessionState.Conv.SpSchema {
		if spSchema.Parent == table {
			return true, spSchema.Name
		}
	}
	return false, ""
}

func isPartOfSecondaryIndex(col, table string) (bool, string) {
	sessionState := session.GetSessionState()

	for _, index := range sessionState.Conv.SpSchema[table].Indexes {
		for _, key := range index.Keys {
			if key.Col == col {
				return true, index.Name
			}
		}
	}
	return false, ""
}

func isPartOfFK(col, table string) bool {
	sessionState := session.GetSessionState()

	for _, fk := range sessionState.Conv.SpSchema[table].Fks {
		for _, column := range fk.Columns {
			if column == col {
				return true
			}
		}
	}
	return false
}

// TODO: create a map to store referenced column to get
// this information in O(1).
// TODO:(searce) can have foreign key constraints between columns of the same table, as well as between same column on a given table.
func isReferencedByFK(col, table string) (bool, string) {
	sessionState := session.GetSessionState()

	for _, spSchema := range sessionState.Conv.SpSchema {
		if table != spSchema.Name {
			for _, fk := range spSchema.Fks {
				if fk.ReferTable == table {
					for _, column := range fk.ReferColumns {
						if column == col {
							return true, spSchema.Name
						}
					}
				}
			}
		}
	}
	return false, ""
}

func canRemoveColumn(colName, table string) (int, error) {
	if isPartOfPK := isPartOfPK(colName, table); isPartOfPK {
		return http.StatusBadRequest, fmt.Errorf("column is part of primary key")
	}
	if isPartOfSecondaryIndex, _ := isPartOfSecondaryIndex(colName, table); isPartOfSecondaryIndex {
		return http.StatusPreconditionFailed, fmt.Errorf("column is part of secondary index, remove secondary index before making the update")
	}
	isPartOfFK := isPartOfFK(colName, table)
	isReferencedByFK, _ := isReferencedByFK(colName, table)
	if isPartOfFK || isReferencedByFK {
		return http.StatusPreconditionFailed, fmt.Errorf("column is part of foreign key relation, remove foreign key constraint before making the update")
	}
	return http.StatusOK, nil
}

func canRenameOrChangeType(colName, table string) (int, error) {
	sessionState := session.GetSessionState()

	isPartOfPK := isPartOfPK(colName, table)
	isParent, childSchema := isParent(table)
	isChild := sessionState.Conv.SpSchema[table].Parent != ""
	if isPartOfPK && (isParent || isChild) {
		return http.StatusBadRequest, fmt.Errorf("column : '%s' in table : '%s' is part of parent-child relation with schema : '%s'", colName, table, childSchema)
	}
	if isPartOfSecondaryIndex, indexName := isPartOfSecondaryIndex(colName, table); isPartOfSecondaryIndex {
		return http.StatusPreconditionFailed, fmt.Errorf("column : '%s' in table : '%s' is part of secondary index : '%s', remove secondary index before making the update",
			colName, table, indexName)
	}
	isPartOfFK := isPartOfFK(colName, table)
	isReferencedByFK, relationTable := isReferencedByFK(colName, table)
	if isPartOfFK || isReferencedByFK {
		if isReferencedByFK {
			return http.StatusPreconditionFailed, fmt.Errorf("column : '%s' in table : '%s' is part of foreign key relation with table : '%s', remove foreign key constraint before making the update",
				colName, table, relationTable)
		}
		return http.StatusPreconditionFailed, fmt.Errorf("column : '%s' in table : '%s' is part of foreign keys, remove foreign key constraint before making the update",
			colName, table)
	}
	return http.StatusOK, nil
}

func checkPrimaryKeyPrefix(table string, refTable string, fk ddl.Foreignkey, tableInterleaveStatus *TableInterleaveStatus) bool {

	sessionState := session.GetSessionState()
	childPks := sessionState.Conv.SpSchema[table].Pks
	parentPks := sessionState.Conv.SpSchema[refTable].Pks

	interleaved := []ddl.IndexKey{}

	for i := 0; i < len(parentPks); i++ {

		for j := 0; j < len(childPks); j++ {

			for k := 0; k < len(fk.ReferColumns); k++ {

				if parentPks[i].Col == childPks[j].Col && parentPks[i].Col == fk.ReferColumns[k] && childPks[j].Col == fk.ReferColumns[k] {

					interleaved = append(interleaved, parentPks[i])
				}
			}

		}

	}

	diff := []ddl.IndexKey{}

	if len(interleaved) == 0 {

		for i := 0; i < len(parentPks); i++ {

			for j := 0; j < len(childPks); j++ {

				if parentPks[i].Col != childPks[j].Col {

					diff = append(diff, parentPks[i])
				}

			}
		}

	}

	caninterleaved := []string{}
	for i := 0; i < len(diff); i++ {

		str := utilities.IsColumnPresent(fk.ReferColumns, diff[i].Col)

		caninterleaved = append(caninterleaved, str)
	}

	if len(caninterleaved) > 0 {

		for i := 0; i < len(caninterleaved); i++ {

			sessionState := session.GetSessionState()

			schemaissue := []internal.SchemaIssue{}

			schemaissue = sessionState.Conv.Issues[table][caninterleaved[i]]

			schemaissue = utilities.RemoveSchemaIssue(schemaissue, internal.InterleavedOrder)
			schemaissue = utilities.RemoveSchemaIssue(schemaissue, internal.InterleavedNotInOrder)
			schemaissue = utilities.RemoveSchemaIssue(schemaissue, internal.InterleavedAddColumn)

			schemaissue = append(schemaissue, internal.InterleavedAddColumn)

			if len(schemaissue) > 0 {

				if sessionState.Conv.Issues[table][caninterleaved[i]] == nil {

					s := map[string][]internal.SchemaIssue{
						caninterleaved[i]: schemaissue,
					}
					sessionState.Conv.Issues = map[string]map[string][]internal.SchemaIssue{}

					sessionState.Conv.Issues[table] = s

				} else {
					sessionState.Conv.Issues[table][caninterleaved[i]] = schemaissue
				}

			}

		}
	}

	if len(interleaved) > 0 {
		return true
	}

	return false
}

func getPrimaryKeyIndexFromOrder(pk []ddl.IndexKey, order int) int {

	for i := 0; i < len(pk); i++ {
		if pk[i].Order == order {
			return i
		}
	}
	return -1
}

func isUniqueName(name string) bool {
	sessionState := session.GetSessionState()

	for table := range sessionState.Conv.SpSchema {
		if table == name {
			return false
		}
	}
	for _, spSchema := range sessionState.Conv.SpSchema {
		for _, fk := range spSchema.Fks {
			if fk.Name == name {
				return false
			}
		}
		for _, index := range spSchema.Indexes {
			if index.Name == name {
				return false
			}
		}
	}
	return true
}

func remove(slice []string, s int) []string {
	return append(slice[:s], slice[s+1:]...)
}

func removePk(slice []ddl.IndexKey, s int) []ddl.IndexKey {
	return append(slice[:s], slice[s+1:]...)
}

func removeFk(slice []ddl.Foreignkey, s int) []ddl.Foreignkey {
	return append(slice[:s], slice[s+1:]...)
}

func removeSecondaryIndex(slice []ddl.CreateIndex, s int) []ddl.CreateIndex {
	return append(slice[:s], slice[s+1:]...)
}

func removeColumn(table string, colName string, srcTableName string) {
	sessionState := session.GetSessionState()

	sp := sessionState.Conv.SpSchema[table]
	for i, col := range sp.ColNames {
		if col == colName {
			sp.ColNames = remove(sp.ColNames, i)
			break
		}
	}
	delete(sp.ColDefs, colName)
	for i, pk := range sp.Pks {
		if pk.Col == colName {
			sp.Pks = removePk(sp.Pks, i)
			break
		}
	}
	srcColName := sessionState.Conv.ToSource[table].Cols[colName]
	delete(sessionState.Conv.ToSource[table].Cols, colName)
	delete(sessionState.Conv.ToSpanner[srcTableName].Cols, srcColName)
	delete(sessionState.Conv.Issues[srcTableName], srcColName)
	sessionState.Conv.SpSchema[table] = sp
}

func renameColumn(newName, table, colName, srcTableName string) {
	sessionState := session.GetSessionState()

	sp := sessionState.Conv.SpSchema[table]
	for i, col := range sp.ColNames {
		if col == colName {
			sp.ColNames[i] = newName
			break
		}
	}
	if _, found := sp.ColDefs[colName]; found {
		sp.ColDefs[newName] = ddl.ColumnDef{
			Name:    newName,
			T:       sp.ColDefs[colName].T,
			NotNull: sp.ColDefs[colName].NotNull,
			Comment: sp.ColDefs[colName].Comment,
			Id:      sp.ColDefs[colName].Id,
		}
		delete(sp.ColDefs, colName)
	}
	for i, pk := range sp.Pks {
		if pk.Col == colName {
			sp.Pks[i].Col = newName
			break
		}
	}
	srcColName := sessionState.Conv.ToSource[table].Cols[colName]
	sessionState.Conv.ToSpanner[srcTableName].Cols[srcColName] = newName
	sessionState.Conv.ToSource[table].Cols[newName] = srcColName
	delete(sessionState.Conv.ToSource[table].Cols, colName)
	sessionState.Conv.SpSchema[table] = sp
}

func updateType(newType, table, colName, srcTableName string, w http.ResponseWriter) {
	sp, ty, err := getType(newType, table, colName, srcTableName)
	if err != nil {
		http.Error(w, err.Error(), http.StatusBadRequest)
		return
	}
	colDef := sp.ColDefs[colName]
	colDef.T = ty
	sp.ColDefs[colName] = colDef
}

func isTypeChanged(newType, table, colName, srcTableName string) (bool, error) {
	sp, ty, err := getType(newType, table, colName, srcTableName)
	if err != nil {
		return false, err
	}
	colDef := sp.ColDefs[colName]
	return !reflect.DeepEqual(colDef.T, ty), nil
}

func getType(newType, table, colName string, srcTableName string) (ddl.CreateTable, ddl.Type, error) {
	sessionState := session.GetSessionState()

	sp := sessionState.Conv.SpSchema[table]
	srcColName := sessionState.Conv.ToSource[table].Cols[colName]
	srcCol := sessionState.Conv.SrcSchema[srcTableName].ColDefs[srcColName]
	var ty ddl.Type
	var issues []internal.SchemaIssue
	switch sessionState.Driver {
	case constants.MYSQL, constants.MYSQLDUMP:
		ty, issues = toSpannerTypeMySQL(srcCol.Type.Name, newType, srcCol.Type.Mods)
	case constants.PGDUMP, constants.POSTGRES:
		ty, issues = toSpannerTypePostgres(srcCol.Type.Name, newType, srcCol.Type.Mods)
	case constants.SQLSERVER:
		ty, issues = toSpannerTypeSQLserver(srcCol.Type.Name, newType, srcCol.Type.Mods)
	case constants.ORACLE:
		ty, issues = oracle.ToSpannerTypeWeb(sessionState.Conv, newType, srcCol.Type.Name, srcCol.Type.Mods)
	default:
		return sp, ty, fmt.Errorf("driver : '%s' is not supported", sessionState.Driver)
	}
	if len(srcCol.Type.ArrayBounds) > 1 {
		ty = ddl.Type{Name: ddl.String, Len: ddl.MaxLength}
		issues = append(issues, internal.MultiDimensionalArray)
	}
	if srcCol.Ignored.Default {
		issues = append(issues, internal.DefaultValue)
	}
	if srcCol.Ignored.AutoIncrement {
		issues = append(issues, internal.AutoIncrement)
	}
	if sessionState.Conv.Issues != nil && len(issues) > 0 {
		sessionState.Conv.Issues[srcTableName][srcCol.Name] = issues
	}
	ty.IsArray = len(srcCol.Type.ArrayBounds) == 1
	return sp, ty, nil
}

func updateNotNull(notNullChange, table, colName string) {
	sessionState := session.GetSessionState()

	sp := sessionState.Conv.SpSchema[table]
	switch notNullChange {
	case "ADDED":
		spColDef := sp.ColDefs[colName]
		spColDef.NotNull = true
		sp.ColDefs[colName] = spColDef
	case "REMOVED":
		spColDef := sp.ColDefs[colName]
		spColDef.NotNull = false
		sp.ColDefs[colName] = spColDef
	}
}

func rateSchema(cols, warnings int64, missingPKey bool) string {
	good := func(total, badCount int64) bool { return badCount < total/20 }
	ok := func(total, badCount int64) bool { return badCount < total/3 }
	switch {
	case cols == 0:
		return "GRAY"
	case warnings == 0 && !missingPKey:
		return "GREEN"
	case warnings == 0 && missingPKey:
		return "BLUE"
	case good(cols, warnings) && !missingPKey:
		return "BLUE"
	case good(cols, warnings) && missingPKey:
		return "BLUE"
	case ok(cols, warnings) && !missingPKey:
		return "YELLOW"
	case ok(cols, warnings) && missingPKey:
		return "YELLOW"
	case !missingPKey:
		return "ORANGE"
	default:
		return "ORANGE"
	}
}

func getFilePrefix(now time.Time) (string, error) {
	sessionState := session.GetSessionState()

	dbName := sessionState.DbName
	var err error
	if dbName == "" {
		dbName, err = utils.GetDatabaseName(sessionState.Driver, now)
		if err != nil {
			return "", fmt.Errorf("Can not create database name : %v", err)
		}
	}
	return dbName + ".", nil
}

// SessionState stores information for the current migration session.
type SessionState struct {
	sourceDB    *sql.DB        // Connection to source database in case of direct connection
	dbName      string         // Name of source database
	driver      string         // Name of HarbourBridge driver in use
	conv        *internal.Conv // Current conversion state
	sessionFile string         // Path to session file
}

// Type and issue.
type typeIssue struct {
	T     string
	Brief string
}

func addTypeToList(convertedType string, spType string, issues []internal.SchemaIssue, l []typeIssue) []typeIssue {
	if convertedType == spType {
		if len(issues) > 0 {
			var briefs []string
			for _, issue := range issues {
				briefs = append(briefs, internal.IssueDB[issue].Brief)
			}
			l = append(l, typeIssue{T: spType, Brief: fmt.Sprintf(strings.Join(briefs, ", "))})
		} else {
			l = append(l, typeIssue{T: spType})
		}
	}
	return l
}

func init() {
	sessionState := session.GetSessionState()

	uniqueid.InitObjectId()

	// Initialize mysqlTypeMap.
	for _, srcType := range []string{"bool", "boolean", "varchar", "char", "text", "tinytext", "mediumtext", "longtext", "set", "enum", "json", "bit", "binary", "varbinary", "blob", "tinyblob", "mediumblob", "longblob", "tinyint", "smallint", "mediumint", "int", "integer", "bigint", "double", "float", "numeric", "decimal", "date", "datetime", "timestamp", "time", "year", "geometrycollection", "multipoint", "multilinestring", "multipolygon", "point", "linestring", "polygon", "geometry"} {
		var l []typeIssue
		for _, spType := range []string{ddl.Bool, ddl.Bytes, ddl.Date, ddl.Float64, ddl.Int64, ddl.String, ddl.Timestamp, ddl.Numeric} {
			ty, issues := toSpannerTypeMySQL(srcType, spType, []int64{})
			l = addTypeToList(ty.Name, spType, issues, l)
		}
		if srcType == "tinyint" {
			l = append(l, typeIssue{T: ddl.Bool, Brief: "Only tinyint(1) can be converted to BOOL, for any other mods it will be converted to INT64"})
		}
		mysqlTypeMap[srcType] = l
	}
	// Initialize postgresTypeMap.
	for _, srcType := range []string{"bool", "boolean", "bigserial", "bpchar", "character", "bytea", "date", "float8", "double precision", "float4", "real", "int8", "bigint", "int4", "integer", "int2", "smallint", "numeric", "serial", "text", "timestamptz", "timestamp with time zone", "timestamp", "timestamp without time zone", "varchar", "character varying"} {
		var l []typeIssue
		for _, spType := range []string{ddl.Bool, ddl.Bytes, ddl.Date, ddl.Float64, ddl.Int64, ddl.String, ddl.Timestamp, ddl.Numeric} {
			ty, issues := toSpannerTypePostgres(srcType, spType, []int64{})
			l = addTypeToList(ty.Name, spType, issues, l)
		}
		postgresTypeMap[srcType] = l
	}

	// Initialize sqlserverTypeMap.
	for _, srcType := range []string{"int", "tinyint", "smallint", "bigint", "bit", "float", "real", "numeric", "decimal", "money", "smallmoney", "char", "nchar", "varchar", "nvarchar", "text", "ntext", "date", "datetime", "datetime2", "smalldatetime", "datetimeoffset", "time", "timestamp", "rowversion", "binary", "varbinary", "image", "xml", "geography", "geometry", "uniqueidentifier", "sql_variant", "hierarchyid"} {
		var l []typeIssue
		for _, spType := range []string{ddl.Bool, ddl.Bytes, ddl.Date, ddl.Float64, ddl.Int64, ddl.String, ddl.Timestamp, ddl.Numeric} {
			ty, issues := toSpannerTypeSQLserver(srcType, spType, []int64{})
			l = addTypeToList(ty.Name, spType, issues, l)
		}
		sqlserverTypeMap[srcType] = l
	}

	// Initialize oracleTypeMap.
	for _, srcType := range []string{"NUMBER", "BFILE", "BLOB", "CHAR", "CLOB", "DATE", "BINARY_DOUBLE", "BINARY_FLOAT", "FLOAT", "LONG", "RAW", "LONG RAW", "NCHAR", "NVARCHAR2", "VARCHAR", "VARCHAR2", "NCLOB", "ROWID", "UROWID", "XMLTYPE", "TIMESTAMP", "INTERVAL", "SDO_GEOMETRY"} {
		var l []typeIssue
		for _, spType := range []string{ddl.Bool, ddl.Bytes, ddl.Date, ddl.Float64, ddl.Int64, ddl.String, ddl.Timestamp, ddl.Numeric} {
			ty, issues := oracle.ToSpannerTypeWeb(sessionState.Conv, spType, srcType, []int64{})
			l = addTypeToList(ty.Name, spType, issues, l)
		}
		oracleTypeMap[srcType] = l
	}

	sessionState.Conv = internal.MakeConv()
	config := config.TryInitializeSpannerConfig()
	session.SetSessionStorageConnectionState(config.GCPProjectID, config.SpannerInstanceID)
}

// App connects to the web app v2.
func App() {
	addr := ":8080"
	router := getRoutes()
	log.Printf("Starting server at port 8080\n")
	log.Fatal(http.ListenAndServe(addr, handlers.CORS(handlers.AllowedHeaders([]string{"X-Requested-With", "Content-Type", "Authorization"}), handlers.AllowedMethods([]string{"GET", "POST", "PUT", "HEAD", "OPTIONS"}), handlers.AllowedOrigins([]string{"*"}))(router)))
}<|MERGE_RESOLUTION|>--- conflicted
+++ resolved
@@ -748,11 +748,7 @@
 		return
 	}
 	if table == "" || dropDetail.Name == "" {
-<<<<<<< HEAD
-		http.Error(w, fmt.Sprintf("Table name or FK name is empty"), http.StatusBadRequest)
-=======
 		http.Error(w, fmt.Sprintf("Table name or foreign key name is empty"), http.StatusBadRequest)
->>>>>>> 0031877f
 	}
 	sp := sessionState.Conv.SpSchema[table]
 	position := -1
@@ -983,11 +979,6 @@
 	sessionState := session.GetSessionState()
 	sp := sessionState.Conv.SpSchema[table]
 
-<<<<<<< HEAD
-	for i, index := range sp.Indexes {
-		if index.Table == newIndexes[0].Table && index.Name == newIndexes[0].Name {
-			sp.Indexes[i] = newIndexes[0]
-=======
 	st := sessionState.Conv.SrcSchema[table]
 
 	for i, index := range sp.Indexes {
@@ -999,14 +990,10 @@
 			sp.Indexes[i].Table = newIndexes[0].Table
 			sp.Indexes[i].Unique = newIndexes[0].Unique
 
->>>>>>> 0031877f
 			break
 		}
 	}
 
-<<<<<<< HEAD
-	sessionState.Conv.SpSchema[table] = sp
-=======
 	for i, spIndex := range sp.Indexes {
 
 		for j, srcIndex := range st.Indexes {
@@ -1030,7 +1017,6 @@
 
 	sessionState.Conv.SrcSchema[table] = st
 
->>>>>>> 0031877f
 	helpers.UpdateSessionFile()
 
 	convm := session.ConvWithMetadata{

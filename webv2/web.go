--- conflicted
+++ resolved
@@ -2172,14 +2172,9 @@
 func init() {
 	sessionState := session.GetSessionState()
 
-<<<<<<< HEAD
 	utilities.InitObjectId()
-
-=======
-	uniqueid.InitObjectId()
 	sessionState.Conv = internal.MakeConv()
 	var toddl common.ToDdl
->>>>>>> 1649377b
 	// Initialize mysqlTypeMap.
 	toddl = mysql.InfoSchemaImpl{}.GetToDdl()
 	for _, srcTypeName := range []string{"bool", "boolean", "varchar", "char", "text", "tinytext", "mediumtext", "longtext", "set", "enum", "json", "bit", "binary", "varbinary", "blob", "tinyblob", "mediumblob", "longblob", "tinyint", "smallint", "mediumint", "int", "integer", "bigint", "double", "float", "numeric", "decimal", "date", "datetime", "timestamp", "time", "year", "geometrycollection", "multipoint", "multilinestring", "multipolygon", "point", "linestring", "polygon", "geometry"} {

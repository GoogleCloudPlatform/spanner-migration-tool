// Copyright 2022 Google LLC
//
// Licensed under the Apache License, Version 2.0 (the "License");
// you may not use this file except in compliance with the License.
// You may obtain a copy of the License at
//
//      http://www.apache.org/licenses/LICENSE-2.0
//
// Unless required by applicable law or agreed to in writing, software
// distributed under the License is distributed on an "AS IS" BASIS,
// WITHOUT WARRANTIES OR CONDITIONS OF ANY KIND, either express or implied.
// See the License for the specific language governing permissions and
// limitations under the License.

// Package web defines web APIs to be used with harbourbridge frontend.
// Apart from schema conversion, this package involves API to update
// converted schema.
package webv2

import (
	"bufio"
	"bytes"
	"database/sql"
	"encoding/json"
	"fmt"
	"io/fs"
	"io/ioutil"
	"log"
	"net/http"
	"os"
	"path/filepath"
	"sort"
	"strconv"
	"strings"
	"time"

	"github.com/cloudspannerecosystem/harbourbridge/common/constants"
	"github.com/cloudspannerecosystem/harbourbridge/common/utils"
	"github.com/cloudspannerecosystem/harbourbridge/conversion"
	"github.com/cloudspannerecosystem/harbourbridge/internal"
	"github.com/cloudspannerecosystem/harbourbridge/profiles"
	"github.com/cloudspannerecosystem/harbourbridge/sources/common"
	"github.com/cloudspannerecosystem/harbourbridge/sources/mysql"
	"github.com/cloudspannerecosystem/harbourbridge/sources/oracle"
	"github.com/cloudspannerecosystem/harbourbridge/sources/postgres"
	"github.com/cloudspannerecosystem/harbourbridge/sources/sqlserver"
	"github.com/cloudspannerecosystem/harbourbridge/spanner/ddl"
	"github.com/cloudspannerecosystem/harbourbridge/webv2/config"
	"github.com/cloudspannerecosystem/harbourbridge/webv2/session"
	"github.com/cloudspannerecosystem/harbourbridge/webv2/typemap"

	//	typemap "github.com/cloudspannerecosystem/harbourbridge/webv2/typemap"
	utilities "github.com/cloudspannerecosystem/harbourbridge/webv2/utilities"
	_ "github.com/go-sql-driver/mysql"
	"github.com/gorilla/handlers"

	index "github.com/cloudspannerecosystem/harbourbridge/webv2/index"
	primarykey "github.com/cloudspannerecosystem/harbourbridge/webv2/primarykey"

	uniqueid "github.com/cloudspannerecosystem/harbourbridge/webv2/uniqueid"

	updateSessionFile "github.com/cloudspannerecosystem/harbourbridge/webv2/updateSessionFile"

	go_ora "github.com/sijms/go-ora/v2"
)

// TODO:(searce):
// 1) Test cases for APIs
// 2) API for saving/updating table-level changes.
// 3) API for showing logs
// 4) Split all routing to an route.go file
// 5) API for downloading the schema file, ddl file and summary report file.
// 6) Update schema conv after setting global datatypes and return conv. (setTypeMap)
// 7) Add rateConversion() in schema conversion, ddl and report APIs.
// 8) Add an overview in summary report API
var mysqlTypeMap = make(map[string][]typeIssue)
var postgresTypeMap = make(map[string][]typeIssue)
var sqlserverTypeMap = make(map[string][]typeIssue)
var oracleTypeMap = make(map[string][]typeIssue)

// TODO:(searce) organize this file according to go style guidelines: generally
// have public constants and public type definitions first, then public
// functions, and finally helper functions (usually in order of importance).

// driverConfig contains the parameters needed to make a direct database connection. It is
// used to communicate via HTTP with the frontend.
type driverConfig struct {
	Driver   string `json:"Driver"`
	Host     string `json:"Host"`
	Port     string `json:"Port"`
	Database string `json:"Database"`
	User     string `json:"User"`
	Password string `json:"Password"`
}

// databaseConnection creates connection with database when using
// with postgres and mysql driver.
func databaseConnection(w http.ResponseWriter, r *http.Request) {
	reqBody, err := ioutil.ReadAll(r.Body)
	if err != nil {
		http.Error(w, fmt.Sprintf("Body Read Error : %v", err), http.StatusInternalServerError)
		return
	}
	var config driverConfig
	err = json.Unmarshal(reqBody, &config)
	if err != nil {
		http.Error(w, fmt.Sprintf("Request Body parse error : %v", err), http.StatusBadRequest)
		return
	}
	var dataSourceName string
	switch config.Driver {
	case constants.POSTGRES:
		dataSourceName = fmt.Sprintf("host=%s port=%s user=%s password=%s dbname=%s sslmode=disable", config.Host, config.Port, config.User, config.Password, config.Database)
	case constants.MYSQL:
		dataSourceName = fmt.Sprintf("%s:%s@tcp(%s:%s)/%s", config.User, config.Password, config.Host, config.Port, config.Database)
	case constants.SQLSERVER:
		dataSourceName = fmt.Sprintf(`sqlserver://%s:%s@%s:%s?database=%s`, config.User, config.Password, config.Host, config.Port, config.Database)
	case constants.ORACLE:
		portNumber, _ := strconv.Atoi(config.Port)
		dataSourceName = go_ora.BuildUrl(config.Host, portNumber, config.Database, config.User, config.Password, nil)
	default:
		http.Error(w, fmt.Sprintf("Driver : '%s' is not supported", config.Driver), http.StatusBadRequest)
		return
	}
	sourceDB, err := sql.Open(config.Driver, dataSourceName)
	if err != nil {
		http.Error(w, fmt.Sprintf("Database connection error, check connection properties."), http.StatusInternalServerError)
		return
	}
	// Open doesn't open a connection. Validate database connection.
	err = sourceDB.Ping()
	if err != nil {
		http.Error(w, fmt.Sprintf("Database connection error, check connection properties."), http.StatusInternalServerError)
		return
	}

	sessionState := session.GetSessionState()
	sessionState.SourceDB = sourceDB
	sessionState.DbName = config.Database
	// schema and user is same in oralce.
	if config.Driver == constants.ORACLE {
		sessionState.DbName = config.User
	}
	sessionState.Driver = config.Driver
	sessionState.SessionFile = ""
	w.WriteHeader(http.StatusOK)
}

// convertSchemaSQL converts source database to Spanner when using
// with postgres and mysql driver.
func convertSchemaSQL(w http.ResponseWriter, r *http.Request) {
	sessionState := session.GetSessionState()
	if sessionState.SourceDB == nil || sessionState.DbName == "" || sessionState.Driver == "" {
		http.Error(w, fmt.Sprintf("Database is not configured or Database connection is lost. Please set configuration and connect to database."), http.StatusNotFound)
		return
	}
	conv := internal.MakeConv()
	// Setting target db to spanner by default.
	conv.TargetDb = constants.TargetSpanner
	var err error
	switch sessionState.Driver {
	case constants.MYSQL:
		err = common.ProcessSchema(conv, mysql.InfoSchemaImpl{DbName: sessionState.DbName, Db: sessionState.SourceDB})
	case constants.POSTGRES:
		err = common.ProcessSchema(conv, postgres.InfoSchemaImpl{Db: sessionState.SourceDB})
	case constants.SQLSERVER:
		err = common.ProcessSchema(conv, sqlserver.InfoSchemaImpl{DbName: sessionState.DbName, Db: sessionState.SourceDB})
	case constants.ORACLE:
		err = common.ProcessSchema(conv, oracle.InfoSchemaImpl{DbName: strings.ToUpper(sessionState.DbName), Db: sessionState.SourceDB})
	default:
		http.Error(w, fmt.Sprintf("Driver : '%s' is not supported", sessionState.Driver), http.StatusBadRequest)
		return
	}
	if err != nil {
		http.Error(w, fmt.Sprintf("Schema Conversion Error : %v", err), http.StatusNotFound)
		return
	}

	uniqueid.AssignUniqueId(conv)
	sessionState.Conv = conv

	primarykey.DetectHotspot()

	index.IndexSuggestion()
	uniqueid.InitObjectId()

	sessionMetadata := session.SessionMetadata{
		SessionName:  "NewSession",
		DatabaseType: sessionState.Driver,
		DatabaseName: sessionState.DbName,
	}

	convm := session.ConvWithMetadata{
		SessionMetadata: sessionMetadata,
		Conv:            *conv,
	}
	sessionState.Conv = conv
	sessionState.SessionMetadata = sessionMetadata
	w.WriteHeader(http.StatusOK)
	json.NewEncoder(w).Encode(convm)
}

// dumpConfig contains the parameters needed to run the tool using dump approach. It is
// used to communicate via HTTP with the frontend.
type dumpConfig struct {
	Driver   string `json:"Driver"`
	FilePath string `json:"Path"`
}

// convertSchemaDump converts schema from dump file to Spanner schema for
// mysqldump and pg_dump driver.
func convertSchemaDump(w http.ResponseWriter, r *http.Request) {
	reqBody, err := ioutil.ReadAll(r.Body)
	if err != nil {
		http.Error(w, fmt.Sprintf("Body Read Error : %v", err), http.StatusInternalServerError)
		return
	}
	var dc dumpConfig
	err = json.Unmarshal(reqBody, &dc)
	if err != nil {
		http.Error(w, fmt.Sprintf("Request Body parse error : %v", err), http.StatusBadRequest)
		return
	}
	f, err := os.Open(dc.FilePath)
	if err != nil {
		http.Error(w, fmt.Sprintf("Failed to open dump file : %v, no such file or directory", dc.FilePath), http.StatusNotFound)
		return
	}
	// We don't support Dynamodb in web hence no need to pass schema sample size here.
	sourceProfile, _ := profiles.NewSourceProfile("", dc.Driver)
	sourceProfile.Driver = dc.Driver
	targetProfile, _ := profiles.NewTargetProfile("")
	targetProfile.TargetDb = constants.TargetSpanner
	conv, err := conversion.SchemaConv(sourceProfile, targetProfile, &utils.IOStreams{In: f, Out: os.Stdout})
	if err != nil {
		http.Error(w, fmt.Sprintf("Schema Conversion Error : %v", err), http.StatusNotFound)
		return
	}

	sessionMetadata := session.SessionMetadata{
		SessionName:  "NewSession",
		DatabaseType: dc.Driver,
		DatabaseName: filepath.Base(dc.FilePath),
	}

	sessionState := session.GetSessionState()

	uniqueid.InitObjectId()

	uniqueid.AssignUniqueId(conv)
	sessionState.Conv = conv
	primarykey.DetectHotspot()

	primarykey.DetectHotspot()
	index.IndexSuggestion()

	sessionState.SessionMetadata = sessionMetadata
	sessionState.Driver = dc.Driver
	sessionState.DbName = ""
	sessionState.SessionFile = ""
	sessionState.SourceDB = nil

	convm := session.ConvWithMetadata{
		SessionMetadata: sessionMetadata,
		Conv:            *conv,
	}
	w.WriteHeader(http.StatusOK)
	json.NewEncoder(w).Encode(convm)
}

// loadSession load seesion file to Harbourbridge.
func loadSession(w http.ResponseWriter, r *http.Request) {
	sessionState := session.GetSessionState()

	uniqueid.InitObjectId()

	reqBody, err := ioutil.ReadAll(r.Body)
	if err != nil {
		http.Error(w, fmt.Sprintf("Body Read Error : %v", err), http.StatusInternalServerError)
		return
	}
	var s session.SessionParams
	err = json.Unmarshal(reqBody, &s)
	if err != nil {
		http.Error(w, fmt.Sprintf("Request Body parse error : %v", err), http.StatusBadRequest)
		return
	}
	conv := internal.MakeConv()
	err = conversion.ReadSessionFile(conv, s.FilePath)
	if err != nil {
		switch err.(type) {
		case *fs.PathError:
			http.Error(w, fmt.Sprintf("Failed to open session file : %v, no such file or directory", s.FilePath), http.StatusNotFound)
		default:
			http.Error(w, fmt.Sprintf("Failed to parse session file : %v", err), http.StatusBadRequest)
		}
		return
	}

	sessionMetadata := session.SessionMetadata{
		SessionName:  "NewSession",
		DatabaseType: s.Driver,
		DatabaseName: strings.TrimRight(filepath.Base(s.FilePath), filepath.Ext(s.FilePath)),
	}

	sessionState.Conv = conv

	uniqueid.AssignUniqueId(conv)

	sessionState.Conv = conv

	primarykey.DetectHotspot()
	index.IndexSuggestion()

	sessionState.SessionMetadata = sessionMetadata
	sessionState.Driver = s.Driver
	sessionState.SessionFile = s.FilePath

	convm := session.ConvWithMetadata{
		SessionMetadata: sessionMetadata,
		Conv:            *conv,
	}
	w.WriteHeader(http.StatusOK)
	json.NewEncoder(w).Encode(convm)
}

// getDDL returns the Spanner DDL for each table in alphabetical order.
// Unlike internal/convert.go's GetDDL, it does not print tables in a way that
// respects the parent/child ordering of interleaved tables, also foreign keys
// and secondary indexes are skipped. This means that getDDL cannot be used to
// build DDL to send to Spanner.
func getDDL(w http.ResponseWriter, r *http.Request) {
	sessionState := session.GetSessionState()
	c := ddl.Config{Comments: true, ProtectIds: false}
	var tables []string
	for t := range sessionState.Conv.SpSchema {
		tables = append(tables, t)
	}
	sort.Strings(tables)
	ddl := make(map[string]string)
	for _, t := range tables {
		ddl[t] = sessionState.Conv.SpSchema[t].PrintCreateTable(c)
	}
	w.WriteHeader(http.StatusOK)
	json.NewEncoder(w).Encode(ddl)
}

// getOverview returns the overview of conversion.
func getOverview(w http.ResponseWriter, r *http.Request) {
	var buf bytes.Buffer
	bufWriter := bufio.NewWriter(&buf)
	sessionState := session.GetSessionState()
	internal.GenerateReport(sessionState.Driver, sessionState.Conv, bufWriter, nil, false, false)
	bufWriter.Flush()
	overview := buf.String()
	w.WriteHeader(http.StatusOK)
	json.NewEncoder(w).Encode(overview)
}

// getTypeMap returns the source to Spanner typemap only for the
// source types used in current conversion.
func getTypeMap(w http.ResponseWriter, r *http.Request) {
	sessionState := session.GetSessionState()

	if sessionState.Conv == nil || sessionState.Driver == "" {
		http.Error(w, fmt.Sprintf("Schema is not converted or Driver is not configured properly. Please retry converting the database to Spanner."), http.StatusNotFound)
		return
	}
	var typeMap map[string][]typeIssue
	switch sessionState.Driver {
	case constants.MYSQL, constants.MYSQLDUMP:
		typeMap = mysqlTypeMap
	case constants.POSTGRES, constants.PGDUMP:
		typeMap = postgresTypeMap
	case constants.SQLSERVER:
		typeMap = sqlserverTypeMap
	case constants.ORACLE:
		typeMap = oracleTypeMap
	default:
		http.Error(w, fmt.Sprintf("Driver : '%s' is not supported", sessionState.Driver), http.StatusBadRequest)
		return
	}
	// Filter typeMap so it contains just the types SrcSchema uses.
	filteredTypeMap := make(map[string][]typeIssue)
	for _, srcTable := range sessionState.Conv.SrcSchema {
		for _, colDef := range srcTable.ColDefs {
			if _, ok := filteredTypeMap[colDef.Type.Name]; ok {
				continue
			}
			// Timestamp and interval types do not have exact key in typemap.
			// Typemap for  TIMESTAMP(6), TIMESTAMP(6) WITH LOCAL TIMEZONE,TIMESTAMP(6) WITH TIMEZONE is stored into TIMESTAMP key.
			// Same goes with interval types like INTERVAL YEAR(2) TO MONTH, INTERVAL DAY(2) TO SECOND(6) etc.
			// If exact key not found then check with regex.
			if _, ok := typeMap[colDef.Type.Name]; !ok {
				if oracle.TimestampReg.MatchString(colDef.Type.Name) {
					filteredTypeMap[colDef.Type.Name] = typeMap["TIMESTAMP"]
				} else if oracle.IntervalReg.MatchString(colDef.Type.Name) {
					filteredTypeMap[colDef.Type.Name] = typeMap["INTERVAL"]
				}
				continue
			}
			filteredTypeMap[colDef.Type.Name] = typeMap[colDef.Type.Name]
		}
	}
	w.WriteHeader(http.StatusOK)
	json.NewEncoder(w).Encode(filteredTypeMap)
}

// setTypeMapGlobal allows to change Spanner type globally.
// It takes a map from source type to Spanner type and updates
// the Spanner schema accordingly.
func setTypeMapGlobal(w http.ResponseWriter, r *http.Request) {
	reqBody, err := ioutil.ReadAll(r.Body)
	if err != nil {
		http.Error(w, fmt.Sprintf("Body Read Error : %v", err), http.StatusInternalServerError)
		return
	}
	var typeMap map[string]string
	err = json.Unmarshal(reqBody, &typeMap)
	if err != nil {
		http.Error(w, fmt.Sprintf("Request Body parse error : %v", err), http.StatusBadRequest)
		return
	}

	sessionState := session.GetSessionState()

	// Redo source-to-Spanner typeMap using t (the mapping specified in the http request).
	// We drive this process by iterating over the Spanner schema because we want to preserve all
	// other customizations that have been performed via the UI (dropping columns, renaming columns
	// etc). In particular, note that we can't just blindly redo schema conversion (using an appropriate
	// version of 'toDDL' with the new typeMap).
	for t, spSchema := range sessionState.Conv.SpSchema {
		for col := range spSchema.ColDefs {
			srcTable := sessionState.Conv.ToSource[t].Name
			srcCol := sessionState.Conv.ToSource[t].Cols[col]
			srcColDef := sessionState.Conv.SrcSchema[srcTable].ColDefs[srcCol]
			// If the srcCol's type is in the map, then recalculate the Spanner type
			// for this column using the map. Otherwise, leave the ColDef for this
			// column as is. Note that per-column type overrides could be lost in
			// this process -- the mapping in typeMap always takes precendence.
			if _, found := typeMap[srcColDef.Type.Name]; found {
				utilities.UpdateType(typeMap[srcColDef.Type.Name], t, col, srcTable, w)
			}
		}
	}
	updateSessionFile.UpdateSessionFile()

	convm := session.ConvWithMetadata{
		SessionMetadata: sessionState.SessionMetadata,
		Conv:            *sessionState.Conv,
	}
	w.WriteHeader(http.StatusOK)
	json.NewEncoder(w).Encode(convm)
}

<<<<<<< HEAD
=======
// Actions to be performed on a column.
// (1) Removed: true/false
// (2) Rename: New name or empty string
// (3) PK: "ADDED", "REMOVED" or ""
// (4) NotNull: "ADDED", "REMOVED" or ""
// (5) ToType: New type or empty string
type updateCol struct {
	Removed bool   `json:"Removed"`
	Rename  string `json:"Rename"`
	PK      string `json:"PK"`
	NotNull string `json:"NotNull"`
	ToType  string `json:"ToType"`
}

type updateTable struct {
	UpdateCols map[string]updateCol `json:"UpdateCols"`
}

// updateTableSchema updates the Spanner schema.
// Following actions can be performed on a specified table:
// (1) Remove column
// (2) Rename column
// (3) Add or Remove Primary Key
// (4) Add or Remove NotNull constraint
// (5) Update Spanner type
func updateTableSchema(w http.ResponseWriter, r *http.Request) {
	reqBody, err := ioutil.ReadAll(r.Body)
	if err != nil {
		http.Error(w, fmt.Sprintf("Body Read Error : %v", err), http.StatusInternalServerError)
		return
	}
	var t updateTable

	table := r.FormValue("table")

	err = json.Unmarshal(reqBody, &t)
	if err != nil {
		http.Error(w, fmt.Sprintf("Request Body parse error : %v", err), http.StatusBadRequest)
		return
	}
	sessionState := session.GetSessionState()
	srcTableName := sessionState.Conv.ToSource[table].Name
	for colName, v := range t.UpdateCols {
		if v.Removed {
			status, err := canRemoveColumn(colName, table)
			if err != nil {
				http.Error(w, fmt.Sprintf("%v", err), status)
				return
			}
			removeColumn(table, colName, srcTableName)
			continue
		}
		if v.Rename != "" && v.Rename != colName {
			if status, err := canRenameOrChangeType(colName, table); err != nil {
				http.Error(w, fmt.Sprintf("%v", err), status)
				return
			}
			renameColumn(v.Rename, table, colName, srcTableName)
			colName = v.Rename
		}
		if v.PK != "" {
			http.Error(w, "HarbourBridge currently doesn't support editing primary keys", http.StatusNotImplemented)
			return
		}

		if v.ToType != "" {
			typeChange, err := isTypeChanged(v.ToType, table, colName, srcTableName)
			if err != nil {
				http.Error(w, err.Error(), http.StatusBadRequest)
				return
			}

			if typeChange {
				if status, err := canRenameOrChangeType(colName, table); err != nil {
					http.Error(w, fmt.Sprintf("%v", err), status)
					return
				}
				updateType(v.ToType, table, colName, srcTableName, w)
			}
		}
		if v.NotNull != "" {
			updateNotNull(v.NotNull, table, colName)
		}
	}
	helpers.UpdateSessionFile()
	convm := session.ConvWithMetadata{
		SessionMetadata: sessionState.SessionMetadata,
		Conv:            *sessionState.Conv,
	}
	w.WriteHeader(http.StatusOK)
	json.NewEncoder(w).Encode(convm)
}

>>>>>>> f522543e
// getConversionRate returns table wise color coded conversion rate.
func getConversionRate(w http.ResponseWriter, r *http.Request) {
	sessionState := session.GetSessionState()
	reports := internal.AnalyzeTables(sessionState.Conv, nil)
	rate := make(map[string]string)
	for _, t := range reports {
		rate[t.SpTable] = utilities.RateSchema(t.Cols, t.Warnings, t.SyntheticPKey != "")
	}
	w.WriteHeader(http.StatusOK)
	json.NewEncoder(w).Encode(rate)
}

// getSchemaFile generates schema file and returns file path.
func getSchemaFile(w http.ResponseWriter, r *http.Request) {
	ioHelper := &utils.IOStreams{In: os.Stdin, Out: os.Stdout}
	var err error
	now := time.Now()
	filePrefix, err := utilities.GetFilePrefix(now)
	if err != nil {
		http.Error(w, fmt.Sprintf("Can not get file prefix : %v", err), http.StatusInternalServerError)
	}
	schemaFileName := "frontend/" + filePrefix + "schema.txt"

	sessionState := session.GetSessionState()
	conversion.WriteSchemaFile(sessionState.Conv, now, schemaFileName, ioHelper.Out)
	schemaAbsPath, err := filepath.Abs(schemaFileName)
	if err != nil {
		http.Error(w, fmt.Sprintf("Can not create absolute path : %v", err), http.StatusInternalServerError)
	}
	w.WriteHeader(http.StatusOK)
	w.Write([]byte(schemaAbsPath))
}

// getReportFile generates report file and returns file path.
func getReportFile(w http.ResponseWriter, r *http.Request) {
	ioHelper := &utils.IOStreams{In: os.Stdin, Out: os.Stdout}
	var err error
	now := time.Now()
	filePrefix, err := utilities.GetFilePrefix(now)
	if err != nil {
		http.Error(w, fmt.Sprintf("Can not get file prefix : %v", err), http.StatusInternalServerError)
	}
	reportFileName := "frontend/" + filePrefix + "report.txt"
	sessionState := session.GetSessionState()
	conversion.Report(sessionState.Driver, nil, ioHelper.BytesRead, "", sessionState.Conv, reportFileName, ioHelper.Out)
	reportAbsPath, err := filepath.Abs(reportFileName)
	if err != nil {
		http.Error(w, fmt.Sprintf("Can not create absolute path : %v", err), http.StatusInternalServerError)
	}
	w.WriteHeader(http.StatusOK)
	w.Write([]byte(reportAbsPath))
}

// TableInterleaveStatus stores data regarding interleave status.
type TableInterleaveStatus struct {
	Possible bool
	Parent   string
	Comment  string
}

// setParentTable checks whether specified table can be interleaved, and updates the schema to convert foreign
// key to interleaved table if 'update' parameter is set to true. If 'update' parameter is set to false, then return
// whether the foreign key can be converted to interleave table without updating the schema.
func setParentTable(w http.ResponseWriter, r *http.Request) {
	table := r.FormValue("table")
	update := r.FormValue("update") == "true"
	sessionState := session.GetSessionState()

	if sessionState.Conv == nil || sessionState.Driver == "" {
		http.Error(w, fmt.Sprintf("Schema is not converted or Driver is not configured properly. Please retry converting the database to Spanner."), http.StatusNotFound)
		return
	}
	if table == "" {
		http.Error(w, fmt.Sprintf("Table name is empty"), http.StatusBadRequest)
	}
	tableInterleaveStatus := parentTableHelper(table, update)

	index.IndexSuggestion()
	updateSessionFile.UpdateSessionFile()
	w.WriteHeader(http.StatusOK)

	if update {
		json.NewEncoder(w).Encode(map[string]interface{}{
			"tableInterleaveStatus": tableInterleaveStatus,
			"sessionState":          sessionState.Conv})
	} else {
		json.NewEncoder(w).Encode(map[string]interface{}{
			"tableInterleaveStatus": tableInterleaveStatus,
		})
	}
}

func parentTableHelper(table string, update bool) *TableInterleaveStatus {
	tableInterleaveStatus := &TableInterleaveStatus{Possible: true}
	sessionState := session.GetSessionState()

	if _, found := sessionState.Conv.SyntheticPKeys[table]; found {
		tableInterleaveStatus.Possible = false
		tableInterleaveStatus.Comment = "Has synthetic pk"
	}
	if tableInterleaveStatus.Possible {
		// Search this table's foreign keys for a suitable parent table.
		// If there are several possible parent tables, we pick the first one.
		// TODO: Allow users to pick which parent to use if more than one.
		for i, fk := range sessionState.Conv.SpSchema[table].Fks {
			refTable := fk.ReferTable

			if _, found := sessionState.Conv.SyntheticPKeys[refTable]; found {
				continue
			}

			if checkPrimaryKeyPrefix(table, refTable, fk, tableInterleaveStatus) {

				tableInterleaveStatus.Parent = refTable
				sp := sessionState.Conv.SpSchema[table]
				sp.Parent = refTable
				if update {
					sp.Fks = utilities.RemoveFk(sp.Fks, i)
				}
				sessionState.Conv.SpSchema[table] = sp
				break
			}
		}
		if tableInterleaveStatus.Parent == "" {
			tableInterleaveStatus.Possible = false
			tableInterleaveStatus.Comment = "No valid prefix"
		}
	}

	parentpks := sessionState.Conv.SpSchema[tableInterleaveStatus.Parent].Pks

	childPks := sessionState.Conv.SpSchema[table].Pks

	if len(parentpks) >= 1 {

		parentindex := utilities.GetPrimaryKeyIndexFromOrder(parentpks, 1)

		childindex := utilities.GetPrimaryKeyIndexFromOrder(childPks, 1)

		if parentindex != -1 && childindex != -1 {

			if (parentpks[parentindex].Order == childPks[childindex].Order) && (parentpks[parentindex].Col == childPks[childindex].Col) {

				sessionState := session.GetSessionState()
				schemaissue := []internal.SchemaIssue{}

				column := childPks[childindex].Col
				schemaissue = sessionState.Conv.Issues[table][column]

				schemaissue = utilities.RemoveSchemaIssue(schemaissue, internal.InterleavedNotInOrder)
				schemaissue = utilities.RemoveSchemaIssue(schemaissue, internal.InterleavedAddColumn)
				schemaissue = utilities.RemoveSchemaIssue(schemaissue, internal.InterleavedOrder)

				schemaissue = append(schemaissue, internal.InterleavedOrder)

				sessionState.Conv.Issues[table][column] = schemaissue
				tableInterleaveStatus.Possible = true

			}

			if parentpks[parentindex].Col != childPks[childindex].Col {

				tableInterleaveStatus.Possible = false

				sessionState := session.GetSessionState()

				column := parentpks[parentindex].Col

				schemaissue := []internal.SchemaIssue{}
				schemaissue = sessionState.Conv.Issues[table][column]

				schemaissue = utilities.RemoveSchemaIssue(schemaissue, internal.InterleavedNotInOrder)
				schemaissue = utilities.RemoveSchemaIssue(schemaissue, internal.InterleavedOrder)
				schemaissue = utilities.RemoveSchemaIssue(schemaissue, internal.InterleavedAddColumn)

				schemaissue = append(schemaissue, internal.InterleavedNotInOrder)

				sessionState.Conv.Issues[table][column] = schemaissue

			}

		}

	}

	return tableInterleaveStatus
}

type DropDetail struct {
	Name string `json:"Name"`
}

func dropForeignKey(w http.ResponseWriter, r *http.Request) {
	table := r.FormValue("table")
	reqBody, err := ioutil.ReadAll(r.Body)
	if err != nil {
		http.Error(w, fmt.Sprintf("Body Read Error : %v", err), http.StatusInternalServerError)
	}

	var dropDetail DropDetail
	if err = json.Unmarshal(reqBody, &dropDetail); err != nil {
		http.Error(w, fmt.Sprintf("Request Body parse error : %v", err), http.StatusBadRequest)
		return
	}

	sessionState := session.GetSessionState()
	if sessionState.Conv == nil || sessionState.Driver == "" {
		http.Error(w, fmt.Sprintf("Schema is not converted or Driver is not configured properly. Please retry converting the database to Spanner."), http.StatusNotFound)
		return
	}
	if table == "" || dropDetail.Name == "" {
		http.Error(w, fmt.Sprintf("Table name or foreign key name is empty"), http.StatusBadRequest)
	}
	sp := sessionState.Conv.SpSchema[table]
	position := -1
	for i, fk := range sp.Fks {
		if dropDetail.Name == fk.Name {
			position = i
			break
		}
	}

	if position < 0 || position >= len(sp.Fks) {
		http.Error(w, fmt.Sprintf("No foreign key found at position %d", position), http.StatusBadRequest)
		return
	}
	sp.Fks = utilities.RemoveFk(sp.Fks, position)
	sessionState.Conv.SpSchema[table] = sp
	updateSessionFile.UpdateSessionFile()

	convm := session.ConvWithMetadata{
		SessionMetadata: sessionState.SessionMetadata,
		Conv:            *sessionState.Conv,
	}
	w.WriteHeader(http.StatusOK)
	json.NewEncoder(w).Encode(convm)
}

// renameForeignKeys checks the new names for spanner name validity, ensures the new names are already not used by existing tables
// secondary indexes or foreign key constraints. If above checks passed then foreignKey renaming reflected in the schema else appropriate
// error thrown.
func renameForeignKeys(w http.ResponseWriter, r *http.Request) {
	table := r.FormValue("table")
	reqBody, err := ioutil.ReadAll(r.Body)
	if err != nil {
		http.Error(w, fmt.Sprintf("Body Read Error : %v", err), http.StatusInternalServerError)
	}

	sessionState := session.GetSessionState()
	if sessionState.Conv == nil || sessionState.Driver == "" {
		http.Error(w, fmt.Sprintf("Schema is not converted or Driver is not configured properly. Please retry converting the database to Spanner."), http.StatusNotFound)
		return
	}

	renameMap := map[string]string{}
	if err = json.Unmarshal(reqBody, &renameMap); err != nil {
		http.Error(w, fmt.Sprintf("Request Body parse error : %v", err), http.StatusBadRequest)
		return
	}

	// Check new name for spanner name validity.
	newNames := []string{}
	newNamesMap := map[string]bool{}
	for _, value := range renameMap {
		newNames = append(newNames, strings.ToLower(value))
		newNamesMap[strings.ToLower(value)] = true
	}
	if len(newNames) != len(newNamesMap) {
		http.Error(w, fmt.Sprintf("Found duplicate names in input : %s", strings.Join(newNames, ",")), http.StatusBadRequest)
		return
	}

	if ok, invalidNames := utilities.CheckSpannerNamesValidity(newNames); !ok {
		http.Error(w, fmt.Sprintf("Following names are not valid Spanner identifiers: %s", strings.Join(invalidNames, ",")), http.StatusBadRequest)
		return
	}

	// Check that the new names are not already used by existing tables, secondary indexes or foreign key constraints.
	if ok, err := utilities.CanRename(newNames, table); !ok {
		http.Error(w, err.Error(), http.StatusBadRequest)
		return
	}

	sp := sessionState.Conv.SpSchema[table]

	// Update session with renamed foreignkeys.
	newFKs := []ddl.Foreignkey{}
	for _, foreignKey := range sp.Fks {
		if newName, ok := renameMap[foreignKey.Name]; ok {
			foreignKey.Name = newName
		}
		newFKs = append(newFKs, foreignKey)
	}
	sp.Fks = newFKs

	sessionState.Conv.SpSchema[table] = sp
	updateSessionFile.UpdateSessionFile()

	convm := session.ConvWithMetadata{
		SessionMetadata: sessionState.SessionMetadata,
		Conv:            *sessionState.Conv,
	}
	w.WriteHeader(http.StatusOK)
	json.NewEncoder(w).Encode(convm)
}

// renameIndexes checks the new names for spanner name validity, ensures the new names are already not used by existing tables
// secondary indexes or foreign key constraints. If above checks passed then index renaming reflected in the schema else appropriate
// error thrown.
func renameIndexes(w http.ResponseWriter, r *http.Request) {
	table := r.FormValue("table")
	reqBody, err := ioutil.ReadAll(r.Body)
	if err != nil {
		http.Error(w, fmt.Sprintf("Body Read Error : %v", err), http.StatusInternalServerError)
	}

	renameMap := map[string]string{}
	if err = json.Unmarshal(reqBody, &renameMap); err != nil {
		http.Error(w, fmt.Sprintf("Request Body parse error : %v", err), http.StatusBadRequest)
		return
	}

	// Check new name for spanner name validity.
	newNames := []string{}
	newNamesMap := map[string]bool{}
	for _, value := range renameMap {
		newNames = append(newNames, strings.ToLower(value))
		newNamesMap[strings.ToLower(value)] = true
	}
	if len(newNames) != len(newNamesMap) {
		http.Error(w, fmt.Sprintf("Found duplicate names in input : %s", strings.Join(newNames, ",")), http.StatusBadRequest)
		return
	}

	if ok, invalidNames := utilities.CheckSpannerNamesValidity(newNames); !ok {
		http.Error(w, fmt.Sprintf("Following names are not valid Spanner identifiers: %s", strings.Join(invalidNames, ",")), http.StatusBadRequest)
		return
	}

	// Check that the new names are not already used by existing tables, secondary indexes or foreign key constraints.
	if ok, err := utilities.CanRename(newNames, table); !ok {
		http.Error(w, err.Error(), http.StatusBadRequest)
		return
	}
	sessionState := session.GetSessionState()

	sp := sessionState.Conv.SpSchema[table]

	// Update session with renamed secondary indexes.
	newIndexes := []ddl.CreateIndex{}
	for _, index := range sp.Indexes {
		if newName, ok := renameMap[index.Name]; ok {
			index.Name = newName
		}
		newIndexes = append(newIndexes, index)
	}
	sp.Indexes = newIndexes

	sessionState.Conv.SpSchema[table] = sp
	updateSessionFile.UpdateSessionFile()
	convm := session.ConvWithMetadata{
		SessionMetadata: sessionState.SessionMetadata,
		Conv:            *sessionState.Conv,
	}
	w.WriteHeader(http.StatusOK)
	json.NewEncoder(w).Encode(convm)
}

// addIndexes checks the new names for spanner name validity, ensures the new names are already not used by existing tables
// secondary indexes or foreign key constraints. If above checks passed then new indexes are added to the schema else appropriate
// error thrown.
func addIndexes(w http.ResponseWriter, r *http.Request) {
	table := r.FormValue("table")
	reqBody, err := ioutil.ReadAll(r.Body)
	if err != nil {
		http.Error(w, fmt.Sprintf("Body Read Error : %v", err), http.StatusInternalServerError)
	}

	newIndexes := []ddl.CreateIndex{}
	if err = json.Unmarshal(reqBody, &newIndexes); err != nil {
		http.Error(w, fmt.Sprintf("Request Body parse error : %v", err), http.StatusBadRequest)
		return
	}

	// Check new name for spanner name validity.
	newNames := []string{}
	newNamesMap := map[string]bool{}
	for _, value := range newIndexes {
		newNames = append(newNames, value.Name)
		newNamesMap[strings.ToLower(value.Name)] = true
	}
	if len(newNames) != len(newNamesMap) {
		http.Error(w, fmt.Sprintf("Found duplicate names in input : %s", strings.Join(newNames, ",")), http.StatusBadRequest)
		return
	}
	if ok, invalidNames := utilities.CheckSpannerNamesValidity(newNames); !ok {
		http.Error(w, fmt.Sprintf("Following names are not valid Spanner identifiers: %s", strings.Join(invalidNames, ",")), http.StatusBadRequest)
		return
	}

	// Check that the new names are not already used by existing tables, secondary indexes or foreign key constraints.
	if ok, err := utilities.CanRename(newNames, table); !ok {
		http.Error(w, err.Error(), http.StatusBadRequest)
		return
	}
	sessionState := session.GetSessionState()

	sp := sessionState.Conv.SpSchema[table]

	index.CheckIndexSuggestion(newIndexes, sp)
	for i := 0; i < len(newIndexes); i++ {
		newIndexes[i].Id = uniqueid.GenerateIndexesId()
	}

	sp.Indexes = append(sp.Indexes, newIndexes...)

	sessionState.Conv.SpSchema[table] = sp
	updateSessionFile.UpdateSessionFile()

	convm := session.ConvWithMetadata{
		SessionMetadata: sessionState.SessionMetadata,
		Conv:            *sessionState.Conv,
	}
	w.WriteHeader(http.StatusOK)
	json.NewEncoder(w).Encode(convm)
}

<<<<<<< HEAD
=======
func updateIndexes(w http.ResponseWriter, r *http.Request) {
	table := r.FormValue("table")
	reqBody, err := ioutil.ReadAll(r.Body)
	if err != nil {
		http.Error(w, fmt.Sprintf("Body Read Error : %v", err), http.StatusInternalServerError)
	}

	newIndexes := []ddl.CreateIndex{}
	if err = json.Unmarshal(reqBody, &newIndexes); err != nil {
		http.Error(w, fmt.Sprintf("Request Body parse error : %v", err), http.StatusBadRequest)
		return
	}

	sessionState := session.GetSessionState()
	sp := sessionState.Conv.SpSchema[table]

	st := sessionState.Conv.SrcSchema[table]

	for i, index := range sp.Indexes {

		if index.Table == newIndexes[0].Table && index.Name == newIndexes[0].Name {

			sp.Indexes[i].Keys = newIndexes[0].Keys
			sp.Indexes[i].Name = newIndexes[0].Name
			sp.Indexes[i].Table = newIndexes[0].Table
			sp.Indexes[i].Unique = newIndexes[0].Unique

			break
		}
	}

	for i, spIndex := range sp.Indexes {

		for j, srcIndex := range st.Indexes {

			for k, spIndexKey := range spIndex.Keys {

				for l, srcIndexKey := range srcIndex.Keys {

					if srcIndexKey.Column == spIndexKey.Col {

						st.Indexes[j].Keys[l].Order = sp.Indexes[i].Keys[k].Order
					}

				}
			}

		}
	}

	sessionState.Conv.SpSchema[table] = sp

	sessionState.Conv.SrcSchema[table] = st

	helpers.UpdateSessionFile()

	convm := session.ConvWithMetadata{
		SessionMetadata: sessionState.SessionMetadata,
		Conv:            *sessionState.Conv,
	}
	w.WriteHeader(http.StatusOK)
	json.NewEncoder(w).Encode(convm)
}

func checkSpannerNamesValidity(input []string) (bool, []string) {
	status := true
	var invalidNewNames []string
	for _, changed := range input {
		if _, status := internal.FixName(changed); status {
			status = false
			invalidNewNames = append(invalidNewNames, changed)
		}
	}
	return status, invalidNewNames
}

func canRename(names []string, table string) (bool, error) {
	sessionState := session.GetSessionState()

	namesMap := map[string]bool{}
	// Check that this name isn't already used by another table.
	for _, name := range names {
		namesMap[name] = true
		if _, ok := sessionState.Conv.SpSchema[name]; ok {
			return false, fmt.Errorf("new name : '%s' is used by another table", name)
		}
	}

	// Check that this name isn't already used by another foreign key.
	for _, sp := range sessionState.Conv.SpSchema {
		for _, foreignKey := range sp.Fks {
			if _, ok := namesMap[foreignKey.Name]; ok {
				return false, fmt.Errorf("new name : '%s' is used by another foreign key in table : '%s'", foreignKey.Name, sp.Name)
			}

		}
	}

	// Check that this name isn't already used by another secondary index.
	for _, sp := range sessionState.Conv.SpSchema {
		for _, index := range sp.Indexes {
			if _, ok := namesMap[index.Name]; ok {
				return false, fmt.Errorf("new name : '%s' is used by another index in table : '%s'", index.Name, sp.Name)
			}
		}
	}
	return true, nil
}

>>>>>>> f522543e
func dropSecondaryIndex(w http.ResponseWriter, r *http.Request) {
	sessionState := session.GetSessionState()

	table := r.FormValue("table")
	reqBody, err := ioutil.ReadAll(r.Body)
	if err != nil {
		http.Error(w, fmt.Sprintf("Body Read Error : %v", err), http.StatusInternalServerError)
	}

	var dropDetail DropDetail
	if err = json.Unmarshal(reqBody, &dropDetail); err != nil {
		http.Error(w, fmt.Sprintf("Request Body parse error : %v", err), http.StatusBadRequest)
		return
	}
	if sessionState.Conv == nil || sessionState.Driver == "" {
		http.Error(w, fmt.Sprintf("Schema is not converted or Driver is not configured properly. Please retry converting the database to Spanner."), http.StatusNotFound)
		return
	}
	if table == "" || dropDetail.Name == "" {
		http.Error(w, fmt.Sprintf("Table name or position is empty"), http.StatusBadRequest)
	}
	sp := sessionState.Conv.SpSchema[table]
	position := -1
	for i, index := range sp.Indexes {
		if dropDetail.Name == index.Name {
			position = i
			break
		}
	}
	if position < 0 || position >= len(sp.Indexes) {
		http.Error(w, fmt.Sprintf("No secondary index found at position %d", position), http.StatusBadRequest)
		return
	}

	index.RemoveIndexIssues(table, sp.Indexes[position])

	sp.Indexes = utilities.RemoveSecondaryIndex(sp.Indexes, position)
	sessionState.Conv.SpSchema[table] = sp
	updateSessionFile.UpdateSessionFile()

	convm := session.ConvWithMetadata{
		SessionMetadata: sessionState.SessionMetadata,
		Conv:            *sessionState.Conv,
	}
	w.WriteHeader(http.StatusOK)
	json.NewEncoder(w).Encode(convm)
}

// rollback is used to get previous state of conversion in case
// some unexpected error occurs during update operations.
func rollback(err error) error {
	sessionState := session.GetSessionState()

	if sessionState.SessionFile == "" {
		return fmt.Errorf("encountered error %w. rollback failed because we don't have a session file", err)
	}
	sessionState.Conv = internal.MakeConv()
	sessionState.Conv.TargetDb = constants.TargetSpanner
	err2 := conversion.ReadSessionFile(sessionState.Conv, sessionState.SessionFile)
	if err2 != nil {
		return fmt.Errorf("encountered error %w. rollback failed: %v", err, err2)
	}
	return err
}

func checkPrimaryKeyPrefix(table string, refTable string, fk ddl.Foreignkey, tableInterleaveStatus *TableInterleaveStatus) bool {

	sessionState := session.GetSessionState()
	childPks := sessionState.Conv.SpSchema[table].Pks
	parentPks := sessionState.Conv.SpSchema[refTable].Pks

	interleaved := []ddl.IndexKey{}

	for i := 0; i < len(parentPks); i++ {

		for j := 0; j < len(childPks); j++ {

			for k := 0; k < len(fk.ReferColumns); k++ {

				if parentPks[i].Col == childPks[j].Col && parentPks[i].Col == fk.ReferColumns[k] && childPks[j].Col == fk.ReferColumns[k] {

					interleaved = append(interleaved, parentPks[i])
				}
			}

		}

	}

	diff := []ddl.IndexKey{}

	if len(interleaved) == 0 {

		for i := 0; i < len(parentPks); i++ {

			for j := 0; j < len(childPks); j++ {

				if parentPks[i].Col != childPks[j].Col {

					diff = append(diff, parentPks[i])
				}

			}
		}

	}

	caninterleaved := []string{}
	for i := 0; i < len(diff); i++ {

		str := utilities.IsColumnPresent(fk.ReferColumns, diff[i].Col)

		caninterleaved = append(caninterleaved, str)
	}

	if len(caninterleaved) > 0 {

		for i := 0; i < len(caninterleaved); i++ {

			sessionState := session.GetSessionState()

			schemaissue := []internal.SchemaIssue{}

			schemaissue = sessionState.Conv.Issues[table][caninterleaved[i]]

			schemaissue = utilities.RemoveSchemaIssue(schemaissue, internal.InterleavedOrder)
			schemaissue = utilities.RemoveSchemaIssue(schemaissue, internal.InterleavedNotInOrder)
			schemaissue = utilities.RemoveSchemaIssue(schemaissue, internal.InterleavedAddColumn)

			schemaissue = append(schemaissue, internal.InterleavedAddColumn)

			if len(schemaissue) > 0 {

				if sessionState.Conv.Issues[table][caninterleaved[i]] == nil {

					s := map[string][]internal.SchemaIssue{
						caninterleaved[i]: schemaissue,
					}
					sessionState.Conv.Issues = map[string]map[string][]internal.SchemaIssue{}

					sessionState.Conv.Issues[table] = s

				} else {
					sessionState.Conv.Issues[table][caninterleaved[i]] = schemaissue
				}

			}

		}
	}

	if len(interleaved) > 0 {
		return true
	}

	return false
}

// SessionState stores information for the current migration session.
type SessionState struct {
	sourceDB    *sql.DB        // Connection to source database in case of direct connection
	dbName      string         // Name of source database
	driver      string         // Name of HarbourBridge driver in use
	conv        *internal.Conv // Current conversion state
	sessionFile string         // Path to session file
}

// Type and issue.
type typeIssue struct {
	T     string
	Brief string
}

func addTypeToList(convertedType string, spType string, issues []internal.SchemaIssue, l []typeIssue) []typeIssue {
	if convertedType == spType {
		if len(issues) > 0 {
			var briefs []string
			for _, issue := range issues {
				briefs = append(briefs, internal.IssueDB[issue].Brief)
			}
			l = append(l, typeIssue{T: spType, Brief: fmt.Sprintf(strings.Join(briefs, ", "))})
		} else {
			l = append(l, typeIssue{T: spType})
		}
	}
	return l
}

func init() {
	sessionState := session.GetSessionState()

	uniqueid.InitObjectId()

	// Initialize mysqlTypeMap.
	for _, srcType := range []string{"bool", "boolean", "varchar", "char", "text", "tinytext", "mediumtext", "longtext", "set", "enum", "json", "bit", "binary", "varbinary", "blob", "tinyblob", "mediumblob", "longblob", "tinyint", "smallint", "mediumint", "int", "integer", "bigint", "double", "float", "numeric", "decimal", "date", "datetime", "timestamp", "time", "year", "geometrycollection", "multipoint", "multilinestring", "multipolygon", "point", "linestring", "polygon", "geometry"} {
		var l []typeIssue
		for _, spType := range []string{ddl.Bool, ddl.Bytes, ddl.Date, ddl.Float64, ddl.Int64, ddl.String, ddl.Timestamp, ddl.Numeric} {
			ty, issues := typemap.ToSpannerTypeMySQL(srcType, spType, []int64{})
			l = addTypeToList(ty.Name, spType, issues, l)
		}
		if srcType == "tinyint" {
			l = append(l, typeIssue{T: ddl.Bool, Brief: "Only tinyint(1) can be converted to BOOL, for any other mods it will be converted to INT64"})
		}
		mysqlTypeMap[srcType] = l
	}
	// Initialize postgresTypeMap.
	for _, srcType := range []string{"bool", "boolean", "bigserial", "bpchar", "character", "bytea", "date", "float8", "double precision", "float4", "real", "int8", "bigint", "int4", "integer", "int2", "smallint", "numeric", "serial", "text", "timestamptz", "timestamp with time zone", "timestamp", "timestamp without time zone", "varchar", "character varying"} {
		var l []typeIssue
		for _, spType := range []string{ddl.Bool, ddl.Bytes, ddl.Date, ddl.Float64, ddl.Int64, ddl.String, ddl.Timestamp, ddl.Numeric} {
			ty, issues := typemap.ToSpannerTypePostgres(srcType, spType, []int64{})
			l = addTypeToList(ty.Name, spType, issues, l)
		}
		postgresTypeMap[srcType] = l
	}

	// Initialize sqlserverTypeMap.
	for _, srcType := range []string{"int", "tinyint", "smallint", "bigint", "bit", "float", "real", "numeric", "decimal", "money", "smallmoney", "char", "nchar", "varchar", "nvarchar", "text", "ntext", "date", "datetime", "datetime2", "smalldatetime", "datetimeoffset", "time", "timestamp", "rowversion", "binary", "varbinary", "image", "xml", "geography", "geometry", "uniqueidentifier", "sql_variant", "hierarchyid"} {
		var l []typeIssue
		for _, spType := range []string{ddl.Bool, ddl.Bytes, ddl.Date, ddl.Float64, ddl.Int64, ddl.String, ddl.Timestamp, ddl.Numeric} {
			ty, issues := typemap.ToSpannerTypeSQLserver(srcType, spType, []int64{})
			l = addTypeToList(ty.Name, spType, issues, l)
		}
		sqlserverTypeMap[srcType] = l
	}

	// Initialize oracleTypeMap.
	for _, srcType := range []string{"NUMBER", "BFILE", "BLOB", "CHAR", "CLOB", "DATE", "BINARY_DOUBLE", "BINARY_FLOAT", "FLOAT", "LONG", "RAW", "LONG RAW", "NCHAR", "NVARCHAR2", "VARCHAR", "VARCHAR2", "NCLOB", "ROWID", "UROWID", "XMLTYPE", "TIMESTAMP", "INTERVAL", "SDO_GEOMETRY"} {
		var l []typeIssue
		for _, spType := range []string{ddl.Bool, ddl.Bytes, ddl.Date, ddl.Float64, ddl.Int64, ddl.String, ddl.Timestamp, ddl.Numeric} {
			ty, issues := oracle.ToSpannerTypeWeb(sessionState.Conv, spType, srcType, []int64{})
			l = addTypeToList(ty.Name, spType, issues, l)
		}
		oracleTypeMap[srcType] = l
	}

	sessionState.Conv = internal.MakeConv()
	config := config.TryInitializeSpannerConfig()
	session.SetSessionStorageConnectionState(config.GCPProjectID, config.SpannerInstanceID)
}

// App connects to the web app v2.
func App() {
	addr := ":8080"
	router := getRoutes()
	log.Printf("Starting server at port 8080\n")
	log.Fatal(http.ListenAndServe(addr, handlers.CORS(handlers.AllowedHeaders([]string{"X-Requested-With", "Content-Type", "Authorization"}), handlers.AllowedMethods([]string{"GET", "POST", "PUT", "HEAD", "OPTIONS"}), handlers.AllowedOrigins([]string{"*"}))(router)))
}<|MERGE_RESOLUTION|>--- conflicted
+++ resolved
@@ -59,7 +59,7 @@
 
 	uniqueid "github.com/cloudspannerecosystem/harbourbridge/webv2/uniqueid"
 
-	updateSessionFile "github.com/cloudspannerecosystem/harbourbridge/webv2/updateSessionFile"
+	updatesessionfiles "github.com/cloudspannerecosystem/harbourbridge/webv2/updatesessionfiles"
 
 	go_ora "github.com/sijms/go-ora/v2"
 )
@@ -443,7 +443,7 @@
 			}
 		}
 	}
-	updateSessionFile.UpdateSessionFile()
+	updatesessionfiles.UpdateSessionFile()
 
 	convm := session.ConvWithMetadata{
 		SessionMetadata: sessionState.SessionMetadata,
@@ -453,102 +453,6 @@
 	json.NewEncoder(w).Encode(convm)
 }
 
-<<<<<<< HEAD
-=======
-// Actions to be performed on a column.
-// (1) Removed: true/false
-// (2) Rename: New name or empty string
-// (3) PK: "ADDED", "REMOVED" or ""
-// (4) NotNull: "ADDED", "REMOVED" or ""
-// (5) ToType: New type or empty string
-type updateCol struct {
-	Removed bool   `json:"Removed"`
-	Rename  string `json:"Rename"`
-	PK      string `json:"PK"`
-	NotNull string `json:"NotNull"`
-	ToType  string `json:"ToType"`
-}
-
-type updateTable struct {
-	UpdateCols map[string]updateCol `json:"UpdateCols"`
-}
-
-// updateTableSchema updates the Spanner schema.
-// Following actions can be performed on a specified table:
-// (1) Remove column
-// (2) Rename column
-// (3) Add or Remove Primary Key
-// (4) Add or Remove NotNull constraint
-// (5) Update Spanner type
-func updateTableSchema(w http.ResponseWriter, r *http.Request) {
-	reqBody, err := ioutil.ReadAll(r.Body)
-	if err != nil {
-		http.Error(w, fmt.Sprintf("Body Read Error : %v", err), http.StatusInternalServerError)
-		return
-	}
-	var t updateTable
-
-	table := r.FormValue("table")
-
-	err = json.Unmarshal(reqBody, &t)
-	if err != nil {
-		http.Error(w, fmt.Sprintf("Request Body parse error : %v", err), http.StatusBadRequest)
-		return
-	}
-	sessionState := session.GetSessionState()
-	srcTableName := sessionState.Conv.ToSource[table].Name
-	for colName, v := range t.UpdateCols {
-		if v.Removed {
-			status, err := canRemoveColumn(colName, table)
-			if err != nil {
-				http.Error(w, fmt.Sprintf("%v", err), status)
-				return
-			}
-			removeColumn(table, colName, srcTableName)
-			continue
-		}
-		if v.Rename != "" && v.Rename != colName {
-			if status, err := canRenameOrChangeType(colName, table); err != nil {
-				http.Error(w, fmt.Sprintf("%v", err), status)
-				return
-			}
-			renameColumn(v.Rename, table, colName, srcTableName)
-			colName = v.Rename
-		}
-		if v.PK != "" {
-			http.Error(w, "HarbourBridge currently doesn't support editing primary keys", http.StatusNotImplemented)
-			return
-		}
-
-		if v.ToType != "" {
-			typeChange, err := isTypeChanged(v.ToType, table, colName, srcTableName)
-			if err != nil {
-				http.Error(w, err.Error(), http.StatusBadRequest)
-				return
-			}
-
-			if typeChange {
-				if status, err := canRenameOrChangeType(colName, table); err != nil {
-					http.Error(w, fmt.Sprintf("%v", err), status)
-					return
-				}
-				updateType(v.ToType, table, colName, srcTableName, w)
-			}
-		}
-		if v.NotNull != "" {
-			updateNotNull(v.NotNull, table, colName)
-		}
-	}
-	helpers.UpdateSessionFile()
-	convm := session.ConvWithMetadata{
-		SessionMetadata: sessionState.SessionMetadata,
-		Conv:            *sessionState.Conv,
-	}
-	w.WriteHeader(http.StatusOK)
-	json.NewEncoder(w).Encode(convm)
-}
-
->>>>>>> f522543e
 // getConversionRate returns table wise color coded conversion rate.
 func getConversionRate(w http.ResponseWriter, r *http.Request) {
 	sessionState := session.GetSessionState()
@@ -627,7 +531,7 @@
 	tableInterleaveStatus := parentTableHelper(table, update)
 
 	index.IndexSuggestion()
-	updateSessionFile.UpdateSessionFile()
+	updatesessionfiles.UpdateSessionFile()
 	w.WriteHeader(http.StatusOK)
 
 	if update {
@@ -777,7 +681,7 @@
 	}
 	sp.Fks = utilities.RemoveFk(sp.Fks, position)
 	sessionState.Conv.SpSchema[table] = sp
-	updateSessionFile.UpdateSessionFile()
+	updatesessionfiles.UpdateSessionFile()
 
 	convm := session.ConvWithMetadata{
 		SessionMetadata: sessionState.SessionMetadata,
@@ -845,7 +749,7 @@
 	sp.Fks = newFKs
 
 	sessionState.Conv.SpSchema[table] = sp
-	updateSessionFile.UpdateSessionFile()
+	updatesessionfiles.UpdateSessionFile()
 
 	convm := session.ConvWithMetadata{
 		SessionMetadata: sessionState.SessionMetadata,
@@ -908,7 +812,7 @@
 	sp.Indexes = newIndexes
 
 	sessionState.Conv.SpSchema[table] = sp
-	updateSessionFile.UpdateSessionFile()
+	updatesessionfiles.UpdateSessionFile()
 	convm := session.ConvWithMetadata{
 		SessionMetadata: sessionState.SessionMetadata,
 		Conv:            *sessionState.Conv,
@@ -966,7 +870,7 @@
 	sp.Indexes = append(sp.Indexes, newIndexes...)
 
 	sessionState.Conv.SpSchema[table] = sp
-	updateSessionFile.UpdateSessionFile()
+	updatesessionfiles.UpdateSessionFile()
 
 	convm := session.ConvWithMetadata{
 		SessionMetadata: sessionState.SessionMetadata,
@@ -976,8 +880,6 @@
 	json.NewEncoder(w).Encode(convm)
 }
 
-<<<<<<< HEAD
-=======
 func updateIndexes(w http.ResponseWriter, r *http.Request) {
 	table := r.FormValue("table")
 	reqBody, err := ioutil.ReadAll(r.Body)
@@ -1032,7 +934,7 @@
 
 	sessionState.Conv.SrcSchema[table] = st
 
-	helpers.UpdateSessionFile()
+	updatesessionfiles.UpdateSessionFile()
 
 	convm := session.ConvWithMetadata{
 		SessionMetadata: sessionState.SessionMetadata,
@@ -1042,52 +944,6 @@
 	json.NewEncoder(w).Encode(convm)
 }
 
-func checkSpannerNamesValidity(input []string) (bool, []string) {
-	status := true
-	var invalidNewNames []string
-	for _, changed := range input {
-		if _, status := internal.FixName(changed); status {
-			status = false
-			invalidNewNames = append(invalidNewNames, changed)
-		}
-	}
-	return status, invalidNewNames
-}
-
-func canRename(names []string, table string) (bool, error) {
-	sessionState := session.GetSessionState()
-
-	namesMap := map[string]bool{}
-	// Check that this name isn't already used by another table.
-	for _, name := range names {
-		namesMap[name] = true
-		if _, ok := sessionState.Conv.SpSchema[name]; ok {
-			return false, fmt.Errorf("new name : '%s' is used by another table", name)
-		}
-	}
-
-	// Check that this name isn't already used by another foreign key.
-	for _, sp := range sessionState.Conv.SpSchema {
-		for _, foreignKey := range sp.Fks {
-			if _, ok := namesMap[foreignKey.Name]; ok {
-				return false, fmt.Errorf("new name : '%s' is used by another foreign key in table : '%s'", foreignKey.Name, sp.Name)
-			}
-
-		}
-	}
-
-	// Check that this name isn't already used by another secondary index.
-	for _, sp := range sessionState.Conv.SpSchema {
-		for _, index := range sp.Indexes {
-			if _, ok := namesMap[index.Name]; ok {
-				return false, fmt.Errorf("new name : '%s' is used by another index in table : '%s'", index.Name, sp.Name)
-			}
-		}
-	}
-	return true, nil
-}
-
->>>>>>> f522543e
 func dropSecondaryIndex(w http.ResponseWriter, r *http.Request) {
 	sessionState := session.GetSessionState()
 
@@ -1126,7 +982,7 @@
 
 	sp.Indexes = utilities.RemoveSecondaryIndex(sp.Indexes, position)
 	sessionState.Conv.SpSchema[table] = sp
-	updateSessionFile.UpdateSessionFile()
+	updatesessionfiles.UpdateSessionFile()
 
 	convm := session.ConvWithMetadata{
 		SessionMetadata: sessionState.SessionMetadata,

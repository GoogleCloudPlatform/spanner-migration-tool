// Copyright 2022 Google LLC
//
// Licensed under the Apache License, Version 2.0 (the "License");
// you may not use this file except in compliance with the License.
// You may obtain a copy of the License at
//
//      http://www.apache.org/licenses/LICENSE-2.0
//
// Unless required by applicable law or agreed to in writing, software
// distributed under the License is distributed on an "AS IS" BASIS,
// WITHOUT WARRANTIES OR CONDITIONS OF ANY KIND, either express or implied.
// See the License for the specific language governing permissions and
// limitations under the License.

// Package web defines web APIs to be used with Spanner migration tool frontend.
// Apart from schema conversion, this package involves API to update
// converted schema.
package webv2

import (
	"bufio"
	"bytes"
	"context"
	"database/sql"
	"encoding/json"
	"fmt"
	"io/fs"
	"io/ioutil"
	"log"
	"net/http"
	"os"
	"path/filepath"
	"sort"
	"strconv"
	"strings"
	"time"

	instance "cloud.google.com/go/spanner/admin/instance/apiv1"
	"github.com/GoogleCloudPlatform/spanner-migration-tool/cmd"
	"github.com/GoogleCloudPlatform/spanner-migration-tool/common/constants"
	"github.com/GoogleCloudPlatform/spanner-migration-tool/common/utils"
	"github.com/GoogleCloudPlatform/spanner-migration-tool/conversion"
	"github.com/GoogleCloudPlatform/spanner-migration-tool/internal"
	"github.com/GoogleCloudPlatform/spanner-migration-tool/internal/reports"
	"github.com/GoogleCloudPlatform/spanner-migration-tool/logger"
	"github.com/GoogleCloudPlatform/spanner-migration-tool/profiles"
	"github.com/GoogleCloudPlatform/spanner-migration-tool/proto/migration"
	"github.com/GoogleCloudPlatform/spanner-migration-tool/schema"
	"github.com/GoogleCloudPlatform/spanner-migration-tool/sources/common"
	"github.com/GoogleCloudPlatform/spanner-migration-tool/sources/mysql"
	"github.com/GoogleCloudPlatform/spanner-migration-tool/sources/oracle"
	"github.com/GoogleCloudPlatform/spanner-migration-tool/sources/postgres"
	"github.com/GoogleCloudPlatform/spanner-migration-tool/sources/sqlserver"
	"github.com/GoogleCloudPlatform/spanner-migration-tool/spanner/ddl"
	"github.com/GoogleCloudPlatform/spanner-migration-tool/webv2/config"
	helpers "github.com/GoogleCloudPlatform/spanner-migration-tool/webv2/helpers"
	"github.com/GoogleCloudPlatform/spanner-migration-tool/webv2/profile"
	"github.com/GoogleCloudPlatform/spanner-migration-tool/webv2/table"
	utilities "github.com/GoogleCloudPlatform/spanner-migration-tool/webv2/utilities"
	"github.com/google/uuid"
	"github.com/pkg/browser"
	instancepb "google.golang.org/genproto/googleapis/spanner/admin/instance/v1"

	"github.com/GoogleCloudPlatform/spanner-migration-tool/webv2/session"

	_ "github.com/go-sql-driver/mysql"
	"github.com/gorilla/handlers"

	index "github.com/GoogleCloudPlatform/spanner-migration-tool/webv2/index"
	primarykey "github.com/GoogleCloudPlatform/spanner-migration-tool/webv2/primarykey"

	go_ora "github.com/sijms/go-ora/v2"
)

// TODO:(searce):
// 1) Test cases for APIs
// 2) API for saving/updating table-level changes.
// 3) API for showing logs
// 4) Split all routing to an route.go file
// 5) API for downloading the schema file, ddl file and summary report file.
// 6) Update schema conv after setting global datatypes and return conv. (setTypeMap)
// 7) Add rateConversion() in schema conversion, ddl and report APIs.
// 8) Add an overview in summary report API
var mysqlTypeMap = make(map[string][]typeIssue)
var postgresTypeMap = make(map[string][]typeIssue)
var sqlserverTypeMap = make(map[string][]typeIssue)
var oracleTypeMap = make(map[string][]typeIssue)

var mysqlDefaultTypeMap = make(map[string]ddl.Type)
var postgresDefaultTypeMap = make(map[string]ddl.Type)
var sqlserverDefaultTypeMap = make(map[string]ddl.Type)
var oracleDefaultTypeMap = make(map[string]ddl.Type)

// TODO:(searce) organize this file according to go style guidelines: generally
// have public constants and public type definitions first, then public
// functions, and finally helper functions (usually in order of importance).

// driverConfig contains the parameters needed to make a direct database connection. It is
// used to communicate via HTTP with the frontend.
type driverConfig struct {
	Driver      string `json:"Driver"`
	IsSharded   bool   `json:"IsSharded"`
	Host        string `json:"Host"`
	Port        string `json:"Port"`
	Database    string `json:"Database"`
	User        string `json:"User"`
	Password    string `json:"Password"`
	Dialect     string `json:"Dialect"`
	DataShardId string `json:"DataShardId"`
}

type driverConfigs struct {
	DbConfigs         []driverConfig `json:"DbConfigs"`
	IsRestoredSession string         `json:"IsRestoredSession"`
}

type shardedDataflowConfig struct {
	MigrationProfile profiles.SourceProfileConfig
}

type DataflowLocation struct {
	DataflowConfig profiles.DataflowConfig
}

type sessionSummary struct {
	DatabaseType       string
	ConnectionDetail   string
	SourceTableCount   int
	SpannerTableCount  int
	SourceIndexCount   int
	SpannerIndexCount  int
	ConnectionType     string
	SourceDatabaseName string
	Region             string
	NodeCount          int
	ProcessingUnits    int
	Instance           string
	Dialect            string
	IsSharded          bool
}

type progressDetails struct {
	Progress       int
	ErrorMessage   string
	ProgressStatus int
}

type migrationDetails struct {
	TargetDetails   targetDetails  `json:"TargetDetails"`
	DataflowConfig  dataflowConfig `json:"DataflowConfig"`
	MigrationMode   string         `json:MigrationMode`
	MigrationType   string         `json:MigrationType`
	IsSharded       bool           `json:"IsSharded"`
	SkipForeignKeys bool           `json:"skipForeignKeys"`
}

type dataflowConfig struct {
	Network             string `json:Network`
	Subnetwork          string `json:Subnetwork`
	MaxWorkers          string `json:MaxWorkers`
	NumWorkers          string `json:NumWorkers`
	ServiceAccountEmail string `json:ServiceAccountEmail`
	HostProjectId       string `json:HostProjectId`
}

type targetDetails struct {
	TargetDB                    string `json:"TargetDB"`
	SourceConnectionProfileName string `json:"SourceConnProfile"`
	TargetConnectionProfileName string `json:"TargetConnProfile"`
	ReplicationSlot             string `json:"ReplicationSlot"`
	Publication                 string `json:"Publication"`
}
type StreamingCfg struct {
	DatastreamCfg DatastreamCfg `json:"datastreamCfg"`
	DataflowCfg   DataflowCfg   `json:"dataflowCfg"`
	TmpDir        string        `json:"tmpDir"`
}
type DataflowCfg struct {
	JobName             string `json:"JobName"`
	Location            string `json:"Location"`
	Network             string `json:"Network"`
	Subnetwork          string `json:"Subnetwork"`
	MaxWorkers          string `json:"MaxWorkers"`
	NumWorkers          string `json:"NumWorkers"`
	ServiceAccountEmail string `json:"ServiceAccountEmail"`
	HostProjectId       string `json:"HostProjectId"`
}
type ConnectionConfig struct {
	Name     string `json:"name"`
	Location string `json:"location"`
}
type DatastreamCfg struct {
	StreamId               string           `json:"streamId"`
	StreamLocation         string           `json:"streamLocation"`
	StreamDisplayName      string           `json:"streamDisplayName"`
	SourceConnectionConfig ConnectionConfig `json:"sourceConnectionConfig"`
	TargetConnectionConfig ConnectionConfig `json:"destinationConnectionConfig"`
	Properties             string           `json:properties`
}

type ColMaxLength struct {
	SpDataType     string `json:"spDataType"`
	SpColMaxLength string `json:"spColMaxLength"`
}

type TableIdAndName struct {
	Id   string `json:"Id"`
	Name string `json:"Name"`
}

type ShardIdPrimaryKey struct {
	AddedAtTheStart bool `json:"AddedAtTheStart"`
}

// databaseConnection creates connection with database
func databaseConnection(w http.ResponseWriter, r *http.Request) {
	reqBody, err := ioutil.ReadAll(r.Body)
	if err != nil {
		http.Error(w, fmt.Sprintf("Body Read Error : %v", err), http.StatusInternalServerError)
		return
	}
	var config driverConfig
	err = json.Unmarshal(reqBody, &config)
	if err != nil {
		http.Error(w, fmt.Sprintf("Request Body parse error : %v", err), http.StatusBadRequest)
		return
	}
	var dataSourceName string
	switch config.Driver {
	case constants.POSTGRES:
		dataSourceName = fmt.Sprintf("host=%s port=%s user=%s password=%s dbname=%s sslmode=disable", config.Host, config.Port, config.User, config.Password, config.Database)
	case constants.MYSQL:
		dataSourceName = fmt.Sprintf("%s:%s@tcp(%s:%s)/%s", config.User, config.Password, config.Host, config.Port, config.Database)
	case constants.SQLSERVER:
		dataSourceName = fmt.Sprintf(`sqlserver://%s:%s@%s:%s?database=%s`, config.User, config.Password, config.Host, config.Port, config.Database)
	case constants.ORACLE:
		portNumber, _ := strconv.Atoi(config.Port)
		dataSourceName = go_ora.BuildUrl(config.Host, portNumber, config.Database, config.User, config.Password, nil)
	default:
		http.Error(w, fmt.Sprintf("Driver : '%s' is not supported", config.Driver), http.StatusBadRequest)
		return
	}
	sourceDB, err := sql.Open(config.Driver, dataSourceName)
	if err != nil {
		http.Error(w, fmt.Sprintf("Database connection error, check connection properties, ERROR: %v", err), http.StatusInternalServerError)
		return
	}
	// Open doesn't open a connection. Validate database connection.
	err = sourceDB.Ping()
	if err != nil {
		http.Error(w, fmt.Sprintf("Database connection error, check connection properties, ERROR: %v", err), http.StatusInternalServerError)
		return
	}

	sessionState := session.GetSessionState()
	sessionState.SourceDB = sourceDB
	sessionState.DbName = config.Database
	// schema and user is same in oracle.
	if config.Driver == constants.ORACLE {
		sessionState.DbName = config.User
	}
	sessionState.Driver = config.Driver
	sessionState.SessionFile = ""
	sessionState.Dialect = config.Dialect
	sessionState.IsSharded = config.IsSharded
	sessionState.SourceDBConnDetails = session.SourceDBConnDetails{
		Host:           config.Host,
		Port:           config.Port,
		User:           config.User,
		Password:       config.Password,
		ConnectionType: helpers.DIRECT_CONNECT_MODE,
	}
	w.WriteHeader(http.StatusOK)
}

// convertSchemaSQL converts source database to Spanner when using
// with postgres and mysql driver.
func convertSchemaSQL(w http.ResponseWriter, r *http.Request) {
	sessionState := session.GetSessionState()
	if sessionState.SourceDB == nil || sessionState.DbName == "" || sessionState.Driver == "" {
		http.Error(w, fmt.Sprintf("Database is not configured or Database connection is lost. Please set configuration and connect to database."), http.StatusNotFound)
		return
	}
	conv := internal.MakeConv()

	conv.SpDialect = sessionState.Dialect
	conv.IsSharded = sessionState.IsSharded
	var err error
	additionalSchemaAttributes := internal.AdditionalSchemaAttributes{
		IsSharded: sessionState.IsSharded,
	}
	switch sessionState.Driver {
	case constants.MYSQL:
		err = common.ProcessSchema(conv, mysql.InfoSchemaImpl{DbName: sessionState.DbName, Db: sessionState.SourceDB}, common.DefaultWorkers, additionalSchemaAttributes)
	case constants.POSTGRES:
		temp := false
		err = common.ProcessSchema(conv, postgres.InfoSchemaImpl{Db: sessionState.SourceDB, IsSchemaUnique: &temp}, common.DefaultWorkers, additionalSchemaAttributes)
	case constants.SQLSERVER:
		err = common.ProcessSchema(conv, sqlserver.InfoSchemaImpl{DbName: sessionState.DbName, Db: sessionState.SourceDB}, common.DefaultWorkers, additionalSchemaAttributes)
	case constants.ORACLE:
		err = common.ProcessSchema(conv, oracle.InfoSchemaImpl{DbName: strings.ToUpper(sessionState.DbName), Db: sessionState.SourceDB}, common.DefaultWorkers, additionalSchemaAttributes)
	default:
		http.Error(w, fmt.Sprintf("Driver : '%s' is not supported", sessionState.Driver), http.StatusBadRequest)
		return
	}
	if err != nil {
		http.Error(w, fmt.Sprintf("Schema Conversion Error : %v", err), http.StatusNotFound)
		return
	}

	sessionState.Conv.ConvLock.Lock()
	defer sessionState.Conv.ConvLock.Unlock()

	sessionState.Conv = conv

	if sessionState.IsSharded {
		setShardIdColumnAsPrimaryKey(true)
		addShardIdColumnToForeignKeys(true)
		ruleId := internal.GenerateRuleId()
		rule := internal.Rule{
			Id:                ruleId,
			Name:              ruleId,
			Type:              constants.AddShardIdPrimaryKey,
			AssociatedObjects: "All Tables",
			Data: ShardIdPrimaryKey{
				AddedAtTheStart: true,
			},
			Enabled: true,
		}

		sessionState := session.GetSessionState()
		sessionState.Conv.Rules = append(sessionState.Conv.Rules, rule)
		session.UpdateSessionFile()
	}

	primarykey.DetectHotspot()
	index.IndexSuggestion()

	sessionMetadata := session.SessionMetadata{
		SessionName:  "NewSession",
		DatabaseType: sessionState.Driver,
		DatabaseName: sessionState.DbName,
		Dialect:      sessionState.Dialect,
	}

	convm := session.ConvWithMetadata{
		SessionMetadata: sessionMetadata,
		Conv:            *sessionState.Conv,
	}
	sessionState.SessionMetadata = sessionMetadata
	w.WriteHeader(http.StatusOK)
	json.NewEncoder(w).Encode(convm)
}

// dumpConfig contains the parameters needed to run the tool using dump approach. It is
// used to communicate via HTTP with the frontend.
type dumpConfig struct {
	Driver   string `json:"Driver"`
	FilePath string `json:"Path"`
}

type spannerDetails struct {
	Dialect string `json:"Dialect"`
}

type convertFromDumpRequest struct {
	Config         dumpConfig     `json:"Config"`
	SpannerDetails spannerDetails `json:"SpannerDetails"`
}

func setSourceDBDetailsForDump(w http.ResponseWriter, r *http.Request) {
	sessionState := session.GetSessionState()
	reqBody, err := ioutil.ReadAll(r.Body)
	if err != nil {
		http.Error(w, fmt.Sprintf("Body Read Error : %v", err), http.StatusInternalServerError)
		return
	}
	var dc dumpConfig
	err = json.Unmarshal(reqBody, &dc)
	if err != nil {
		http.Error(w, fmt.Sprintf("Request Body parse error : %v", err), http.StatusBadRequest)
		return
	}
	dc.FilePath = "upload-file/" + dc.FilePath
	_, err = os.Open(dc.FilePath)
	if err != nil {
		http.Error(w, fmt.Sprintf("Failed to open dump file : %v, no such file or directory", dc.FilePath), http.StatusNotFound)
		return
	}
	sessionState.SourceDBConnDetails = session.SourceDBConnDetails{
		Path:           dc.FilePath,
		ConnectionType: helpers.DUMP_MODE,
	}
	w.WriteHeader(http.StatusOK)
}

// getSourceProfileConfig returns the configured source profile by the user
func getSourceProfileConfig(w http.ResponseWriter, r *http.Request) {
	sessionState := session.GetSessionState()
	sourceProfileConfig := sessionState.SourceProfileConfig
	if sourceProfileConfig.ConfigType == "dataflow" {
		for _, dataShard := range sourceProfileConfig.ShardConfigurationDataflow.DataShards {
			bucket, rootPath, err := profile.GetBucket(sessionState.GCPProjectID, sessionState.Region, dataShard.DstConnectionProfile.Name)
			if err != nil {
				http.Error(w, fmt.Sprintf("error while getting target bucket: %v", err), http.StatusInternalServerError)
				return
			}
			dataShard.TmpDir = "gs://" + bucket + rootPath
		}
	}
	w.WriteHeader(http.StatusOK)
	json.NewEncoder(w).Encode(sourceProfileConfig)
}

func setDataflowDetailsForShardedMigrations(w http.ResponseWriter, r *http.Request) {
	sessionState := session.GetSessionState()
	reqBody, err := ioutil.ReadAll(r.Body)
	if err != nil {
		http.Error(w, fmt.Sprintf("Body Read Error : %v", err), http.StatusInternalServerError)
		return
	}
	var dataflowLocation DataflowLocation
	err = json.Unmarshal(reqBody, &dataflowLocation)
	if err != nil {
		http.Error(w, fmt.Sprintf("Request Body parse error : %v", err), http.StatusBadRequest)
		return
	}
	sessionState.SourceProfileConfig.ShardConfigurationDataflow.DataflowConfig = profiles.DataflowConfig{
		Location:            sessionState.Region,
		Network:             dataflowLocation.DataflowConfig.Network,
		Subnetwork:          dataflowLocation.DataflowConfig.Subnetwork,
		HostProjectId:       dataflowLocation.DataflowConfig.HostProjectId,
		MaxWorkers:          dataflowLocation.DataflowConfig.MaxWorkers,
		NumWorkers:          dataflowLocation.DataflowConfig.NumWorkers,
		ServiceAccountEmail: dataflowLocation.DataflowConfig.ServiceAccountEmail,
	}
	w.WriteHeader(http.StatusOK)
}

func setShardsSourceDBDetailsForDataflow(w http.ResponseWriter, r *http.Request) {
	//Take the received object and store it into session state.
	sessionState := session.GetSessionState()
	reqBody, err := ioutil.ReadAll(r.Body)
	if err != nil {
		http.Error(w, fmt.Sprintf("Body Read Error : %v", err), http.StatusInternalServerError)
		return
	}
	var srcConfig shardedDataflowConfig
	err = json.Unmarshal(reqBody, &srcConfig)
	if err != nil {
		http.Error(w, fmt.Sprintf("Request Body parse error : %v", err), http.StatusBadRequest)
		return
	}
	sessionState.SourceProfileConfig = srcConfig.MigrationProfile
	//create dataflow config with defaults, it gets overridden if DataflowConfig is specified using the form.
	//create dataflow config with defaults, it gets overridden if DataflowConfig is specified using the form.
	sessionState.SourceProfileConfig.ShardConfigurationDataflow.DataflowConfig = profiles.DataflowConfig{
		Location:            sessionState.Region,
		Network:             "",
		Subnetwork:          "",
		MaxWorkers:          "",
		NumWorkers:          "",
		ServiceAccountEmail: "",
		HostProjectId:       sessionState.GCPProjectID,
	}
	w.WriteHeader(http.StatusOK)
}

func setShardsSourceDBDetailsForBulk(w http.ResponseWriter, r *http.Request) {
	sessionState := session.GetSessionState()
	reqBody, err := ioutil.ReadAll(r.Body)
	if err != nil {
		http.Error(w, fmt.Sprintf("Body Read Error : %v", err), http.StatusInternalServerError)
		return
	}
	var shardConfigs driverConfigs
	err = json.Unmarshal(reqBody, &shardConfigs)
	if err != nil {
		http.Error(w, fmt.Sprintf("Request Body parse error : %v", err), http.StatusBadRequest)
		return
	}
	var connDetailsList []profiles.DirectConnectionConfig
	for i, config := range shardConfigs.DbConfigs {
		dataSourceName := fmt.Sprintf("%s:%s@tcp(%s:%s)/%s", config.User, config.Password, config.Host, config.Port, config.Database)
		sourceDB, err := sql.Open(config.Driver, dataSourceName)
		if err != nil {
			http.Error(w, "Database connection error, check connection properties.", http.StatusInternalServerError)
			return
		}
		// Open doesn't open a connection. Validate database connection.
		err = sourceDB.Ping()
		if err != nil {
			http.Error(w, "Database connection error, check connection properties.", http.StatusInternalServerError)
			return
		}
		sessionState.DbName = config.Database
		sessionState.SessionFile = ""
		connDetail := profiles.DirectConnectionConfig{
			Host:        config.Host,
			Port:        config.Port,
			User:        config.User,
			Password:    config.Password,
			DbName:      config.Database,
			DataShardId: config.DataShardId,
		}
		connDetailsList = append(connDetailsList, connDetail)
		//set the first shard as the schema shard when restoring from a session file
		if shardConfigs.IsRestoredSession == constants.SESSION_FILE {
			if i == 0 {
				sessionState.SourceDBConnDetails = session.SourceDBConnDetails{
					Host:           config.Host,
					Port:           config.Port,
					User:           config.User,
					Password:       config.Password,
					ConnectionType: helpers.DIRECT_CONNECT_MODE,
				}
			}
		}
	}
	sessionState.ShardedDbConnDetails = connDetailsList
	w.WriteHeader(http.StatusOK)
}

func setSourceDBDetailsForDirectConnect(w http.ResponseWriter, r *http.Request) {
	sessionState := session.GetSessionState()
	reqBody, err := ioutil.ReadAll(r.Body)
	if err != nil {
		http.Error(w, fmt.Sprintf("Body Read Error : %v", err), http.StatusInternalServerError)
		return
	}
	var config driverConfig
	err = json.Unmarshal(reqBody, &config)
	if err != nil {
		http.Error(w, fmt.Sprintf("Request Body parse error : %v", err), http.StatusBadRequest)
		return
	}

	var dataSourceName string
	switch config.Driver {
	case constants.POSTGRES:
		dataSourceName = fmt.Sprintf("host=%s port=%s user=%s password=%s dbname=%s sslmode=disable", config.Host, config.Port, config.User, config.Password, config.Database)
	case constants.MYSQL:
		dataSourceName = fmt.Sprintf("%s:%s@tcp(%s:%s)/%s", config.User, config.Password, config.Host, config.Port, config.Database)
	case constants.SQLSERVER:
		dataSourceName = fmt.Sprintf(`sqlserver://%s:%s@%s:%s?database=%s`, config.User, config.Password, config.Host, config.Port, config.Database)
	case constants.ORACLE:
		portNumber, _ := strconv.Atoi(config.Port)
		dataSourceName = go_ora.BuildUrl(config.Host, portNumber, config.Database, config.User, config.Password, nil)
	default:
		http.Error(w, fmt.Sprintf("Driver : '%s' is not supported", config.Driver), http.StatusBadRequest)
		return
	}
	sourceDB, err := sql.Open(config.Driver, dataSourceName)
	if err != nil {
		http.Error(w, "Database connection error, check connection properties.", http.StatusInternalServerError)
		return
	}
	// Open doesn't open a connection. Validate database connection.
	err = sourceDB.Ping()
	if err != nil {
		http.Error(w, "Database connection error, check connection properties.", http.StatusInternalServerError)
		return
	}

	sessionState.DbName = config.Database
	// schema and user is same in oracle.
	if config.Driver == constants.ORACLE {
		sessionState.DbName = config.User
	}
	sessionState.SessionFile = ""
	sessionState.SourceDBConnDetails = session.SourceDBConnDetails{
		Host:           config.Host,
		Port:           config.Port,
		User:           config.User,
		Password:       config.Password,
		ConnectionType: helpers.DIRECT_CONNECT_MODE,
	}
	w.WriteHeader(http.StatusOK)
}

// convertSchemaDump converts schema from dump file to Spanner schema for
// mysqldump and pg_dump driver.
func convertSchemaDump(w http.ResponseWriter, r *http.Request) {
	reqBody, err := ioutil.ReadAll(r.Body)
	if err != nil {
		http.Error(w, fmt.Sprintf("Body Read Error : %v", err), http.StatusInternalServerError)
		return
	}
	var dc convertFromDumpRequest
	err = json.Unmarshal(reqBody, &dc)
	if err != nil {
		http.Error(w, fmt.Sprintf("Request Body parse error : %v", err), http.StatusBadRequest)
		return
	}
	f, err := os.Open(constants.UPLOAD_FILE_DIR + "/" + dc.Config.FilePath)
	if err != nil {
		http.Error(w, fmt.Sprintf("Failed to open dump file : %v, no such file or directory", dc.Config.FilePath), http.StatusNotFound)
		return
	}
	// We don't support Dynamodb in web hence no need to pass schema sample size here.
	sourceProfile, _ := profiles.NewSourceProfile("", dc.Config.Driver)
	sourceProfile.Driver = dc.Config.Driver
	conv, err := conversion.SchemaFromDump(sourceProfile.Driver, dc.SpannerDetails.Dialect, &utils.IOStreams{In: f, Out: os.Stdout})
	if err != nil {
		http.Error(w, fmt.Sprintf("Schema Conversion Error : %v", err), http.StatusNotFound)
		return
	}

	sessionMetadata := session.SessionMetadata{
		SessionName:  "NewSession",
		DatabaseType: dc.Config.Driver,
		DatabaseName: filepath.Base(dc.Config.FilePath),
		Dialect:      dc.SpannerDetails.Dialect,
	}

	sessionState := session.GetSessionState()
	sessionState.Conv.ConvLock.Lock()
	defer sessionState.Conv.ConvLock.Unlock()
	sessionState.Conv = conv

	primarykey.DetectHotspot()
	index.IndexSuggestion()

	sessionState.SessionMetadata = sessionMetadata
	sessionState.Driver = dc.Config.Driver
	sessionState.DbName = ""
	sessionState.SessionFile = ""
	sessionState.SourceDB = nil
	sessionState.Dialect = dc.SpannerDetails.Dialect
	sessionState.SourceDBConnDetails = session.SourceDBConnDetails{
		Path:           constants.UPLOAD_FILE_DIR + "/" + dc.Config.FilePath,
		ConnectionType: helpers.DUMP_MODE,
	}

	convm := session.ConvWithMetadata{
		SessionMetadata: sessionMetadata,
		Conv:            *conv,
	}
	w.WriteHeader(http.StatusOK)
	json.NewEncoder(w).Encode(convm)
}

// loadSession load seesion file to Spanner migration tool.
func loadSession(w http.ResponseWriter, r *http.Request) {
	sessionState := session.GetSessionState()

	utilities.InitObjectId()

	reqBody, err := ioutil.ReadAll(r.Body)
	if err != nil {
		http.Error(w, fmt.Sprintf("Body Read Error : %v", err), http.StatusInternalServerError)
		return
	}
	var s session.SessionParams
	err = json.Unmarshal(reqBody, &s)
	if err != nil {
		http.Error(w, fmt.Sprintf("Request Body parse error : %v", err), http.StatusBadRequest)
		return
	}
	conv := internal.MakeConv()
	metadata := session.SessionMetadata{}

	err = session.ReadSessionFileForSessionMetadata(&metadata, constants.UPLOAD_FILE_DIR+"/"+s.FilePath)
	if err != nil {
		switch err.(type) {
		case *fs.PathError:
			http.Error(w, fmt.Sprintf("Failed to open session file : %v, no such file or directory", s.FilePath), http.StatusNotFound)
		default:
			http.Error(w, fmt.Sprintf("Failed to parse session file : %v", err), http.StatusBadRequest)
		}
		return
	}

	dbType := metadata.DatabaseType
	switch dbType {
	case constants.PGDUMP:
		dbType = constants.POSTGRES
	case constants.MYSQLDUMP:
		dbType = constants.MYSQL
	}
	if dbType != s.Driver {
		http.Error(w, fmt.Sprintf("Not a valid %v session file", dbType), http.StatusBadRequest)
		return
	}

	err = conversion.ReadSessionFile(conv, constants.UPLOAD_FILE_DIR+"/"+s.FilePath)
	if err != nil {
		switch err.(type) {
		case *fs.PathError:
			http.Error(w, fmt.Sprintf("Failed to open session file : %v, no such file or directory", s.FilePath), http.StatusNotFound)
		default:
			http.Error(w, fmt.Sprintf("Failed to parse session file : %v", err), http.StatusBadRequest)
		}
		return
	}

	sessionMetadata := session.SessionMetadata{
		SessionName:  "NewSession",
		DatabaseType: s.Driver,
		DatabaseName: metadata.DatabaseName,
		Dialect:      conv.SpDialect,
	}

	if sessionMetadata.DatabaseName == "" {
		sessionMetadata.DatabaseName = strings.TrimRight(filepath.Base(s.FilePath), filepath.Ext(s.FilePath))
	}

	sessionState.Conv.ConvLock.Lock()
	defer sessionState.Conv.ConvLock.Unlock()

	sessionState.Conv = conv

	primarykey.DetectHotspot()
	index.IndexSuggestion()

	sessionState.Conv.UsedNames = internal.ComputeUsedNames(sessionState.Conv)

	sessionState.SessionMetadata = sessionMetadata
	sessionState.Driver = s.Driver
	sessionState.SessionFile = constants.UPLOAD_FILE_DIR + s.FilePath
	sessionState.SourceDBConnDetails = session.SourceDBConnDetails{
		Path:           constants.UPLOAD_FILE_DIR + "/" + s.FilePath,
		ConnectionType: helpers.SESSION_FILE_MODE,
	}
	sessionState.Dialect = conv.SpDialect

	convm := session.ConvWithMetadata{
		SessionMetadata: sessionMetadata,
		Conv:            *conv,
	}
	w.WriteHeader(http.StatusOK)
	json.NewEncoder(w).Encode(convm)
}

func fetchLastLoadedSessionDetails(w http.ResponseWriter, r *http.Request) {
	sessionState := session.GetSessionState()
	convm := session.ConvWithMetadata{
		SessionMetadata: sessionState.SessionMetadata,
		Conv:            *sessionState.Conv,
	}
	w.WriteHeader(http.StatusOK)
	json.NewEncoder(w).Encode(convm)
}

// getDDL returns the Spanner DDL for each table in alphabetical order.
// Unlike internal/convert.go's GetDDL, it does not print tables in a way that
// respects the parent/child ordering of interleaved tables.
// Though foreign keys and secondary indexes are displayed, getDDL cannot be used to
// build DDL to send to Spanner.
func getDDL(w http.ResponseWriter, r *http.Request) {
	sessionState := session.GetSessionState()
	sessionState.Conv.ConvLock.RLock()
	defer sessionState.Conv.ConvLock.RUnlock()
	c := ddl.Config{Comments: true, ProtectIds: false, SpDialect: sessionState.Conv.SpDialect, Source: sessionState.Driver}
	var tables []string
	for t := range sessionState.Conv.SpSchema {
		tables = append(tables, t)
	}
	sort.Strings(tables)
	ddl := make(map[string]string)
	for _, t := range tables {
		table := sessionState.Conv.SpSchema[t]
		tableDdl := table.PrintCreateTable(sessionState.Conv.SpSchema, c) + ";"
		if len(table.Indexes) > 0 {
			tableDdl = tableDdl + "\n"
		}
		for _, index := range table.Indexes {
			tableDdl = tableDdl + "\n" + index.PrintCreateIndex(table, c) + ";"
		}
		if len(table.ForeignKeys) > 0 {
			tableDdl = tableDdl + "\n"
		}
		for _, fk := range table.ForeignKeys {
			tableDdl = tableDdl + "\n" + fk.PrintForeignKeyAlterTable(sessionState.Conv.SpSchema, c, t) + ";"
		}

		ddl[t] = tableDdl
	}
	w.WriteHeader(http.StatusOK)
	json.NewEncoder(w).Encode(ddl)
}

func getStandardTypeToPGSQLTypemap(w http.ResponseWriter, r *http.Request) {
	w.WriteHeader(http.StatusOK)
	json.NewEncoder(w).Encode(ddl.STANDARD_TYPE_TO_PGSQL_TYPEMAP)
}

func getPGSQLToStandardTypeTypemap(w http.ResponseWriter, r *http.Request) {
	w.WriteHeader(http.StatusOK)
	json.NewEncoder(w).Encode(ddl.PGSQL_TO_STANDARD_TYPE_TYPEMAP)
}

func spannerDefaultTypeMap(w http.ResponseWriter, r *http.Request) {
	sessionState := session.GetSessionState()

	if sessionState.Conv == nil || sessionState.Driver == "" {
		http.Error(w, "Schema is not converted or Driver is not configured properly. Please retry converting the database to Spanner.", http.StatusNotFound)
		return
	}
	sessionState.Conv.ConvLock.Lock()
	defer sessionState.Conv.ConvLock.Unlock()
	initializeTypeMap()

	var typeMap map[string]ddl.Type
	switch sessionState.Driver {
	case constants.MYSQL, constants.MYSQLDUMP:
		typeMap = mysqlDefaultTypeMap
	case constants.POSTGRES, constants.PGDUMP:
		typeMap = postgresDefaultTypeMap
	case constants.SQLSERVER:
		typeMap = sqlserverDefaultTypeMap
	case constants.ORACLE:
		typeMap = oracleDefaultTypeMap
	default:
		http.Error(w, fmt.Sprintf("Driver : '%s' is not supported", sessionState.Driver), http.StatusBadRequest)
		return
	}
	w.WriteHeader(http.StatusOK)
	json.NewEncoder(w).Encode(typeMap)
}

// getTypeMap returns the source to Spanner typemap only for the
// source types used in current conversion.
func getTypeMap(w http.ResponseWriter, r *http.Request) {
	sessionState := session.GetSessionState()

	if sessionState.Conv == nil || sessionState.Driver == "" {
		http.Error(w, fmt.Sprintf("Schema is not converted or Driver is not configured properly. Please retry converting the database to Spanner."), http.StatusNotFound)
		return
	}
	sessionState.Conv.ConvLock.Lock()
	defer sessionState.Conv.ConvLock.Unlock()
	var typeMap map[string][]typeIssue
	initializeTypeMap()
	switch sessionState.Driver {
	case constants.MYSQL, constants.MYSQLDUMP:
		typeMap = mysqlTypeMap
	case constants.POSTGRES, constants.PGDUMP:
		typeMap = postgresTypeMap
	case constants.SQLSERVER:
		typeMap = sqlserverTypeMap
	case constants.ORACLE:
		typeMap = oracleTypeMap
	default:
		http.Error(w, fmt.Sprintf("Driver : '%s' is not supported", sessionState.Driver), http.StatusBadRequest)
		return
	}
	// Filter typeMap so it contains just the types SrcSchema uses.
	filteredTypeMap := make(map[string][]typeIssue)
	for _, srcTable := range sessionState.Conv.SrcSchema {
		for _, colDef := range srcTable.ColDefs {
			if _, ok := filteredTypeMap[colDef.Type.Name]; ok {
				continue
			}
			// Timestamp and interval types do not have exact key in typemap.
			// Typemap for  TIMESTAMP(6), TIMESTAMP(6) WITH LOCAL TIMEZONE,TIMESTAMP(6) WITH TIMEZONE is stored into TIMESTAMP key.
			// Same goes with interval types like INTERVAL YEAR(2) TO MONTH, INTERVAL DAY(2) TO SECOND(6) etc.
			// If exact key not found then check with regex.
			if _, ok := typeMap[colDef.Type.Name]; !ok {
				if oracle.TimestampReg.MatchString(colDef.Type.Name) {
					filteredTypeMap[colDef.Type.Name] = typeMap["TIMESTAMP"]
				} else if oracle.IntervalReg.MatchString(colDef.Type.Name) {
					filteredTypeMap[colDef.Type.Name] = typeMap["INTERVAL"]
				}
				continue
			}
			filteredTypeMap[colDef.Type.Name] = typeMap[colDef.Type.Name]
		}
	}
	for key, values := range filteredTypeMap {
		for i := range values {
			if sessionState.Dialect == constants.DIALECT_POSTGRESQL {
				spType := ddl.Type{
					Name: filteredTypeMap[key][i].T,
				}
				filteredTypeMap[key][i].DisplayT = ddl.GetPGType(spType)
			} else {
				filteredTypeMap[key][i].DisplayT = filteredTypeMap[key][i].T
			}

		}
	}
	w.WriteHeader(http.StatusOK)
	json.NewEncoder(w).Encode(filteredTypeMap)
}

// getTableWithErrors checks the errors in the spanner schema
// and returns a list of tables with errors
func getTableWithErrors(w http.ResponseWriter, r *http.Request) {
	sessionState := session.GetSessionState()
	sessionState.Conv.ConvLock.RLock()
	defer sessionState.Conv.ConvLock.RUnlock()
	var tableIdName []TableIdAndName
	for id, issues := range sessionState.Conv.SchemaIssues {
		if len(issues.TableLevelIssues) != 0 {
			t := TableIdAndName{
				Id:   id,
				Name: sessionState.Conv.SpSchema[id].Name,
			}
			tableIdName = append(tableIdName, t)
		}
	}
	w.WriteHeader(http.StatusOK)
	json.NewEncoder(w).Encode(tableIdName)
}

// applyRule allows to add rules that changes the schema
// currently it supports two types of operations viz. SetGlobalDataType and AddIndex
func applyRule(w http.ResponseWriter, r *http.Request) {
	reqBody, err := ioutil.ReadAll(r.Body)
	if err != nil {
		http.Error(w, fmt.Sprintf("Body Read Error : %v", err), http.StatusInternalServerError)
		return
	}
	var rule internal.Rule
	err = json.Unmarshal(reqBody, &rule)
	if err != nil {
		http.Error(w, fmt.Sprintf("Request Body parse error : %v", err), http.StatusBadRequest)
		return
	}

	sessionState := session.GetSessionState()
	sessionState.Conv.ConvLock.Lock()
	defer sessionState.Conv.ConvLock.Unlock()
	if rule.Type == constants.GlobalDataTypeChange {
		d, err := json.Marshal(rule.Data)
		if err != nil {
			http.Error(w, "Invalid rule data", http.StatusInternalServerError)
			return
		}
		typeMap := map[string]string{}
		err = json.Unmarshal(d, &typeMap)
		if err != nil {
			http.Error(w, "Invalid rule data", http.StatusInternalServerError)
			return
		}
		setGlobalDataType(typeMap)
	} else if rule.Type == constants.AddIndex {
		d, err := json.Marshal(rule.Data)
		if err != nil {
			http.Error(w, "Invalid rule data", http.StatusInternalServerError)
			return
		}
		newIdx := ddl.CreateIndex{}
		err = json.Unmarshal(d, &newIdx)
		if err != nil {
			http.Error(w, "Invalid rule data", http.StatusInternalServerError)
			return
		}
		addedIndex, err := addIndex(newIdx)
		if err != nil {
			http.Error(w, err.Error(), http.StatusInternalServerError)
			return
		}
		rule.Data = addedIndex
	} else if rule.Type == constants.EditColumnMaxLength {
		d, err := json.Marshal(rule.Data)
		if err != nil {
			http.Error(w, "Invalid rule data", http.StatusInternalServerError)
			return
		}
		var colMaxLength ColMaxLength
		err = json.Unmarshal(d, &colMaxLength)
		if err != nil {
			http.Error(w, "Invalid rule data", http.StatusInternalServerError)
			return
		}
		setSpColMaxLength(colMaxLength, rule.AssociatedObjects)
	} else if rule.Type == constants.AddShardIdPrimaryKey {
		d, err := json.Marshal(rule.Data)
		if err != nil {
			http.Error(w, "Invalid rule data", http.StatusInternalServerError)
			return
		}
		var shardIdPrimaryKey ShardIdPrimaryKey
		err = json.Unmarshal(d, &shardIdPrimaryKey)
		if err != nil {
			http.Error(w, "Invalid rule data", http.StatusInternalServerError)
			return
		}
		tableName := checkInterleaving()
		if tableName != "" {
			http.Error(w, fmt.Sprintf("Rule cannot be added because some tables, eg: %v are interleaved. Please remove interleaving and try again.", tableName), http.StatusBadRequest)
			return
		}
		setShardIdColumnAsPrimaryKey(shardIdPrimaryKey.AddedAtTheStart)
		addShardIdColumnToForeignKeys(shardIdPrimaryKey.AddedAtTheStart)
	} else {
		http.Error(w, "Invalid rule type", http.StatusInternalServerError)
		return
	}

	ruleId := internal.GenerateRuleId()
	rule.Id = ruleId

	sessionState.Conv.Rules = append(sessionState.Conv.Rules, rule)
	session.UpdateSessionFile()
	convm := session.ConvWithMetadata{
		SessionMetadata: sessionState.SessionMetadata,
		Conv:            *sessionState.Conv,
	}
	w.WriteHeader(http.StatusOK)
	json.NewEncoder(w).Encode(convm)
}

func dropRule(w http.ResponseWriter, r *http.Request) {
	ruleId := r.FormValue("id")
	if ruleId == "" {
		http.Error(w, fmt.Sprint("Rule id is empty"), http.StatusBadRequest)
		return
	}
	sessionState := session.GetSessionState()
	sessionState.Conv.ConvLock.Lock()
	defer sessionState.Conv.ConvLock.Unlock()
	conv := sessionState.Conv
	var rule internal.Rule
	position := -1

	for i, r := range conv.Rules {
		if r.Id == ruleId {
			rule = r
			position = i
			break
		}
	}
	if position == -1 {
		http.Error(w, fmt.Sprint("Rule to be deleted not found"), http.StatusBadRequest)
		return
	}

	if rule.Type == constants.AddIndex {
		if rule.Enabled {
			d, err := json.Marshal(rule.Data)
			if err != nil {
				http.Error(w, "Invalid rule data", http.StatusInternalServerError)
				return
			}
			var index ddl.CreateIndex
			err = json.Unmarshal(d, &index)
			if err != nil {
				http.Error(w, "Invalid rule data", http.StatusInternalServerError)
				return
			}
			tableId := index.TableId
			indexId := index.Id
			err = dropSecondaryIndexHelper(tableId, indexId)
			if err != nil {
				http.Error(w, fmt.Sprintf("%v", err), http.StatusBadRequest)
				return
			}
		}
	} else if rule.Type == constants.GlobalDataTypeChange {
		d, err := json.Marshal(rule.Data)
		if err != nil {
			http.Error(w, "Invalid rule data", http.StatusInternalServerError)
			return
		}
		typeMap := map[string]string{}
		err = json.Unmarshal(d, &typeMap)
		if err != nil {
			http.Error(w, "Invalid rule data", http.StatusInternalServerError)
			return
		}
		revertGlobalDataType(typeMap)
	} else if rule.Type == constants.EditColumnMaxLength {
		d, err := json.Marshal(rule.Data)
		if err != nil {
			http.Error(w, "Invalid rule data", http.StatusInternalServerError)
			return
		}
		var colMaxLength ColMaxLength
		err = json.Unmarshal(d, &colMaxLength)
		if err != nil {
			http.Error(w, "Invalid rule data", http.StatusInternalServerError)
			return
		}
		revertSpColMaxLength(colMaxLength, rule.AssociatedObjects)
	} else if rule.Type == constants.AddShardIdPrimaryKey {
		d, err := json.Marshal(rule.Data)
		if err != nil {
			http.Error(w, "Invalid rule data", http.StatusInternalServerError)
			return
		}
		var shardIdPrimaryKey ShardIdPrimaryKey
		err = json.Unmarshal(d, &shardIdPrimaryKey)
		if err != nil {
			http.Error(w, "Invalid rule data", http.StatusInternalServerError)
			return
		}
		tableName := checkInterleaving()
		if tableName != "" {
			http.Error(w, fmt.Sprintf("Rule cannot be deleted because some tables, eg: %v are interleaved. Please remove interleaving and try again.", tableName), http.StatusBadRequest)
			return
		}
		revertShardIdColumnAsPrimaryKey(shardIdPrimaryKey.AddedAtTheStart)
		removeShardIdColumnFromForeignKeys(shardIdPrimaryKey.AddedAtTheStart)
	} else {
		http.Error(w, "Invalid rule type", http.StatusInternalServerError)
		return
	}

	sessionState.Conv.Rules = append(conv.Rules[:position], conv.Rules[position+1:]...)
	if len(sessionState.Conv.Rules) == 0 {
		sessionState.Conv.Rules = nil
	}
	session.UpdateSessionFile()
	convm := session.ConvWithMetadata{
		SessionMetadata: sessionState.SessionMetadata,
		Conv:            *sessionState.Conv,
	}
	w.WriteHeader(http.StatusOK)
	json.NewEncoder(w).Encode(convm)

}

func checkInterleaving() string {
	sessionState := session.GetSessionState()
	for _, spSchema := range sessionState.Conv.SpSchema {
		if spSchema.ParentId != "" {
			return spSchema.Name
		}
	}
	return ""
}

func addShardIdToForeignKeyPerTable(isAddedAtFirst bool, table ddl.CreateTable) {
	sessionState := session.GetSessionState()
	for i, fk := range table.ForeignKeys {
		referredTableShardIdColumn := sessionState.Conv.SpSchema[fk.ReferTableId].ShardIdColumn
		if isAddedAtFirst {
			fk.ColIds = append([]string{table.ShardIdColumn}, fk.ColIds...)
			fk.ReferColumnIds = append([]string{referredTableShardIdColumn}, fk.ReferColumnIds...)
		} else {
			fk.ColIds = append(fk.ColIds, table.ShardIdColumn)
			fk.ReferColumnIds = append(fk.ReferColumnIds, referredTableShardIdColumn)
		}
		sessionState.Conv.SpSchema[table.Id].ForeignKeys[i] = fk
	}
}

func addShardIdColumnToForeignKeys(isAddedAtFirst bool) {
	sessionState := session.GetSessionState()
	for _, table := range sessionState.Conv.SpSchema {
		addShardIdToForeignKeyPerTable(isAddedAtFirst, table)
	}
}

func removeShardIdColumnFromForeignKeys(isAddedAtFirst bool) {
	sessionState := session.GetSessionState()
	for tableId, table := range sessionState.Conv.SpSchema {
		for i, fk := range table.ForeignKeys {

			if isAddedAtFirst {
				fk.ColIds = fk.ColIds[1:]
				fk.ReferColumnIds = fk.ReferColumnIds[1:]
			} else {
				fk.ColIds = fk.ColIds[:len(fk.ColIds)-1]
				fk.ReferColumnIds = fk.ReferColumnIds[:len(fk.ReferColumnIds)-1]
			}
			sessionState.Conv.SpSchema[tableId].ForeignKeys[i] = fk
		}
	}
}

func setShardIdColumnAsPrimaryKeyPerTable(isAddedAtFirst bool, table ddl.CreateTable) {
	pkRequest := primarykey.PrimaryKeyRequest{
		TableId: table.Id,
		Columns: []ddl.IndexKey{},
	}
	increment := 0
	if isAddedAtFirst {
		increment = 1
		pkRequest.Columns = append(pkRequest.Columns, ddl.IndexKey{ColId: table.ShardIdColumn, Order: 1})
	}
	for index := range table.PrimaryKeys {
		pk := table.PrimaryKeys[index]
		pkRequest.Columns = append(pkRequest.Columns, ddl.IndexKey{ColId: pk.ColId, Order: pk.Order + increment, Desc: pk.Desc})
	}
	if !isAddedAtFirst {
		size := len(table.PrimaryKeys)
		pkRequest.Columns = append(pkRequest.Columns, ddl.IndexKey{ColId: table.ShardIdColumn, Order: size + 1})
	}
	primarykey.UpdatePrimaryKeyAndSessionFile(pkRequest)
}

func setShardIdColumnAsPrimaryKey(isAddedAtFirst bool) {
	sessionState := session.GetSessionState()
	for _, table := range sessionState.Conv.SpSchema {
		setShardIdColumnAsPrimaryKeyPerTable(isAddedAtFirst, table)
	}
}

func revertShardIdColumnAsPrimaryKey(isAddedAtFirst bool) {
	sessionState := session.GetSessionState()
	for _, table := range sessionState.Conv.SpSchema {
		pkRequest := primarykey.PrimaryKeyRequest{
			TableId: table.Id,
			Columns: []ddl.IndexKey{},
		}
		for index := range table.PrimaryKeys {
			pk := table.PrimaryKeys[index]
			if pk.ColId != table.ShardIdColumn {
				decrement := 0
				if isAddedAtFirst {
					decrement = 1
				}
				pkRequest.Columns = append(pkRequest.Columns, ddl.IndexKey{ColId: pk.ColId, Order: pk.Order - decrement, Desc: pk.Desc})
			}
		}
		primarykey.UpdatePrimaryKeyAndSessionFile(pkRequest)
	}
}

// setGlobalDataType allows to change Spanner type globally.
// It takes a map from source type to Spanner type and updates
// the Spanner schema accordingly.
func setGlobalDataType(typeMap map[string]string) {
	sessionState := session.GetSessionState()

	// Redo source-to-Spanner typeMap using t (the mapping specified in the http request).
	// We drive this process by iterating over the Spanner schema because we want to preserve all
	// other customizations that have been performed via the UI (dropping columns, renaming columns
	// etc). In particular, note that we can't just blindly redo schema conversion (using an appropriate
	// version of 'toDDL' with the new typeMap).
	for tableId, spSchema := range sessionState.Conv.SpSchema {
		for colId := range spSchema.ColDefs {
			srcColDef := sessionState.Conv.SrcSchema[tableId].ColDefs[colId]
			// If the srcCol's type is in the map, then recalculate the Spanner type
			// for this column using the map. Otherwise, leave the ColDef for this
			// column as is. Note that per-column type overrides could be lost in
			// this process -- the mapping in typeMap always takes precendence.
			if _, found := typeMap[srcColDef.Type.Name]; found {
				utilities.UpdateDataType(sessionState.Conv, typeMap[srcColDef.Type.Name], tableId, colId)
			}
		}
		common.ComputeNonKeyColumnSize(sessionState.Conv, tableId)
	}
}

func setSpColMaxLength(spColMaxLength ColMaxLength, associatedObjects string) {
	sessionState := session.GetSessionState()
	if associatedObjects == "All table" {
		for tId := range sessionState.Conv.SpSchema {
			for _, colDef := range sessionState.Conv.SpSchema[tId].ColDefs {
				if colDef.T.Name == spColMaxLength.SpDataType {
					spColDef := colDef
					if spColDef.T.Len == ddl.MaxLength {
						spColDef.T.Len, _ = strconv.ParseInt(spColMaxLength.SpColMaxLength, 10, 64)
					}
					sessionState.Conv.SpSchema[tId].ColDefs[colDef.Id] = spColDef
				}
			}
			common.ComputeNonKeyColumnSize(sessionState.Conv, tId)
		}
	} else {
		for _, colDef := range sessionState.Conv.SpSchema[associatedObjects].ColDefs {
			if colDef.T.Name == spColMaxLength.SpDataType {
				spColDef := colDef
				if spColDef.T.Len == ddl.MaxLength {
					table.UpdateColumnSize(spColMaxLength.SpColMaxLength, associatedObjects, colDef.Id, sessionState.Conv)
				}
			}
		}
		common.ComputeNonKeyColumnSize(sessionState.Conv, associatedObjects)
	}
}

func revertSpColMaxLength(spColMaxLength ColMaxLength, associatedObjects string) {
	sessionState := session.GetSessionState()
	spColLen, _ := strconv.ParseInt(spColMaxLength.SpColMaxLength, 10, 64)
	if associatedObjects == "All tables" {
		for tId := range sessionState.Conv.SpSchema {
			for colId, colDef := range sessionState.Conv.SpSchema[tId].ColDefs {
				if colDef.T.Name == spColMaxLength.SpDataType {
					utilities.UpdateMaxColumnLen(sessionState.Conv, spColMaxLength.SpDataType, tId, colId, spColLen)
				}
			}
			common.ComputeNonKeyColumnSize(sessionState.Conv, tId)
		}
	} else {
		for colId, colDef := range sessionState.Conv.SpSchema[associatedObjects].ColDefs {
			if colDef.T.Name == spColMaxLength.SpDataType {
				utilities.UpdateMaxColumnLen(sessionState.Conv, spColMaxLength.SpDataType, associatedObjects, colId, spColLen)
			}
		}
		common.ComputeNonKeyColumnSize(sessionState.Conv, associatedObjects)
	}
}

// revertGlobalDataType revert back the spanner type to default
// when the rule that is used to apply the data-type change is deleted.
// It takes a map from source type to Spanner type and updates
// the Spanner schema accordingly.
func revertGlobalDataType(typeMap map[string]string) {
	sessionState := session.GetSessionState()

	for tableId, spSchema := range sessionState.Conv.SpSchema {
		for colId, colDef := range spSchema.ColDefs {
			srcColDef, found := sessionState.Conv.SrcSchema[tableId].ColDefs[colId]
			if !found {
				continue
			}
			spType, found := typeMap[srcColDef.Type.Name]

			if !found {
				continue
			}

			if colDef.T.Name == spType {
				utilities.UpdateDataType(sessionState.Conv, "", tableId, colId)
			}
		}
		common.ComputeNonKeyColumnSize(sessionState.Conv, tableId)
	}
}

// addIndex checks the new name for spanner name validity, ensures the new name is already not used by existing tables
// secondary indexes or foreign key constraints. If above checks passed then new indexes are added to the schema else appropriate
// error thrown.
func addIndex(newIndex ddl.CreateIndex) (ddl.CreateIndex, error) {
	// Check new name for spanner name validity.
	newNames := []string{}
	newNames = append(newNames, newIndex.Name)

	if ok, invalidNames := utilities.CheckSpannerNamesValidity(newNames); !ok {
		return ddl.CreateIndex{}, fmt.Errorf("following names are not valid Spanner identifiers: %s", strings.Join(invalidNames, ","))
	}
	// Check that the new names are not already used by existing tables, secondary indexes or foreign key constraints.
	if ok, err := utilities.CanRename(newNames, newIndex.TableId); !ok {
		return ddl.CreateIndex{}, err
	}

	sessionState := session.GetSessionState()
	sp := sessionState.Conv.SpSchema[newIndex.TableId]

	newIndexes := []ddl.CreateIndex{newIndex}
	index.CheckIndexSuggestion(newIndexes, sp)
	for i := 0; i < len(newIndexes); i++ {
		newIndexes[i].Id = internal.GenerateIndexesId()
	}

	sessionState.Conv.UsedNames[strings.ToLower(newIndex.Name)] = true
	sp.Indexes = append(sp.Indexes, newIndexes...)
	sessionState.Conv.SpSchema[newIndex.TableId] = sp
	return newIndexes[0], nil
}

// getConversionRate returns table wise color coded conversion rate.
func getConversionRate(w http.ResponseWriter, r *http.Request) {
	sessionState := session.GetSessionState()
	sessionState.Conv.ConvLock.Lock()
	defer sessionState.Conv.ConvLock.Unlock()
	smt_reports := reports.AnalyzeTables(sessionState.Conv, nil)
	rate := make(map[string]string)
	for _, t := range smt_reports {
		rate[t.SpTable], _ = reports.RateSchema(t.Cols, t.Warnings, t.Errors, t.SyntheticPKey != "", false)
	}
	w.WriteHeader(http.StatusOK)
	json.NewEncoder(w).Encode(rate)
}

// getSchemaFile generates schema file and returns file path.
func getSchemaFile(w http.ResponseWriter, r *http.Request) {
	ioHelper := &utils.IOStreams{In: os.Stdin, Out: os.Stdout}
	var err error
	now := time.Now()
	filePrefix, err := utilities.GetFilePrefix(now)
	if err != nil {
		http.Error(w, fmt.Sprintf("Can not get file prefix : %v", err), http.StatusInternalServerError)
	}
	schemaFileName := "frontend/" + filePrefix + "schema.txt"

	sessionState := session.GetSessionState()
	sessionState.Conv.ConvLock.RLock()
	defer sessionState.Conv.ConvLock.RUnlock()
	conversion.WriteSchemaFile(sessionState.Conv, now, schemaFileName, ioHelper.Out, sessionState.Driver)
	schemaAbsPath, err := filepath.Abs(schemaFileName)
	if err != nil {
		http.Error(w, fmt.Sprintf("Can not create absolute path : %v", err), http.StatusInternalServerError)
	}
	w.WriteHeader(http.StatusOK)
	w.Write([]byte(schemaAbsPath))
}

// getReportFile generates report file and returns file path.
func getReportFile(w http.ResponseWriter, r *http.Request) {
	ioHelper := &utils.IOStreams{In: os.Stdin, Out: os.Stdout}
	var err error
	now := time.Now()
	filePrefix, err := utilities.GetFilePrefix(now)
	if err != nil {
		http.Error(w, fmt.Sprintf("Can not get file prefix : %v", err), http.StatusInternalServerError)
	}
	reportFileName := "frontend/" + filePrefix
	sessionState := session.GetSessionState()
	sessionState.Conv.ConvLock.Lock()
	defer sessionState.Conv.ConvLock.Unlock()
	conversion.Report(sessionState.Driver, nil, ioHelper.BytesRead, "", sessionState.Conv, reportFileName, sessionState.DbName, ioHelper.Out)
	reportAbsPath, err := filepath.Abs(reportFileName)
	if err != nil {
		http.Error(w, fmt.Sprintf("Can not create absolute path : %v", err), http.StatusInternalServerError)
	}
	w.WriteHeader(http.StatusOK)
	w.Write([]byte(reportAbsPath))
}

// generates a downloadable structured report and send it as a JSON response
func getDStructuredReport(w http.ResponseWriter, r *http.Request) {
	sessionState := session.GetSessionState()
	sessionState.Conv.ConvLock.Lock()
	defer sessionState.Conv.ConvLock.Unlock()
	structuredReport := reports.GenerateStructuredReport(sessionState.Driver, sessionState.DbName, sessionState.Conv, nil, true, true)
	w.WriteHeader(http.StatusOK)
	json.NewEncoder(w).Encode(structuredReport)
}

// generates a downloadable text report and send it as a JSON response
func getDTextReport(w http.ResponseWriter, r *http.Request) {
	sessionState := session.GetSessionState()
	sessionState.Conv.ConvLock.Lock()
	defer sessionState.Conv.ConvLock.Unlock()
	structuredReport := reports.GenerateStructuredReport(sessionState.Driver, sessionState.DbName, sessionState.Conv, nil, true, true)
	// creates a new buffer
	buffer := bytes.NewBuffer([]byte{})
	// initializes buffered writer that writes data to buffer
	wb := bufio.NewWriter(buffer)
	reports.GenerateTextReport(structuredReport, wb)
	// flushes buffered data to writer
	wb.Flush()
	// introduces a byte slice to represent the content of buffer
	data := buffer.Bytes()
	// converts byte slice to corressponding string representation
	decodedString := string(data)
	w.WriteHeader(http.StatusOK)
	w.Header().Set("Content-Type", "text/plain")
	json.NewEncoder(w).Encode(decodedString)
}

// generates a downloadable DDL(spanner) and send it as a JSON response
func getDSpannerDDL(w http.ResponseWriter, r *http.Request) {
	sessionState := session.GetSessionState()
	sessionState.Conv.ConvLock.RLock()
	defer sessionState.Conv.ConvLock.RUnlock()
	conv := sessionState.Conv
	now := time.Now()
	spDDL := conv.SpSchema.GetDDL(ddl.Config{Comments: true, ProtectIds: false, Tables: true, ForeignKeys: true, SpDialect: conv.SpDialect, Source: sessionState.Driver})
	if len(spDDL) == 0 {
		spDDL = []string{"\n-- Schema is empty -- no tables found\n"}
	}
	l := []string{
		fmt.Sprintf("-- Schema generated %s\n", now.Format("2006-01-02 15:04:05")),
		strings.Join(spDDL, ";\n\n"),
		"\n",
	}
	w.WriteHeader(http.StatusOK)
	json.NewEncoder(w).Encode(strings.Join(l, ""))
}

// getIssueDescription maps IssueDB's Category to corresponding CategoryDescription(if present),
// or to the Brief if not present and pass the map to frontend to be used in assessment report UI
func getIssueDescription(w http.ResponseWriter, r *http.Request) {
	var issuesMap = make(map[string]string)
	for _, issue := range reports.IssueDB {
		if issue.CategoryDescription == "" {
			issuesMap[issue.Category] = issue.Brief
		} else {
			issuesMap[issue.Category] = issue.CategoryDescription
		}
	}
	w.WriteHeader(http.StatusOK)
	json.NewEncoder(w).Encode(issuesMap)
}

// TableInterleaveStatus stores data regarding interleave status.
type TableInterleaveStatus struct {
	Possible bool
	Parent   string
	Comment  string
}

// setParentTable checks whether specified table can be interleaved, and updates the schema to convert foreign
// key to interleaved table if 'update' parameter is set to true. If 'update' parameter is set to false, then return
// whether the foreign key can be converted to interleave table without updating the schema.
func setParentTable(w http.ResponseWriter, r *http.Request) {
	tableId := r.FormValue("table")
	update := r.FormValue("update") == "true"
	sessionState := session.GetSessionState()

	if sessionState.Conv == nil || sessionState.Driver == "" {
		http.Error(w, fmt.Sprintf("Schema is not converted or Driver is not configured properly. Please retry converting the database to Spanner."), http.StatusNotFound)
		return
	}
	if tableId == "" {
		http.Error(w, fmt.Sprintf("Table Id is empty"), http.StatusBadRequest)
	}

	sessionState.Conv.ConvLock.Lock()
	defer sessionState.Conv.ConvLock.Unlock()
	tableInterleaveStatus := parentTableHelper(tableId, update)

	if tableInterleaveStatus.Possible {

		childPks := sessionState.Conv.SpSchema[tableId].PrimaryKeys
		childindex := utilities.GetPrimaryKeyIndexFromOrder(childPks, 1)
		schemaissue := []internal.SchemaIssue{}

		colId := childPks[childindex].ColId
		schemaissue = sessionState.Conv.SchemaIssues[tableId].ColumnLevelIssues[colId]
		if update {
			schemaissue = utilities.RemoveSchemaIssue(schemaissue, internal.InterleavedOrder)
		} else {
			schemaissue = append(schemaissue, internal.InterleavedOrder)
		}

		sessionState.Conv.SchemaIssues[tableId].ColumnLevelIssues[colId] = schemaissue
	} else {
		// Remove "Table cart can be converted as Interleaved Table" suggestion from columns
		// of the table if interleaving is not possible.
		for _, colId := range sessionState.Conv.SpSchema[tableId].ColIds {
			schemaIssue := []internal.SchemaIssue{}
			for _, v := range sessionState.Conv.SchemaIssues[tableId].ColumnLevelIssues[colId] {
				if v != internal.InterleavedOrder {
					schemaIssue = append(schemaIssue, v)
				}
			}
			sessionState.Conv.SchemaIssues[tableId].ColumnLevelIssues[colId] = schemaIssue
		}
	}

	index.IndexSuggestion()
	session.UpdateSessionFile()
	w.WriteHeader(http.StatusOK)

	if update {
		convm := session.ConvWithMetadata{
			SessionMetadata: sessionState.SessionMetadata,
			Conv:            *sessionState.Conv,
		}
		json.NewEncoder(w).Encode(map[string]interface{}{
			"tableInterleaveStatus": tableInterleaveStatus,
			"sessionState":          convm})
	} else {
		json.NewEncoder(w).Encode(map[string]interface{}{
			"tableInterleaveStatus": tableInterleaveStatus,
		})
	}
}

func parentTableHelper(tableId string, update bool) *TableInterleaveStatus {
	tableInterleaveStatus := &TableInterleaveStatus{
		Possible: false,
		Comment:  "No valid prefix",
	}
	sessionState := session.GetSessionState()

	if _, found := sessionState.Conv.SyntheticPKeys[tableId]; found {
		tableInterleaveStatus.Possible = false
		tableInterleaveStatus.Comment = "Has synthetic pk"
	}

	childPks := sessionState.Conv.SpSchema[tableId].PrimaryKeys

	// Search this table's foreign keys for a suitable parent table.
	// If there are several possible parent tables, we pick the first one.
	// TODO: Allow users to pick which parent to use if more than one.
	for i, fk := range sessionState.Conv.SpSchema[tableId].ForeignKeys {
		refTableId := fk.ReferTableId

		if _, found := sessionState.Conv.SyntheticPKeys[refTableId]; found {
			continue
		}

		if checkPrimaryKeyPrefix(tableId, refTableId, fk, tableInterleaveStatus) {
			sp := sessionState.Conv.SpSchema[tableId]

			colIdNotInOrder := checkPrimaryKeyOrder(tableId, refTableId, fk)

			if update && sp.ParentId == "" && colIdNotInOrder == "" {
				usedNames := sessionState.Conv.UsedNames
				delete(usedNames, strings.ToLower(sp.ForeignKeys[i].Name))
				sp.ParentId = refTableId
				sp.ForeignKeys = utilities.RemoveFk(sp.ForeignKeys, sp.ForeignKeys[i].Id)
			}
			sessionState.Conv.SpSchema[tableId] = sp

			parentpks := sessionState.Conv.SpSchema[refTableId].PrimaryKeys
			if len(parentpks) >= 1 {
				if colIdNotInOrder == "" {

					schemaissue := []internal.SchemaIssue{}
					for _, column := range childPks {
						colId := column.ColId
						schemaissue = sessionState.Conv.SchemaIssues[tableId].ColumnLevelIssues[colId]

						schemaissue = utilities.RemoveSchemaIssue(schemaissue, internal.InterleavedNotInOrder)
						schemaissue = utilities.RemoveSchemaIssue(schemaissue, internal.InterleavedAddColumn)
						schemaissue = utilities.RemoveSchemaIssue(schemaissue, internal.InterleavedRenameColumn)
						schemaissue = utilities.RemoveSchemaIssue(schemaissue, internal.InterleavedOrder)
						schemaissue = utilities.RemoveSchemaIssue(schemaissue, internal.InterleavedChangeColumnSize)

						sessionState.Conv.SchemaIssues[tableId].ColumnLevelIssues[colId] = schemaissue
					}

					tableInterleaveStatus.Possible = true
					tableInterleaveStatus.Parent = refTableId
					tableInterleaveStatus.Comment = ""

				} else {

					schemaissue := []internal.SchemaIssue{}
					schemaissue = sessionState.Conv.SchemaIssues[tableId].ColumnLevelIssues[colIdNotInOrder]

					schemaissue = utilities.RemoveSchemaIssue(schemaissue, internal.InterleavedOrder)
					schemaissue = utilities.RemoveSchemaIssue(schemaissue, internal.InterleavedAddColumn)
					schemaissue = utilities.RemoveSchemaIssue(schemaissue, internal.InterleavedRenameColumn)
					schemaissue = utilities.RemoveSchemaIssue(schemaissue, internal.InterleavedChangeColumnSize)

					schemaissue = append(schemaissue, internal.InterleavedNotInOrder)

					sessionState.Conv.SchemaIssues[tableId].ColumnLevelIssues[colIdNotInOrder] = schemaissue
				}
			}
		}
	}

	return tableInterleaveStatus
}

func hasShardIdPrimaryKeyRule() (bool, bool) {
	sessionState := session.GetSessionState()
	for _, rule := range sessionState.Conv.Rules {
		if rule.Type == constants.AddShardIdPrimaryKey {
			v := rule.Data.(ShardIdPrimaryKey)
			return true, v.AddedAtTheStart
		}
	}
	return false, false
}

func removeParentTable(w http.ResponseWriter, r *http.Request) {
	tableId := r.FormValue("tableId")
	sessionState := session.GetSessionState()
	if sessionState.Conv == nil || sessionState.Driver == "" {
		http.Error(w, fmt.Sprintf("Schema is not converted or Driver is not configured properly. Please retry converting the database to Spanner."), http.StatusNotFound)
		return
	}
	if tableId == "" {
		http.Error(w, fmt.Sprintf("Table Id is empty"), http.StatusBadRequest)
		return
	}

	sessionState.Conv.ConvLock.Lock()
	defer sessionState.Conv.ConvLock.Unlock()
	conv := sessionState.Conv

	if conv.SpSchema[tableId].ParentId == "" {
		http.Error(w, fmt.Sprintf("Table is not interleaved"), http.StatusBadRequest)
		return
	}
	spTable := conv.SpSchema[tableId]

	var firstOrderPk ddl.IndexKey
	order := 1

	isPresent, isAddedAtFirst := hasShardIdPrimaryKeyRule()
	if isAddedAtFirst {
		order = 2
	}

	for _, pk := range spTable.PrimaryKeys {
		if pk.Order == order {
			firstOrderPk = pk
			break
		}
	}

	spColId := conv.SpSchema[tableId].ColDefs[firstOrderPk.ColId].Id
	srcCol := conv.SrcSchema[tableId].ColDefs[spColId]
	interleavedFk, err := utilities.GetInterleavedFk(conv, tableId, srcCol.Id)
	if err != nil {
		http.Error(w, fmt.Sprintf("%v", err), http.StatusBadRequest)
		return
	}

	spFk, err := common.CvtForeignKeysHelper(conv, conv.SpSchema[tableId].Name, tableId, interleavedFk, true)
	if err != nil {
		http.Error(w, fmt.Sprintf("Foreign key conversion fail"), http.StatusBadRequest)
		return
	}

	if isPresent {
		if isAddedAtFirst {
			spFk.ColIds = append([]string{spTable.ShardIdColumn}, spFk.ColIds...)
			spFk.ReferColumnIds = append([]string{sessionState.Conv.SpSchema[spTable.ParentId].ShardIdColumn}, spFk.ReferColumnIds...)
		} else {
			spFk.ColIds = append(spFk.ColIds, spTable.ShardIdColumn)
			spFk.ReferColumnIds = append(spFk.ReferColumnIds, sessionState.Conv.SpSchema[spTable.ParentId].ShardIdColumn)
		}
	}

	spFks := spTable.ForeignKeys
	spFks = append(spFks, spFk)
	spTable.ForeignKeys = spFks
	spTable.ParentId = ""
	conv.SpSchema[tableId] = spTable

	sessionState.Conv = conv

	convm := session.ConvWithMetadata{
		SessionMetadata: sessionState.SessionMetadata,
		Conv:            *sessionState.Conv,
	}
	w.WriteHeader(http.StatusOK)
	json.NewEncoder(w).Encode(convm)

}

type DropDetail struct {
	Name string `json:"Name"`
}

func restoreTables(w http.ResponseWriter, r *http.Request) {
	reqBody, err := ioutil.ReadAll(r.Body)
	if err != nil {
		http.Error(w, fmt.Sprintf("Body Read Error : %v", err), http.StatusInternalServerError)
		return
	}
	var tables internal.Tables
	err = json.Unmarshal(reqBody, &tables)
	if err != nil {
		http.Error(w, fmt.Sprintf("Request Body parse error : %v", err), http.StatusBadRequest)
		return
	}
	var convm session.ConvWithMetadata
	for _, tableId := range tables.TableList {
		convm = restoreTableHelper(w, tableId)
	}
	w.WriteHeader(http.StatusOK)
	json.NewEncoder(w).Encode(convm)
}

func restoreTableHelper(w http.ResponseWriter, tableId string) session.ConvWithMetadata {
	sessionState := session.GetSessionState()
	if sessionState.Conv == nil || sessionState.Driver == "" {
		http.Error(w, fmt.Sprintf("Schema is not converted or Driver is not configured properly. Please retry converting the database to Spanner."), http.StatusNotFound)
	}
	if tableId == "" {
		http.Error(w, fmt.Sprintf("Table Id is empty"), http.StatusBadRequest)
	}

	sessionState.Conv.ConvLock.Lock()
	defer sessionState.Conv.ConvLock.Unlock()
	conv := sessionState.Conv
	var toddl common.ToDdl
	switch sessionState.Driver {
	case constants.MYSQL:
		toddl = mysql.InfoSchemaImpl{}.GetToDdl()
	case constants.POSTGRES:
		toddl = postgres.InfoSchemaImpl{}.GetToDdl()
	case constants.SQLSERVER:
		toddl = sqlserver.InfoSchemaImpl{}.GetToDdl()
	case constants.ORACLE:
		toddl = oracle.InfoSchemaImpl{}.GetToDdl()
	case constants.MYSQLDUMP:
		toddl = mysql.DbDumpImpl{}.GetToDdl()
	case constants.PGDUMP:
		toddl = postgres.DbDumpImpl{}.GetToDdl()
	default:
		http.Error(w, fmt.Sprintf("Driver : '%s' is not supported", sessionState.Driver), http.StatusBadRequest)
	}

	err := common.SrcTableToSpannerDDL(conv, toddl, sessionState.Conv.SrcSchema[tableId])
	if err != nil {
		http.Error(w, fmt.Sprintf("Restoring spanner table fail"), http.StatusBadRequest)
	}
	conv.AddPrimaryKeys()
	if sessionState.IsSharded {
		conv.IsSharded = true
		conv.AddShardIdColumn()
		isPresent, isAddedAtFirst := hasShardIdPrimaryKeyRule()
		if isPresent {
			table := sessionState.Conv.SpSchema[tableId]
			setShardIdColumnAsPrimaryKeyPerTable(isAddedAtFirst, table)
			addShardIdToForeignKeyPerTable(isAddedAtFirst, table)
			addShardIdToReferencedTableFks(tableId, isAddedAtFirst)
		}
	}
	sessionState.Conv = conv
	primarykey.DetectHotspot()

	convm := session.ConvWithMetadata{
		SessionMetadata: sessionState.SessionMetadata,
		Conv:            *sessionState.Conv,
	}
	return convm
}

func addShardIdToReferencedTableFks(tableId string, isAddedAtFirst bool) {
	sessionState := session.GetSessionState()
	for _, table := range sessionState.Conv.SpSchema {
		for i, fk := range table.ForeignKeys {
			if fk.ReferTableId == tableId {
				referredTableShardIdColumn := sessionState.Conv.SpSchema[fk.ReferTableId].ShardIdColumn
				if isAddedAtFirst {
					fk.ColIds = append([]string{table.ShardIdColumn}, fk.ColIds...)
					fk.ReferColumnIds = append([]string{referredTableShardIdColumn}, fk.ReferColumnIds...)
				} else {
					fk.ColIds = append(fk.ColIds, table.ShardIdColumn)
					fk.ReferColumnIds = append(fk.ReferColumnIds, referredTableShardIdColumn)
				}
				sessionState.Conv.SpSchema[table.Id].ForeignKeys[i] = fk
			}
		}
	}
}

func restoreTable(w http.ResponseWriter, r *http.Request) {
	tableId := r.FormValue("table")
	convm := restoreTableHelper(w, tableId)
	w.WriteHeader(http.StatusOK)
	json.NewEncoder(w).Encode(convm)
}

func dropTables(w http.ResponseWriter, r *http.Request) {
	reqBody, err := ioutil.ReadAll(r.Body)
	if err != nil {
		http.Error(w, fmt.Sprintf("Body Read Error : %v", err), http.StatusInternalServerError)
		return
	}
	var tables internal.Tables
	err = json.Unmarshal(reqBody, &tables)
	if err != nil {
		http.Error(w, fmt.Sprintf("Request Body parse error : %v", err), http.StatusBadRequest)
		return
	}
	var convm session.ConvWithMetadata
	for _, tableId := range tables.TableList {
		convm = dropTableHelper(w, tableId)
	}
	w.WriteHeader(http.StatusOK)
	json.NewEncoder(w).Encode(convm)
}

func dropTableHelper(w http.ResponseWriter, tableId string) session.ConvWithMetadata {
	sessionState := session.GetSessionState()
	if sessionState.Conv == nil || sessionState.Driver == "" {
		http.Error(w, fmt.Sprintf("Schema is not converted or Driver is not configured properly. Please retry converting the database to Spanner."), http.StatusNotFound)
		return session.ConvWithMetadata{}
	}
	if tableId == "" {
		http.Error(w, fmt.Sprintf("Table Id is empty"), http.StatusBadRequest)
	}
	sessionState.Conv.ConvLock.Lock()
	defer sessionState.Conv.ConvLock.Unlock()
	spSchema := sessionState.Conv.SpSchema
	issues := sessionState.Conv.SchemaIssues
	syntheticPkey := sessionState.Conv.SyntheticPKeys

	//remove deleted name from usedName
	usedNames := sessionState.Conv.UsedNames
	delete(usedNames, strings.ToLower(sessionState.Conv.SpSchema[tableId].Name))
	for _, index := range sessionState.Conv.SpSchema[tableId].Indexes {
		delete(usedNames, index.Name)
	}
	for _, fk := range sessionState.Conv.SpSchema[tableId].ForeignKeys {
		delete(usedNames, fk.Name)
	}

	delete(spSchema, tableId)
	issues[tableId] = internal.TableIssues{
		TableLevelIssues:  []internal.SchemaIssue{},
		ColumnLevelIssues: map[string][]internal.SchemaIssue{},
	}
	delete(syntheticPkey, tableId)

	//drop reference foreign key
	for tableName, spTable := range spSchema {
		fks := []ddl.Foreignkey{}
		for _, fk := range spTable.ForeignKeys {
			if fk.ReferTableId != tableId {
				fks = append(fks, fk)
			} else {
				delete(usedNames, fk.Name)
			}

		}
		spTable.ForeignKeys = fks
		spSchema[tableName] = spTable
	}

	//remove interleave that are interleaved on the drop table as parent
	for id, spTable := range spSchema {
		if spTable.ParentId == tableId {
			spTable.ParentId = ""
			spSchema[id] = spTable
		}
	}

	//remove interleavable suggestion on droping the parent table
	for tableName, tableIssues := range issues {
		for colName, colIssues := range tableIssues.ColumnLevelIssues {
			updatedColIssues := []internal.SchemaIssue{}
			for _, val := range colIssues {
				if val != internal.InterleavedOrder {
					updatedColIssues = append(updatedColIssues, val)
				}
			}
			if len(updatedColIssues) == 0 {
				delete(issues[tableName].ColumnLevelIssues, colName)
			} else {
				issues[tableName].ColumnLevelIssues[colName] = updatedColIssues
			}
		}
	}

	sessionState.Conv.SpSchema = spSchema
	sessionState.Conv.SchemaIssues = issues
	sessionState.Conv.UsedNames = usedNames

	convm := session.ConvWithMetadata{
		SessionMetadata: sessionState.SessionMetadata,
		Conv:            *sessionState.Conv,
	}
	return convm
}

func dropTable(w http.ResponseWriter, r *http.Request) {
	tableId := r.FormValue("table")
	convm := dropTableHelper(w, tableId)
	w.WriteHeader(http.StatusOK)
	json.NewEncoder(w).Encode(convm)
}

func restoreSecondaryIndex(w http.ResponseWriter, r *http.Request) {
	tableId := r.FormValue("tableId")
	indexId := r.FormValue("indexId")
	sessionState := session.GetSessionState()
	if sessionState.Conv == nil || sessionState.Driver == "" {
		http.Error(w, fmt.Sprintf("Schema is not converted or Driver is not configured properly. Please retry converting the database to Spanner."), http.StatusNotFound)
		return
	}
	if tableId == "" {
		http.Error(w, fmt.Sprintf("Table Id is empty"), http.StatusBadRequest)
		return
	}
	if indexId == "" {
		http.Error(w, fmt.Sprintf("Index Id is empty"), http.StatusBadRequest)
		return
	}

	sessionState.Conv.ConvLock.Lock()
	defer sessionState.Conv.ConvLock.Unlock()
	var srcIndex schema.Index
	srcIndexFound := false
	for _, index := range sessionState.Conv.SrcSchema[tableId].Indexes {
		if index.Id == indexId {
			srcIndex = index
			srcIndexFound = true
			break
		}
	}
	if !srcIndexFound {
		http.Error(w, fmt.Sprintf("Source index not found"), http.StatusBadRequest)
		return
	}

	conv := sessionState.Conv

	spIndex := common.CvtIndexHelper(conv, tableId, srcIndex, conv.SpSchema[tableId].ColIds, conv.SpSchema[tableId].ColDefs)
	spIndexes := conv.SpSchema[tableId].Indexes
	spIndexes = append(spIndexes, spIndex)
	spTable := conv.SpSchema[tableId]
	spTable.Indexes = spIndexes
	conv.SpSchema[tableId] = spTable

	sessionState.Conv = conv
	index.AssignInitialOrders()
	index.IndexSuggestion()

	convm := session.ConvWithMetadata{
		SessionMetadata: sessionState.SessionMetadata,
		Conv:            *sessionState.Conv,
	}
	w.WriteHeader(http.StatusOK)
	json.NewEncoder(w).Encode(convm)

}

// renameForeignKeys checks the new names for spanner name validity, ensures the new names are already not used by existing tables
// secondary indexes or foreign key constraints. If above checks passed then foreignKey renaming reflected in the schema else appropriate
// error thrown.
func updateForeignKeys(w http.ResponseWriter, r *http.Request) {
	tableId := r.FormValue("table")
	reqBody, err := ioutil.ReadAll(r.Body)
	if err != nil {
		http.Error(w, fmt.Sprintf("Body Read Error : %v", err), http.StatusInternalServerError)
	}

	sessionState := session.GetSessionState()
	if sessionState.Conv == nil || sessionState.Driver == "" {
		http.Error(w, fmt.Sprintf("Schema is not converted or Driver is not configured properly. Please retry converting the database to Spanner."), http.StatusNotFound)
		return
	}
	sessionState.Conv.ConvLock.Lock()
	defer sessionState.Conv.ConvLock.Unlock()

	newFKs := []ddl.Foreignkey{}
	if err = json.Unmarshal(reqBody, &newFKs); err != nil {
		http.Error(w, fmt.Sprintf("Request Body parse error : %v", err), http.StatusBadRequest)
		return
	}

	// Check new name for spanner name validity.
	newNames := []string{}
	newNamesMap := map[string]bool{}
	for _, newFk := range newFKs {
		for _, oldFk := range sessionState.Conv.SpSchema[tableId].ForeignKeys {
			if newFk.Id == oldFk.Id && newFk.Name != oldFk.Name && newFk.Name != "" {
				newNames = append(newNames, strings.ToLower(newFk.Name))
			}
		}
	}

	for _, newFk := range newFKs {
		if _, ok := newNamesMap[strings.ToLower(newFk.Name)]; ok {
			http.Error(w, fmt.Sprintf("Found duplicate names in input : %s", strings.ToLower(newFk.Name)), http.StatusBadRequest)
			return
		}
		newNamesMap[strings.ToLower(newFk.Name)] = true
	}

	if ok, invalidNames := utilities.CheckSpannerNamesValidity(newNames); !ok {
		http.Error(w, fmt.Sprintf("Following names are not valid Spanner identifiers: %s", strings.Join(invalidNames, ",")), http.StatusBadRequest)
		return
	}

	// Check that the new names are not already used by existing tables, secondary indexes or foreign key constraints.
	if ok, err := utilities.CanRename(newNames, tableId); !ok {
		http.Error(w, err.Error(), http.StatusBadRequest)
		return
	}

	sp := sessionState.Conv.SpSchema[tableId]
	usedNames := sessionState.Conv.UsedNames

	// Update session with renamed foreignkeys.
	updatedFKs := []ddl.Foreignkey{}

	for _, foreignKey := range sp.ForeignKeys {
		for _, updatedForeignkey := range newFKs {
			if foreignKey.Id == updatedForeignkey.Id && len(updatedForeignkey.ColIds) != 0 && updatedForeignkey.ReferTableId != "" {
				delete(usedNames, strings.ToLower(foreignKey.Name))
				foreignKey.Name = updatedForeignkey.Name
				updatedFKs = append(updatedFKs, foreignKey)
			}
		}
	}

	position := -1

	for i, fk := range updatedFKs {
		// Condition to check whether FK has to be dropped
		if len(fk.ReferColumnIds) == 0 && fk.ReferTableId == "" {
			position = i
			dropFkId := fk.Id

			// To remove the interleavable suggestions if they exist on dropping fk
			colId := sp.ForeignKeys[position].ColIds[0]
			schemaIssue := []internal.SchemaIssue{}
			for _, v := range sessionState.Conv.SchemaIssues[tableId].ColumnLevelIssues[colId] {
				if v != internal.InterleavedAddColumn && v != internal.InterleavedRenameColumn && v != internal.InterleavedNotInOrder && v != internal.InterleavedChangeColumnSize {
					schemaIssue = append(schemaIssue, v)
				}
			}
			if _, ok := sessionState.Conv.SchemaIssues[tableId]; ok {
				sessionState.Conv.SchemaIssues[tableId].ColumnLevelIssues[colId] = schemaIssue
			}

			sp.ForeignKeys = utilities.RemoveFk(updatedFKs, dropFkId)
		}
	}
	sp.ForeignKeys = updatedFKs
	sessionState.Conv.SpSchema[tableId] = sp
	session.UpdateSessionFile()

	convm := session.ConvWithMetadata{
		SessionMetadata: sessionState.SessionMetadata,
		Conv:            *sessionState.Conv,
	}
	w.WriteHeader(http.StatusOK)
	json.NewEncoder(w).Encode(convm)
}

// renameIndexes checks the new names for spanner name validity, ensures the new names are already not used by existing tables
// secondary indexes or foreign key constraints. If above checks passed then index renaming reflected in the schema else appropriate
// error thrown.
func renameIndexes(w http.ResponseWriter, r *http.Request) {
	table := r.FormValue("table")
	reqBody, err := ioutil.ReadAll(r.Body)
	if err != nil {
		http.Error(w, fmt.Sprintf("Body Read Error : %v", err), http.StatusInternalServerError)
	}

	renameMap := map[string]string{}
	if err = json.Unmarshal(reqBody, &renameMap); err != nil {
		http.Error(w, fmt.Sprintf("Request Body parse error : %v", err), http.StatusBadRequest)
		return
	}

	// Check new name for spanner name validity.
	newNames := []string{}
	newNamesMap := map[string]bool{}
	for _, value := range renameMap {
		newNames = append(newNames, strings.ToLower(value))
		newNamesMap[strings.ToLower(value)] = true
	}
	if len(newNames) != len(newNamesMap) {
		http.Error(w, fmt.Sprintf("Found duplicate names in input : %s", strings.Join(newNames, ",")), http.StatusBadRequest)
		return
	}

	if ok, invalidNames := utilities.CheckSpannerNamesValidity(newNames); !ok {
		http.Error(w, fmt.Sprintf("Following names are not valid Spanner identifiers: %s", strings.Join(invalidNames, ",")), http.StatusBadRequest)
		return
	}

	// Check that the new names are not already used by existing tables, secondary indexes or foreign key constraints.
	if ok, err := utilities.CanRename(newNames, table); !ok {
		http.Error(w, err.Error(), http.StatusBadRequest)
		return
	}
	sessionState := session.GetSessionState()

	sp := sessionState.Conv.SpSchema[table]

	// Update session with renamed secondary indexes.
	newIndexes := []ddl.CreateIndex{}
	for _, index := range sp.Indexes {
		if newName, ok := renameMap[index.Id]; ok {
			index.Name = newName
		}
		newIndexes = append(newIndexes, index)
	}
	sp.Indexes = newIndexes

	sessionState.Conv.SpSchema[table] = sp
	session.UpdateSessionFile()
	convm := session.ConvWithMetadata{
		SessionMetadata: sessionState.SessionMetadata,
		Conv:            *sessionState.Conv,
	}
	w.WriteHeader(http.StatusOK)
	json.NewEncoder(w).Encode(convm)
}

// ToDo : To Remove once Rules Component updated
// addIndexes checks the new names for spanner name validity, ensures the new names are already not used by existing tables
// secondary indexes or foreign key constraints. If above checks passed then new indexes are added to the schema else appropriate
// error thrown.
func getSourceDestinationSummary(w http.ResponseWriter, r *http.Request) {
	sessionState := session.GetSessionState()
	sessionState.Conv.ConvLock.RLock()
	defer sessionState.Conv.ConvLock.RUnlock()
	var sessionSummary sessionSummary
	databaseType, err := helpers.GetSourceDatabaseFromDriver(sessionState.Driver)
	if err != nil {
		http.Error(w, fmt.Sprintf("Error while getting source database: %v", err), http.StatusBadRequest)
		return
	}
	sessionSummary.DatabaseType = databaseType
	sessionSummary.SourceDatabaseName = sessionState.DbName
	sessionSummary.ConnectionType = sessionState.SourceDBConnDetails.ConnectionType
	sessionSummary.SourceTableCount = len(sessionState.Conv.SrcSchema)
	sessionSummary.SpannerTableCount = len(sessionState.Conv.SpSchema)

	sourceIndexCount, spannerIndexCount := 0, 0
	for _, spannerSchema := range sessionState.Conv.SpSchema {
		spannerIndexCount = spannerIndexCount + len(spannerSchema.Indexes)
	}
	for _, sourceSchema := range sessionState.Conv.SrcSchema {
		sourceIndexCount = sourceIndexCount + len(sourceSchema.Indexes)
	}
	sessionSummary.SourceIndexCount = sourceIndexCount
	sessionSummary.SpannerIndexCount = spannerIndexCount
	ctx := context.Background()
	instanceClient, err := instance.NewInstanceAdminClient(ctx)
	if err != nil {
		log.Println("instance admin client creation error")
		http.Error(w, fmt.Sprintf("Error while creating instance admin client : %v", err), http.StatusBadRequest)
		return
	}
	instanceInfo, err := instanceClient.GetInstance(ctx, &instancepb.GetInstanceRequest{Name: fmt.Sprintf("projects/%s/instances/%s", sessionState.GCPProjectID, sessionState.SpannerInstanceID)})
	if err != nil {
		log.Println("get instance error")
		http.Error(w, fmt.Sprintf("Error while getting instance information : %v", err), http.StatusBadRequest)
		return
	}
	instanceConfig, err := instanceClient.GetInstanceConfig(ctx, &instancepb.GetInstanceConfigRequest{Name: instanceInfo.Config})
	if err != nil {
		log.Println("get instance config error")
		http.Error(w, fmt.Sprintf("Error while getting instance config : %v", err), http.StatusBadRequest)
		return
	}
	for _, replica := range instanceConfig.Replicas {
		if replica.DefaultLeaderLocation {
			sessionSummary.Region = replica.Location
		}
	}
	sessionState.Region = sessionSummary.Region
	sessionSummary.NodeCount = int(instanceInfo.NodeCount)
	sessionSummary.ProcessingUnits = int(instanceInfo.ProcessingUnits)
	sessionSummary.Instance = sessionState.SpannerInstanceID
	sessionSummary.Dialect = helpers.GetDialectDisplayStringFromDialect(sessionState.Dialect)
	sessionSummary.IsSharded = sessionState.Conv.IsSharded
	w.WriteHeader(http.StatusOK)
	json.NewEncoder(w).Encode(sessionSummary)
}

func updateProgress(w http.ResponseWriter, r *http.Request) {

	var detail progressDetails
	sessionState := session.GetSessionState()
	sessionState.Conv.ConvLock.RLock()
	defer sessionState.Conv.ConvLock.RUnlock()
	if sessionState.Error != nil {
		detail.ErrorMessage = sessionState.Error.Error()
	} else {
		detail.ErrorMessage = ""
		detail.Progress, detail.ProgressStatus = sessionState.Conv.Audit.Progress.ReportProgress()
	}
	w.WriteHeader(http.StatusOK)
	json.NewEncoder(w).Encode(detail)
}

func migrate(w http.ResponseWriter, r *http.Request) {

	log.Println("request started", "method", r.Method, "path", r.URL.Path)
	reqBody, err := ioutil.ReadAll(r.Body)
	if err != nil {
		log.Println("request's body Read Error")
		http.Error(w, fmt.Sprintf("Body Read Error : %v", err), http.StatusInternalServerError)
	}

	details := migrationDetails{}
	err = json.Unmarshal(reqBody, &details)
	if err != nil {
		log.Println("request's Body parse error")
		http.Error(w, fmt.Sprintf("Request Body parse error : %v", err), http.StatusBadRequest)
		return
	}
	sessionState := session.GetSessionState()
	sessionState.Error = nil
	ctx := context.Background()
	sessionState.Conv.Audit.Progress = internal.Progress{}
	sourceProfile, targetProfile, ioHelper, dbName, err := getSourceAndTargetProfiles(sessionState, details)
	if err != nil {
		log.Println("can't get source and target profile")
		http.Error(w, fmt.Sprintf("Can't get source and target profiles: %v", err), http.StatusBadRequest)
		return
	}
	err = writeSessionFile(sessionState)
	if err != nil {
		log.Println("can't write session file")
		http.Error(w, fmt.Sprintf("Can't write session file to GCS: %v", err), http.StatusBadRequest)
		return
	}
	sessionState.Conv.ResetStats()
	sessionState.Conv.Audit.Progress = internal.Progress{}
	// Set env variable SKIP_METRICS_POPULATION to true in case of dev testing
	sessionState.Conv.Audit.SkipMetricsPopulation = os.Getenv("SKIP_METRICS_POPULATION") == "true"
	if details.MigrationMode == helpers.SCHEMA_ONLY {
		log.Println("Starting schema only migration")
		sessionState.Conv.Audit.MigrationType = migration.MigrationData_SCHEMA_ONLY.Enum()
		go cmd.MigrateDatabase(ctx, targetProfile, sourceProfile, dbName, &ioHelper, &cmd.SchemaCmd{}, sessionState.Conv, &sessionState.Error)
	} else if details.MigrationMode == helpers.DATA_ONLY {
		dataCmd := &cmd.DataCmd{
			SkipForeignKeys: details.SkipForeignKeys,
			WriteLimit:      cmd.DefaultWritersLimit,
		}
		log.Println("Starting data only migration")
		sessionState.Conv.Audit.MigrationType = migration.MigrationData_DATA_ONLY.Enum()
		go cmd.MigrateDatabase(ctx, targetProfile, sourceProfile, dbName, &ioHelper, dataCmd, sessionState.Conv, &sessionState.Error)
	} else {
		schemaAndDataCmd := &cmd.SchemaAndDataCmd{
			SkipForeignKeys: details.SkipForeignKeys,
			WriteLimit:      cmd.DefaultWritersLimit,
		}
		log.Println("Starting schema and data migration")
		sessionState.Conv.Audit.MigrationType = migration.MigrationData_SCHEMA_AND_DATA.Enum()
		go cmd.MigrateDatabase(ctx, targetProfile, sourceProfile, dbName, &ioHelper, schemaAndDataCmd, sessionState.Conv, &sessionState.Error)
	}
	w.WriteHeader(http.StatusOK)
	log.Println("migration completed", "method", r.Method, "path", r.URL.Path, "remoteaddr", r.RemoteAddr)
}

func getGeneratedResources(w http.ResponseWriter, r *http.Request) {
	var generatedResources GeneratedResources
	sessionState := session.GetSessionState()
	sessionState.Conv.ConvLock.RLock()
	defer sessionState.Conv.ConvLock.RUnlock()
	generatedResources.DatabaseName = sessionState.SpannerDatabaseName
	generatedResources.DatabaseUrl = fmt.Sprintf("https://console.cloud.google.com/spanner/instances/%v/databases/%v/details/tables?project=%v", sessionState.SpannerInstanceID, sessionState.SpannerDatabaseName, sessionState.GCPProjectID)
	generatedResources.BucketName = sessionState.Bucket + sessionState.RootPath
	generatedResources.BucketUrl = fmt.Sprintf("https://console.cloud.google.com/storage/browser/%v", sessionState.Bucket+sessionState.RootPath)
	generatedResources.ShardToDataflowMap = make(map[string]ResourceDetails)
	generatedResources.ShardToDatastreamMap = make(map[string]ResourceDetails)
	generatedResources.ShardToPubsubTopicMap = make(map[string]ResourceDetails)
	generatedResources.ShardToPubsubSubscriptionMap = make(map[string]ResourceDetails)
	if sessionState.Conv.Audit.StreamingStats.DataStreamName != "" {
		generatedResources.DataStreamJobName = sessionState.Conv.Audit.StreamingStats.DataStreamName
		generatedResources.DataStreamJobUrl = fmt.Sprintf("https://console.cloud.google.com/datastream/streams/locations/%v/instances/%v?project=%v", sessionState.Region, sessionState.Conv.Audit.StreamingStats.DataStreamName, sessionState.GCPProjectID)
	}
	if sessionState.Conv.Audit.StreamingStats.DataflowJobId != "" {
		generatedResources.DataflowJobName = sessionState.Conv.Audit.StreamingStats.DataflowJobId
		generatedResources.DataflowJobUrl = fmt.Sprintf("https://console.cloud.google.com/dataflow/jobs/%v/%v?project=%v", sessionState.Region, sessionState.Conv.Audit.StreamingStats.DataflowJobId, sessionState.GCPProjectID)
		generatedResources.DataflowGcloudCmd = sessionState.Conv.Audit.StreamingStats.DataflowGcloudCmd
	}
	if sessionState.Conv.Audit.StreamingStats.PubsubCfg.TopicId != "" {
		generatedResources.PubsubTopicName = sessionState.Conv.Audit.StreamingStats.PubsubCfg.TopicId
		generatedResources.PubsubTopicUrl = fmt.Sprintf("https://console.cloud.google.com/cloudpubsub/topic/detail/%v?project=%v", sessionState.Conv.Audit.StreamingStats.PubsubCfg.TopicId, sessionState.GCPProjectID)
	}
	if sessionState.Conv.Audit.StreamingStats.PubsubCfg.SubscriptionId != "" {
		generatedResources.PubsubSubscriptionName = sessionState.Conv.Audit.StreamingStats.PubsubCfg.SubscriptionId
		generatedResources.PubsubSubscriptionUrl = fmt.Sprintf("https://console.cloud.google.com/cloudpubsub/subscription/detail/%v?project=%v", sessionState.Conv.Audit.StreamingStats.PubsubCfg.SubscriptionId, sessionState.GCPProjectID)
	}
	for shardId, dsName := range sessionState.Conv.Audit.StreamingStats.ShardToDataStreamNameMap {
		url := fmt.Sprintf("https://console.cloud.google.com/datastream/streams/locations/%v/instances/%v?project=%v", sessionState.Region, dsName, sessionState.GCPProjectID)
		resourceDetails := ResourceDetails{JobName: dsName, JobUrl: url}
		generatedResources.ShardToDatastreamMap[shardId] = resourceDetails
	}
	for shardId, shardedDataflowJobResources := range sessionState.Conv.Audit.StreamingStats.ShardToDataflowInfoMap {
		dfId := shardedDataflowJobResources.JobId
		url := fmt.Sprintf("https://console.cloud.google.com/dataflow/jobs/%v/%v?project=%v", sessionState.Region, dfId, sessionState.GCPProjectID)
		resourceDetails := ResourceDetails{JobName: dfId, JobUrl: url, GcloudCmd: shardedDataflowJobResources.GcloudCmd}
		generatedResources.ShardToDataflowMap[shardId] = resourceDetails
	}
	for shardId, pubsubId := range sessionState.Conv.Audit.StreamingStats.ShardToPubsubIdMap {
		topicUrl := fmt.Sprintf("https://console.cloud.google.com/cloudpubsub/topic/detail/%v?project=%v", pubsubId.TopicId, sessionState.GCPProjectID)
		topicResourceDetails := ResourceDetails{JobName: pubsubId.TopicId, JobUrl: topicUrl}
		generatedResources.ShardToPubsubTopicMap[shardId] = topicResourceDetails
		subscriptionUrl := fmt.Sprintf("https://console.cloud.google.com/cloudpubsub/subscription/detail/%v?project=%v", pubsubId.SubscriptionId, sessionState.GCPProjectID)
		subscriptionResourceDetails := ResourceDetails{JobName: pubsubId.SubscriptionId, JobUrl: subscriptionUrl}
		generatedResources.ShardToPubsubSubscriptionMap[shardId] = subscriptionResourceDetails
	}
	w.WriteHeader(http.StatusOK)
	json.NewEncoder(w).Encode(generatedResources)
}

func getSourceAndTargetProfiles(sessionState *session.SessionState, details migrationDetails) (profiles.SourceProfile, profiles.TargetProfile, utils.IOStreams, string, error) {
	var (
		sourceProfileString string
		err                 error
	)
	sourceDBConnectionDetails := sessionState.SourceDBConnDetails
	if sourceDBConnectionDetails.ConnectionType == helpers.DUMP_MODE {
		sourceProfileString = fmt.Sprintf("file=%v,format=dump", sourceDBConnectionDetails.Path)
	} else if details.IsSharded {
		sourceProfileString, err = getSourceProfileStringForShardedMigrations(sessionState, details)
		if err != nil {
			return profiles.SourceProfile{}, profiles.TargetProfile{}, utils.IOStreams{}, "", fmt.Errorf("error while creating config to initiate sharded migration:%v", err)
		}
	} else {
		sourceProfileString = fmt.Sprintf("host=%v,port=%v,user=%v,password=%v,dbName=%v",
			sourceDBConnectionDetails.Host, sourceDBConnectionDetails.Port, sourceDBConnectionDetails.User,
			sourceDBConnectionDetails.Password, sessionState.DbName)
	}

	sessionState.SpannerDatabaseName = details.TargetDetails.TargetDB
	targetProfileString := fmt.Sprintf("project=%v,instance=%v,dbName=%v,dialect=%v", sessionState.GCPProjectID, sessionState.SpannerInstanceID, details.TargetDetails.TargetDB, sessionState.Dialect)
	if details.MigrationType == helpers.LOW_DOWNTIME_MIGRATION && !details.IsSharded {
		fileName := sessionState.Conv.Audit.MigrationRequestId + "-streaming.json"
		sessionState.Bucket, sessionState.RootPath, err = profile.GetBucket(sessionState.GCPProjectID, sessionState.Region, details.TargetDetails.TargetConnectionProfileName)
		if err != nil {
			return profiles.SourceProfile{}, profiles.TargetProfile{}, utils.IOStreams{}, "", fmt.Errorf("error while getting target bucket: %v", err)
		}
		err = createStreamingCfgFile(sessionState, details.TargetDetails, details.DataflowConfig, fileName)
		if err != nil {
			return profiles.SourceProfile{}, profiles.TargetProfile{}, utils.IOStreams{}, "", fmt.Errorf("error while creating streaming config file: %v", err)
		}
		sourceProfileString = sourceProfileString + fmt.Sprintf(",streamingCfg=%v", fileName)
	} else {
		sessionState.Conv.Audit.MigrationRequestId = "SMT-" + uuid.New().String()
		sessionState.Bucket = strings.ToLower(sessionState.Conv.Audit.MigrationRequestId)
		sessionState.RootPath = "/"
	}
	source, err := helpers.GetSourceDatabaseFromDriver(sessionState.Driver)
	if err != nil {
		return profiles.SourceProfile{}, profiles.TargetProfile{}, utils.IOStreams{}, "", fmt.Errorf("error while getting source database: %v", err)
	}
	sourceProfile, targetProfile, ioHelper, dbName, err := cmd.PrepareMigrationPrerequisites(sourceProfileString, targetProfileString, source)
	if err != nil && sourceDBConnectionDetails.ConnectionType != helpers.SESSION_FILE_MODE {
		return profiles.SourceProfile{}, profiles.TargetProfile{}, utils.IOStreams{}, "", fmt.Errorf("error while preparing prerequisites for migration: %v", err)
	}
	sourceProfile.Driver = sessionState.Driver
	if details.MigrationType == helpers.LOW_DOWNTIME_MIGRATION {
		sourceProfile.Config.ConfigType = constants.DATAFLOW_MIGRATION
	}
	return sourceProfile, targetProfile, ioHelper, dbName, nil
}

func getSourceProfileStringForShardedMigrations(sessionState *session.SessionState, details migrationDetails) (string, error) {
	fileName := "SMT-" + uuid.New().String() + "-sharding.cfg"
	if details.MigrationType != helpers.LOW_DOWNTIME_MIGRATION {
		err := createConfigFileForShardedBulkMigration(sessionState, details, fileName)
		if err != nil {
			return "", err
		}
		return fmt.Sprintf("config=%v", fileName), nil
	} else if details.MigrationType == helpers.LOW_DOWNTIME_MIGRATION {
		err := createConfigFileForShardedDataflowMigration(sessionState, details, fileName)
		if err != nil {
			return "", err
		}
		return fmt.Sprintf("config=%v", fileName), nil
	} else {
		return "", fmt.Errorf("this migration type is not implemented yet")
	}

}

func createConfigFileForShardedDataflowMigration(sessionState *session.SessionState, details migrationDetails, fileName string) error {
	sourceProfileConfig := sessionState.SourceProfileConfig
	//Set the TmpDir from the sessionState bucket which is derived from the target connection profile
	for _, dataShard := range sourceProfileConfig.ShardConfigurationDataflow.DataShards {
		bucket, rootPath, err := profile.GetBucket(sessionState.GCPProjectID, sessionState.Region, dataShard.DstConnectionProfile.Name)
		if err != nil {
			return fmt.Errorf("error while getting target bucket: %v", err)
		}
		dataShard.TmpDir = "gs://" + bucket + rootPath
	}
	file, err := json.MarshalIndent(sourceProfileConfig, "", " ")
	if err != nil {
		return fmt.Errorf("error while marshalling json: %v", err)
	}
	err = ioutil.WriteFile(fileName, file, 0644)
	if err != nil {
		return fmt.Errorf("error while writing json to file: %v", err)
	}
	return nil
}

func createConfigFileForShardedBulkMigration(sessionState *session.SessionState, details migrationDetails, fileName string) error {
	sourceProfileConfig := profiles.SourceProfileConfig{
		ConfigType: constants.BULK_MIGRATION,
		ShardConfigurationBulk: profiles.ShardConfigurationBulk{
			SchemaSource: profiles.DirectConnectionConfig{
				Host:     sessionState.SourceDBConnDetails.Host,
				User:     sessionState.SourceDBConnDetails.User,
				Password: sessionState.SourceDBConnDetails.Password,
				Port:     sessionState.SourceDBConnDetails.Port,
				DbName:   sessionState.DbName,
			},
			DataShards: sessionState.ShardedDbConnDetails,
		},
	}
	file, err := json.MarshalIndent(sourceProfileConfig, "", " ")
	if err != nil {
		return fmt.Errorf("error while marshalling json: %v", err)
	}

	err = ioutil.WriteFile(fileName, file, 0644)
	if err != nil {
		return fmt.Errorf("error while writing json to file: %v", err)
	}
	return nil
}

func writeSessionFile(sessionState *session.SessionState) error {

	err := utils.CreateGCSBucket(sessionState.Bucket, sessionState.GCPProjectID, sessionState.Region)
	if err != nil {
		return fmt.Errorf("error while creating bucket: %v", err)
	}

	convJSON, err := json.MarshalIndent(sessionState.Conv, "", " ")
	if err != nil {
		return fmt.Errorf("can't encode session state to JSON: %v", err)
	}
	err = utils.WriteToGCS("gs://"+sessionState.Bucket+sessionState.RootPath, "session.json", string(convJSON))
	if err != nil {
		return fmt.Errorf("error while writing to GCS: %v", err)
	}
	return nil
}

func createStreamingCfgFile(sessionState *session.SessionState, targetDetails targetDetails, dataflowConfig dataflowConfig, fileName string) error {
	data := StreamingCfg{
		DatastreamCfg: DatastreamCfg{
			StreamId:          "",
			StreamLocation:    sessionState.Region,
			StreamDisplayName: "",
			SourceConnectionConfig: ConnectionConfig{
				Name:     targetDetails.SourceConnectionProfileName,
				Location: sessionState.Region,
			},
			TargetConnectionConfig: ConnectionConfig{
				Name:     targetDetails.TargetConnectionProfileName,
				Location: sessionState.Region,
			},
		},
		DataflowCfg: DataflowCfg{
			JobName:             "",
			Location:            sessionState.Region,
			Network:             dataflowConfig.Network,
			Subnetwork:          dataflowConfig.Subnetwork,
			MaxWorkers:          dataflowConfig.MaxWorkers,
			NumWorkers:          dataflowConfig.NumWorkers,
			ServiceAccountEmail: dataflowConfig.ServiceAccountEmail,
			HostProjectId:       dataflowConfig.HostProjectId,
		},
		TmpDir: "gs://" + sessionState.Bucket + sessionState.RootPath,
	}

	databaseType, _ := helpers.GetSourceDatabaseFromDriver(sessionState.Driver)
	if databaseType == constants.POSTGRES {
		data.DatastreamCfg.Properties = fmt.Sprintf("replicationSlot=%v,publication=%v", targetDetails.ReplicationSlot, targetDetails.Publication)
	}
	file, err := json.MarshalIndent(data, "", " ")
	if err != nil {
		return fmt.Errorf("error while marshalling json: %v", err)
	}

	err = ioutil.WriteFile(fileName, file, 0644)
	if err != nil {
		return fmt.Errorf("error while writing json to file: %v", err)
	}
	return nil
}

func updateIndexes(w http.ResponseWriter, r *http.Request) {
	table := r.FormValue("table")
	reqBody, err := ioutil.ReadAll(r.Body)
	if err != nil {
		http.Error(w, fmt.Sprintf("Body Read Error : %v", err), http.StatusInternalServerError)
	}

	newIndexes := []ddl.CreateIndex{}
	if err = json.Unmarshal(reqBody, &newIndexes); err != nil {
		http.Error(w, fmt.Sprintf("Request Body parse error : %v", err), http.StatusBadRequest)
		return
	}

	list := []int{}
	for i := 0; i < len(newIndexes); i++ {
		for j := 0; j < len(newIndexes[i].Keys); j++ {
			list = append(list, newIndexes[i].Keys[j].Order)
		}
	}

	if utilities.DuplicateInArray(list) != -1 {
		http.Error(w, fmt.Sprintf("Two Index columns can not have same order"), http.StatusBadRequest)
		return
	}

	sessionState := session.GetSessionState()
	sessionState.Conv.ConvLock.Lock()
	defer sessionState.Conv.ConvLock.Unlock()
	sp := sessionState.Conv.SpSchema[table]

	st := sessionState.Conv.SrcSchema[table]

	for i, ind := range sp.Indexes {

		if ind.TableId == newIndexes[0].TableId && ind.Id == newIndexes[0].Id {

			index.RemoveIndexIssues(table, sp.Indexes[i])

			sp.Indexes[i].Keys = newIndexes[0].Keys
			sp.Indexes[i].Name = newIndexes[0].Name
			sp.Indexes[i].TableId = newIndexes[0].TableId
			sp.Indexes[i].Unique = newIndexes[0].Unique
			sp.Indexes[i].Id = newIndexes[0].Id

			break
		}
	}

	for i, spIndex := range sp.Indexes {

		for j, srcIndex := range st.Indexes {

			for k, spIndexKey := range spIndex.Keys {

				for l, srcIndexKey := range srcIndex.Keys {

					if srcIndexKey.ColId == spIndexKey.ColId {

						st.Indexes[j].Keys[l].Order = sp.Indexes[i].Keys[k].Order
					}

				}
			}

		}
	}

	sessionState.Conv.SpSchema[table] = sp

	sessionState.Conv.SrcSchema[table] = st

	session.UpdateSessionFile()

	convm := session.ConvWithMetadata{
		SessionMetadata: sessionState.SessionMetadata,
		Conv:            *sessionState.Conv,
	}
	w.WriteHeader(http.StatusOK)
	json.NewEncoder(w).Encode(convm)
}

func dropSecondaryIndex(w http.ResponseWriter, r *http.Request) {
	sessionState := session.GetSessionState()
	sessionState.Conv.ConvLock.Lock()
	defer sessionState.Conv.ConvLock.Unlock()

	table := r.FormValue("table")
	reqBody, err := ioutil.ReadAll(r.Body)
	if err != nil {
		http.Error(w, fmt.Sprintf("Body Read Error : %v", err), http.StatusInternalServerError)
	}

	var dropDetail struct{ Id string }
	if err = json.Unmarshal(reqBody, &dropDetail); err != nil {
		http.Error(w, fmt.Sprintf("Request Body parse error : %v", err), http.StatusBadRequest)
		return
	}
	if sessionState.Conv == nil || sessionState.Driver == "" {
		http.Error(w, fmt.Sprintf("Schema is not converted or Driver is not configured properly. Please retry converting the database to Spanner."), http.StatusNotFound)
		return
	}

	if table == "" || dropDetail.Id == "" {
		http.Error(w, fmt.Sprintf("Table name or position is empty"), http.StatusBadRequest)
	}
	err = dropSecondaryIndexHelper(table, dropDetail.Id)
	if err != nil {
		http.Error(w, fmt.Sprintf("%v", err), http.StatusBadRequest)
		return
	}

	// To set enabled value to false for the rule associated with the dropped index.
	indexId := dropDetail.Id
	for i, rule := range sessionState.Conv.Rules {
		if rule.Type == constants.AddIndex {
			d, err := json.Marshal(rule.Data)
			if err != nil {
				http.Error(w, "Invalid rule data", http.StatusInternalServerError)
				return
			}
			var index ddl.CreateIndex
			err = json.Unmarshal(d, &index)
			if err != nil {
				http.Error(w, "Invalid rule data", http.StatusInternalServerError)
				return
			}
			if index.Id == indexId {
				sessionState.Conv.Rules[i].Enabled = false
				break
			}
		}
	}

	convm := session.ConvWithMetadata{
		SessionMetadata: sessionState.SessionMetadata,
		Conv:            *sessionState.Conv,
	}
	w.WriteHeader(http.StatusOK)
	json.NewEncoder(w).Encode(convm)
}

func dropSecondaryIndexHelper(tableId, idxId string) error {
	if tableId == "" || idxId == "" {
		return fmt.Errorf("Table id or index id is empty")
	}
	sessionState := session.GetSessionState()
	sp := sessionState.Conv.SpSchema[tableId]
	position := -1
	for i, index := range sp.Indexes {
		if idxId == index.Id {
			position = i
			break
		}
	}
	if position < 0 || position >= len(sp.Indexes) {
		return fmt.Errorf("No secondary index found at position %d", position)
	}

	usedNames := sessionState.Conv.UsedNames
	delete(usedNames, strings.ToLower(sp.Indexes[position].Name))
	index.RemoveIndexIssues(tableId, sp.Indexes[position])

	sp.Indexes = utilities.RemoveSecondaryIndex(sp.Indexes, position)
	sessionState.Conv.SpSchema[tableId] = sp
	session.UpdateSessionFile()
	return nil
}

func uploadFile(w http.ResponseWriter, r *http.Request) {

	r.ParseMultipartForm(10 << 20)
	// FormFile returns the first file for the given key `myFile`
	// it also returns the FileHeader so we can get the Filename,
	// the Header and the size of the file
	file, handlers, err := r.FormFile("myFile")
	if err != nil {
		http.Error(w, fmt.Sprintf("error retrieving the file"), http.StatusBadRequest)
		return
	}
	defer file.Close()

	// Remove the existing files
	err = os.RemoveAll("upload-file/")
	if err != nil {
		http.Error(w, fmt.Sprintf("error removing existing files"), http.StatusBadRequest)
		return
	}

	err = os.MkdirAll("upload-file", os.ModePerm)
	if err != nil {
		http.Error(w, fmt.Sprintf("error while creating directory"), http.StatusBadRequest)
		return
	}

	f, err := os.Create("upload-file/" + handlers.Filename)
	if err != nil {
		http.Error(w, fmt.Sprintf("not able to create file"), http.StatusBadRequest)
		return
	}

	// read all of the contents of our uploaded file into a byte array
	fileBytes, err := ioutil.ReadAll(file)
	if err != nil {
		http.Error(w, fmt.Sprintf("error reading the file"), http.StatusBadRequest)
		return
	}
	if _, err := f.Write(fileBytes); err != nil {
		http.Error(w, fmt.Sprintf("error writing the file"), http.StatusBadRequest)
		return
	}
	w.WriteHeader(http.StatusOK)
	json.NewEncoder(w).Encode("file uploaded successfully")
}

// rollback is used to get previous state of conversion in case
// some unexpected error occurs during update operations.
func rollback(err error) error {
	sessionState := session.GetSessionState()

	if sessionState.SessionFile == "" {
		return fmt.Errorf("encountered error %w. rollback failed because we don't have a session file", err)
	}
	sessionState.Conv = internal.MakeConv()
	sessionState.Conv.SpDialect = constants.DIALECT_GOOGLESQL
	err2 := conversion.ReadSessionFile(sessionState.Conv, sessionState.SessionFile)
	if err2 != nil {
		return fmt.Errorf("encountered error %w. rollback failed: %v", err, err2)
	}
	return err
}

func checkPrimaryKeyOrder(tableId string, refTableId string, fk ddl.Foreignkey) string {
	sessionState := session.GetSessionState()
	childPks := sessionState.Conv.SpSchema[tableId].PrimaryKeys
	parentPks := sessionState.Conv.SpSchema[refTableId].PrimaryKeys
	childTable := sessionState.Conv.SpSchema[tableId]
	parentTable := sessionState.Conv.SpSchema[refTableId]
	for i := 0; i < len(parentPks); i++ {

		for j := 0; j < len(childPks); j++ {

			for k := 0; k < len(fk.ReferColumnIds); k++ {

				if childTable.ColDefs[fk.ColIds[k]].Name == parentTable.ColDefs[fk.ReferColumnIds[k]].Name &&
					parentTable.ColDefs[parentPks[i].ColId].Name == childTable.ColDefs[childPks[j].ColId].Name &&
					parentTable.ColDefs[parentPks[i].ColId].T.Name == childTable.ColDefs[childPks[j].ColId].T.Name &&
					parentTable.ColDefs[parentPks[i].ColId].T.Len == childTable.ColDefs[childPks[j].ColId].T.Len &&
					parentTable.ColDefs[parentPks[i].ColId].Name == parentTable.ColDefs[fk.ReferColumnIds[k]].Name &&
					childTable.ColDefs[childPks[j].ColId].Name == parentTable.ColDefs[fk.ReferColumnIds[k]].Name {
					if parentPks[i].Order != childPks[j].Order {
						return childPks[j].ColId
					}
				}
			}

		}

	}
	return ""

}

func checkPrimaryKeyPrefix(tableId string, refTableId string, fk ddl.Foreignkey, tableInterleaveStatus *TableInterleaveStatus) bool {

	sessionState := session.GetSessionState()
	childTable := sessionState.Conv.SpSchema[tableId]
	parentTable := sessionState.Conv.SpSchema[refTableId]
	childPks := sessionState.Conv.SpSchema[tableId].PrimaryKeys
	parentPks := sessionState.Conv.SpSchema[refTableId].PrimaryKeys
	possibleInterleave := false

	flag := false
	for _, key := range parentPks {
		flag = false
		for _, colId := range fk.ReferColumnIds {
			if key.ColId == colId {
				flag = true
			}
		}
		if !flag {
			break
		}
	}
	if flag {
		possibleInterleave = true
	}

	if !possibleInterleave {
		removeInterleaveSuggestions(fk.ColIds, tableId)
		return false
	}

	childPkColIds := []string{}
	for _, k := range childPks {
		childPkColIds = append(childPkColIds, k.ColId)
	}

	interleaved := []ddl.IndexKey{}

	for i := 0; i < len(parentPks); i++ {

		for j := 0; j < len(childPks); j++ {

			for k := 0; k < len(fk.ReferColumnIds); k++ {

				if childTable.ColDefs[fk.ColIds[k]].Name == parentTable.ColDefs[fk.ReferColumnIds[k]].Name &&
					parentTable.ColDefs[parentPks[i].ColId].Name == childTable.ColDefs[childPks[j].ColId].Name &&
					parentTable.ColDefs[parentPks[i].ColId].T.Name == childTable.ColDefs[childPks[j].ColId].T.Name &&
					parentTable.ColDefs[parentPks[i].ColId].T.Len == childTable.ColDefs[childPks[j].ColId].T.Len &&
					parentTable.ColDefs[parentPks[i].ColId].Name == parentTable.ColDefs[fk.ReferColumnIds[k]].Name &&
					childTable.ColDefs[childPks[j].ColId].Name == parentTable.ColDefs[fk.ReferColumnIds[k]].Name {

					interleaved = append(interleaved, parentPks[i])
				}
			}

		}

	}

	if len(interleaved) == len(parentPks) {
		return true
	}

	diff := []ddl.IndexKey{}

	if len(interleaved) == 0 {

		for i := 0; i < len(parentPks); i++ {

			for j := 0; j < len(childPks); j++ {

				if parentTable.ColDefs[parentPks[i].ColId].Name != childTable.ColDefs[childPks[j].ColId].Name || parentTable.ColDefs[parentPks[i].ColId].T.Len != childTable.ColDefs[childPks[j].ColId].T.Len {
					diff = append(diff, parentPks[i])
				}

			}
		}

	}

	canInterleavedOnAdd := []string{}
	canInterleavedOnRename := []string{}
	canInterLeaveOnChangeInColumnSize := []string{}

	fkReferColNames := []string{}
	childPkColNames := []string{}
	for _, colId := range fk.ReferColumnIds {
		fkReferColNames = append(fkReferColNames, parentTable.ColDefs[colId].Name)
	}
	for _, colId := range childPkColIds {
		childPkColNames = append(childPkColNames, childTable.ColDefs[colId].Name)
	}

	for i := 0; i < len(diff); i++ {

		parentColIndex := utilities.IsColumnPresent(fkReferColNames, parentTable.ColDefs[diff[i].ColId].Name)
		if parentColIndex == -1 {
			continue
		}
		childColIndex := utilities.IsColumnPresent(childPkColNames, childTable.ColDefs[fk.ColIds[parentColIndex]].Name)
		if childColIndex == -1 {
			canInterleavedOnAdd = append(canInterleavedOnAdd, fk.ColIds[parentColIndex])
		} else {
			if parentTable.ColDefs[diff[i].ColId].Name == childTable.ColDefs[fk.ColIds[parentColIndex]].Name {
				canInterLeaveOnChangeInColumnSize = append(canInterLeaveOnChangeInColumnSize, fk.ColIds[parentColIndex])
			} else {
				canInterleavedOnRename = append(canInterleavedOnRename, fk.ColIds[parentColIndex])
			}

		}
	}

	if len(canInterLeaveOnChangeInColumnSize) > 0 {
		updateInterleaveSuggestion(canInterLeaveOnChangeInColumnSize, tableId, internal.InterleavedChangeColumnSize)
	} else if len(canInterleavedOnRename) > 0 {
		updateInterleaveSuggestion(canInterleavedOnRename, tableId, internal.InterleavedRenameColumn)
	} else if len(canInterleavedOnAdd) > 0 {
		updateInterleaveSuggestion(canInterleavedOnAdd, tableId, internal.InterleavedAddColumn)
	}

	return false
}

func updateInterleaveSuggestion(colIds []string, tableId string, issue internal.SchemaIssue) {
	sessionState := session.GetSessionState()

	for i := 0; i < len(colIds); i++ {

		schemaissue := []internal.SchemaIssue{}

		schemaissue = sessionState.Conv.SchemaIssues[tableId].ColumnLevelIssues[colIds[i]]

		schemaissue = utilities.RemoveSchemaIssue(schemaissue, internal.InterleavedOrder)
		schemaissue = utilities.RemoveSchemaIssue(schemaissue, internal.InterleavedNotInOrder)
		schemaissue = utilities.RemoveSchemaIssue(schemaissue, internal.InterleavedAddColumn)
		schemaissue = utilities.RemoveSchemaIssue(schemaissue, internal.InterleavedRenameColumn)
		schemaissue = utilities.RemoveSchemaIssue(schemaissue, internal.InterleavedChangeColumnSize)

		schemaissue = append(schemaissue, issue)

		if sessionState.Conv.SchemaIssues[tableId].ColumnLevelIssues == nil {

			s := map[string][]internal.SchemaIssue{
				colIds[i]: schemaissue,
			}
			sessionState.Conv.SchemaIssues[tableId] = internal.TableIssues{
				ColumnLevelIssues: s,
			}
		} else {
			sessionState.Conv.SchemaIssues[tableId].ColumnLevelIssues[colIds[i]] = schemaissue
		}
	}
}

func removeInterleaveSuggestions(colIds []string, tableId string) {
	sessionState := session.GetSessionState()

	for i := 0; i < len(colIds); i++ {

		schemaissue := []internal.SchemaIssue{}

		schemaissue = sessionState.Conv.SchemaIssues[tableId].ColumnLevelIssues[colIds[i]]

		if len(schemaissue) == 0 {
			continue
		}

		schemaissue = utilities.RemoveSchemaIssue(schemaissue, internal.InterleavedOrder)
		schemaissue = utilities.RemoveSchemaIssue(schemaissue, internal.InterleavedNotInOrder)
		schemaissue = utilities.RemoveSchemaIssue(schemaissue, internal.InterleavedAddColumn)
		schemaissue = utilities.RemoveSchemaIssue(schemaissue, internal.InterleavedRenameColumn)
		schemaissue = utilities.RemoveSchemaIssue(schemaissue, internal.InterleavedChangeColumnSize)

		if sessionState.Conv.SchemaIssues[tableId].ColumnLevelIssues == nil {

			s := map[string][]internal.SchemaIssue{
				colIds[i]: schemaissue,
			}
			sessionState.Conv.SchemaIssues[tableId] = internal.TableIssues{
				ColumnLevelIssues: s,
			}
		} else {
			sessionState.Conv.SchemaIssues[tableId].ColumnLevelIssues[colIds[i]] = schemaissue
		}

	}
}

// SessionState stores information for the current migration session.
type SessionState struct {
	sourceDB    *sql.DB        // Connection to source database in case of direct connection
	dbName      string         // Name of source database
	driver      string         // Name of Spanner migration tool driver in use
	conv        *internal.Conv // Current conversion state
	sessionFile string         // Path to session file
}

// Type and issue.
type typeIssue struct {
	T        string
	Brief    string
	DisplayT string
}

type ResourceDetails struct {
	JobName   string `json:"JobName"`
	JobUrl    string `json:"JobUrl"`
	GcloudCmd string `json:"GcloudCmd"`
}
type GeneratedResources struct {
	DatabaseName string `json:"DatabaseName"`
	DatabaseUrl  string `json:"DatabaseUrl"`
	BucketName   string `json:"BucketName"`
	BucketUrl    string `json:"BucketUrl"`
	//Used for single instance migration flow
<<<<<<< HEAD
	DataStreamJobName      string `json:"DataStreamJobName"`
	DataStreamJobUrl       string `json:"DataStreamJobUrl"`
	DataflowJobName        string `json:"DataflowJobName"`
	DataflowJobUrl         string `json:"DataflowJobUrl"`
	PubsubTopicName        string `json:"PubsubTopicName"`
	PubsubTopicUrl         string `json:"PubsubTopicUrl"`
	PubsubSubscriptionName string `json:"PubsubSubscriptionName"`
	PubsubSubscriptionUrl  string `json:"PubsubSubscriptionUrl"`
=======
	DataStreamJobName string `json:"DataStreamJobName"`
	DataStreamJobUrl  string `json:"DataStreamJobUrl"`
	DataflowJobName   string `json:"DataflowJobName"`
	DataflowJobUrl    string `json:"DataflowJobUrl"`
	DataflowGcloudCmd string `json:"DataflowGcloudCmd"`
>>>>>>> 1dd72536
	//Used for sharded migration flow
	ShardToDatastreamMap         map[string]ResourceDetails `json:"ShardToDatastreamMap"`
	ShardToDataflowMap           map[string]ResourceDetails `json:"ShardToDataflowMap"`
	ShardToPubsubTopicMap        map[string]ResourceDetails `json:"ShardToPubsubTopicMap"`
	ShardToPubsubSubscriptionMap map[string]ResourceDetails `json:"ShardToPubsubSubscriptionMap"`
}

func addTypeToList(convertedType string, spType string, issues []internal.SchemaIssue, l []typeIssue) []typeIssue {
	if convertedType == spType {
		if len(issues) > 0 {
			var briefs []string
			for _, issue := range issues {
				briefs = append(briefs, reports.IssueDB[issue].Brief)
			}
			l = append(l, typeIssue{T: spType, Brief: fmt.Sprintf(strings.Join(briefs, ", "))})
		} else {
			l = append(l, typeIssue{T: spType})
		}
	}
	return l
}

func initializeTypeMap() {
	sessionState := session.GetSessionState()
	var toddl common.ToDdl
	// Initialize mysqlTypeMap.
	toddl = mysql.InfoSchemaImpl{}.GetToDdl()
	for _, srcTypeName := range []string{"bool", "boolean", "varchar", "char", "text", "tinytext", "mediumtext", "longtext", "set", "enum", "json", "bit", "binary", "varbinary", "blob", "tinyblob", "mediumblob", "longblob", "tinyint", "smallint", "mediumint", "int", "integer", "bigint", "double", "float", "numeric", "decimal", "date", "datetime", "timestamp", "time", "year", "geometrycollection", "multipoint", "multilinestring", "multipolygon", "point", "linestring", "polygon", "geometry"} {
		var l []typeIssue
		srcType := schema.MakeType()
		srcType.Name = srcTypeName
		for _, spType := range []string{ddl.Bool, ddl.Bytes, ddl.Date, ddl.Float64, ddl.Int64, ddl.String, ddl.Timestamp, ddl.Numeric, ddl.JSON} {
			ty, issues := toddl.ToSpannerType(sessionState.Conv, spType, srcType)
			l = addTypeToList(ty.Name, spType, issues, l)
		}
		if srcTypeName == "tinyint" {
			l = append(l, typeIssue{T: ddl.Bool, Brief: "Only tinyint(1) can be converted to BOOL, for any other mods it will be converted to INT64"})
		}
		ty, _ := toddl.ToSpannerType(sessionState.Conv, "", srcType)
		mysqlDefaultTypeMap[srcTypeName] = ty
		mysqlTypeMap[srcTypeName] = l
	}
	// Initialize postgresTypeMap.
	toddl = postgres.InfoSchemaImpl{}.GetToDdl()
	for _, srcTypeName := range []string{"bool", "boolean", "bigserial", "bpchar", "character", "bytea", "date", "float8", "double precision", "float4", "real", "int8", "bigint", "int4", "integer", "int2", "smallint", "numeric", "serial", "text", "timestamptz", "timestamp with time zone", "timestamp", "timestamp without time zone", "varchar", "character varying"} {
		var l []typeIssue
		srcType := schema.MakeType()
		srcType.Name = srcTypeName
		for _, spType := range []string{ddl.Bool, ddl.Bytes, ddl.Date, ddl.Float64, ddl.Int64, ddl.String, ddl.Timestamp, ddl.Numeric, ddl.JSON} {
			ty, issues := toddl.ToSpannerType(sessionState.Conv, spType, srcType)
			l = addTypeToList(ty.Name, spType, issues, l)
		}
		ty, _ := toddl.ToSpannerType(sessionState.Conv, "", srcType)
		postgresDefaultTypeMap[srcTypeName] = ty
		postgresTypeMap[srcTypeName] = l
	}

	// Initialize sqlserverTypeMap.
	toddl = sqlserver.InfoSchemaImpl{}.GetToDdl()
	for _, srcTypeName := range []string{"int", "tinyint", "smallint", "bigint", "bit", "float", "real", "numeric", "decimal", "money", "smallmoney", "char", "nchar", "varchar", "nvarchar", "text", "ntext", "date", "datetime", "datetime2", "smalldatetime", "datetimeoffset", "time", "timestamp", "rowversion", "binary", "varbinary", "image", "xml", "geography", "geometry", "uniqueidentifier", "sql_variant", "hierarchyid"} {
		var l []typeIssue
		srcType := schema.MakeType()
		srcType.Name = srcTypeName
		for _, spType := range []string{ddl.Bool, ddl.Bytes, ddl.Date, ddl.Float64, ddl.Int64, ddl.String, ddl.Timestamp, ddl.Numeric, ddl.JSON} {
			ty, issues := toddl.ToSpannerType(sessionState.Conv, spType, srcType)
			l = addTypeToList(ty.Name, spType, issues, l)
		}
		ty, _ := toddl.ToSpannerType(sessionState.Conv, "", srcType)
		sqlserverDefaultTypeMap[srcTypeName] = ty
		sqlserverTypeMap[srcTypeName] = l
	}

	// Initialize oracleTypeMap.
	toddl = oracle.InfoSchemaImpl{}.GetToDdl()
	for _, srcTypeName := range []string{"NUMBER", "BFILE", "BLOB", "CHAR", "CLOB", "DATE", "BINARY_DOUBLE", "BINARY_FLOAT", "FLOAT", "LONG", "RAW", "LONG RAW", "NCHAR", "NVARCHAR2", "VARCHAR", "VARCHAR2", "NCLOB", "ROWID", "UROWID", "XMLTYPE", "TIMESTAMP", "INTERVAL", "SDO_GEOMETRY"} {
		var l []typeIssue
		srcType := schema.MakeType()
		srcType.Name = srcTypeName
		for _, spType := range []string{ddl.Bool, ddl.Bytes, ddl.Date, ddl.Float64, ddl.Int64, ddl.String, ddl.Timestamp, ddl.Numeric, ddl.JSON} {
			ty, issues := toddl.ToSpannerType(sessionState.Conv, spType, srcType)
			l = addTypeToList(ty.Name, spType, issues, l)
		}
		ty, _ := toddl.ToSpannerType(sessionState.Conv, "", srcType)
		oracleDefaultTypeMap[srcTypeName] = ty
		oracleTypeMap[srcTypeName] = l
	}
}

func init() {
	sessionState := session.GetSessionState()
	utilities.InitObjectId()
	sessionState.Conv = internal.MakeConv()
	config := config.TryInitializeSpannerConfig()
	session.SetSessionStorageConnectionState(config.GCPProjectID, config.SpannerInstanceID)
}

// App connects to the web app v2.
func App(logLevel string, open bool, port int) error {
	err := logger.InitializeLogger(logLevel)
	if err != nil {
		return fmt.Errorf("error initialising webapp, did you specify a valid log-level? [DEBUG, INFO]")
	}
	addr := fmt.Sprintf(":%s", strconv.Itoa(port))
	router := getRoutes()
	fmt.Println("Starting Spanner migration tool UI at:", fmt.Sprintf("http://localhost%s", addr))
	fmt.Println("Reverse Replication feature in preview: Please refer to https://github.com/GoogleCloudPlatform/spanner-migration-tool/blob/master/reverse_replication/README.md for detailed instructions.")
	if open {
		browser.OpenURL(fmt.Sprintf("http://localhost%s", addr))
	}
	return http.ListenAndServe(addr, handlers.CORS(handlers.AllowedHeaders([]string{"X-Requested-With", "Content-Type", "Authorization"}), handlers.AllowedMethods([]string{"GET", "POST", "PUT", "HEAD", "OPTIONS"}), handlers.AllowedOrigins([]string{"*"}))(router))
}<|MERGE_RESOLUTION|>--- conflicted
+++ resolved
@@ -3003,22 +3003,15 @@
 	BucketName   string `json:"BucketName"`
 	BucketUrl    string `json:"BucketUrl"`
 	//Used for single instance migration flow
-<<<<<<< HEAD
 	DataStreamJobName      string `json:"DataStreamJobName"`
 	DataStreamJobUrl       string `json:"DataStreamJobUrl"`
 	DataflowJobName        string `json:"DataflowJobName"`
 	DataflowJobUrl         string `json:"DataflowJobUrl"`
+	DataflowGcloudCmd      string `json:"DataflowGcloudCmd"`
 	PubsubTopicName        string `json:"PubsubTopicName"`
 	PubsubTopicUrl         string `json:"PubsubTopicUrl"`
 	PubsubSubscriptionName string `json:"PubsubSubscriptionName"`
 	PubsubSubscriptionUrl  string `json:"PubsubSubscriptionUrl"`
-=======
-	DataStreamJobName string `json:"DataStreamJobName"`
-	DataStreamJobUrl  string `json:"DataStreamJobUrl"`
-	DataflowJobName   string `json:"DataflowJobName"`
-	DataflowJobUrl    string `json:"DataflowJobUrl"`
-	DataflowGcloudCmd string `json:"DataflowGcloudCmd"`
->>>>>>> 1dd72536
 	//Used for sharded migration flow
 	ShardToDatastreamMap         map[string]ResourceDetails `json:"ShardToDatastreamMap"`
 	ShardToDataflowMap           map[string]ResourceDetails `json:"ShardToDataflowMap"`

--- conflicted
+++ resolved
@@ -1092,28 +1092,23 @@
 		http.Error(w, fmt.Sprintf("No foreign key found at position %d", position), http.StatusBadRequest)
 		return
 	}
-<<<<<<< HEAD
 	//remove foreign key name from used-name map
 	usedNames := sessionState.Conv.UsedNames
 	delete(usedNames, sp.ForeignKeys[position].Name)
 
-	sp.ForeignKeys = utilities.RemoveFk(sp.ForeignKeys, position)
-=======
-
 	// To remove the interleavable suggestions if they exist on dropping fk
-	column := sp.Fks[position].Columns[0]
+	column := sp.ForeignKeys[position].ColIds[0]
 	schemaIssue := []internal.SchemaIssue{}
-	for _, v := range sessionState.Conv.Issues[table][column] {
+	for _, v := range sessionState.Conv.SchemaIssues[table][column] {
 		if v != internal.InterleavedAddColumn && v != internal.InterleavedRenameColumn && v != internal.InterleavedNotInOrder {
 			schemaIssue = append(schemaIssue, v)
 		}
 	}
-	if _, ok := sessionState.Conv.Issues[table]; ok {
-		sessionState.Conv.Issues[table][column] = schemaIssue
-	}
-
-	sp.Fks = utilities.RemoveFk(sp.Fks, position)
->>>>>>> 602634ee
+	if _, ok := sessionState.Conv.SchemaIssues[table]; ok {
+		sessionState.Conv.SchemaIssues[table][column] = schemaIssue
+	}
+
+	sp.ForeignKeys = utilities.RemoveFk(sp.ForeignKeys, position)
 	sessionState.Conv.SpSchema[table] = sp
 	session.UpdateSessionFile()
 
@@ -1353,12 +1348,8 @@
 	usedNames := sessionState.Conv.UsedNames
 	index.CheckIndexSuggestion(newIndexes, sp)
 	for i := 0; i < len(newIndexes); i++ {
-<<<<<<< HEAD
 		newIndexes[i].Id = internal.GenerateIndexesId()
-=======
-		newIndexes[i].Id = uniqueid.GenerateIndexesId()
 		usedNames[newIndexes[i].Name] = true
->>>>>>> 602634ee
 	}
 
 	sp.Indexes = append(sp.Indexes, newIndexes...)

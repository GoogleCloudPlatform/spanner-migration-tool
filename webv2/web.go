// Copyright 2022 Google LLC
//
// Licensed under the Apache License, Version 2.0 (the "License");
// you may not use this file except in compliance with the License.
// You may obtain a copy of the License at
//
//      http://www.apache.org/licenses/LICENSE-2.0
//
// Unless required by applicable law or agreed to in writing, software
// distributed under the License is distributed on an "AS IS" BASIS,
// WITHOUT WARRANTIES OR CONDITIONS OF ANY KIND, either express or implied.
// See the License for the specific language governing permissions and
// limitations under the License.

// Package web defines web APIs to be used with harbourbridge frontend.
// Apart from schema conversion, this package involves API to update
// converted schema.
package webv2

import (
	"bufio"
	"bytes"
	"database/sql"
	"encoding/json"
	"fmt"
	"io/fs"
	"io/ioutil"
	"log"
	"net/http"
	"os"
	"path/filepath"
	"reflect"
	"sort"
	"strconv"
	"strings"
	"time"

	"github.com/cloudspannerecosystem/harbourbridge/common/constants"
	"github.com/cloudspannerecosystem/harbourbridge/common/utils"
	"github.com/cloudspannerecosystem/harbourbridge/conversion"
	"github.com/cloudspannerecosystem/harbourbridge/internal"
	"github.com/cloudspannerecosystem/harbourbridge/profiles"
	"github.com/cloudspannerecosystem/harbourbridge/sources/common"
	"github.com/cloudspannerecosystem/harbourbridge/sources/mysql"
	"github.com/cloudspannerecosystem/harbourbridge/sources/oracle"
	"github.com/cloudspannerecosystem/harbourbridge/sources/postgres"
	"github.com/cloudspannerecosystem/harbourbridge/sources/sqlserver"
	"github.com/cloudspannerecosystem/harbourbridge/spanner/ddl"
	"github.com/cloudspannerecosystem/harbourbridge/webv2/config"
	helpers "github.com/cloudspannerecosystem/harbourbridge/webv2/helpers"
	utilities "github.com/cloudspannerecosystem/harbourbridge/webv2/utilities"

	"github.com/cloudspannerecosystem/harbourbridge/webv2/session"
	_ "github.com/go-sql-driver/mysql"
	"github.com/gorilla/handlers"

	primarykey "github.com/cloudspannerecosystem/harbourbridge/webv2/primarykey"

	uniqueid "github.com/cloudspannerecosystem/harbourbridge/webv2/uniqueid"

	go_ora "github.com/sijms/go-ora/v2"
)

// TODO:(searce):
// 1) Test cases for APIs
// 2) API for saving/updating table-level changes.
// 3) API for showing logs
// 4) Split all routing to an route.go file
// 5) API for downloading the schema file, ddl file and summary report file.
// 6) Update schema conv after setting global datatypes and return conv. (setTypeMap)
// 7) Add rateConversion() in schema conversion, ddl and report APIs.
// 8) Add an overview in summary report API
var mysqlTypeMap = make(map[string][]typeIssue)
var postgresTypeMap = make(map[string][]typeIssue)
var sqlserverTypeMap = make(map[string][]typeIssue)
var oracleTypeMap = make(map[string][]typeIssue)

// TODO:(searce) organize this file according to go style guidelines: generally
// have public constants and public type definitions first, then public
// functions, and finally helper functions (usually in order of importance).

// driverConfig contains the parameters needed to make a direct database connection. It is
// used to communicate via HTTP with the frontend.
type driverConfig struct {
	Driver   string `json:"Driver"`
	Host     string `json:"Host"`
	Port     string `json:"Port"`
	Database string `json:"Database"`
	User     string `json:"User"`
	Password string `json:"Password"`
}

// databaseConnection creates connection with database when using
// with postgres and mysql driver.
func databaseConnection(w http.ResponseWriter, r *http.Request) {
	reqBody, err := ioutil.ReadAll(r.Body)
	if err != nil {
		http.Error(w, fmt.Sprintf("Body Read Error : %v", err), http.StatusInternalServerError)
		return
	}
	var config driverConfig
	err = json.Unmarshal(reqBody, &config)
	if err != nil {
		http.Error(w, fmt.Sprintf("Request Body parse error : %v", err), http.StatusBadRequest)
		return
	}
	var dataSourceName string
	switch config.Driver {
	case constants.POSTGRES:
		dataSourceName = fmt.Sprintf("host=%s port=%s user=%s password=%s dbname=%s sslmode=disable", config.Host, config.Port, config.User, config.Password, config.Database)
	case constants.MYSQL:
		dataSourceName = fmt.Sprintf("%s:%s@tcp(%s:%s)/%s", config.User, config.Password, config.Host, config.Port, config.Database)
	case constants.SQLSERVER:
		dataSourceName = fmt.Sprintf(`sqlserver://%s:%s@%s:%s?database=%s`, config.User, config.Password, config.Host, config.Port, config.Database)
	case constants.ORACLE:
		portNumber, _ := strconv.Atoi(config.Port)
		dataSourceName = go_ora.BuildUrl(config.Host, portNumber, config.Database, config.User, config.Password, nil)
	default:
		http.Error(w, fmt.Sprintf("Driver : '%s' is not supported", config.Driver), http.StatusBadRequest)
		return
	}
	sourceDB, err := sql.Open(config.Driver, dataSourceName)
	if err != nil {
		http.Error(w, fmt.Sprintf("Database connection error, check connection properties."), http.StatusInternalServerError)
		return
	}
	// Open doesn't open a connection. Validate database connection.
	err = sourceDB.Ping()
	if err != nil {
		http.Error(w, fmt.Sprintf("Database connection error, check connection properties."), http.StatusInternalServerError)
		return
	}

	sessionState := session.GetSessionState()
	sessionState.SourceDB = sourceDB
	sessionState.DbName = config.Database
	// schema and user is same in oralce.
	if config.Driver == constants.ORACLE {
		sessionState.DbName = config.User
	}
	sessionState.Driver = config.Driver
	sessionState.SessionFile = ""
	w.WriteHeader(http.StatusOK)
}

// convertSchemaSQL converts source database to Spanner when using
// with postgres and mysql driver.
func convertSchemaSQL(w http.ResponseWriter, r *http.Request) {
	sessionState := session.GetSessionState()
	if sessionState.SourceDB == nil || sessionState.DbName == "" || sessionState.Driver == "" {
		http.Error(w, fmt.Sprintf("Database is not configured or Database connection is lost. Please set configuration and connect to database."), http.StatusNotFound)
		return
	}
	conv := internal.MakeConv()

	// Setting target db to spanner by default.
	conv.TargetDb = constants.TargetSpanner
	var err error
	switch sessionState.Driver {
	case constants.MYSQL:
		err = common.ProcessSchema(conv, mysql.InfoSchemaImpl{DbName: sessionState.DbName, Db: sessionState.SourceDB})
	case constants.POSTGRES:
		err = common.ProcessSchema(conv, postgres.InfoSchemaImpl{Db: sessionState.SourceDB})
	case constants.SQLSERVER:
		err = common.ProcessSchema(conv, sqlserver.InfoSchemaImpl{DbName: sessionState.DbName, Db: sessionState.SourceDB})
	case constants.ORACLE:
		err = common.ProcessSchema(conv, oracle.InfoSchemaImpl{DbName: strings.ToUpper(sessionState.DbName), Db: sessionState.SourceDB})
	default:
		http.Error(w, fmt.Sprintf("Driver : '%s' is not supported", sessionState.Driver), http.StatusBadRequest)
		return
	}
	if err != nil {
		http.Error(w, fmt.Sprintf("Schema Conversion Error : %v", err), http.StatusNotFound)
		return
	}

	uniqueid.InitObjectId()

	uniqueid.AssignUniqueId(conv)
	sessionState.Conv = conv

	primarykey.DetectHotspot()

	sessionMetadata := session.SessionMetadata{
		SessionName:  "NewSession",
		DatabaseType: sessionState.Driver,
		DatabaseName: sessionState.DbName,
	}

	convm := session.ConvWithMetadata{
		SessionMetadata: sessionMetadata,
		Conv:            *conv,
	}
	sessionState.Conv = conv
	sessionState.SessionMetadata = sessionMetadata
	w.WriteHeader(http.StatusOK)
	json.NewEncoder(w).Encode(convm)
}

// dumpConfig contains the parameters needed to run the tool using dump approach. It is
// used to communicate via HTTP with the frontend.
type dumpConfig struct {
	Driver   string `json:"Driver"`
	FilePath string `json:"Path"`
}

// convertSchemaDump converts schema from dump file to Spanner schema for
// mysqldump and pg_dump driver.
func convertSchemaDump(w http.ResponseWriter, r *http.Request) {
	reqBody, err := ioutil.ReadAll(r.Body)
	if err != nil {
		http.Error(w, fmt.Sprintf("Body Read Error : %v", err), http.StatusInternalServerError)
		return
	}
	var dc dumpConfig
	err = json.Unmarshal(reqBody, &dc)
	if err != nil {
		http.Error(w, fmt.Sprintf("Request Body parse error : %v", err), http.StatusBadRequest)
		return
	}
	f, err := os.Open(dc.FilePath)
	if err != nil {
		http.Error(w, fmt.Sprintf("Failed to open dump file : %v, no such file or directory", dc.FilePath), http.StatusNotFound)
		return
	}
	// We don't support Dynamodb in web hence no need to pass schema sample size here.
	sourceProfile, _ := profiles.NewSourceProfile("", dc.Driver)
	sourceProfile.Driver = dc.Driver
	targetProfile, _ := profiles.NewTargetProfile("")
	targetProfile.TargetDb = constants.TargetSpanner
	conv, err := conversion.SchemaConv(sourceProfile, targetProfile, &utils.IOStreams{In: f, Out: os.Stdout})
	if err != nil {
		http.Error(w, fmt.Sprintf("Schema Conversion Error : %v", err), http.StatusNotFound)
		return
	}

	sessionMetadata := session.SessionMetadata{
		SessionName:  "NewSession",
		DatabaseType: dc.Driver,
		DatabaseName: filepath.Base(dc.FilePath),
	}

	sessionState := session.GetSessionState()
	uniqueid.InitObjectId()

	uniqueid.AssignUniqueId(conv)
	sessionState.Conv = conv
	primarykey.DetectHotspot()

	sessionState.SessionMetadata = sessionMetadata
	sessionState.Driver = dc.Driver
	sessionState.DbName = ""
	sessionState.SessionFile = ""
	sessionState.SourceDB = nil

	convm := session.ConvWithMetadata{
		SessionMetadata: sessionMetadata,
		Conv:            *conv,
	}
	w.WriteHeader(http.StatusOK)
	json.NewEncoder(w).Encode(convm)
}

// loadSession load seesion file to Harbourbridge.
func loadSession(w http.ResponseWriter, r *http.Request) {
	sessionState := session.GetSessionState()

	uniqueid.InitObjectId()

	reqBody, err := ioutil.ReadAll(r.Body)
	if err != nil {
		http.Error(w, fmt.Sprintf("Body Read Error : %v", err), http.StatusInternalServerError)
		return
	}
	var s session.SessionParams
	err = json.Unmarshal(reqBody, &s)
	if err != nil {
		http.Error(w, fmt.Sprintf("Request Body parse error : %v", err), http.StatusBadRequest)
		return
	}
	conv := internal.MakeConv()
	err = conversion.ReadSessionFile(conv, s.FilePath)
	if err != nil {
		switch err.(type) {
		case *fs.PathError:
			http.Error(w, fmt.Sprintf("Failed to open session file : %v, no such file or directory", s.FilePath), http.StatusNotFound)
		default:
			http.Error(w, fmt.Sprintf("Failed to parse session file : %v", err), http.StatusBadRequest)
		}
		return
	}

	sessionMetadata := session.SessionMetadata{
		SessionName:  "NewSession",
		DatabaseType: s.Driver,
		DatabaseName: strings.TrimRight(filepath.Base(s.FilePath), filepath.Ext(s.FilePath)),
	}

	sessionState.Conv = conv

	uniqueid.AssignUniqueId(conv)

	sessionState.Conv = conv

	primarykey.DetectHotspot()

	sessionState.SessionMetadata = sessionMetadata
	sessionState.Driver = s.Driver
	sessionState.SessionFile = s.FilePath

	convm := session.ConvWithMetadata{
		SessionMetadata: sessionMetadata,
		Conv:            *conv,
	}
	w.WriteHeader(http.StatusOK)
	json.NewEncoder(w).Encode(convm)
}

// getDDL returns the Spanner DDL for each table in alphabetical order.
// Unlike internal/convert.go's GetDDL, it does not print tables in a way that
// respects the parent/child ordering of interleaved tables, also foreign keys
// and secondary indexes are skipped. This means that getDDL cannot be used to
// build DDL to send to Spanner.
func getDDL(w http.ResponseWriter, r *http.Request) {
	sessionState := session.GetSessionState()
	c := ddl.Config{Comments: true, ProtectIds: false}
	var tables []string
	for t := range sessionState.Conv.SpSchema {
		tables = append(tables, t)
	}
	sort.Strings(tables)
	ddl := make(map[string]string)
	for _, t := range tables {
		ddl[t] = sessionState.Conv.SpSchema[t].PrintCreateTable(c)
	}
	w.WriteHeader(http.StatusOK)
	json.NewEncoder(w).Encode(ddl)
}

// getOverview returns the overview of conversion.
func getOverview(w http.ResponseWriter, r *http.Request) {
	var buf bytes.Buffer
	bufWriter := bufio.NewWriter(&buf)
	sessionState := session.GetSessionState()
	internal.GenerateReport(sessionState.Driver, sessionState.Conv, bufWriter, nil, false, false)
	bufWriter.Flush()
	overview := buf.String()
	w.WriteHeader(http.StatusOK)
	json.NewEncoder(w).Encode(overview)
}

// getTypeMap returns the source to Spanner typemap only for the
// source types used in current conversion.
func getTypeMap(w http.ResponseWriter, r *http.Request) {
	sessionState := session.GetSessionState()

	if sessionState.Conv == nil || sessionState.Driver == "" {
		http.Error(w, fmt.Sprintf("Schema is not converted or Driver is not configured properly. Please retry converting the database to Spanner."), http.StatusNotFound)
		return
	}
	var typeMap map[string][]typeIssue
	switch sessionState.Driver {
	case constants.MYSQL, constants.MYSQLDUMP:
		typeMap = mysqlTypeMap
	case constants.POSTGRES, constants.PGDUMP:
		typeMap = postgresTypeMap
	case constants.SQLSERVER:
		typeMap = sqlserverTypeMap
	case constants.ORACLE:
		typeMap = oracleTypeMap
	default:
		http.Error(w, fmt.Sprintf("Driver : '%s' is not supported", sessionState.Driver), http.StatusBadRequest)
		return
	}
	// Filter typeMap so it contains just the types SrcSchema uses.
	filteredTypeMap := make(map[string][]typeIssue)
	for _, srcTable := range sessionState.Conv.SrcSchema {
		for _, colDef := range srcTable.ColDefs {
			if _, ok := filteredTypeMap[colDef.Type.Name]; ok {
				continue
			}
			// Timestamp and interval types do not have exact key in typemap.
			// Typemap for  TIMESTAMP(6), TIMESTAMP(6) WITH LOCAL TIMEZONE,TIMESTAMP(6) WITH TIMEZONE is stored into TIMESTAMP key.
			// Same goes with interval types like INTERVAL YEAR(2) TO MONTH, INTERVAL DAY(2) TO SECOND(6) etc.
			// If exact key not found then check with regex.
			if _, ok := typeMap[colDef.Type.Name]; !ok {
				if oracle.TimestampReg.MatchString(colDef.Type.Name) {
					filteredTypeMap[colDef.Type.Name] = typeMap["TIMESTAMP"]
				} else if oracle.IntervalReg.MatchString(colDef.Type.Name) {
					filteredTypeMap[colDef.Type.Name] = typeMap["INTERVAL"]
				}
				continue
			}
			filteredTypeMap[colDef.Type.Name] = typeMap[colDef.Type.Name]
		}
	}
	w.WriteHeader(http.StatusOK)
	json.NewEncoder(w).Encode(filteredTypeMap)
}

// setTypeMapGlobal allows to change Spanner type globally.
// It takes a map from source type to Spanner type and updates
// the Spanner schema accordingly.
func setTypeMapGlobal(w http.ResponseWriter, r *http.Request) {
	reqBody, err := ioutil.ReadAll(r.Body)
	if err != nil {
		http.Error(w, fmt.Sprintf("Body Read Error : %v", err), http.StatusInternalServerError)
		return
	}
	var typeMap map[string]string
	err = json.Unmarshal(reqBody, &typeMap)
	if err != nil {
		http.Error(w, fmt.Sprintf("Request Body parse error : %v", err), http.StatusBadRequest)
		return
	}

	sessionState := session.GetSessionState()

	// Redo source-to-Spanner typeMap using t (the mapping specified in the http request).
	// We drive this process by iterating over the Spanner schema because we want to preserve all
	// other customizations that have been performed via the UI (dropping columns, renaming columns
	// etc). In particular, note that we can't just blindly redo schema conversion (using an appropriate
	// version of 'toDDL' with the new typeMap).
	for t, spSchema := range sessionState.Conv.SpSchema {
		for col := range spSchema.ColDefs {
			srcTable := sessionState.Conv.ToSource[t].Name
			srcCol := sessionState.Conv.ToSource[t].Cols[col]
			srcColDef := sessionState.Conv.SrcSchema[srcTable].ColDefs[srcCol]
			// If the srcCol's type is in the map, then recalculate the Spanner type
			// for this column using the map. Otherwise, leave the ColDef for this
			// column as is. Note that per-column type overrides could be lost in
			// this process -- the mapping in typeMap always takes precendence.
			if _, found := typeMap[srcColDef.Type.Name]; found {
				updateType(typeMap[srcColDef.Type.Name], t, col, srcTable, w)
			}
		}
	}
	helpers.UpdateSessionFile()

	convm := session.ConvWithMetadata{
		SessionMetadata: sessionState.SessionMetadata,
		Conv:            *sessionState.Conv,
	}
	w.WriteHeader(http.StatusOK)
	json.NewEncoder(w).Encode(convm)
}

// Actions to be performed on a column.
// (1) Removed: true/false
// (2) Rename: New name or empty string
// (3) PK: "ADDED", "REMOVED" or ""
// (4) NotNull: "ADDED", "REMOVED" or ""
// (5) ToType: New type or empty string
type updateCol struct {
	Removed bool   `json:"Removed"`
	Rename  string `json:"Rename"`
	PK      string `json:"PK"`
	NotNull string `json:"NotNull"`
	ToType  string `json:"ToType"`
}

type updateTable struct {
	UpdateCols map[string]updateCol `json:"UpdateCols"`
}

// updateTableSchema updates the Spanner schema.
// Following actions can be performed on a specified table:
// (1) Remove column
// (2) Rename column
// (3) Add or Remove Primary Key
// (4) Add or Remove NotNull constraint
// (5) Update Spanner type
func updateTableSchema(w http.ResponseWriter, r *http.Request) {
	reqBody, err := ioutil.ReadAll(r.Body)
	if err != nil {
		http.Error(w, fmt.Sprintf("Body Read Error : %v", err), http.StatusInternalServerError)
		return
	}
	var t updateTable

	table := r.FormValue("table")

	err = json.Unmarshal(reqBody, &t)
	if err != nil {
		http.Error(w, fmt.Sprintf("Request Body parse error : %v", err), http.StatusBadRequest)
		return
	}
	sessionState := session.GetSessionState()
	srcTableName := sessionState.Conv.ToSource[table].Name
	for colName, v := range t.UpdateCols {
		if v.Removed {
			status, err := canRemoveColumn(colName, table)
			if err != nil {
				http.Error(w, fmt.Sprintf("%v", err), status)
				return
			}
			removeColumn(table, colName, srcTableName)
			continue
		}
		if v.Rename != "" && v.Rename != colName {
<<<<<<< HEAD
			if status, err := canRenameOrChangeType(colName, v.Rename, v.ToType, table); err != nil {
				err = rollback(err)
=======
			if status, err := canRenameOrChangeType(colName, table); err != nil {
>>>>>>> b1fdb145
				http.Error(w, fmt.Sprintf("%v", err), status)
				return
			}
			renameColumn(v.Rename, table, colName, srcTableName)
			colName = v.Rename
		}
		if v.PK != "" {
			http.Error(w, "HarbourBridge currently doesn't support editing primary keys", http.StatusNotImplemented)
			return
		}

		if v.ToType != "" {
			typeChange, err := isTypeChanged(v.ToType, table, colName, srcTableName)
			if err != nil {
				http.Error(w, err.Error(), http.StatusBadRequest)
				return
			}

			if typeChange {
<<<<<<< HEAD
				// if status, err := canRenameOrChangeType(colName, table); err != nil {
				// 	err = rollback(err)
				// 	http.Error(w, fmt.Sprintf("%v", err), status)
				// 	return
				// }
=======
				if status, err := canRenameOrChangeType(colName, table); err != nil {
					http.Error(w, fmt.Sprintf("%v", err), status)
					return
				}
>>>>>>> b1fdb145
				updateType(v.ToType, table, colName, srcTableName, w)
			}
		}
		if v.NotNull != "" {
			updateNotNull(v.NotNull, table, colName)
		}
	}
	helpers.UpdateSessionFile()
	convm := session.ConvWithMetadata{
		SessionMetadata: sessionState.SessionMetadata,
		Conv:            *sessionState.Conv,
	}
	w.WriteHeader(http.StatusOK)
	json.NewEncoder(w).Encode(convm)
}

// getConversionRate returns table wise color coded conversion rate.
func getConversionRate(w http.ResponseWriter, r *http.Request) {
	sessionState := session.GetSessionState()
	reports := internal.AnalyzeTables(sessionState.Conv, nil)
	rate := make(map[string]string)
	for _, t := range reports {
		rate[t.SpTable] = rateSchema(t.Cols, t.Warnings, t.SyntheticPKey != "")
	}
	w.WriteHeader(http.StatusOK)
	json.NewEncoder(w).Encode(rate)
}

// getSchemaFile generates schema file and returns file path.
func getSchemaFile(w http.ResponseWriter, r *http.Request) {
	ioHelper := &utils.IOStreams{In: os.Stdin, Out: os.Stdout}
	var err error
	now := time.Now()
	filePrefix, err := getFilePrefix(now)
	if err != nil {
		http.Error(w, fmt.Sprintf("Can not get file prefix : %v", err), http.StatusInternalServerError)
	}
	schemaFileName := "frontend/" + filePrefix + "schema.txt"

	sessionState := session.GetSessionState()
	conversion.WriteSchemaFile(sessionState.Conv, now, schemaFileName, ioHelper.Out)
	schemaAbsPath, err := filepath.Abs(schemaFileName)
	if err != nil {
		http.Error(w, fmt.Sprintf("Can not create absolute path : %v", err), http.StatusInternalServerError)
	}
	w.WriteHeader(http.StatusOK)
	w.Write([]byte(schemaAbsPath))
}

// getReportFile generates report file and returns file path.
func getReportFile(w http.ResponseWriter, r *http.Request) {
	ioHelper := &utils.IOStreams{In: os.Stdin, Out: os.Stdout}
	var err error
	now := time.Now()
	filePrefix, err := getFilePrefix(now)
	if err != nil {
		http.Error(w, fmt.Sprintf("Can not get file prefix : %v", err), http.StatusInternalServerError)
	}
	reportFileName := "frontend/" + filePrefix + "report.txt"
	sessionState := session.GetSessionState()
	conversion.Report(sessionState.Driver, nil, ioHelper.BytesRead, "", sessionState.Conv, reportFileName, ioHelper.Out)
	reportAbsPath, err := filepath.Abs(reportFileName)
	if err != nil {
		http.Error(w, fmt.Sprintf("Can not create absolute path : %v", err), http.StatusInternalServerError)
	}
	w.WriteHeader(http.StatusOK)
	w.Write([]byte(reportAbsPath))
}

// TableInterleaveStatus stores data regarding interleave status.
type TableInterleaveStatus struct {
	Possible bool
	Parent   string
	Comment  string
}

// setParentTable checks whether specified table can be interleaved, and updates the schema to convert foreign
// key to interleaved table if 'update' parameter is set to true. If 'update' parameter is set to false, then return
// whether the foreign key can be converted to interleave table without updating the schema.
func setParentTable(w http.ResponseWriter, r *http.Request) {
	table := r.FormValue("table")
	update := r.FormValue("update") == "true"
	sessionState := session.GetSessionState()

	if sessionState.Conv == nil || sessionState.Driver == "" {
		http.Error(w, fmt.Sprintf("Schema is not converted or Driver is not configured properly. Please retry converting the database to Spanner."), http.StatusNotFound)
		return
	}
	if table == "" {
		http.Error(w, fmt.Sprintf("Table name is empty"), http.StatusBadRequest)
	}
	tableInterleaveStatus := parentTableHelper(table, update)
	helpers.UpdateSessionFile()
	w.WriteHeader(http.StatusOK)

	if update {
		json.NewEncoder(w).Encode(map[string]interface{}{
			"tableInterleaveStatus": tableInterleaveStatus,
			"sessionState":          sessionState.Conv})
	} else {
		json.NewEncoder(w).Encode(map[string]interface{}{
			"tableInterleaveStatus": tableInterleaveStatus,
		})
	}
}

func parentTableHelper(table string, update bool) *TableInterleaveStatus {
	tableInterleaveStatus := &TableInterleaveStatus{Possible: true}
	sessionState := session.GetSessionState()

	if _, found := sessionState.Conv.SyntheticPKeys[table]; found {
		tableInterleaveStatus.Possible = false
		tableInterleaveStatus.Comment = "Has synthetic pk"
	}
	if tableInterleaveStatus.Possible {
		// Search this table's foreign keys for a suitable parent table.
		// If there are several possible parent tables, we pick the first one.
		// TODO: Allow users to pick which parent to use if more than one.
		for i, fk := range sessionState.Conv.SpSchema[table].Fks {
			refTable := fk.ReferTable

			if _, found := sessionState.Conv.SyntheticPKeys[refTable]; found {
				continue
			}

			if checkPrimaryKeyPrefix(table, refTable, fk, tableInterleaveStatus) {

				tableInterleaveStatus.Parent = refTable

				if update {
					sp := sessionState.Conv.SpSchema[table]
					sp.Parent = refTable
					sp.Fks = removeFk(sp.Fks, i)
					sessionState.Conv.SpSchema[table] = sp
				}

				break
			}
		}
		if tableInterleaveStatus.Parent == "" {
			tableInterleaveStatus.Possible = false
			tableInterleaveStatus.Comment = "No valid prefix"
		}
	}

	parentpks := sessionState.Conv.SpSchema[tableInterleaveStatus.Parent].Pks

	childPks := sessionState.Conv.SpSchema[table].Pks

	if len(parentpks) >= 1 {

		parentindex := getPrimaryKeyIndexFromOrder(parentpks, 1)

		childindex := getPrimaryKeyIndexFromOrder(childPks, 1)

		if parentindex != -1 && childindex != -1 {

			if (parentpks[parentindex].Order == childPks[childindex].Order) && (parentpks[parentindex].Col == childPks[childindex].Col) {

				sessionState := session.GetSessionState()
				schemaissue := []internal.SchemaIssue{}

				column := childPks[childindex].Col
				schemaissue = sessionState.Conv.Issues[table][column]

				schemaissue = utilities.RemoveSchemaIssue(schemaissue, internal.InterleavedNotInOrder)
				schemaissue = utilities.RemoveSchemaIssue(schemaissue, internal.InterleavedAddColumn)
				schemaissue = utilities.RemoveSchemaIssue(schemaissue, internal.InterleavedOrder)

				schemaissue = append(schemaissue, internal.InterleavedOrder)

				sessionState.Conv.Issues[table][column] = schemaissue
				tableInterleaveStatus.Possible = true

			}

			if parentpks[parentindex].Col != childPks[childindex].Col {

				tableInterleaveStatus.Possible = false

				sessionState := session.GetSessionState()

				column := parentpks[parentindex].Col

				schemaissue := []internal.SchemaIssue{}
				schemaissue = sessionState.Conv.Issues[table][column]

				schemaissue = utilities.RemoveSchemaIssue(schemaissue, internal.InterleavedNotInOrder)
				schemaissue = utilities.RemoveSchemaIssue(schemaissue, internal.InterleavedOrder)
				schemaissue = utilities.RemoveSchemaIssue(schemaissue, internal.InterleavedAddColumn)

				schemaissue = append(schemaissue, internal.InterleavedNotInOrder)

				sessionState.Conv.Issues[table][column] = schemaissue

			}

		}

	}

	return tableInterleaveStatus
}

<<<<<<< HEAD
func dropTable(w http.ResponseWriter, r *http.Request) {
	table := r.FormValue("table")
	sessionState := session.GetSessionState()
	if sessionState.Conv == nil || sessionState.Driver == "" {
		http.Error(w, fmt.Sprintf("Schema is not converted or Driver is not configured properly. Please retry converting the database to Spanner."), http.StatusNotFound)
		return
	}
	if table == "" {
		http.Error(w, fmt.Sprintf("Table name is empty"), http.StatusBadRequest)
	}
	spSchema := sessionState.Conv.SpSchema
	toSource := sessionState.Conv.ToSource
	toSpanner := sessionState.Conv.ToSpanner
	issues := sessionState.Conv.Issues

	delete(spSchema, table)
	delete(toSource, table)
	delete(toSpanner, table)
	delete(issues, table)

	//drop reference foreign key
	for tableName, spTable := range spSchema {
		fks := []ddl.Foreignkey{}
		for _, fk := range spTable.Fks {
			if fk.ReferTable != table {
				fks = append(fks, fk)
			}
		}
		spTable.Fks = fks
		spSchema[tableName] = spTable
	}

	sessionState.Conv.SpSchema = spSchema
	sessionState.Conv.ToSource = toSource
	sessionState.Conv.ToSpanner = toSource
	sessionState.Conv.Issues = issues

	convm := session.ConvWithMetadata{
		SessionMetadata: sessionState.SessionMetadata,
		Conv:            *sessionState.Conv,
	}
	w.WriteHeader(http.StatusOK)
	json.NewEncoder(w).Encode(convm)
=======
type DropDetail struct {
	Name string `json:"Name"`
>>>>>>> b1fdb145
}

func dropForeignKey(w http.ResponseWriter, r *http.Request) {
	table := r.FormValue("table")
	reqBody, err := ioutil.ReadAll(r.Body)
	if err != nil {
		http.Error(w, fmt.Sprintf("Body Read Error : %v", err), http.StatusInternalServerError)
	}

	var dropDetail DropDetail
	if err = json.Unmarshal(reqBody, &dropDetail); err != nil {
		http.Error(w, fmt.Sprintf("Request Body parse error : %v", err), http.StatusBadRequest)
		return
	}

	sessionState := session.GetSessionState()
	if sessionState.Conv == nil || sessionState.Driver == "" {
		http.Error(w, fmt.Sprintf("Schema is not converted or Driver is not configured properly. Please retry converting the database to Spanner."), http.StatusNotFound)
		return
	}
	if table == "" || dropDetail.Name == "" {
		http.Error(w, fmt.Sprintf("Table name or foreign key name is empty"), http.StatusBadRequest)
	}
	sp := sessionState.Conv.SpSchema[table]
	position := -1
	for i, fk := range sp.Fks {
		if dropDetail.Name == fk.Name {
			position = i
			break
		}
	}

	if position < 0 || position >= len(sp.Fks) {
		http.Error(w, fmt.Sprintf("No foreign key found at position %d", position), http.StatusBadRequest)
		return
	}
	sp.Fks = removeFk(sp.Fks, position)
	sessionState.Conv.SpSchema[table] = sp
	helpers.UpdateSessionFile()

	convm := session.ConvWithMetadata{
		SessionMetadata: sessionState.SessionMetadata,
		Conv:            *sessionState.Conv,
	}
	w.WriteHeader(http.StatusOK)
	json.NewEncoder(w).Encode(convm)
}

// renameForeignKeys checks the new names for spanner name validity, ensures the new names are already not used by existing tables
// secondary indexes or foreign key constraints. If above checks passed then foreignKey renaming reflected in the schema else appropriate
// error thrown.
func renameForeignKeys(w http.ResponseWriter, r *http.Request) {
	table := r.FormValue("table")
	reqBody, err := ioutil.ReadAll(r.Body)
	if err != nil {
		http.Error(w, fmt.Sprintf("Body Read Error : %v", err), http.StatusInternalServerError)
	}

	sessionState := session.GetSessionState()
	if sessionState.Conv == nil || sessionState.Driver == "" {
		http.Error(w, fmt.Sprintf("Schema is not converted or Driver is not configured properly. Please retry converting the database to Spanner."), http.StatusNotFound)
		return
	}

	renameMap := map[string]string{}
	if err = json.Unmarshal(reqBody, &renameMap); err != nil {
		http.Error(w, fmt.Sprintf("Request Body parse error : %v", err), http.StatusBadRequest)
		return
	}

	// Check new name for spanner name validity.
	newNames := []string{}
	newNamesMap := map[string]bool{}
	for _, value := range renameMap {
		newNames = append(newNames, strings.ToLower(value))
		newNamesMap[strings.ToLower(value)] = true
	}
	if len(newNames) != len(newNamesMap) {
		http.Error(w, fmt.Sprintf("Found duplicate names in input : %s", strings.Join(newNames, ",")), http.StatusBadRequest)
		return
	}

	if ok, invalidNames := checkSpannerNamesValidity(newNames); !ok {
		http.Error(w, fmt.Sprintf("Following names are not valid Spanner identifiers: %s", strings.Join(invalidNames, ",")), http.StatusBadRequest)
		return
	}

	// Check that the new names are not already used by existing tables, secondary indexes or foreign key constraints.
	if ok, err := canRename(newNames, table); !ok {
		http.Error(w, err.Error(), http.StatusBadRequest)
		return
	}

	sp := sessionState.Conv.SpSchema[table]

	// Update session with renamed foreignkeys.
	newFKs := []ddl.Foreignkey{}
	for _, foreignKey := range sp.Fks {
		if newName, ok := renameMap[foreignKey.Name]; ok {
			foreignKey.Name = newName
		}
		newFKs = append(newFKs, foreignKey)
	}
	sp.Fks = newFKs

	sessionState.Conv.SpSchema[table] = sp
	helpers.UpdateSessionFile()

	convm := session.ConvWithMetadata{
		SessionMetadata: sessionState.SessionMetadata,
		Conv:            *sessionState.Conv,
	}
	w.WriteHeader(http.StatusOK)
	json.NewEncoder(w).Encode(convm)
}

// renameIndexes checks the new names for spanner name validity, ensures the new names are already not used by existing tables
// secondary indexes or foreign key constraints. If above checks passed then index renaming reflected in the schema else appropriate
// error thrown.
func renameIndexes(w http.ResponseWriter, r *http.Request) {
	table := r.FormValue("table")
	reqBody, err := ioutil.ReadAll(r.Body)
	if err != nil {
		http.Error(w, fmt.Sprintf("Body Read Error : %v", err), http.StatusInternalServerError)
	}

	renameMap := map[string]string{}
	if err = json.Unmarshal(reqBody, &renameMap); err != nil {
		http.Error(w, fmt.Sprintf("Request Body parse error : %v", err), http.StatusBadRequest)
		return
	}

	// Check new name for spanner name validity.
	newNames := []string{}
	newNamesMap := map[string]bool{}
	for _, value := range renameMap {
		newNames = append(newNames, strings.ToLower(value))
		newNamesMap[strings.ToLower(value)] = true
	}
	if len(newNames) != len(newNamesMap) {
		http.Error(w, fmt.Sprintf("Found duplicate names in input : %s", strings.Join(newNames, ",")), http.StatusBadRequest)
		return
	}

	if ok, invalidNames := checkSpannerNamesValidity(newNames); !ok {
		http.Error(w, fmt.Sprintf("Following names are not valid Spanner identifiers: %s", strings.Join(invalidNames, ",")), http.StatusBadRequest)
		return
	}

	// Check that the new names are not already used by existing tables, secondary indexes or foreign key constraints.
	if ok, err := canRename(newNames, table); !ok {
		http.Error(w, err.Error(), http.StatusBadRequest)
		return
	}
	sessionState := session.GetSessionState()

	sp := sessionState.Conv.SpSchema[table]

	// Update session with renamed secondary indexes.
	newIndexes := []ddl.CreateIndex{}
	for _, index := range sp.Indexes {
		if newName, ok := renameMap[index.Name]; ok {
			index.Name = newName
		}
		newIndexes = append(newIndexes, index)
	}
	sp.Indexes = newIndexes

	sessionState.Conv.SpSchema[table] = sp
	helpers.UpdateSessionFile()
	convm := session.ConvWithMetadata{
		SessionMetadata: sessionState.SessionMetadata,
		Conv:            *sessionState.Conv,
	}
	w.WriteHeader(http.StatusOK)
	json.NewEncoder(w).Encode(convm)
}

// addIndexes checks the new names for spanner name validity, ensures the new names are already not used by existing tables
// secondary indexes or foreign key constraints. If above checks passed then new indexes are added to the schema else appropriate
// error thrown.
func addIndexes(w http.ResponseWriter, r *http.Request) {
	table := r.FormValue("table")
	reqBody, err := ioutil.ReadAll(r.Body)
	if err != nil {
		http.Error(w, fmt.Sprintf("Body Read Error : %v", err), http.StatusInternalServerError)
	}

	newIndexes := []ddl.CreateIndex{}
	if err = json.Unmarshal(reqBody, &newIndexes); err != nil {
		http.Error(w, fmt.Sprintf("Request Body parse error : %v", err), http.StatusBadRequest)
		return
	}

	// Check new name for spanner name validity.
	newNames := []string{}
	newNamesMap := map[string]bool{}
	for _, value := range newIndexes {
		newNames = append(newNames, value.Name)
		newNamesMap[strings.ToLower(value.Name)] = true
	}
	if len(newNames) != len(newNamesMap) {
		http.Error(w, fmt.Sprintf("Found duplicate names in input : %s", strings.Join(newNames, ",")), http.StatusBadRequest)
		return
	}
	if ok, invalidNames := checkSpannerNamesValidity(newNames); !ok {
		http.Error(w, fmt.Sprintf("Following names are not valid Spanner identifiers: %s", strings.Join(invalidNames, ",")), http.StatusBadRequest)
		return
	}

	// Check that the new names are not already used by existing tables, secondary indexes or foreign key constraints.
	if ok, err := canRename(newNames, table); !ok {
		http.Error(w, err.Error(), http.StatusBadRequest)
		return
	}
	sessionState := session.GetSessionState()

	sp := sessionState.Conv.SpSchema[table]

	for i := 0; i < len(newIndexes); i++ {
		newIndexes[i].Id = uniqueid.GenerateIndexesId()
	}

	sp.Indexes = append(sp.Indexes, newIndexes...)

	sessionState.Conv.SpSchema[table] = sp
	helpers.UpdateSessionFile()

	convm := session.ConvWithMetadata{
		SessionMetadata: sessionState.SessionMetadata,
		Conv:            *sessionState.Conv,
	}
	w.WriteHeader(http.StatusOK)
	json.NewEncoder(w).Encode(convm)
}

func updateIndexes(w http.ResponseWriter, r *http.Request) {
	table := r.FormValue("table")
	reqBody, err := ioutil.ReadAll(r.Body)
	if err != nil {
		http.Error(w, fmt.Sprintf("Body Read Error : %v", err), http.StatusInternalServerError)
	}

	newIndexes := []ddl.CreateIndex{}
	if err = json.Unmarshal(reqBody, &newIndexes); err != nil {
		http.Error(w, fmt.Sprintf("Request Body parse error : %v", err), http.StatusBadRequest)
		return
	}

	sessionState := session.GetSessionState()
	sp := sessionState.Conv.SpSchema[table]

	st := sessionState.Conv.SrcSchema[table]

	for i, index := range sp.Indexes {

		if index.Table == newIndexes[0].Table && index.Name == newIndexes[0].Name {

			sp.Indexes[i].Keys = newIndexes[0].Keys
			sp.Indexes[i].Name = newIndexes[0].Name
			sp.Indexes[i].Table = newIndexes[0].Table
			sp.Indexes[i].Unique = newIndexes[0].Unique

			break
		}
	}

	for i, spIndex := range sp.Indexes {

		for j, srcIndex := range st.Indexes {

			for k, spIndexKey := range spIndex.Keys {

				for l, srcIndexKey := range srcIndex.Keys {

					if srcIndexKey.Column == spIndexKey.Col {

						st.Indexes[j].Keys[l].Order = sp.Indexes[i].Keys[k].Order
					}

				}
			}

		}
	}

	sessionState.Conv.SpSchema[table] = sp

	sessionState.Conv.SrcSchema[table] = st

	helpers.UpdateSessionFile()

	convm := session.ConvWithMetadata{
		SessionMetadata: sessionState.SessionMetadata,
		Conv:            *sessionState.Conv,
	}
	w.WriteHeader(http.StatusOK)
	json.NewEncoder(w).Encode(convm)
}

func checkSpannerNamesValidity(input []string) (bool, []string) {
	status := true
	var invalidNewNames []string
	for _, changed := range input {
		if _, status := internal.FixName(changed); status {
			status = false
			invalidNewNames = append(invalidNewNames, changed)
		}
	}
	return status, invalidNewNames
}

func canRename(names []string, table string) (bool, error) {
	sessionState := session.GetSessionState()

	namesMap := map[string]bool{}
	// Check that this name isn't already used by another table.
	for _, name := range names {
		namesMap[name] = true
		if _, ok := sessionState.Conv.SpSchema[name]; ok {
			return false, fmt.Errorf("new name : '%s' is used by another table", name)
		}
	}

	// Check that this name isn't already used by another foreign key.
	for _, sp := range sessionState.Conv.SpSchema {
		for _, foreignKey := range sp.Fks {
			if _, ok := namesMap[foreignKey.Name]; ok {
				return false, fmt.Errorf("new name : '%s' is used by another foreign key in table : '%s'", foreignKey.Name, sp.Name)
			}

		}
	}

	// Check that this name isn't already used by another secondary index.
	for _, sp := range sessionState.Conv.SpSchema {
		for _, index := range sp.Indexes {
			if _, ok := namesMap[index.Name]; ok {
				return false, fmt.Errorf("new name : '%s' is used by another index in table : '%s'", index.Name, sp.Name)
			}
		}
	}
	return true, nil
}

func dropSecondaryIndex(w http.ResponseWriter, r *http.Request) {
	sessionState := session.GetSessionState()

	table := r.FormValue("table")
	reqBody, err := ioutil.ReadAll(r.Body)
	if err != nil {
		http.Error(w, fmt.Sprintf("Body Read Error : %v", err), http.StatusInternalServerError)
	}

	var dropDetail DropDetail
	if err = json.Unmarshal(reqBody, &dropDetail); err != nil {
		http.Error(w, fmt.Sprintf("Request Body parse error : %v", err), http.StatusBadRequest)
		return
	}
	if sessionState.Conv == nil || sessionState.Driver == "" {
		http.Error(w, fmt.Sprintf("Schema is not converted or Driver is not configured properly. Please retry converting the database to Spanner."), http.StatusNotFound)
		return
	}
	if table == "" || dropDetail.Name == "" {
		http.Error(w, fmt.Sprintf("Table name or position is empty"), http.StatusBadRequest)
	}
	sp := sessionState.Conv.SpSchema[table]
	position := -1
	for i, index := range sp.Indexes {
		if dropDetail.Name == index.Name {
			position = i
			break
		}
	}
	if position < 0 || position >= len(sp.Indexes) {
		http.Error(w, fmt.Sprintf("No secondary index found at position %d", position), http.StatusBadRequest)
		return
	}
	sp.Indexes = removeSecondaryIndex(sp.Indexes, position)
	sessionState.Conv.SpSchema[table] = sp
	helpers.UpdateSessionFile()

	convm := session.ConvWithMetadata{
		SessionMetadata: sessionState.SessionMetadata,
		Conv:            *sessionState.Conv,
	}
	w.WriteHeader(http.StatusOK)
	json.NewEncoder(w).Encode(convm)
}

// rollback is used to get previous state of conversion in case
// some unexpected error occurs during update operations.
func rollback(err error) error {
	sessionState := session.GetSessionState()

	if sessionState.SessionFile == "" {
		return fmt.Errorf("encountered error %w. rollback failed because we don't have a session file", err)
	}
	sessionState.Conv = internal.MakeConv()
	sessionState.Conv.TargetDb = constants.TargetSpanner
	err2 := conversion.ReadSessionFile(sessionState.Conv, sessionState.SessionFile)
	if err2 != nil {
		return fmt.Errorf("encountered error %w. rollback failed: %v", err, err2)
	}
	return err
}

func isPartOfPK(col, table string) bool {
	sessionState := session.GetSessionState()

	for _, pk := range sessionState.Conv.SpSchema[table].Pks {
		if pk.Col == col {
			return true
		}
	}
	return false
}

func isParent(table string) (bool, string) {
	sessionState := session.GetSessionState()

	for _, spSchema := range sessionState.Conv.SpSchema {
		if spSchema.Parent == table {
			return true, spSchema.Name
		}
	}
	return false, ""
}

func isPartOfSecondaryIndex(col, table string) (bool, string) {
	sessionState := session.GetSessionState()

	for _, index := range sessionState.Conv.SpSchema[table].Indexes {
		for _, key := range index.Keys {
			if key.Col == col {
				return true, index.Name
			}
		}
	}
	return false, ""
}

func isPartOfFK(col, table string) bool {
	sessionState := session.GetSessionState()

	for _, fk := range sessionState.Conv.SpSchema[table].Fks {
		for _, column := range fk.Columns {
			if column == col {
				return true
			}
		}
	}
	return false
}

// TODO: create a map to store referenced column to get
// this information in O(1).
// TODO:(searce) can have foreign key constraints between columns of the same table, as well as between same column on a given table.
func isReferencedByFK(col, table string) (bool, string) {
	sessionState := session.GetSessionState()

	for _, spSchema := range sessionState.Conv.SpSchema {
		if table != spSchema.Name {
			for _, fk := range spSchema.Fks {
				if fk.ReferTable == table {
					for _, column := range fk.ReferColumns {
						if column == col {
							return true, spSchema.Name
						}
					}
				}
			}
		}
	}
	return false, ""
}

func canRemoveColumn(colName, table string) (int, error) {
	if isPartOfPK := isPartOfPK(colName, table); isPartOfPK {
		return http.StatusBadRequest, fmt.Errorf("column is part of primary key")
	}
	if isPartOfSecondaryIndex, _ := isPartOfSecondaryIndex(colName, table); isPartOfSecondaryIndex {
		return http.StatusPreconditionFailed, fmt.Errorf("column is part of secondary index, remove secondary index before making the update")
	}
	isPartOfFK := isPartOfFK(colName, table)
	isReferencedByFK, _ := isReferencedByFK(colName, table)
	if isPartOfFK || isReferencedByFK {
		return http.StatusPreconditionFailed, fmt.Errorf("column is part of foreign key relation, remove foreign key constraint before making the update")
	}
	return http.StatusOK, nil
}

func canRenameOrChangeType(colName string, newName string, newType string, table string) (int, error) {
	sessionState := session.GetSessionState()

	isPartOfPK := isPartOfPK(colName, table)
	isParent, childSchema := isParent(table)
	isChild := sessionState.Conv.SpSchema[table].Parent != ""
	if isPartOfPK && (isParent || isChild) {

		return http.StatusBadRequest, fmt.Errorf("column : '%s' in table : '%s' is part of parent-child relation with schema : '%s'", colName, table, childSchema)
	}
	if isPartOfSecondaryIndex, indexName := isPartOfSecondaryIndex(colName, table); isPartOfSecondaryIndex {
		return http.StatusPreconditionFailed, fmt.Errorf("column : '%s' in table : '%s' is part of secondary index : '%s', remove secondary index before making the update",
			colName, table, indexName)
	}
	isPartOfFK := isPartOfFK(colName, table)
	isReferencedByFK, relationTable := isReferencedByFK(colName, table)
	if isPartOfFK || isReferencedByFK {
		if isReferencedByFK {
			return http.StatusPreconditionFailed, fmt.Errorf("column : '%s' in table : '%s' is part of foreign key relation with table : '%s', remove foreign key constraint before making the update",
				colName, table, relationTable)
		}
		return http.StatusPreconditionFailed, fmt.Errorf("column : '%s' in table : '%s' is part of foreign keys, remove foreign key constraint before making the update",
			colName, table)
	}
	return http.StatusOK, nil
}

func checkPrimaryKeyPrefix(table string, refTable string, fk ddl.Foreignkey, tableInterleaveStatus *TableInterleaveStatus) bool {

	sessionState := session.GetSessionState()
	childPks := sessionState.Conv.SpSchema[table].Pks
	parentPks := sessionState.Conv.SpSchema[refTable].Pks

	interleaved := []ddl.IndexKey{}

	for i := 0; i < len(parentPks); i++ {

		for j := 0; j < len(childPks); j++ {

			for k := 0; k < len(fk.ReferColumns); k++ {

				if parentPks[i].Col == childPks[j].Col && parentPks[i].Col == fk.ReferColumns[k] && childPks[j].Col == fk.ReferColumns[k] {

					interleaved = append(interleaved, parentPks[i])
				}
			}

		}

	}

	diff := []ddl.IndexKey{}

	if len(interleaved) == 0 {

		for i := 0; i < len(parentPks); i++ {

			for j := 0; j < len(childPks); j++ {

				if parentPks[i].Col != childPks[j].Col {

					diff = append(diff, parentPks[i])
				}

			}
		}

	}

	caninterleaved := []string{}
	for i := 0; i < len(diff); i++ {

		str := utilities.IsColumnPresent(fk.ReferColumns, diff[i].Col)

		caninterleaved = append(caninterleaved, str)
	}

	if len(caninterleaved) > 0 {

		for i := 0; i < len(caninterleaved); i++ {

			sessionState := session.GetSessionState()

			schemaissue := []internal.SchemaIssue{}

			schemaissue = sessionState.Conv.Issues[table][caninterleaved[i]]

			schemaissue = utilities.RemoveSchemaIssue(schemaissue, internal.InterleavedOrder)
			schemaissue = utilities.RemoveSchemaIssue(schemaissue, internal.InterleavedNotInOrder)
			schemaissue = utilities.RemoveSchemaIssue(schemaissue, internal.InterleavedAddColumn)

			schemaissue = append(schemaissue, internal.InterleavedAddColumn)

			if len(schemaissue) > 0 {

				if sessionState.Conv.Issues[table][caninterleaved[i]] == nil {

					s := map[string][]internal.SchemaIssue{
						caninterleaved[i]: schemaissue,
					}
					sessionState.Conv.Issues = map[string]map[string][]internal.SchemaIssue{}

					sessionState.Conv.Issues[table] = s

				} else {
					sessionState.Conv.Issues[table][caninterleaved[i]] = schemaissue
				}

			}

		}
	}

	if len(interleaved) > 0 {
		return true
	}

	return false
}

func getPrimaryKeyIndexFromOrder(pk []ddl.IndexKey, order int) int {

	for i := 0; i < len(pk); i++ {
		if pk[i].Order == order {
			return i
		}
	}
	return -1
}

func isUniqueName(name string) bool {
	sessionState := session.GetSessionState()

	for table := range sessionState.Conv.SpSchema {
		if table == name {
			return false
		}
	}
	for _, spSchema := range sessionState.Conv.SpSchema {
		for _, fk := range spSchema.Fks {
			if fk.Name == name {
				return false
			}
		}
		for _, index := range spSchema.Indexes {
			if index.Name == name {
				return false
			}
		}
	}
	return true
}

func remove(slice []string, s int) []string {
	return append(slice[:s], slice[s+1:]...)
}

func removePk(slice []ddl.IndexKey, s int) []ddl.IndexKey {
	return append(slice[:s], slice[s+1:]...)
}

func removeFk(slice []ddl.Foreignkey, s int) []ddl.Foreignkey {
	return append(slice[:s], slice[s+1:]...)
}

func removeSecondaryIndex(slice []ddl.CreateIndex, s int) []ddl.CreateIndex {
	return append(slice[:s], slice[s+1:]...)
}

func removeColumn(table string, colName string, srcTableName string) {
	sessionState := session.GetSessionState()

	sp := sessionState.Conv.SpSchema[table]
	for i, col := range sp.ColNames {
		if col == colName {
			sp.ColNames = remove(sp.ColNames, i)
			break
		}
	}
	delete(sp.ColDefs, colName)
	for i, pk := range sp.Pks {
		if pk.Col == colName {
			sp.Pks = removePk(sp.Pks, i)
			break
		}
	}
	srcColName := sessionState.Conv.ToSource[table].Cols[colName]
	delete(sessionState.Conv.ToSource[table].Cols, colName)
	delete(sessionState.Conv.ToSpanner[srcTableName].Cols, srcColName)
	delete(sessionState.Conv.Issues[srcTableName], srcColName)
	sessionState.Conv.SpSchema[table] = sp
}

func renameColumn(newName, table, colName, srcTableName string) {
	sessionState := session.GetSessionState()

	sp := sessionState.Conv.SpSchema[table]
	for i, col := range sp.ColNames {
		if col == colName {
			sp.ColNames[i] = newName
			break
		}
	}
	if _, found := sp.ColDefs[colName]; found {
		sp.ColDefs[newName] = ddl.ColumnDef{
			Name:    newName,
			T:       sp.ColDefs[colName].T,
			NotNull: sp.ColDefs[colName].NotNull,
			Comment: sp.ColDefs[colName].Comment,
			Id:      sp.ColDefs[colName].Id,
		}
		delete(sp.ColDefs, colName)
	}
	for i, pk := range sp.Pks {
		if pk.Col == colName {
			sp.Pks[i].Col = newName
			break
		}
	}

	//canRenameOrChangeType(colName, newName, sp.ColDefs[newName].T, table)

	srcColName := sessionState.Conv.ToSource[table].Cols[colName]
	sessionState.Conv.ToSpanner[srcTableName].Cols[srcColName] = newName
	sessionState.Conv.ToSource[table].Cols[newName] = srcColName
	delete(sessionState.Conv.ToSource[table].Cols, colName)
	sessionState.Conv.SpSchema[table] = sp
}

func updateType(newType, table, colName, srcTableName string, w http.ResponseWriter) {
	sp, ty, err := getType(newType, table, colName, srcTableName)
	if err != nil {
		http.Error(w, err.Error(), http.StatusBadRequest)
		return
	}
	colDef := sp.ColDefs[colName]
	colDef.T = ty
	sp.ColDefs[colName] = colDef
}

func isTypeChanged(newType, table, colName, srcTableName string) (bool, error) {
	sp, ty, err := getType(newType, table, colName, srcTableName)
	if err != nil {
		return false, err
	}
	colDef := sp.ColDefs[colName]
	return !reflect.DeepEqual(colDef.T, ty), nil
}

func getType(newType, table, colName string, srcTableName string) (ddl.CreateTable, ddl.Type, error) {
	sessionState := session.GetSessionState()

	sp := sessionState.Conv.SpSchema[table]
	srcColName := sessionState.Conv.ToSource[table].Cols[colName]
	srcCol := sessionState.Conv.SrcSchema[srcTableName].ColDefs[srcColName]
	var ty ddl.Type
	var issues []internal.SchemaIssue
	switch sessionState.Driver {
	case constants.MYSQL, constants.MYSQLDUMP:
		ty, issues = toSpannerTypeMySQL(srcCol.Type.Name, newType, srcCol.Type.Mods)
	case constants.PGDUMP, constants.POSTGRES:
		ty, issues = toSpannerTypePostgres(srcCol.Type.Name, newType, srcCol.Type.Mods)
	case constants.SQLSERVER:
		ty, issues = toSpannerTypeSQLserver(srcCol.Type.Name, newType, srcCol.Type.Mods)
	case constants.ORACLE:
		ty, issues = oracle.ToSpannerTypeWeb(sessionState.Conv, newType, srcCol.Type.Name, srcCol.Type.Mods)
	default:
		return sp, ty, fmt.Errorf("driver : '%s' is not supported", sessionState.Driver)
	}
	if len(srcCol.Type.ArrayBounds) > 1 {
		ty = ddl.Type{Name: ddl.String, Len: ddl.MaxLength}
		issues = append(issues, internal.MultiDimensionalArray)
	}
	if srcCol.Ignored.Default {
		issues = append(issues, internal.DefaultValue)
	}
	if srcCol.Ignored.AutoIncrement {
		issues = append(issues, internal.AutoIncrement)
	}
	if sessionState.Conv.Issues != nil && len(issues) > 0 {
		sessionState.Conv.Issues[srcTableName][srcCol.Name] = issues
	}
	ty.IsArray = len(srcCol.Type.ArrayBounds) == 1
	return sp, ty, nil
}

func updateNotNull(notNullChange, table, colName string) {
	sessionState := session.GetSessionState()

	sp := sessionState.Conv.SpSchema[table]
	switch notNullChange {
	case "ADDED":
		spColDef := sp.ColDefs[colName]
		spColDef.NotNull = true
		sp.ColDefs[colName] = spColDef
	case "REMOVED":
		spColDef := sp.ColDefs[colName]
		spColDef.NotNull = false
		sp.ColDefs[colName] = spColDef
	}
}

func rateSchema(cols, warnings int64, missingPKey bool) string {
	good := func(total, badCount int64) bool { return badCount < total/20 }
	ok := func(total, badCount int64) bool { return badCount < total/3 }
	switch {
	case cols == 0:
		return "GRAY"
	case warnings == 0 && !missingPKey:
		return "GREEN"
	case warnings == 0 && missingPKey:
		return "BLUE"
	case good(cols, warnings) && !missingPKey:
		return "BLUE"
	case good(cols, warnings) && missingPKey:
		return "BLUE"
	case ok(cols, warnings) && !missingPKey:
		return "YELLOW"
	case ok(cols, warnings) && missingPKey:
		return "YELLOW"
	case !missingPKey:
		return "ORANGE"
	default:
		return "ORANGE"
	}
}

func getFilePrefix(now time.Time) (string, error) {
	sessionState := session.GetSessionState()

	dbName := sessionState.DbName
	var err error
	if dbName == "" {
		dbName, err = utils.GetDatabaseName(sessionState.Driver, now)
		if err != nil {
			return "", fmt.Errorf("Can not create database name : %v", err)
		}
	}
	return dbName + ".", nil
}

// SessionState stores information for the current migration session.
type SessionState struct {
	sourceDB    *sql.DB        // Connection to source database in case of direct connection
	dbName      string         // Name of source database
	driver      string         // Name of HarbourBridge driver in use
	conv        *internal.Conv // Current conversion state
	sessionFile string         // Path to session file
}

// Type and issue.
type typeIssue struct {
	T     string
	Brief string
}

func addTypeToList(convertedType string, spType string, issues []internal.SchemaIssue, l []typeIssue) []typeIssue {
	if convertedType == spType {
		if len(issues) > 0 {
			var briefs []string
			for _, issue := range issues {
				briefs = append(briefs, internal.IssueDB[issue].Brief)
			}
			l = append(l, typeIssue{T: spType, Brief: fmt.Sprintf(strings.Join(briefs, ", "))})
		} else {
			l = append(l, typeIssue{T: spType})
		}
	}
	return l
}

func init() {
	sessionState := session.GetSessionState()

	uniqueid.InitObjectId()

	// Initialize mysqlTypeMap.
	for _, srcType := range []string{"bool", "boolean", "varchar", "char", "text", "tinytext", "mediumtext", "longtext", "set", "enum", "json", "bit", "binary", "varbinary", "blob", "tinyblob", "mediumblob", "longblob", "tinyint", "smallint", "mediumint", "int", "integer", "bigint", "double", "float", "numeric", "decimal", "date", "datetime", "timestamp", "time", "year", "geometrycollection", "multipoint", "multilinestring", "multipolygon", "point", "linestring", "polygon", "geometry"} {
		var l []typeIssue
		for _, spType := range []string{ddl.Bool, ddl.Bytes, ddl.Date, ddl.Float64, ddl.Int64, ddl.String, ddl.Timestamp, ddl.Numeric} {
			ty, issues := toSpannerTypeMySQL(srcType, spType, []int64{})
			l = addTypeToList(ty.Name, spType, issues, l)
		}
		if srcType == "tinyint" {
			l = append(l, typeIssue{T: ddl.Bool, Brief: "Only tinyint(1) can be converted to BOOL, for any other mods it will be converted to INT64"})
		}
		mysqlTypeMap[srcType] = l
	}
	// Initialize postgresTypeMap.
	for _, srcType := range []string{"bool", "boolean", "bigserial", "bpchar", "character", "bytea", "date", "float8", "double precision", "float4", "real", "int8", "bigint", "int4", "integer", "int2", "smallint", "numeric", "serial", "text", "timestamptz", "timestamp with time zone", "timestamp", "timestamp without time zone", "varchar", "character varying"} {
		var l []typeIssue
		for _, spType := range []string{ddl.Bool, ddl.Bytes, ddl.Date, ddl.Float64, ddl.Int64, ddl.String, ddl.Timestamp, ddl.Numeric} {
			ty, issues := toSpannerTypePostgres(srcType, spType, []int64{})
			l = addTypeToList(ty.Name, spType, issues, l)
		}
		postgresTypeMap[srcType] = l
	}

	// Initialize sqlserverTypeMap.
	for _, srcType := range []string{"int", "tinyint", "smallint", "bigint", "bit", "float", "real", "numeric", "decimal", "money", "smallmoney", "char", "nchar", "varchar", "nvarchar", "text", "ntext", "date", "datetime", "datetime2", "smalldatetime", "datetimeoffset", "time", "timestamp", "rowversion", "binary", "varbinary", "image", "xml", "geography", "geometry", "uniqueidentifier", "sql_variant", "hierarchyid"} {
		var l []typeIssue
		for _, spType := range []string{ddl.Bool, ddl.Bytes, ddl.Date, ddl.Float64, ddl.Int64, ddl.String, ddl.Timestamp, ddl.Numeric} {
			ty, issues := toSpannerTypeSQLserver(srcType, spType, []int64{})
			l = addTypeToList(ty.Name, spType, issues, l)
		}
		sqlserverTypeMap[srcType] = l
	}

	// Initialize oracleTypeMap.
	for _, srcType := range []string{"NUMBER", "BFILE", "BLOB", "CHAR", "CLOB", "DATE", "BINARY_DOUBLE", "BINARY_FLOAT", "FLOAT", "LONG", "RAW", "LONG RAW", "NCHAR", "NVARCHAR2", "VARCHAR", "VARCHAR2", "NCLOB", "ROWID", "UROWID", "XMLTYPE", "TIMESTAMP", "INTERVAL", "SDO_GEOMETRY"} {
		var l []typeIssue
		for _, spType := range []string{ddl.Bool, ddl.Bytes, ddl.Date, ddl.Float64, ddl.Int64, ddl.String, ddl.Timestamp, ddl.Numeric} {
			ty, issues := oracle.ToSpannerTypeWeb(sessionState.Conv, spType, srcType, []int64{})
			l = addTypeToList(ty.Name, spType, issues, l)
		}
		oracleTypeMap[srcType] = l
	}

	sessionState.Conv = internal.MakeConv()
	config := config.TryInitializeSpannerConfig()
	session.SetSessionStorageConnectionState(config.GCPProjectID, config.SpannerInstanceID)
}

// App connects to the web app v2.
func App() {
	addr := ":8080"
	router := getRoutes()
	log.Printf("Starting server at port 8080\n")
	log.Fatal(http.ListenAndServe(addr, handlers.CORS(handlers.AllowedHeaders([]string{"X-Requested-With", "Content-Type", "Authorization"}), handlers.AllowedMethods([]string{"GET", "POST", "PUT", "HEAD", "OPTIONS"}), handlers.AllowedOrigins([]string{"*"}))(router)))
}<|MERGE_RESOLUTION|>--- conflicted
+++ resolved
@@ -498,12 +498,8 @@
 			continue
 		}
 		if v.Rename != "" && v.Rename != colName {
-<<<<<<< HEAD
 			if status, err := canRenameOrChangeType(colName, v.Rename, v.ToType, table); err != nil {
 				err = rollback(err)
-=======
-			if status, err := canRenameOrChangeType(colName, table); err != nil {
->>>>>>> b1fdb145
 				http.Error(w, fmt.Sprintf("%v", err), status)
 				return
 			}
@@ -523,18 +519,11 @@
 			}
 
 			if typeChange {
-<<<<<<< HEAD
 				// if status, err := canRenameOrChangeType(colName, table); err != nil {
 				// 	err = rollback(err)
 				// 	http.Error(w, fmt.Sprintf("%v", err), status)
 				// 	return
 				// }
-=======
-				if status, err := canRenameOrChangeType(colName, table); err != nil {
-					http.Error(w, fmt.Sprintf("%v", err), status)
-					return
-				}
->>>>>>> b1fdb145
 				updateType(v.ToType, table, colName, srcTableName, w)
 			}
 		}
@@ -739,7 +728,6 @@
 	return tableInterleaveStatus
 }
 
-<<<<<<< HEAD
 func dropTable(w http.ResponseWriter, r *http.Request) {
 	table := r.FormValue("table")
 	sessionState := session.GetSessionState()
@@ -783,10 +771,10 @@
 	}
 	w.WriteHeader(http.StatusOK)
 	json.NewEncoder(w).Encode(convm)
-=======
+}
+
 type DropDetail struct {
 	Name string `json:"Name"`
->>>>>>> b1fdb145
 }
 
 func dropForeignKey(w http.ResponseWriter, r *http.Request) {

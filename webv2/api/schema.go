package api

import (
	"encoding/json"
	"fmt"
	"io/ioutil"
	"net/http"
	"os"
	"path/filepath"
	"sort"
	"strings"

	"github.com/GoogleCloudPlatform/spanner-migration-tool/common/constants"
	"github.com/GoogleCloudPlatform/spanner-migration-tool/common/utils"
	"github.com/GoogleCloudPlatform/spanner-migration-tool/conversion"
	"github.com/GoogleCloudPlatform/spanner-migration-tool/internal"
	"github.com/GoogleCloudPlatform/spanner-migration-tool/internal/reports"
	"github.com/GoogleCloudPlatform/spanner-migration-tool/profiles"
	"github.com/GoogleCloudPlatform/spanner-migration-tool/schema"
	"github.com/GoogleCloudPlatform/spanner-migration-tool/sources/common"
	"github.com/GoogleCloudPlatform/spanner-migration-tool/sources/mysql"
	"github.com/GoogleCloudPlatform/spanner-migration-tool/sources/oracle"
	"github.com/GoogleCloudPlatform/spanner-migration-tool/sources/postgres"
	"github.com/GoogleCloudPlatform/spanner-migration-tool/sources/sqlserver"
	"github.com/GoogleCloudPlatform/spanner-migration-tool/spanner/ddl"
	"github.com/GoogleCloudPlatform/spanner-migration-tool/webv2/config"
	"github.com/GoogleCloudPlatform/spanner-migration-tool/webv2/helpers"
	"github.com/GoogleCloudPlatform/spanner-migration-tool/webv2/index"
	"github.com/GoogleCloudPlatform/spanner-migration-tool/webv2/primarykey"
	"github.com/GoogleCloudPlatform/spanner-migration-tool/webv2/session"
	"github.com/GoogleCloudPlatform/spanner-migration-tool/webv2/types"
	"github.com/GoogleCloudPlatform/spanner-migration-tool/webv2/utilities"
)

var mysqlDefaultTypeMap = make(map[string]ddl.Type)
var postgresDefaultTypeMap = make(map[string]ddl.Type)
var sqlserverDefaultTypeMap = make(map[string]ddl.Type)
var oracleDefaultTypeMap = make(map[string]ddl.Type)

var mysqlTypeMap = make(map[string][]types.TypeIssue)
var postgresTypeMap = make(map[string][]types.TypeIssue)
var sqlserverTypeMap = make(map[string][]types.TypeIssue)
var oracleTypeMap = make(map[string][]types.TypeIssue)

var autoGenMap = make(map[string][]types.AutoGen)

func init() {
	sessionState := session.GetSessionState()
	utilities.InitObjectId()
	sessionState.Conv = internal.MakeConv()
	config := config.TryInitializeSpannerConfig()
	session.SetSessionStorageConnectionState(config.GCPProjectID, config.SpannerProjectID, config.SpannerInstanceID)
}

// ConvertSchemaSQL converts source database to Spanner when using
// with postgres and mysql driver.
func ConvertSchemaSQL(w http.ResponseWriter, r *http.Request) {
	sessionState := session.GetSessionState()
	if sessionState.SourceDB == nil || sessionState.DbName == "" || sessionState.Driver == "" {
		http.Error(w, fmt.Sprintf("Database is not configured or Database connection is lost. Please set configuration and connect to database."), http.StatusNotFound)
		return
	}
	conv := internal.MakeConv()

	conv.SpDialect = sessionState.Dialect
	conv.IsSharded = sessionState.IsSharded
	var err error
	additionalSchemaAttributes := internal.AdditionalSchemaAttributes{
		IsSharded: sessionState.IsSharded,
	}
	processSchema := common.ProcessSchemaImpl{}
	switch sessionState.Driver {
	case constants.MYSQL:
		err = processSchema.ProcessSchema(conv, mysql.InfoSchemaImpl{DbName: sessionState.DbName, Db: sessionState.SourceDB}, common.DefaultWorkers, additionalSchemaAttributes, &common.SchemaToSpannerImpl{}, &common.UtilsOrderImpl{}, &common.InfoSchemaImpl{})
	case constants.POSTGRES:
		temp := false
		err = processSchema.ProcessSchema(conv, postgres.InfoSchemaImpl{Db: sessionState.SourceDB, IsSchemaUnique: &temp}, common.DefaultWorkers, additionalSchemaAttributes, &common.SchemaToSpannerImpl{}, &common.UtilsOrderImpl{}, &common.InfoSchemaImpl{})
	case constants.SQLSERVER:
		err = processSchema.ProcessSchema(conv, sqlserver.InfoSchemaImpl{DbName: sessionState.DbName, Db: sessionState.SourceDB}, common.DefaultWorkers, additionalSchemaAttributes, &common.SchemaToSpannerImpl{}, &common.UtilsOrderImpl{}, &common.InfoSchemaImpl{})
	case constants.ORACLE:
		err = processSchema.ProcessSchema(conv, oracle.InfoSchemaImpl{DbName: strings.ToUpper(sessionState.DbName), Db: sessionState.SourceDB}, common.DefaultWorkers, additionalSchemaAttributes, &common.SchemaToSpannerImpl{}, &common.UtilsOrderImpl{}, &common.InfoSchemaImpl{})
	default:
		http.Error(w, fmt.Sprintf("Driver : '%s' is not supported", sessionState.Driver), http.StatusBadRequest)
		return
	}
	if err != nil {
		http.Error(w, fmt.Sprintf("Schema Conversion Error : %v", err), http.StatusNotFound)
		return
	}

	sessionState.Conv.ConvLock.Lock()
	defer sessionState.Conv.ConvLock.Unlock()

	sessionState.Conv = conv

	if sessionState.IsSharded {
		setShardIdColumnAsPrimaryKey(true)
		addShardIdColumnToForeignKeys(true)
		ruleId := internal.GenerateRuleId()
		rule := internal.Rule{
			Id:                ruleId,
			Name:              ruleId,
			Type:              constants.AddShardIdPrimaryKey,
			AssociatedObjects: "All Tables",
			Data: types.ShardIdPrimaryKey{
				AddedAtTheStart: true,
			},
			Enabled: true,
		}

		sessionState := session.GetSessionState()
		sessionState.Conv.Rules = append(sessionState.Conv.Rules, rule)
		session.UpdateSessionFile()
	}

	primarykey.DetectHotspot()
	index.IndexSuggestion()

	sessionMetadata := session.SessionMetadata{
		SessionName:  "NewSession",
		DatabaseType: sessionState.Driver,
		DatabaseName: sessionState.DbName,
		Dialect:      sessionState.Dialect,
	}

	convm := session.ConvWithMetadata{
		SessionMetadata: sessionMetadata,
		Conv:            *sessionState.Conv,
	}
	sessionState.SessionMetadata = sessionMetadata
	w.WriteHeader(http.StatusOK)
	json.NewEncoder(w).Encode(convm)
}

// ConvertSchemaDump converts schema from dump file to Spanner schema for
// mysqldump and pg_dump driver.
func ConvertSchemaDump(w http.ResponseWriter, r *http.Request) {
	reqBody, err := ioutil.ReadAll(r.Body)
	if err != nil {
		http.Error(w, fmt.Sprintf("Body Read Error : %v", err), http.StatusInternalServerError)
		return
	}
	var dc types.ConvertFromDumpRequest
	err = json.Unmarshal(reqBody, &dc)
	if err != nil {
		http.Error(w, fmt.Sprintf("Request Body parse error : %v", err), http.StatusBadRequest)
		return
	}
	f, err := os.Open(constants.UPLOAD_FILE_DIR + "/" + dc.Config.FilePath)
	if err != nil {
		http.Error(w, fmt.Sprintf("Failed to open dump file : %v, no such file or directory", dc.Config.FilePath), http.StatusNotFound)
		return
	}
	// We don't support Dynamodb in web hence no need to pass schema sample size here.
	n := profiles.NewSourceProfileImpl{}
	sourceProfile, _ := profiles.NewSourceProfile("", dc.Config.Driver, &n)
	sourceProfile.Driver = dc.Config.Driver
	schemaFromSource := conversion.SchemaFromSourceImpl{}
	conv, err := schemaFromSource.SchemaFromDump(sourceProfile.Driver, dc.SpannerDetails.Dialect, &utils.IOStreams{In: f, Out: os.Stdout}, &conversion.ProcessDumpByDialectImpl{})
	if err != nil {
		http.Error(w, fmt.Sprintf("Schema Conversion Error : %v", err), http.StatusNotFound)
		return
	}

	sessionMetadata := session.SessionMetadata{
		SessionName:  "NewSession",
		DatabaseType: dc.Config.Driver,
		DatabaseName: filepath.Base(dc.Config.FilePath),
		Dialect:      dc.SpannerDetails.Dialect,
	}

	sessionState := session.GetSessionState()
	sessionState.Conv.ConvLock.Lock()
	defer sessionState.Conv.ConvLock.Unlock()
	sessionState.Conv = conv

	primarykey.DetectHotspot()
	index.IndexSuggestion()

	sessionState.SessionMetadata = sessionMetadata
	sessionState.Driver = dc.Config.Driver
	sessionState.DbName = ""
	sessionState.SessionFile = ""
	sessionState.SourceDB = nil
	sessionState.Dialect = dc.SpannerDetails.Dialect
	sessionState.SourceDBConnDetails = session.SourceDBConnDetails{
		Path:           constants.UPLOAD_FILE_DIR + "/" + dc.Config.FilePath,
		ConnectionType: helpers.DUMP_MODE,
	}

	convm := session.ConvWithMetadata{
		SessionMetadata: sessionMetadata,
		Conv:            *conv,
	}
	w.WriteHeader(http.StatusOK)
	json.NewEncoder(w).Encode(convm)
}

// GetDDL returns the Spanner DDL for each table in alphabetical order.
// Unlike internal/convert.go's GetDDL, it does not print tables in a way that
// respects the parent/child ordering of interleaved tables.
// Though foreign keys and secondary indexes are displayed, getDDL cannot be used to
// build DDL to send to Spanner.
func GetDDL(w http.ResponseWriter, r *http.Request) {
	sessionState := session.GetSessionState()
	sessionState.Conv.ConvLock.RLock()
	defer sessionState.Conv.ConvLock.RUnlock()
	c := ddl.Config{Comments: true, ProtectIds: false, SpDialect: sessionState.Conv.SpDialect, Source: sessionState.Driver}
	var tables []string
	for t := range sessionState.Conv.SpSchema {
		tables = append(tables, t)
	}
	sort.Strings(tables)
	ddl := make(map[string]string)
	for _, t := range tables {
		table := sessionState.Conv.SpSchema[t]
		tableDdl := table.PrintCreateTable(sessionState.Conv.SpSchema, c) + ";"
		if len(table.Indexes) > 0 {
			tableDdl = tableDdl + "\n"
		}
		for _, index := range table.Indexes {
			tableDdl = tableDdl + "\n" + index.PrintCreateIndex(table, c) + ";"
		}
		if len(table.ForeignKeys) > 0 {
			tableDdl = tableDdl + "\n"
		}
		for _, fk := range table.ForeignKeys {
			tableDdl = tableDdl + "\n" + fk.PrintForeignKeyAlterTable(sessionState.Conv.SpSchema, c, t) + ";"
		}

		ddl[t] = tableDdl
	}
	w.WriteHeader(http.StatusOK)
	json.NewEncoder(w).Encode(ddl)
}

func GetStandardTypeToPGSQLTypemap(w http.ResponseWriter, r *http.Request) {
	w.WriteHeader(http.StatusOK)
	json.NewEncoder(w).Encode(ddl.STANDARD_TYPE_TO_PGSQL_TYPEMAP)
}

func GetPGSQLToStandardTypeTypemap(w http.ResponseWriter, r *http.Request) {
	w.WriteHeader(http.StatusOK)
	json.NewEncoder(w).Encode(ddl.PGSQL_TO_STANDARD_TYPE_TYPEMAP)
}

func SpannerDefaultTypeMap(w http.ResponseWriter, r *http.Request) {
	sessionState := session.GetSessionState()

	if sessionState.Conv == nil || sessionState.Driver == "" {
		http.Error(w, "Schema is not converted or Driver is not configured properly. Please retry converting the database to Spanner.", http.StatusNotFound)
		return
	}
	sessionState.Conv.ConvLock.Lock()
	defer sessionState.Conv.ConvLock.Unlock()
	initializeTypeMap()

	var typeMap map[string]ddl.Type
	switch sessionState.Driver {
	case constants.MYSQL, constants.MYSQLDUMP:
		typeMap = mysqlDefaultTypeMap
	case constants.POSTGRES, constants.PGDUMP:
		typeMap = postgresDefaultTypeMap
	case constants.SQLSERVER:
		typeMap = sqlserverDefaultTypeMap
	case constants.ORACLE:
		typeMap = oracleDefaultTypeMap
	default:
		http.Error(w, fmt.Sprintf("Driver : '%s' is not supported", sessionState.Driver), http.StatusBadRequest)
		return
	}
	w.WriteHeader(http.StatusOK)
	json.NewEncoder(w).Encode(typeMap)
}

// GetTypeMap returns the source to Spanner typemap only for the
// source types used in current conversion.
func GetTypeMap(w http.ResponseWriter, r *http.Request) {
	sessionState := session.GetSessionState()
	if sessionState.Conv == nil || sessionState.Driver == "" {
		http.Error(w, fmt.Sprintf("Schema is not converted or Driver is not configured properly. Please retry converting the database to Spanner."), http.StatusNotFound)
		return
	}
	sessionState.Conv.ConvLock.Lock()
	defer sessionState.Conv.ConvLock.Unlock()
	var typeMap map[string][]types.TypeIssue
	initializeTypeMap()
	switch sessionState.Driver {
	case constants.MYSQL, constants.MYSQLDUMP:
		typeMap = mysqlTypeMap
	case constants.POSTGRES, constants.PGDUMP:
		typeMap = postgresTypeMap
	case constants.SQLSERVER:
		typeMap = sqlserverTypeMap
	case constants.ORACLE:
		typeMap = oracleTypeMap
	default:
		http.Error(w, fmt.Sprintf("Driver : '%s' is not supported", sessionState.Driver), http.StatusBadRequest)
		return
	}
	// Filter typeMap so it contains just the types SrcSchema uses.
	filteredTypeMap := make(map[string][]types.TypeIssue)
	for _, srcTable := range sessionState.Conv.SrcSchema {
		for _, colDef := range srcTable.ColDefs {
			if _, ok := filteredTypeMap[colDef.Type.Name]; ok {
				continue
			}
			// Timestamp and interval types do not have exact key in typemap.
			// Typemap for  TIMESTAMP(6), TIMESTAMP(6) WITH LOCAL TIMEZONE,TIMESTAMP(6) WITH TIMEZONE is stored into TIMESTAMP key.
			// Same goes with interval types like INTERVAL YEAR(2) TO MONTH, INTERVAL DAY(2) TO SECOND(6) etc.
			// If exact key not found then check with regex.
			if _, ok := typeMap[colDef.Type.Name]; !ok {
				if oracle.TimestampReg.MatchString(colDef.Type.Name) {
					filteredTypeMap[colDef.Type.Name] = typeMap["TIMESTAMP"]
				} else if oracle.IntervalReg.MatchString(colDef.Type.Name) {
					filteredTypeMap[colDef.Type.Name] = typeMap["INTERVAL"]
				}
				continue
			}
			filteredTypeMap[colDef.Type.Name] = typeMap[colDef.Type.Name]
		}
	}
	for key, values := range filteredTypeMap {
		for i := range values {
			if sessionState.Dialect == constants.DIALECT_POSTGRESQL {
				spType := ddl.Type{
					Name: filteredTypeMap[key][i].T,
				}
				filteredTypeMap[key][i].DisplayT = ddl.GetPGType(spType)
			} else {
				filteredTypeMap[key][i].DisplayT = filteredTypeMap[key][i].T
			}

		}
	}
	w.WriteHeader(http.StatusOK)
	json.NewEncoder(w).Encode(filteredTypeMap)
}

func GetAutoGenMap(w http.ResponseWriter, r *http.Request) {

	sessionState := session.GetSessionState()
	if sessionState.Conv == nil || sessionState.Driver == "" {
		http.Error(w, fmt.Sprintf("Schema is not converted or Driver is not configured properly. Please retry converting the database to Spanner."), http.StatusNotFound)
		return
	}
	sessionState.Conv.ConvLock.Lock()
	defer sessionState.Conv.ConvLock.Unlock()
	switch sessionState.Driver {
	case constants.MYSQL:
		initializeAutoGenMap()
	}
	w.WriteHeader(http.StatusOK)
	json.NewEncoder(w).Encode(autoGenMap)
}

// GetTableWithErrors checks the errors in the spanner schema
// and returns a list of tables with errors
func GetTableWithErrors(w http.ResponseWriter, r *http.Request) {
	sessionState := session.GetSessionState()
	sessionState.Conv.ConvLock.RLock()
	defer sessionState.Conv.ConvLock.RUnlock()
	var tableIdName []types.TableIdAndName
	for id, issues := range sessionState.Conv.SchemaIssues {
		if len(issues.TableLevelIssues) != 0 {
			t := types.TableIdAndName{
				Id:   id,
				Name: sessionState.Conv.SpSchema[id].Name,
			}
			tableIdName = append(tableIdName, t)
		}
	}
	w.WriteHeader(http.StatusOK)
	json.NewEncoder(w).Encode(tableIdName)
}

func RestoreTables(w http.ResponseWriter, r *http.Request) {
	reqBody, err := ioutil.ReadAll(r.Body)
	if err != nil {
		http.Error(w, fmt.Sprintf("Body Read Error : %v", err), http.StatusInternalServerError)
		return
	}
	var tables internal.Tables
	err = json.Unmarshal(reqBody, &tables)
	if err != nil {
		http.Error(w, fmt.Sprintf("Request Body parse error : %v", err), http.StatusBadRequest)
		return
	}
	var convm session.ConvWithMetadata
	for _, tableId := range tables.TableList {
		convm = restoreTableHelper(w, tableId)
	}
	w.WriteHeader(http.StatusOK)
	json.NewEncoder(w).Encode(convm)
}

func RestoreTable(w http.ResponseWriter, r *http.Request) {
	tableId := r.FormValue("table")
	convm := restoreTableHelper(w, tableId)
	w.WriteHeader(http.StatusOK)
	json.NewEncoder(w).Encode(convm)
}

func DropTables(w http.ResponseWriter, r *http.Request) {
	reqBody, err := ioutil.ReadAll(r.Body)
	if err != nil {
		http.Error(w, fmt.Sprintf("Body Read Error : %v", err), http.StatusInternalServerError)
		return
	}
	var tables internal.Tables
	err = json.Unmarshal(reqBody, &tables)
	if err != nil {
		http.Error(w, fmt.Sprintf("Request Body parse error : %v", err), http.StatusBadRequest)
		return
	}
	var convm session.ConvWithMetadata
	for _, tableId := range tables.TableList {
		convm = dropTableHelper(w, tableId)
	}
	w.WriteHeader(http.StatusOK)
	json.NewEncoder(w).Encode(convm)
}

func DropTable(w http.ResponseWriter, r *http.Request) {
	tableId := r.FormValue("table")
	convm := dropTableHelper(w, tableId)
	w.WriteHeader(http.StatusOK)
	json.NewEncoder(w).Encode(convm)
}

func RestoreSecondaryIndex(w http.ResponseWriter, r *http.Request) {
	tableId := r.FormValue("tableId")
	indexId := r.FormValue("indexId")
	sessionState := session.GetSessionState()
	if sessionState.Conv == nil || sessionState.Driver == "" {
		http.Error(w, fmt.Sprintf("Schema is not converted or Driver is not configured properly. Please retry converting the database to Spanner."), http.StatusNotFound)
		return
	}
	if tableId == "" {
		http.Error(w, fmt.Sprintf("Table Id is empty"), http.StatusBadRequest)
		return
	}
	if indexId == "" {
		http.Error(w, fmt.Sprintf("Index Id is empty"), http.StatusBadRequest)
		return
	}

	sessionState.Conv.ConvLock.Lock()
	defer sessionState.Conv.ConvLock.Unlock()
	var srcIndex schema.Index
	srcIndexFound := false
	for _, index := range sessionState.Conv.SrcSchema[tableId].Indexes {
		if index.Id == indexId {
			srcIndex = index
			srcIndexFound = true
			break
		}
	}
	if !srcIndexFound {
		http.Error(w, fmt.Sprintf("Source index not found"), http.StatusBadRequest)
		return
	}

	conv := sessionState.Conv

	spIndex := common.CvtIndexHelper(conv, tableId, srcIndex, conv.SpSchema[tableId].ColIds, conv.SpSchema[tableId].ColDefs)
	spIndexes := conv.SpSchema[tableId].Indexes
	spIndexes = append(spIndexes, spIndex)
	spTable := conv.SpSchema[tableId]
	spTable.Indexes = spIndexes
	conv.SpSchema[tableId] = spTable

	sessionState.Conv = conv
	index.AssignInitialOrders()
	index.IndexSuggestion()

	convm := session.ConvWithMetadata{
		SessionMetadata: sessionState.SessionMetadata,
		Conv:            *sessionState.Conv,
	}
	w.WriteHeader(http.StatusOK)
	json.NewEncoder(w).Encode(convm)

}

// renameForeignKeys checks the new names for spanner name validity, ensures the new names are already not used by existing tables
// secondary indexes or foreign key constraints. If above checks passed then foreignKey renaming reflected in the schema else appropriate
// error thrown.
func UpdateForeignKeys(w http.ResponseWriter, r *http.Request) {
	tableId := r.FormValue("table")
	reqBody, err := ioutil.ReadAll(r.Body)
	if err != nil {
		http.Error(w, fmt.Sprintf("Body Read Error : %v", err), http.StatusInternalServerError)
	}

	sessionState := session.GetSessionState()
	if sessionState.Conv == nil || sessionState.Driver == "" {
		http.Error(w, fmt.Sprintf("Schema is not converted or Driver is not configured properly. Please retry converting the database to Spanner."), http.StatusNotFound)
		return
	}
	sessionState.Conv.ConvLock.Lock()
	defer sessionState.Conv.ConvLock.Unlock()

	newFKs := []ddl.Foreignkey{}
	if err = json.Unmarshal(reqBody, &newFKs); err != nil {
		http.Error(w, fmt.Sprintf("Request Body parse error : %v", err), http.StatusBadRequest)
		return
	}

	// Check new name for spanner name validity.
	newNames := []string{}
	newNamesMap := map[string]bool{}
	for _, newFk := range newFKs {
		if len(newFk.Name) == 0 {
			continue
		}
		for _, oldFk := range sessionState.Conv.SpSchema[tableId].ForeignKeys {
			if newFk.Id == oldFk.Id && newFk.Name != oldFk.Name && newFk.Name != "" {
				newNames = append(newNames, strings.ToLower(newFk.Name))
			}
		}
	}

	for _, newFk := range newFKs {
		if len(newFk.Name) == 0 {
			continue
		}
		if _, ok := newNamesMap[strings.ToLower(newFk.Name)]; ok {
			http.Error(w, fmt.Sprintf("Found duplicate names in input : %s", strings.ToLower(newFk.Name)), http.StatusBadRequest)
			return
		}
		newNamesMap[strings.ToLower(newFk.Name)] = true
	}

	if ok, invalidNames := utilities.CheckSpannerNamesValidity(newNames); !ok {
		http.Error(w, fmt.Sprintf("Following names are not valid Spanner identifiers: %s", strings.Join(invalidNames, ",")), http.StatusBadRequest)
		return
	}

	// Check that the new names are not already used by existing tables, secondary indexes or foreign key constraints.
	if ok, err := utilities.CanRename(newNames, tableId); !ok {
		http.Error(w, err.Error(), http.StatusBadRequest)
		return
	}

	sp := sessionState.Conv.SpSchema[tableId]
	usedNames := sessionState.Conv.UsedNames

	// Update session with renamed foreignkeys.
	updatedFKs := []ddl.Foreignkey{}

	for _, foreignKey := range sp.ForeignKeys {
		for _, updatedForeignkey := range newFKs {
			if foreignKey.Id == updatedForeignkey.Id && len(updatedForeignkey.ColIds) != 0 && updatedForeignkey.ReferTableId != "" {
				delete(usedNames, strings.ToLower(foreignKey.Name))
				foreignKey.Name = updatedForeignkey.Name
				updatedFKs = append(updatedFKs, foreignKey)
			}
		}
	}

	position := -1

	for i, fk := range updatedFKs {
		// Condition to check whether FK has to be dropped
		if len(fk.ReferColumnIds) == 0 && fk.ReferTableId == "" {
			position = i
			dropFkId := fk.Id

			// To remove the interleavable suggestions if they exist on dropping fk
			colId := sp.ForeignKeys[position].ColIds[0]
			schemaIssue := []internal.SchemaIssue{}
			for _, v := range sessionState.Conv.SchemaIssues[tableId].ColumnLevelIssues[colId] {
				if v != internal.InterleavedAddColumn && v != internal.InterleavedRenameColumn && v != internal.InterleavedNotInOrder && v != internal.InterleavedChangeColumnSize {
					schemaIssue = append(schemaIssue, v)
				}
			}
			if _, ok := sessionState.Conv.SchemaIssues[tableId]; ok {
				sessionState.Conv.SchemaIssues[tableId].ColumnLevelIssues[colId] = schemaIssue
			}

			sp.ForeignKeys = utilities.RemoveFk(updatedFKs, dropFkId)
		}
	}
	sp.ForeignKeys = updatedFKs
	sessionState.Conv.SpSchema[tableId] = sp
	session.UpdateSessionFile()

	convm := session.ConvWithMetadata{
		SessionMetadata: sessionState.SessionMetadata,
		Conv:            *sessionState.Conv,
	}
	w.WriteHeader(http.StatusOK)
	json.NewEncoder(w).Encode(convm)
}

// renameIndexes checks the new names for spanner name validity, ensures the new names are already not used by existing tables
// secondary indexes or foreign key constraints. If above checks passed then index renaming reflected in the schema else appropriate
// error thrown.
func RenameIndexes(w http.ResponseWriter, r *http.Request) {
	table := r.FormValue("table")
	reqBody, err := ioutil.ReadAll(r.Body)
	if err != nil {
		http.Error(w, fmt.Sprintf("Body Read Error : %v", err), http.StatusInternalServerError)
	}

	renameMap := map[string]string{}
	if err = json.Unmarshal(reqBody, &renameMap); err != nil {
		http.Error(w, fmt.Sprintf("Request Body parse error : %v", err), http.StatusBadRequest)
		return
	}

	// Check new name for spanner name validity.
	newNames := []string{}
	newNamesMap := map[string]bool{}
	for _, value := range renameMap {
		newNames = append(newNames, strings.ToLower(value))
		newNamesMap[strings.ToLower(value)] = true
	}
	if len(newNames) != len(newNamesMap) {
		http.Error(w, fmt.Sprintf("Found duplicate names in input : %s", strings.Join(newNames, ",")), http.StatusBadRequest)
		return
	}

	if ok, invalidNames := utilities.CheckSpannerNamesValidity(newNames); !ok {
		http.Error(w, fmt.Sprintf("Following names are not valid Spanner identifiers: %s", strings.Join(invalidNames, ",")), http.StatusBadRequest)
		return
	}

	// Check that the new names are not already used by existing tables, secondary indexes or foreign key constraints.
	if ok, err := utilities.CanRename(newNames, table); !ok {
		http.Error(w, err.Error(), http.StatusBadRequest)
		return
	}
	sessionState := session.GetSessionState()

	sp := sessionState.Conv.SpSchema[table]

	// Update session with renamed secondary indexes.
	newIndexes := []ddl.CreateIndex{}
	for _, index := range sp.Indexes {
		if newName, ok := renameMap[index.Id]; ok {
			index.Name = newName
		}
		newIndexes = append(newIndexes, index)
	}
	sp.Indexes = newIndexes

	sessionState.Conv.SpSchema[table] = sp
	session.UpdateSessionFile()
	convm := session.ConvWithMetadata{
		SessionMetadata: sessionState.SessionMetadata,
		Conv:            *sessionState.Conv,
	}
	w.WriteHeader(http.StatusOK)
	json.NewEncoder(w).Encode(convm)
}

// setParentTable checks whether specified table can be interleaved, and updates the schema to convert foreign
// key to interleaved table if 'update' parameter is set to true. If 'update' parameter is set to false, then return
// whether the foreign key can be converted to interleave table without updating the schema.
func SetParentTable(w http.ResponseWriter, r *http.Request) {
	tableId := r.FormValue("table")
	update := r.FormValue("update") == "true"
	sessionState := session.GetSessionState()

	if sessionState.Conv == nil || sessionState.Driver == "" {
		http.Error(w, fmt.Sprintf("Schema is not converted or Driver is not configured properly. Please retry converting the database to Spanner."), http.StatusNotFound)
		return
	}
	if tableId == "" {
		http.Error(w, fmt.Sprintf("Table Id is empty"), http.StatusBadRequest)
	}

	sessionState.Conv.ConvLock.Lock()
	defer sessionState.Conv.ConvLock.Unlock()
	tableInterleaveStatus := parentTableHelper(tableId, update)

	if tableInterleaveStatus.Possible {

		childPks := sessionState.Conv.SpSchema[tableId].PrimaryKeys
		childindex := utilities.GetPrimaryKeyIndexFromOrder(childPks, 1)
		schemaissue := []internal.SchemaIssue{}

		colId := childPks[childindex].ColId
		schemaissue = sessionState.Conv.SchemaIssues[tableId].ColumnLevelIssues[colId]
		if update {
			schemaissue = utilities.RemoveSchemaIssue(schemaissue, internal.InterleavedOrder)
		} else {
			schemaissue = append(schemaissue, internal.InterleavedOrder)
		}

		sessionState.Conv.SchemaIssues[tableId].ColumnLevelIssues[colId] = schemaissue
	} else {
		// Remove "Table cart can be converted as Interleaved Table" suggestion from columns
		// of the table if interleaving is not possible.
		for _, colId := range sessionState.Conv.SpSchema[tableId].ColIds {
			schemaIssue := []internal.SchemaIssue{}
			for _, v := range sessionState.Conv.SchemaIssues[tableId].ColumnLevelIssues[colId] {
				if v != internal.InterleavedOrder {
					schemaIssue = append(schemaIssue, v)
				}
			}
			sessionState.Conv.SchemaIssues[tableId].ColumnLevelIssues[colId] = schemaIssue
		}
	}

	index.IndexSuggestion()
	session.UpdateSessionFile()
	w.WriteHeader(http.StatusOK)

	if update {
		convm := session.ConvWithMetadata{
			SessionMetadata: sessionState.SessionMetadata,
			Conv:            *sessionState.Conv,
		}
		json.NewEncoder(w).Encode(map[string]interface{}{
			"tableInterleaveStatus": tableInterleaveStatus,
			"sessionState":          convm})
	} else {
		json.NewEncoder(w).Encode(map[string]interface{}{
			"tableInterleaveStatus": tableInterleaveStatus,
		})
	}
}

func RemoveParentTable(w http.ResponseWriter, r *http.Request) {
	tableId := r.FormValue("tableId")
	sessionState := session.GetSessionState()
	if sessionState.Conv == nil || sessionState.Driver == "" {
		http.Error(w, fmt.Sprintf("Schema is not converted or Driver is not configured properly. Please retry converting the database to Spanner."), http.StatusNotFound)
		return
	}
	if tableId == "" {
		http.Error(w, fmt.Sprintf("Table Id is empty"), http.StatusBadRequest)
		return
	}

	sessionState.Conv.ConvLock.Lock()
	defer sessionState.Conv.ConvLock.Unlock()
	conv := sessionState.Conv

	if conv.SpSchema[tableId].ParentId == "" {
		http.Error(w, fmt.Sprintf("Table is not interleaved"), http.StatusBadRequest)
		return
	}
	spTable := conv.SpSchema[tableId]

	var firstOrderPk ddl.IndexKey
	order := 1

	isPresent, isAddedAtFirst := hasShardIdPrimaryKeyRule()
	if isAddedAtFirst {
		order = 2
	}

	for _, pk := range spTable.PrimaryKeys {
		if pk.Order == order {
			firstOrderPk = pk
			break
		}
	}

	spColId := conv.SpSchema[tableId].ColDefs[firstOrderPk.ColId].Id
	srcCol := conv.SrcSchema[tableId].ColDefs[spColId]
	interleavedFk, err := utilities.GetInterleavedFk(conv, tableId, srcCol.Id)
	if err != nil {
		http.Error(w, fmt.Sprintf("%v", err), http.StatusBadRequest)
		return
	}

	spFk, err := common.CvtForeignKeysHelper(conv, conv.SpSchema[tableId].Name, tableId, interleavedFk, true)
	if err != nil {
		http.Error(w, fmt.Sprintf("Foreign key conversion fail"), http.StatusBadRequest)
		return
	}

	if isPresent {
		if isAddedAtFirst {
			spFk.ColIds = append([]string{spTable.ShardIdColumn}, spFk.ColIds...)
			spFk.ReferColumnIds = append([]string{sessionState.Conv.SpSchema[spTable.ParentId].ShardIdColumn}, spFk.ReferColumnIds...)
		} else {
			spFk.ColIds = append(spFk.ColIds, spTable.ShardIdColumn)
			spFk.ReferColumnIds = append(spFk.ReferColumnIds, sessionState.Conv.SpSchema[spTable.ParentId].ShardIdColumn)
		}
	}

	spFks := spTable.ForeignKeys
	spFks = append(spFks, spFk)
	spTable.ForeignKeys = spFks
	spTable.ParentId = ""
	conv.SpSchema[tableId] = spTable

	sessionState.Conv = conv

	convm := session.ConvWithMetadata{
		SessionMetadata: sessionState.SessionMetadata,
		Conv:            *sessionState.Conv,
	}
	w.WriteHeader(http.StatusOK)
	json.NewEncoder(w).Encode(convm)

}

func UpdateIndexes(w http.ResponseWriter, r *http.Request) {
	table := r.FormValue("table")
	reqBody, err := ioutil.ReadAll(r.Body)
	if err != nil {
		http.Error(w, fmt.Sprintf("Body Read Error : %v", err), http.StatusInternalServerError)
	}

	newIndexes := []ddl.CreateIndex{}
	if err = json.Unmarshal(reqBody, &newIndexes); err != nil {
		http.Error(w, fmt.Sprintf("Request Body parse error : %v", err), http.StatusBadRequest)
		return
	}

	list := []int{}
	for i := 0; i < len(newIndexes); i++ {
		for j := 0; j < len(newIndexes[i].Keys); j++ {
			list = append(list, newIndexes[i].Keys[j].Order)
		}
	}

	if utilities.DuplicateInArray(list) != -1 {
		http.Error(w, fmt.Sprintf("Two Index columns can not have same order"), http.StatusBadRequest)
		return
	}

	sessionState := session.GetSessionState()
	sessionState.Conv.ConvLock.Lock()
	defer sessionState.Conv.ConvLock.Unlock()
	sp := sessionState.Conv.SpSchema[table]

	st := sessionState.Conv.SrcSchema[table]

	for i, ind := range sp.Indexes {

		if ind.TableId == newIndexes[0].TableId && ind.Id == newIndexes[0].Id {

			index.RemoveIndexIssues(table, sp.Indexes[i])

			sp.Indexes[i].Keys = newIndexes[0].Keys
			sp.Indexes[i].Name = newIndexes[0].Name
			sp.Indexes[i].TableId = newIndexes[0].TableId
			sp.Indexes[i].Unique = newIndexes[0].Unique
			sp.Indexes[i].Id = newIndexes[0].Id

			break
		}
	}

	for i, spIndex := range sp.Indexes {

		for j, srcIndex := range st.Indexes {

			for k, spIndexKey := range spIndex.Keys {

				for l, srcIndexKey := range srcIndex.Keys {

					if srcIndexKey.ColId == spIndexKey.ColId {

						st.Indexes[j].Keys[l].Order = sp.Indexes[i].Keys[k].Order
					}

				}
			}

		}
	}

	sessionState.Conv.SpSchema[table] = sp

	sessionState.Conv.SrcSchema[table] = st

	session.UpdateSessionFile()

	convm := session.ConvWithMetadata{
		SessionMetadata: sessionState.SessionMetadata,
		Conv:            *sessionState.Conv,
	}
	w.WriteHeader(http.StatusOK)
	json.NewEncoder(w).Encode(convm)
}

func DropSecondaryIndex(w http.ResponseWriter, r *http.Request) {
	sessionState := session.GetSessionState()
	sessionState.Conv.ConvLock.Lock()
	defer sessionState.Conv.ConvLock.Unlock()

	table := r.FormValue("table")
	reqBody, err := ioutil.ReadAll(r.Body)
	if err != nil {
		http.Error(w, fmt.Sprintf("Body Read Error : %v", err), http.StatusInternalServerError)
	}

	var dropDetail struct{ Id string }
	if err = json.Unmarshal(reqBody, &dropDetail); err != nil {
		http.Error(w, fmt.Sprintf("Request Body parse error : %v", err), http.StatusBadRequest)
		return
	}
	if sessionState.Conv == nil || sessionState.Driver == "" {
		http.Error(w, fmt.Sprintf("Schema is not converted or Driver is not configured properly. Please retry converting the database to Spanner."), http.StatusNotFound)
		return
	}

	if table == "" || dropDetail.Id == "" {
		http.Error(w, fmt.Sprintf("Table name or position is empty"), http.StatusBadRequest)
	}
	err = dropSecondaryIndexHelper(table, dropDetail.Id)
	if err != nil {
		http.Error(w, fmt.Sprintf("%v", err), http.StatusBadRequest)
		return
	}

	// To set enabled value to false for the rule associated with the dropped index.
	indexId := dropDetail.Id
	for i, rule := range sessionState.Conv.Rules {
		if rule.Type == constants.AddIndex {
			d, err := json.Marshal(rule.Data)
			if err != nil {
				http.Error(w, "Invalid rule data", http.StatusInternalServerError)
				return
			}
			var index ddl.CreateIndex
			err = json.Unmarshal(d, &index)
			if err != nil {
				http.Error(w, "Invalid rule data", http.StatusInternalServerError)
				return
			}
			if index.Id == indexId {
				sessionState.Conv.Rules[i].Enabled = false
				break
			}
		}
	}

	convm := session.ConvWithMetadata{
		SessionMetadata: sessionState.SessionMetadata,
		Conv:            *sessionState.Conv,
	}
	w.WriteHeader(http.StatusOK)
	json.NewEncoder(w).Encode(convm)
}

// GetConversionRate returns table wise color coded conversion rate.
func GetConversionRate(w http.ResponseWriter, r *http.Request) {
	sessionState := session.GetSessionState()
	sessionState.Conv.ConvLock.Lock()
	defer sessionState.Conv.ConvLock.Unlock()
	smt_reports := reports.AnalyzeTables(sessionState.Conv, nil)
	rate := make(map[string]string)
	for _, t := range smt_reports {
		rate[t.SpTable], _ = reports.RateSchema(t.Cols, t.Warnings, t.Errors, t.SyntheticPKey != "", false)
	}
	w.WriteHeader(http.StatusOK)
	json.NewEncoder(w).Encode(rate)
}

func restoreTableHelper(w http.ResponseWriter, tableId string) session.ConvWithMetadata {
	sessionState := session.GetSessionState()
	if sessionState.Conv == nil || sessionState.Driver == "" {
		http.Error(w, fmt.Sprintf("Schema is not converted or Driver is not configured properly. Please retry converting the database to Spanner."), http.StatusNotFound)
	}
	if tableId == "" {
		http.Error(w, fmt.Sprintf("Table Id is empty"), http.StatusBadRequest)
	}

	sessionState.Conv.ConvLock.Lock()
	defer sessionState.Conv.ConvLock.Unlock()
	conv := sessionState.Conv
	var toddl common.ToDdl
	switch sessionState.Driver {
	case constants.MYSQL:
		toddl = mysql.InfoSchemaImpl{}.GetToDdl()
	case constants.POSTGRES:
		toddl = postgres.InfoSchemaImpl{}.GetToDdl()
	case constants.SQLSERVER:
		toddl = sqlserver.InfoSchemaImpl{}.GetToDdl()
	case constants.ORACLE:
		toddl = oracle.InfoSchemaImpl{}.GetToDdl()
	case constants.MYSQLDUMP:
		toddl = mysql.DbDumpImpl{}.GetToDdl()
	case constants.PGDUMP:
		toddl = postgres.DbDumpImpl{}.GetToDdl()
	default:
		http.Error(w, fmt.Sprintf("Driver : '%s' is not supported", sessionState.Driver), http.StatusBadRequest)
	}

	err := common.SrcTableToSpannerDDL(conv, toddl, sessionState.Conv.SrcSchema[tableId])
	if err != nil {
		http.Error(w, fmt.Sprintf("Restoring spanner table fail"), http.StatusBadRequest)
	}
	conv.AddPrimaryKeys()
	if sessionState.IsSharded {
		conv.IsSharded = true
		conv.AddShardIdColumn()
		isPresent, isAddedAtFirst := hasShardIdPrimaryKeyRule()
		if isPresent {
			table := sessionState.Conv.SpSchema[tableId]
			setShardIdColumnAsPrimaryKeyPerTable(isAddedAtFirst, table)
			addShardIdToForeignKeyPerTable(isAddedAtFirst, table)
			addShardIdToReferencedTableFks(tableId, isAddedAtFirst)
		}
	}
	sessionState.Conv = conv
	primarykey.DetectHotspot()

	convm := session.ConvWithMetadata{
		SessionMetadata: sessionState.SessionMetadata,
		Conv:            *sessionState.Conv,
	}
	return convm
}

func parentTableHelper(tableId string, update bool) *types.TableInterleaveStatus {
	tableInterleaveStatus := &types.TableInterleaveStatus{
		Possible: false,
		Comment:  "No valid prefix",
	}
	sessionState := session.GetSessionState()

	if _, found := sessionState.Conv.SyntheticPKeys[tableId]; found {
		tableInterleaveStatus.Possible = false
		tableInterleaveStatus.Comment = "Has synthetic pk"
	}

	childPks := sessionState.Conv.SpSchema[tableId].PrimaryKeys

	// Search this table's foreign keys for a suitable parent table.
	// If there are several possible parent tables, we pick the first one.
	// TODO: Allow users to pick which parent to use if more than one.
	for i, fk := range sessionState.Conv.SpSchema[tableId].ForeignKeys {
		refTableId := fk.ReferTableId

		if _, found := sessionState.Conv.SyntheticPKeys[refTableId]; found {
			continue
		}

		if checkPrimaryKeyPrefix(tableId, refTableId, fk, tableInterleaveStatus) {
			sp := sessionState.Conv.SpSchema[tableId]

			colIdNotInOrder := checkPrimaryKeyOrder(tableId, refTableId, fk)

			if update && sp.ParentId == "" && colIdNotInOrder == "" {
				usedNames := sessionState.Conv.UsedNames
				delete(usedNames, strings.ToLower(sp.ForeignKeys[i].Name))
				sp.ParentId = refTableId
				sp.ForeignKeys = utilities.RemoveFk(sp.ForeignKeys, sp.ForeignKeys[i].Id)
			}
			sessionState.Conv.SpSchema[tableId] = sp

			parentpks := sessionState.Conv.SpSchema[refTableId].PrimaryKeys
			if len(parentpks) >= 1 {
				if colIdNotInOrder == "" {

					schemaissue := []internal.SchemaIssue{}
					for _, column := range childPks {
						colId := column.ColId
						schemaissue = sessionState.Conv.SchemaIssues[tableId].ColumnLevelIssues[colId]

						schemaissue = utilities.RemoveSchemaIssue(schemaissue, internal.InterleavedNotInOrder)
						schemaissue = utilities.RemoveSchemaIssue(schemaissue, internal.InterleavedAddColumn)
						schemaissue = utilities.RemoveSchemaIssue(schemaissue, internal.InterleavedRenameColumn)
						schemaissue = utilities.RemoveSchemaIssue(schemaissue, internal.InterleavedOrder)
						schemaissue = utilities.RemoveSchemaIssue(schemaissue, internal.InterleavedChangeColumnSize)

						sessionState.Conv.SchemaIssues[tableId].ColumnLevelIssues[colId] = schemaissue
					}

					tableInterleaveStatus.Possible = true
					tableInterleaveStatus.Parent = refTableId
					tableInterleaveStatus.Comment = ""

				} else {

					schemaissue := []internal.SchemaIssue{}
					schemaissue = sessionState.Conv.SchemaIssues[tableId].ColumnLevelIssues[colIdNotInOrder]

					schemaissue = utilities.RemoveSchemaIssue(schemaissue, internal.InterleavedOrder)
					schemaissue = utilities.RemoveSchemaIssue(schemaissue, internal.InterleavedAddColumn)
					schemaissue = utilities.RemoveSchemaIssue(schemaissue, internal.InterleavedRenameColumn)
					schemaissue = utilities.RemoveSchemaIssue(schemaissue, internal.InterleavedChangeColumnSize)

					schemaissue = append(schemaissue, internal.InterleavedNotInOrder)

					sessionState.Conv.SchemaIssues[tableId].ColumnLevelIssues[colIdNotInOrder] = schemaissue
				}
			}
		}
	}

	return tableInterleaveStatus
}

func checkPrimaryKeyOrder(tableId string, refTableId string, fk ddl.Foreignkey) string {
	sessionState := session.GetSessionState()
	childPks := sessionState.Conv.SpSchema[tableId].PrimaryKeys
	parentPks := sessionState.Conv.SpSchema[refTableId].PrimaryKeys
	childTable := sessionState.Conv.SpSchema[tableId]
	parentTable := sessionState.Conv.SpSchema[refTableId]
	for i := 0; i < len(parentPks); i++ {

		for j := 0; j < len(childPks); j++ {

			for k := 0; k < len(fk.ReferColumnIds); k++ {

				if childTable.ColDefs[fk.ColIds[k]].Name == parentTable.ColDefs[fk.ReferColumnIds[k]].Name &&
					parentTable.ColDefs[parentPks[i].ColId].Name == childTable.ColDefs[childPks[j].ColId].Name &&
					parentTable.ColDefs[parentPks[i].ColId].T.Name == childTable.ColDefs[childPks[j].ColId].T.Name &&
					parentTable.ColDefs[parentPks[i].ColId].T.Len == childTable.ColDefs[childPks[j].ColId].T.Len &&
					parentTable.ColDefs[parentPks[i].ColId].Name == parentTable.ColDefs[fk.ReferColumnIds[k]].Name &&
					childTable.ColDefs[childPks[j].ColId].Name == parentTable.ColDefs[fk.ReferColumnIds[k]].Name {
					if parentPks[i].Order != childPks[j].Order {
						return childPks[j].ColId
					}
				}
			}

		}

	}
	return ""
}

func checkPrimaryKeyPrefix(tableId string, refTableId string, fk ddl.Foreignkey, tableInterleaveStatus *types.TableInterleaveStatus) bool {

	sessionState := session.GetSessionState()
	childTable := sessionState.Conv.SpSchema[tableId]
	parentTable := sessionState.Conv.SpSchema[refTableId]
	childPks := sessionState.Conv.SpSchema[tableId].PrimaryKeys
	parentPks := sessionState.Conv.SpSchema[refTableId].PrimaryKeys
	possibleInterleave := false

	flag := false
	for _, key := range parentPks {
		flag = false
		for _, colId := range fk.ReferColumnIds {
			if key.ColId == colId {
				flag = true
			}
		}
		if !flag {
			break
		}
	}
	if flag {
		possibleInterleave = true
	}

	if !possibleInterleave {
		removeInterleaveSuggestions(fk.ColIds, tableId)
		return false
	}

	childPkColIds := []string{}
	for _, k := range childPks {
		childPkColIds = append(childPkColIds, k.ColId)
	}

	interleaved := []ddl.IndexKey{}

	for i := 0; i < len(parentPks); i++ {

		for j := 0; j < len(childPks); j++ {

			for k := 0; k < len(fk.ReferColumnIds); k++ {

				if childTable.ColDefs[fk.ColIds[k]].Name == parentTable.ColDefs[fk.ReferColumnIds[k]].Name &&
					parentTable.ColDefs[parentPks[i].ColId].Name == childTable.ColDefs[childPks[j].ColId].Name &&
					parentTable.ColDefs[parentPks[i].ColId].T.Name == childTable.ColDefs[childPks[j].ColId].T.Name &&
					parentTable.ColDefs[parentPks[i].ColId].T.Len == childTable.ColDefs[childPks[j].ColId].T.Len &&
					parentTable.ColDefs[parentPks[i].ColId].Name == parentTable.ColDefs[fk.ReferColumnIds[k]].Name &&
					childTable.ColDefs[childPks[j].ColId].Name == parentTable.ColDefs[fk.ReferColumnIds[k]].Name {

					interleaved = append(interleaved, parentPks[i])
				}
			}

		}

	}

	if len(interleaved) == len(parentPks) {
		return true
	}

	diff := []ddl.IndexKey{}

	if len(interleaved) == 0 {

		for i := 0; i < len(parentPks); i++ {

			for j := 0; j < len(childPks); j++ {

				if parentTable.ColDefs[parentPks[i].ColId].Name != childTable.ColDefs[childPks[j].ColId].Name || parentTable.ColDefs[parentPks[i].ColId].T.Len != childTable.ColDefs[childPks[j].ColId].T.Len {
					diff = append(diff, parentPks[i])
				}

			}
		}

	}

	canInterleavedOnAdd := []string{}
	canInterleavedOnRename := []string{}
	canInterLeaveOnChangeInColumnSize := []string{}

	fkReferColNames := []string{}
	childPkColNames := []string{}
	for _, colId := range fk.ReferColumnIds {
		fkReferColNames = append(fkReferColNames, parentTable.ColDefs[colId].Name)
	}
	for _, colId := range childPkColIds {
		childPkColNames = append(childPkColNames, childTable.ColDefs[colId].Name)
	}

	for i := 0; i < len(diff); i++ {

		parentColIndex := utilities.IsColumnPresent(fkReferColNames, parentTable.ColDefs[diff[i].ColId].Name)
		if parentColIndex == -1 {
			continue
		}
		childColIndex := utilities.IsColumnPresent(childPkColNames, childTable.ColDefs[fk.ColIds[parentColIndex]].Name)
		if childColIndex == -1 {
			canInterleavedOnAdd = append(canInterleavedOnAdd, fk.ColIds[parentColIndex])
		} else {
			if parentTable.ColDefs[diff[i].ColId].Name == childTable.ColDefs[fk.ColIds[parentColIndex]].Name {
				canInterLeaveOnChangeInColumnSize = append(canInterLeaveOnChangeInColumnSize, fk.ColIds[parentColIndex])
			} else {
				canInterleavedOnRename = append(canInterleavedOnRename, fk.ColIds[parentColIndex])
			}

		}
	}

	if len(canInterLeaveOnChangeInColumnSize) > 0 {
		updateInterleaveSuggestion(canInterLeaveOnChangeInColumnSize, tableId, internal.InterleavedChangeColumnSize)
	} else if len(canInterleavedOnRename) > 0 {
		updateInterleaveSuggestion(canInterleavedOnRename, tableId, internal.InterleavedRenameColumn)
	} else if len(canInterleavedOnAdd) > 0 {
		updateInterleaveSuggestion(canInterleavedOnAdd, tableId, internal.InterleavedAddColumn)
	}

	return false
}

func updateInterleaveSuggestion(colIds []string, tableId string, issue internal.SchemaIssue) {
	sessionState := session.GetSessionState()

	for i := 0; i < len(colIds); i++ {

		schemaissue := []internal.SchemaIssue{}

		schemaissue = sessionState.Conv.SchemaIssues[tableId].ColumnLevelIssues[colIds[i]]

		schemaissue = utilities.RemoveSchemaIssue(schemaissue, internal.InterleavedOrder)
		schemaissue = utilities.RemoveSchemaIssue(schemaissue, internal.InterleavedNotInOrder)
		schemaissue = utilities.RemoveSchemaIssue(schemaissue, internal.InterleavedAddColumn)
		schemaissue = utilities.RemoveSchemaIssue(schemaissue, internal.InterleavedRenameColumn)
		schemaissue = utilities.RemoveSchemaIssue(schemaissue, internal.InterleavedChangeColumnSize)

		schemaissue = append(schemaissue, issue)

		if sessionState.Conv.SchemaIssues[tableId].ColumnLevelIssues == nil {

			s := map[string][]internal.SchemaIssue{
				colIds[i]: schemaissue,
			}
			sessionState.Conv.SchemaIssues[tableId] = internal.TableIssues{
				ColumnLevelIssues: s,
			}
		} else {
			sessionState.Conv.SchemaIssues[tableId].ColumnLevelIssues[colIds[i]] = schemaissue
		}
	}
}

func removeInterleaveSuggestions(colIds []string, tableId string) {
	sessionState := session.GetSessionState()

	for i := 0; i < len(colIds); i++ {

		schemaissue := []internal.SchemaIssue{}

		schemaissue = sessionState.Conv.SchemaIssues[tableId].ColumnLevelIssues[colIds[i]]

		if len(schemaissue) == 0 {
			continue
		}

		schemaissue = utilities.RemoveSchemaIssue(schemaissue, internal.InterleavedOrder)
		schemaissue = utilities.RemoveSchemaIssue(schemaissue, internal.InterleavedNotInOrder)
		schemaissue = utilities.RemoveSchemaIssue(schemaissue, internal.InterleavedAddColumn)
		schemaissue = utilities.RemoveSchemaIssue(schemaissue, internal.InterleavedRenameColumn)
		schemaissue = utilities.RemoveSchemaIssue(schemaissue, internal.InterleavedChangeColumnSize)

		if sessionState.Conv.SchemaIssues[tableId].ColumnLevelIssues == nil {

			s := map[string][]internal.SchemaIssue{
				colIds[i]: schemaissue,
			}
			sessionState.Conv.SchemaIssues[tableId] = internal.TableIssues{
				ColumnLevelIssues: s,
			}
		} else {
			sessionState.Conv.SchemaIssues[tableId].ColumnLevelIssues[colIds[i]] = schemaissue
		}

	}
}

func hasShardIdPrimaryKeyRule() (bool, bool) {
	sessionState := session.GetSessionState()
	for _, rule := range sessionState.Conv.Rules {
		if rule.Type == constants.AddShardIdPrimaryKey {
			v := rule.Data.(types.ShardIdPrimaryKey)
			return true, v.AddedAtTheStart
		}
	}
	return false, false
}

func dropTableHelper(w http.ResponseWriter, tableId string) session.ConvWithMetadata {
	sessionState := session.GetSessionState()
	if sessionState.Conv == nil || sessionState.Driver == "" {
		http.Error(w, fmt.Sprintf("Schema is not converted or Driver is not configured properly. Please retry converting the database to Spanner."), http.StatusNotFound)
		return session.ConvWithMetadata{}
	}
	if tableId == "" {
		http.Error(w, fmt.Sprintf("Table Id is empty"), http.StatusBadRequest)
	}
	sessionState.Conv.ConvLock.Lock()
	defer sessionState.Conv.ConvLock.Unlock()
	spSchema := sessionState.Conv.SpSchema
	issues := sessionState.Conv.SchemaIssues
	syntheticPkey := sessionState.Conv.SyntheticPKeys

	//remove deleted name from usedName
	usedNames := sessionState.Conv.UsedNames
	delete(usedNames, strings.ToLower(sessionState.Conv.SpSchema[tableId].Name))
	for _, index := range sessionState.Conv.SpSchema[tableId].Indexes {
		delete(usedNames, index.Name)
	}
	for _, fk := range sessionState.Conv.SpSchema[tableId].ForeignKeys {
		delete(usedNames, fk.Name)
	}

	delete(spSchema, tableId)
	issues[tableId] = internal.TableIssues{
		TableLevelIssues:  []internal.SchemaIssue{},
		ColumnLevelIssues: map[string][]internal.SchemaIssue{},
	}
	delete(syntheticPkey, tableId)

	//drop reference foreign key
	for tableName, spTable := range spSchema {
		fks := []ddl.Foreignkey{}
		for _, fk := range spTable.ForeignKeys {
			if fk.ReferTableId != tableId {
				fks = append(fks, fk)
			} else {
				delete(usedNames, fk.Name)
			}

		}
		spTable.ForeignKeys = fks
		spSchema[tableName] = spTable
	}

	//remove interleave that are interleaved on the drop table as parent
	for id, spTable := range spSchema {
		if spTable.ParentId == tableId {
			spTable.ParentId = ""
			spSchema[id] = spTable
		}
	}

	//remove interleavable suggestion on droping the parent table
	for tableName, tableIssues := range issues {
		for colName, colIssues := range tableIssues.ColumnLevelIssues {
			updatedColIssues := []internal.SchemaIssue{}
			for _, val := range colIssues {
				if val != internal.InterleavedOrder {
					updatedColIssues = append(updatedColIssues, val)
				}
			}
			if len(updatedColIssues) == 0 {
				delete(issues[tableName].ColumnLevelIssues, colName)
			} else {
				issues[tableName].ColumnLevelIssues[colName] = updatedColIssues
			}
		}
	}

	sessionState.Conv.SpSchema = spSchema
	sessionState.Conv.SchemaIssues = issues
	sessionState.Conv.UsedNames = usedNames

	convm := session.ConvWithMetadata{
		SessionMetadata: sessionState.SessionMetadata,
		Conv:            *sessionState.Conv,
	}
	return convm
}

func addShardIdToReferencedTableFks(tableId string, isAddedAtFirst bool) {
	sessionState := session.GetSessionState()
	for _, table := range sessionState.Conv.SpSchema {
		for i, fk := range table.ForeignKeys {
			if fk.ReferTableId == tableId {
				referredTableShardIdColumn := sessionState.Conv.SpSchema[fk.ReferTableId].ShardIdColumn
				if isAddedAtFirst {
					fk.ColIds = append([]string{table.ShardIdColumn}, fk.ColIds...)
					fk.ReferColumnIds = append([]string{referredTableShardIdColumn}, fk.ReferColumnIds...)
				} else {
					fk.ColIds = append(fk.ColIds, table.ShardIdColumn)
					fk.ReferColumnIds = append(fk.ReferColumnIds, referredTableShardIdColumn)
				}
				sessionState.Conv.SpSchema[table.Id].ForeignKeys[i] = fk
			}
		}
	}
}

func initializeTypeMap() {
	sessionState := session.GetSessionState()
	var toddl common.ToDdl
	// Initialize mysqlTypeMap.
	toddl = mysql.InfoSchemaImpl{}.GetToDdl()
	for _, srcTypeName := range []string{"bool", "boolean", "varchar", "char", "text", "tinytext", "mediumtext", "longtext", "set", "enum", "json", "bit", "binary", "varbinary", "blob", "tinyblob", "mediumblob", "longblob", "tinyint", "smallint", "mediumint", "int", "integer", "bigint", "double", "float", "numeric", "decimal", "date", "datetime", "timestamp", "time", "year", "geometrycollection", "multipoint", "multilinestring", "multipolygon", "point", "linestring", "polygon", "geometry"} {
		var l []types.TypeIssue
		srcType := schema.MakeType()
		srcType.Name = srcTypeName
		for _, spType := range []string{ddl.Bool, ddl.Bytes, ddl.Date, ddl.Float64, ddl.Int64, ddl.String, ddl.Timestamp, ddl.Numeric, ddl.JSON} {
			ty, issues := toddl.ToSpannerType(sessionState.Conv, spType, srcType)
			l = addTypeToList(ty.Name, spType, issues, l)
		}
		if srcTypeName == "tinyint" {
			l = append(l, types.TypeIssue{T: ddl.Bool, Brief: "Only tinyint(1) can be converted to BOOL, for any other mods it will be converted to INT64"})
		}
		ty, _ := toddl.ToSpannerType(sessionState.Conv, "", srcType)
		mysqlDefaultTypeMap[srcTypeName] = ty
		mysqlTypeMap[srcTypeName] = l
	}
	// Initialize postgresTypeMap.
	toddl = postgres.InfoSchemaImpl{}.GetToDdl()
	for _, srcTypeName := range []string{"bool", "boolean", "bigserial", "bpchar", "character", "bytea", "date", "float8", "double precision", "float4", "real", "int8", "bigint", "int4", "integer", "int2", "smallint", "numeric", "serial", "text", "timestamptz", "timestamp with time zone", "timestamp", "timestamp without time zone", "varchar", "character varying"} {
		var l []types.TypeIssue
		srcType := schema.MakeType()
		srcType.Name = srcTypeName
		for _, spType := range []string{ddl.Bool, ddl.Bytes, ddl.Date, ddl.Float64, ddl.Int64, ddl.String, ddl.Timestamp, ddl.Numeric, ddl.JSON} {
			ty, issues := toddl.ToSpannerType(sessionState.Conv, spType, srcType)
			l = addTypeToList(ty.Name, spType, issues, l)
		}
		ty, _ := toddl.ToSpannerType(sessionState.Conv, "", srcType)
		postgresDefaultTypeMap[srcTypeName] = ty
		postgresTypeMap[srcTypeName] = l
	}

	// Initialize sqlserverTypeMap.
	toddl = sqlserver.InfoSchemaImpl{}.GetToDdl()
	for _, srcTypeName := range []string{"int", "tinyint", "smallint", "bigint", "bit", "float", "real", "numeric", "decimal", "money", "smallmoney", "char", "nchar", "varchar", "nvarchar", "text", "ntext", "date", "datetime", "datetime2", "smalldatetime", "datetimeoffset", "time", "timestamp", "rowversion", "binary", "varbinary", "image", "xml", "geography", "geometry", "uniqueidentifier", "sql_variant", "hierarchyid"} {
		var l []types.TypeIssue
		srcType := schema.MakeType()
		srcType.Name = srcTypeName
		for _, spType := range []string{ddl.Bool, ddl.Bytes, ddl.Date, ddl.Float64, ddl.Int64, ddl.String, ddl.Timestamp, ddl.Numeric, ddl.JSON} {
			ty, issues := toddl.ToSpannerType(sessionState.Conv, spType, srcType)
			l = addTypeToList(ty.Name, spType, issues, l)
		}
		ty, _ := toddl.ToSpannerType(sessionState.Conv, "", srcType)
		sqlserverDefaultTypeMap[srcTypeName] = ty
		sqlserverTypeMap[srcTypeName] = l
	}

	// Initialize oracleTypeMap.
	toddl = oracle.InfoSchemaImpl{}.GetToDdl()
	for _, srcTypeName := range []string{"NUMBER", "BFILE", "BLOB", "CHAR", "CLOB", "DATE", "BINARY_DOUBLE", "BINARY_FLOAT", "FLOAT", "LONG", "RAW", "LONG RAW", "NCHAR", "NVARCHAR2", "VARCHAR", "VARCHAR2", "NCLOB", "ROWID", "UROWID", "XMLTYPE", "TIMESTAMP", "INTERVAL", "SDO_GEOMETRY"} {
		var l []types.TypeIssue
		srcType := schema.MakeType()
		srcType.Name = srcTypeName
		for _, spType := range []string{ddl.Bool, ddl.Bytes, ddl.Date, ddl.Float64, ddl.Int64, ddl.String, ddl.Timestamp, ddl.Numeric, ddl.JSON} {
			ty, issues := toddl.ToSpannerType(sessionState.Conv, spType, srcType)
			l = addTypeToList(ty.Name, spType, issues, l)
		}
		ty, _ := toddl.ToSpannerType(sessionState.Conv, "", srcType)
		oracleDefaultTypeMap[srcTypeName] = ty
		oracleTypeMap[srcTypeName] = l
	}
}

func addTypeToList(convertedType string, spType string, issues []internal.SchemaIssue, l []types.TypeIssue) []types.TypeIssue {
	if convertedType == spType {
		if len(issues) > 0 {
			var briefs []string
			for _, issue := range issues {
				briefs = append(briefs, reports.IssueDB[issue].Brief)
			}
			l = append(l, types.TypeIssue{T: spType, Brief: fmt.Sprintf(strings.Join(briefs, ", "))})
		} else {
			l = append(l, types.TypeIssue{T: spType})
		}
	}
	return l
}

func setShardIdColumnAsPrimaryKey(isAddedAtFirst bool) {
	sessionState := session.GetSessionState()
	for _, table := range sessionState.Conv.SpSchema {
		setShardIdColumnAsPrimaryKeyPerTable(isAddedAtFirst, table)
	}
}

func setShardIdColumnAsPrimaryKeyPerTable(isAddedAtFirst bool, table ddl.CreateTable) {
	pkRequest := primarykey.PrimaryKeyRequest{
		TableId: table.Id,
		Columns: []ddl.IndexKey{},
	}
	increment := 0
	if isAddedAtFirst {
		increment = 1
		pkRequest.Columns = append(pkRequest.Columns, ddl.IndexKey{ColId: table.ShardIdColumn, Order: 1})
	}
	for index := range table.PrimaryKeys {
		pk := table.PrimaryKeys[index]
		pkRequest.Columns = append(pkRequest.Columns, ddl.IndexKey{ColId: pk.ColId, Order: pk.Order + increment, Desc: pk.Desc})
	}
	if !isAddedAtFirst {
		size := len(table.PrimaryKeys)
		pkRequest.Columns = append(pkRequest.Columns, ddl.IndexKey{ColId: table.ShardIdColumn, Order: size + 1})
	}
	primarykey.UpdatePrimaryKeyAndSessionFile(pkRequest)
}

func addShardIdColumnToForeignKeys(isAddedAtFirst bool) {
	sessionState := session.GetSessionState()
	for _, table := range sessionState.Conv.SpSchema {
		addShardIdToForeignKeyPerTable(isAddedAtFirst, table)
	}
}

func addShardIdToForeignKeyPerTable(isAddedAtFirst bool, table ddl.CreateTable) {
	sessionState := session.GetSessionState()
	for i, fk := range table.ForeignKeys {
		referredTableShardIdColumn := sessionState.Conv.SpSchema[fk.ReferTableId].ShardIdColumn
		if isAddedAtFirst {
			fk.ColIds = append([]string{table.ShardIdColumn}, fk.ColIds...)
			fk.ReferColumnIds = append([]string{referredTableShardIdColumn}, fk.ReferColumnIds...)
		} else {
			fk.ColIds = append(fk.ColIds, table.ShardIdColumn)
			fk.ReferColumnIds = append(fk.ReferColumnIds, referredTableShardIdColumn)
		}
		sessionState.Conv.SpSchema[table.Id].ForeignKeys[i] = fk
	}
}

func initializeAutoGenMap() {
	sessionState := session.GetSessionState()
	autoGenMap = make(map[string][]types.AutoGen)
	switch sessionState.Conv.SpDialect {
	case constants.DIALECT_POSTGRESQL:
		makePostgresDialectAutoGenMap()
		return
<<<<<<< HEAD
	case constants.DIALECT_GOOGLESQL:
		makeGoogleSqlDialectAutoGenMap()
		return
=======
>>>>>>> 2995e954
	default:
		makeGoogleSqlDialectAutoGenMap()
		return
	}
}

func makePostgresDialectAutoGenMap() {
	for _, srcTypeName := range []string{ddl.Bool, ddl.Date, ddl.Float64, ddl.Int64, ddl.PGBytea, ddl.PGFloat8, ddl.PGInt8, ddl.PGJSONB, ddl.PGTimestamptz, ddl.PGVarchar, ddl.Numeric} {
		autoGenMap[srcTypeName] = []types.AutoGen{
			{
<<<<<<< HEAD
				Name: "None",
				Type: "None",
=======
				Name: "",
				GenerationType: "",
>>>>>>> 2995e954
			},
		}
	}
	autoGenMap[ddl.PGVarchar] = append(autoGenMap[ddl.PGVarchar],
		types.AutoGen{
			Name: "UUID",
<<<<<<< HEAD
			Type: "Pre-defined",
=======
			GenerationType: "Pre-defined",
>>>>>>> 2995e954
		})
}

func makeGoogleSqlDialectAutoGenMap() {
	for _, srcTypeName := range []string{ddl.Bool, ddl.Bytes, ddl.Date, ddl.Float64, ddl.Int64, ddl.String, ddl.Timestamp, ddl.Numeric, ddl.JSON} {
		autoGenMap[srcTypeName] = []types.AutoGen{
			{
<<<<<<< HEAD
				Name: "None",
				Type: "None",
=======
				Name: "",
				GenerationType: "",
>>>>>>> 2995e954
			},
		}
	}
	autoGenMap[ddl.String] = append(autoGenMap[ddl.String],
		types.AutoGen{
			Name: "UUID",
<<<<<<< HEAD
			Type: "Pre-defined",
=======
			GenerationType: "Pre-defined",
>>>>>>> 2995e954
		})
}<|MERGE_RESOLUTION|>--- conflicted
+++ resolved
@@ -1561,12 +1561,6 @@
 	case constants.DIALECT_POSTGRESQL:
 		makePostgresDialectAutoGenMap()
 		return
-<<<<<<< HEAD
-	case constants.DIALECT_GOOGLESQL:
-		makeGoogleSqlDialectAutoGenMap()
-		return
-=======
->>>>>>> 2995e954
 	default:
 		makeGoogleSqlDialectAutoGenMap()
 		return
@@ -1577,24 +1571,15 @@
 	for _, srcTypeName := range []string{ddl.Bool, ddl.Date, ddl.Float64, ddl.Int64, ddl.PGBytea, ddl.PGFloat8, ddl.PGInt8, ddl.PGJSONB, ddl.PGTimestamptz, ddl.PGVarchar, ddl.Numeric} {
 		autoGenMap[srcTypeName] = []types.AutoGen{
 			{
-<<<<<<< HEAD
-				Name: "None",
-				Type: "None",
-=======
 				Name: "",
 				GenerationType: "",
->>>>>>> 2995e954
 			},
 		}
 	}
 	autoGenMap[ddl.PGVarchar] = append(autoGenMap[ddl.PGVarchar],
 		types.AutoGen{
 			Name: "UUID",
-<<<<<<< HEAD
-			Type: "Pre-defined",
-=======
 			GenerationType: "Pre-defined",
->>>>>>> 2995e954
 		})
 }
 
@@ -1602,23 +1587,14 @@
 	for _, srcTypeName := range []string{ddl.Bool, ddl.Bytes, ddl.Date, ddl.Float64, ddl.Int64, ddl.String, ddl.Timestamp, ddl.Numeric, ddl.JSON} {
 		autoGenMap[srcTypeName] = []types.AutoGen{
 			{
-<<<<<<< HEAD
-				Name: "None",
-				Type: "None",
-=======
 				Name: "",
 				GenerationType: "",
->>>>>>> 2995e954
 			},
 		}
 	}
 	autoGenMap[ddl.String] = append(autoGenMap[ddl.String],
 		types.AutoGen{
 			Name: "UUID",
-<<<<<<< HEAD
-			Type: "Pre-defined",
-=======
 			GenerationType: "Pre-defined",
->>>>>>> 2995e954
 		})
 }
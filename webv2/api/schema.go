package api

import (
	"encoding/json"
	"fmt"
	"io/ioutil"
	"net/http"
	"os"
	"path/filepath"
	"sort"
	"strings"

	"github.com/GoogleCloudPlatform/spanner-migration-tool/common/constants"
	"github.com/GoogleCloudPlatform/spanner-migration-tool/common/utils"
	"github.com/GoogleCloudPlatform/spanner-migration-tool/conversion"
	"github.com/GoogleCloudPlatform/spanner-migration-tool/internal"
	"github.com/GoogleCloudPlatform/spanner-migration-tool/internal/reports"
	"github.com/GoogleCloudPlatform/spanner-migration-tool/profiles"
	"github.com/GoogleCloudPlatform/spanner-migration-tool/schema"
	"github.com/GoogleCloudPlatform/spanner-migration-tool/sources/common"
	"github.com/GoogleCloudPlatform/spanner-migration-tool/sources/mysql"
	"github.com/GoogleCloudPlatform/spanner-migration-tool/sources/oracle"
	"github.com/GoogleCloudPlatform/spanner-migration-tool/sources/postgres"
	"github.com/GoogleCloudPlatform/spanner-migration-tool/sources/sqlserver"
	"github.com/GoogleCloudPlatform/spanner-migration-tool/spanner/ddl"
	"github.com/GoogleCloudPlatform/spanner-migration-tool/webv2/config"
	"github.com/GoogleCloudPlatform/spanner-migration-tool/webv2/helpers"
	"github.com/GoogleCloudPlatform/spanner-migration-tool/webv2/index"
	"github.com/GoogleCloudPlatform/spanner-migration-tool/webv2/primarykey"
	"github.com/GoogleCloudPlatform/spanner-migration-tool/webv2/session"
	"github.com/GoogleCloudPlatform/spanner-migration-tool/webv2/types"
	"github.com/GoogleCloudPlatform/spanner-migration-tool/webv2/utilities"
)

var mysqlDefaultTypeMap = make(map[string]ddl.Type)
var postgresDefaultTypeMap = make(map[string]ddl.Type)
var sqlserverDefaultTypeMap = make(map[string]ddl.Type)
var oracleDefaultTypeMap = make(map[string]ddl.Type)

var mysqlTypeMap = make(map[string][]types.TypeIssue)
var postgresTypeMap = make(map[string][]types.TypeIssue)
var sqlserverTypeMap = make(map[string][]types.TypeIssue)
var oracleTypeMap = make(map[string][]types.TypeIssue)

var autoGenMap = make(map[string][]types.AutoGen)

func init() {
	sessionState := session.GetSessionState()
	utilities.InitObjectId()
	sessionState.Conv = internal.MakeConv()
	config := config.TryInitializeSpannerConfig()
	session.SetSessionStorageConnectionState(config.GCPProjectID, config.SpannerProjectID, config.SpannerInstanceID)
}

// ConvertSchemaSQL converts source database to Spanner when using
// with postgres and mysql driver.
func ConvertSchemaSQL(w http.ResponseWriter, r *http.Request) {
	sessionState := session.GetSessionState()
	if sessionState.SourceDB == nil || sessionState.DbName == "" || sessionState.Driver == "" {
		http.Error(w, fmt.Sprintf("Database is not configured or Database connection is lost. Please set configuration and connect to database."), http.StatusNotFound)
		return
	}
	conv := internal.MakeConv()

	conv.SpDialect = sessionState.Dialect
	conv.IsSharded = sessionState.IsSharded
	var err error
	additionalSchemaAttributes := internal.AdditionalSchemaAttributes{
		IsSharded: sessionState.IsSharded,
	}
	processSchema := common.ProcessSchemaImpl{}
	switch sessionState.Driver {
	case constants.MYSQL:
		err = processSchema.ProcessSchema(conv, mysql.InfoSchemaImpl{DbName: sessionState.DbName, Db: sessionState.SourceDB}, common.DefaultWorkers, additionalSchemaAttributes, &common.SchemaToSpannerImpl{}, &common.UtilsOrderImpl{}, &common.InfoSchemaImpl{})
	case constants.POSTGRES:
		temp := false
		err = processSchema.ProcessSchema(conv, postgres.InfoSchemaImpl{Db: sessionState.SourceDB, IsSchemaUnique: &temp}, common.DefaultWorkers, additionalSchemaAttributes, &common.SchemaToSpannerImpl{}, &common.UtilsOrderImpl{}, &common.InfoSchemaImpl{})
	case constants.SQLSERVER:
		err = processSchema.ProcessSchema(conv, sqlserver.InfoSchemaImpl{DbName: sessionState.DbName, Db: sessionState.SourceDB}, common.DefaultWorkers, additionalSchemaAttributes, &common.SchemaToSpannerImpl{}, &common.UtilsOrderImpl{}, &common.InfoSchemaImpl{})
	case constants.ORACLE:
		err = processSchema.ProcessSchema(conv, oracle.InfoSchemaImpl{DbName: strings.ToUpper(sessionState.DbName), Db: sessionState.SourceDB}, common.DefaultWorkers, additionalSchemaAttributes, &common.SchemaToSpannerImpl{}, &common.UtilsOrderImpl{}, &common.InfoSchemaImpl{})
	default:
		http.Error(w, fmt.Sprintf("Driver : '%s' is not supported", sessionState.Driver), http.StatusBadRequest)
		return
	}
	if err != nil {
		http.Error(w, fmt.Sprintf("Schema Conversion Error : %v", err), http.StatusNotFound)
		return
	}

	sessionState.Conv.ConvLock.Lock()
	defer sessionState.Conv.ConvLock.Unlock()

	sessionState.Conv = conv

	if sessionState.IsSharded {
		setShardIdColumnAsPrimaryKey(true)
		addShardIdColumnToForeignKeys(true)
		ruleId := internal.GenerateRuleId()
		rule := internal.Rule{
			Id:                ruleId,
			Name:              ruleId,
			Type:              constants.AddShardIdPrimaryKey,
			AssociatedObjects: "All Tables",
			Data: types.ShardIdPrimaryKey{
				AddedAtTheStart: true,
			},
			Enabled: true,
		}

		sessionState := session.GetSessionState()
		sessionState.Conv.Rules = append(sessionState.Conv.Rules, rule)
		session.UpdateSessionFile()
	}

	primarykey.DetectHotspot()
	index.IndexSuggestion()

	sessionMetadata := session.SessionMetadata{
		SessionName:  "NewSession",
		DatabaseType: sessionState.Driver,
		DatabaseName: sessionState.DbName,
		Dialect:      sessionState.Dialect,
	}

	convm := session.ConvWithMetadata{
		SessionMetadata: sessionMetadata,
		Conv:            *sessionState.Conv,
	}
	sessionState.SessionMetadata = sessionMetadata
	w.WriteHeader(http.StatusOK)
	json.NewEncoder(w).Encode(convm)
}

// ConvertSchemaDump converts schema from dump file to Spanner schema for
// mysqldump and pg_dump driver.
func ConvertSchemaDump(w http.ResponseWriter, r *http.Request) {
	reqBody, err := ioutil.ReadAll(r.Body)
	if err != nil {
		http.Error(w, fmt.Sprintf("Body Read Error : %v", err), http.StatusInternalServerError)
		return
	}
	var dc types.ConvertFromDumpRequest
	err = json.Unmarshal(reqBody, &dc)
	if err != nil {
		http.Error(w, fmt.Sprintf("Request Body parse error : %v", err), http.StatusBadRequest)
		return
	}
	f, err := os.Open(constants.UPLOAD_FILE_DIR + "/" + dc.Config.FilePath)
	if err != nil {
		http.Error(w, fmt.Sprintf("Failed to open dump file : %v, no such file or directory", dc.Config.FilePath), http.StatusNotFound)
		return
	}
	// We don't support Dynamodb in web hence no need to pass schema sample size here.
	n := profiles.NewSourceProfileImpl{}
	sourceProfile, _ := profiles.NewSourceProfile("", dc.Config.Driver, &n)
	sourceProfile.Driver = dc.Config.Driver
	schemaFromSource := conversion.SchemaFromSourceImpl{}
	conv, err := schemaFromSource.SchemaFromDump(sourceProfile.Driver, dc.SpannerDetails.Dialect, &utils.IOStreams{In: f, Out: os.Stdout}, &conversion.ProcessDumpByDialectImpl{})
	if err != nil {
		http.Error(w, fmt.Sprintf("Schema Conversion Error : %v", err), http.StatusNotFound)
		return
	}

	sessionMetadata := session.SessionMetadata{
		SessionName:  "NewSession",
		DatabaseType: dc.Config.Driver,
		DatabaseName: filepath.Base(dc.Config.FilePath),
		Dialect:      dc.SpannerDetails.Dialect,
	}

	sessionState := session.GetSessionState()
	sessionState.Conv.ConvLock.Lock()
	defer sessionState.Conv.ConvLock.Unlock()
	sessionState.Conv = conv

	primarykey.DetectHotspot()
	index.IndexSuggestion()

	sessionState.SessionMetadata = sessionMetadata
	sessionState.Driver = dc.Config.Driver
	sessionState.DbName = ""
	sessionState.SessionFile = ""
	sessionState.SourceDB = nil
	sessionState.Dialect = dc.SpannerDetails.Dialect
	sessionState.SourceDBConnDetails = session.SourceDBConnDetails{
		Path:           constants.UPLOAD_FILE_DIR + "/" + dc.Config.FilePath,
		ConnectionType: helpers.DUMP_MODE,
	}

	convm := session.ConvWithMetadata{
		SessionMetadata: sessionMetadata,
		Conv:            *conv,
	}
	w.WriteHeader(http.StatusOK)
	json.NewEncoder(w).Encode(convm)
}

// GetDDL returns the Spanner DDL for each table in alphabetical order.
// Unlike internal/convert.go's GetDDL, it does not print tables in a way that
// respects the parent/child ordering of interleaved tables.
// Though foreign keys and secondary indexes are displayed, getDDL cannot be used to
// build DDL to send to Spanner.
func GetDDL(w http.ResponseWriter, r *http.Request) {
	sessionState := session.GetSessionState()
	sessionState.Conv.ConvLock.RLock()
	defer sessionState.Conv.ConvLock.RUnlock()
	c := ddl.Config{Comments: true, ProtectIds: false, SpDialect: sessionState.Conv.SpDialect, Source: sessionState.Driver}
	var tables []string
	for t := range sessionState.Conv.SpSchema {
		tables = append(tables, t)
	}
	sort.Strings(tables)
	ddl := make(map[string]string)
	for _, t := range tables {
		table := sessionState.Conv.SpSchema[t]
		tableDdl := table.PrintCreateTable(sessionState.Conv.SpSchema, c) + ";"
		if len(table.Indexes) > 0 {
			tableDdl = tableDdl + "\n"
		}
		for _, index := range table.Indexes {
			tableDdl = tableDdl + "\n" + index.PrintCreateIndex(table, c) + ";"
		}
		if len(table.ForeignKeys) > 0 {
			tableDdl = tableDdl + "\n"
		}
		for _, fk := range table.ForeignKeys {
			tableDdl = tableDdl + "\n" + fk.PrintForeignKeyAlterTable(sessionState.Conv.SpSchema, c, t) + ";"
		}

		ddl[t] = tableDdl
	}
	w.WriteHeader(http.StatusOK)
	json.NewEncoder(w).Encode(ddl)
}

func GetStandardTypeToPGSQLTypemap(w http.ResponseWriter, r *http.Request) {
	w.WriteHeader(http.StatusOK)
	json.NewEncoder(w).Encode(ddl.STANDARD_TYPE_TO_PGSQL_TYPEMAP)
}

func GetPGSQLToStandardTypeTypemap(w http.ResponseWriter, r *http.Request) {
	w.WriteHeader(http.StatusOK)
	json.NewEncoder(w).Encode(ddl.PGSQL_TO_STANDARD_TYPE_TYPEMAP)
}

func SpannerDefaultTypeMap(w http.ResponseWriter, r *http.Request) {
	sessionState := session.GetSessionState()

	if sessionState.Conv == nil || sessionState.Driver == "" {
		http.Error(w, "Schema is not converted or Driver is not configured properly. Please retry converting the database to Spanner.", http.StatusNotFound)
		return
	}
	sessionState.Conv.ConvLock.Lock()
	defer sessionState.Conv.ConvLock.Unlock()
	initializeTypeMap()

	var typeMap map[string]ddl.Type
	switch sessionState.Driver {
	case constants.MYSQL, constants.MYSQLDUMP:
		typeMap = mysqlDefaultTypeMap
	case constants.POSTGRES, constants.PGDUMP:
		typeMap = postgresDefaultTypeMap
	case constants.SQLSERVER:
		typeMap = sqlserverDefaultTypeMap
	case constants.ORACLE:
		typeMap = oracleDefaultTypeMap
	default:
		http.Error(w, fmt.Sprintf("Driver : '%s' is not supported", sessionState.Driver), http.StatusBadRequest)
		return
	}
	w.WriteHeader(http.StatusOK)
	json.NewEncoder(w).Encode(typeMap)
}

// GetTypeMap returns the source to Spanner typemap only for the
// source types used in current conversion.
func GetTypeMap(w http.ResponseWriter, r *http.Request) {
	sessionState := session.GetSessionState()
	if sessionState.Conv == nil || sessionState.Driver == "" {
		http.Error(w, fmt.Sprintf("Schema is not converted or Driver is not configured properly. Please retry converting the database to Spanner."), http.StatusNotFound)
		return
	}
	sessionState.Conv.ConvLock.Lock()
	defer sessionState.Conv.ConvLock.Unlock()
	var typeMap map[string][]types.TypeIssue
	initializeTypeMap()
	switch sessionState.Driver {
	case constants.MYSQL, constants.MYSQLDUMP:
		typeMap = mysqlTypeMap
	case constants.POSTGRES, constants.PGDUMP:
		typeMap = postgresTypeMap
	case constants.SQLSERVER:
		typeMap = sqlserverTypeMap
	case constants.ORACLE:
		typeMap = oracleTypeMap
	default:
		http.Error(w, fmt.Sprintf("Driver : '%s' is not supported", sessionState.Driver), http.StatusBadRequest)
		return
	}
	// Filter typeMap so it contains just the types SrcSchema uses.
	filteredTypeMap := make(map[string][]types.TypeIssue)
	for _, srcTable := range sessionState.Conv.SrcSchema {
		for _, colDef := range srcTable.ColDefs {
			if _, ok := filteredTypeMap[colDef.Type.Name]; ok {
				continue
			}
			// Timestamp and interval types do not have exact key in typemap.
			// Typemap for  TIMESTAMP(6), TIMESTAMP(6) WITH LOCAL TIMEZONE,TIMESTAMP(6) WITH TIMEZONE is stored into TIMESTAMP key.
			// Same goes with interval types like INTERVAL YEAR(2) TO MONTH, INTERVAL DAY(2) TO SECOND(6) etc.
			// If exact key not found then check with regex.
			if _, ok := typeMap[colDef.Type.Name]; !ok {
				if oracle.TimestampReg.MatchString(colDef.Type.Name) {
					filteredTypeMap[colDef.Type.Name] = typeMap["TIMESTAMP"]
				} else if oracle.IntervalReg.MatchString(colDef.Type.Name) {
					filteredTypeMap[colDef.Type.Name] = typeMap["INTERVAL"]
				}
				continue
			}
			filteredTypeMap[colDef.Type.Name] = typeMap[colDef.Type.Name]
		}
	}
	for key, values := range filteredTypeMap {
		for i := range values {
			if sessionState.Dialect == constants.DIALECT_POSTGRESQL {
				spType := ddl.Type{
					Name: filteredTypeMap[key][i].T,
				}
				filteredTypeMap[key][i].DisplayT = ddl.GetPGType(spType)
			} else {
				filteredTypeMap[key][i].DisplayT = filteredTypeMap[key][i].T
			}

		}
	}
	w.WriteHeader(http.StatusOK)
	json.NewEncoder(w).Encode(filteredTypeMap)
}

func GetAutoGenMap(w http.ResponseWriter, r *http.Request) {

	sessionState := session.GetSessionState()
	if sessionState.Conv == nil || sessionState.Driver == "" {
		http.Error(w, fmt.Sprintf("Schema is not converted or Driver is not configured properly. Please retry converting the database to Spanner."), http.StatusNotFound)
		return
	}
	sessionState.Conv.ConvLock.Lock()
	defer sessionState.Conv.ConvLock.Unlock()
	switch sessionState.Driver {
	case constants.MYSQL:
		initializeAutoGenMap()
	}
	w.WriteHeader(http.StatusOK)
	json.NewEncoder(w).Encode(autoGenMap)
}

// GetTableWithErrors checks the errors in the spanner schema
// and returns a list of tables with errors
func GetTableWithErrors(w http.ResponseWriter, r *http.Request) {
	sessionState := session.GetSessionState()
	sessionState.Conv.ConvLock.RLock()
	defer sessionState.Conv.ConvLock.RUnlock()
	var tableIdName []types.TableIdAndName
	for id, issues := range sessionState.Conv.SchemaIssues {
		if len(issues.TableLevelIssues) != 0 {
			t := types.TableIdAndName{
				Id:   id,
				Name: sessionState.Conv.SpSchema[id].Name,
			}
			tableIdName = append(tableIdName, t)
		}
	}
	w.WriteHeader(http.StatusOK)
	json.NewEncoder(w).Encode(tableIdName)
}

func RestoreTables(w http.ResponseWriter, r *http.Request) {
	reqBody, err := ioutil.ReadAll(r.Body)
	if err != nil {
		http.Error(w, fmt.Sprintf("Body Read Error : %v", err), http.StatusInternalServerError)
		return
	}
	var tables internal.Tables
	err = json.Unmarshal(reqBody, &tables)
	if err != nil {
		http.Error(w, fmt.Sprintf("Request Body parse error : %v", err), http.StatusBadRequest)
		return
	}
	var convm session.ConvWithMetadata
	for _, tableId := range tables.TableList {
		convm = restoreTableHelper(w, tableId)
	}
	w.WriteHeader(http.StatusOK)
	json.NewEncoder(w).Encode(convm)
}

func RestoreTable(w http.ResponseWriter, r *http.Request) {
	tableId := r.FormValue("table")
	convm := restoreTableHelper(w, tableId)
	w.WriteHeader(http.StatusOK)
	json.NewEncoder(w).Encode(convm)
}

func DropTables(w http.ResponseWriter, r *http.Request) {
	reqBody, err := ioutil.ReadAll(r.Body)
	if err != nil {
		http.Error(w, fmt.Sprintf("Body Read Error : %v", err), http.StatusInternalServerError)
		return
	}
	var tables internal.Tables
	err = json.Unmarshal(reqBody, &tables)
	if err != nil {
		http.Error(w, fmt.Sprintf("Request Body parse error : %v", err), http.StatusBadRequest)
		return
	}
	var convm session.ConvWithMetadata
	for _, tableId := range tables.TableList {
		convm = dropTableHelper(w, tableId)
	}
	w.WriteHeader(http.StatusOK)
	json.NewEncoder(w).Encode(convm)
}

func DropTable(w http.ResponseWriter, r *http.Request) {
	tableId := r.FormValue("table")
	convm := dropTableHelper(w, tableId)
	w.WriteHeader(http.StatusOK)
	json.NewEncoder(w).Encode(convm)
}

func RestoreSecondaryIndex(w http.ResponseWriter, r *http.Request) {
	tableId := r.FormValue("tableId")
	indexId := r.FormValue("indexId")
	sessionState := session.GetSessionState()
	if sessionState.Conv == nil || sessionState.Driver == "" {
		http.Error(w, fmt.Sprintf("Schema is not converted or Driver is not configured properly. Please retry converting the database to Spanner."), http.StatusNotFound)
		return
	}
	if tableId == "" {
		http.Error(w, fmt.Sprintf("Table Id is empty"), http.StatusBadRequest)
		return
	}
	if indexId == "" {
		http.Error(w, fmt.Sprintf("Index Id is empty"), http.StatusBadRequest)
		return
	}

	sessionState.Conv.ConvLock.Lock()
	defer sessionState.Conv.ConvLock.Unlock()
	var srcIndex schema.Index
	srcIndexFound := false
	for _, index := range sessionState.Conv.SrcSchema[tableId].Indexes {
		if index.Id == indexId {
			srcIndex = index
			srcIndexFound = true
			break
		}
	}
	if !srcIndexFound {
		http.Error(w, fmt.Sprintf("Source index not found"), http.StatusBadRequest)
		return
	}

	conv := sessionState.Conv

	spIndex := common.CvtIndexHelper(conv, tableId, srcIndex, conv.SpSchema[tableId].ColIds, conv.SpSchema[tableId].ColDefs)
	spIndexes := conv.SpSchema[tableId].Indexes
	spIndexes = append(spIndexes, spIndex)
	spTable := conv.SpSchema[tableId]
	spTable.Indexes = spIndexes
	conv.SpSchema[tableId] = spTable

	sessionState.Conv = conv
	index.AssignInitialOrders()
	index.IndexSuggestion()

	convm := session.ConvWithMetadata{
		SessionMetadata: sessionState.SessionMetadata,
		Conv:            *sessionState.Conv,
	}
	w.WriteHeader(http.StatusOK)
	json.NewEncoder(w).Encode(convm)

}

// renameForeignKeys checks the new names for spanner name validity, ensures the new names are already not used by existing tables
// secondary indexes or foreign key constraints. If above checks passed then foreignKey renaming reflected in the schema else appropriate
// error thrown.
func UpdateForeignKeys(w http.ResponseWriter, r *http.Request) {
	tableId := r.FormValue("table")
	reqBody, err := ioutil.ReadAll(r.Body)
	if err != nil {
		http.Error(w, fmt.Sprintf("Body Read Error : %v", err), http.StatusInternalServerError)
	}

	sessionState := session.GetSessionState()
	if sessionState.Conv == nil || sessionState.Driver == "" {
		http.Error(w, fmt.Sprintf("Schema is not converted or Driver is not configured properly. Please retry converting the database to Spanner."), http.StatusNotFound)
		return
	}
	sessionState.Conv.ConvLock.Lock()
	defer sessionState.Conv.ConvLock.Unlock()

	newFKs := []ddl.Foreignkey{}
	if err = json.Unmarshal(reqBody, &newFKs); err != nil {
		http.Error(w, fmt.Sprintf("Request Body parse error : %v", err), http.StatusBadRequest)
		return
	}

	// Check new name for spanner name validity.
	newNames := []string{}
	newNamesMap := map[string]bool{}
	for _, newFk := range newFKs {
		if len(newFk.Name) == 0 {
			continue
		}
		for _, oldFk := range sessionState.Conv.SpSchema[tableId].ForeignKeys {
			if newFk.Id == oldFk.Id && newFk.Name != oldFk.Name && newFk.Name != "" {
				newNames = append(newNames, strings.ToLower(newFk.Name))
			}
		}
	}

	for _, newFk := range newFKs {
		if len(newFk.Name) == 0 {
			continue
		}
		if _, ok := newNamesMap[strings.ToLower(newFk.Name)]; ok {
			http.Error(w, fmt.Sprintf("Found duplicate names in input : %s", strings.ToLower(newFk.Name)), http.StatusBadRequest)
			return
		}
		newNamesMap[strings.ToLower(newFk.Name)] = true
	}

	if ok, invalidNames := utilities.CheckSpannerNamesValidity(newNames); !ok {
		http.Error(w, fmt.Sprintf("Following names are not valid Spanner identifiers: %s", strings.Join(invalidNames, ",")), http.StatusBadRequest)
		return
	}

	// Check that the new names are not already used by existing tables, secondary indexes or foreign key constraints.
	if ok, err := utilities.CanRename(newNames, tableId); !ok {
		http.Error(w, err.Error(), http.StatusBadRequest)
		return
	}

	sp := sessionState.Conv.SpSchema[tableId]
	usedNames := sessionState.Conv.UsedNames

	// Update session with renamed foreignkeys.
	updatedFKs := []ddl.Foreignkey{}

	for _, foreignKey := range sp.ForeignKeys {
		for _, updatedForeignkey := range newFKs {
			if foreignKey.Id == updatedForeignkey.Id && len(updatedForeignkey.ColIds) != 0 && updatedForeignkey.ReferTableId != "" {
				delete(usedNames, strings.ToLower(foreignKey.Name))
				foreignKey.Name = updatedForeignkey.Name
				updatedFKs = append(updatedFKs, foreignKey)
			}
		}
	}

	position := -1

	for i, fk := range updatedFKs {
		// Condition to check whether FK has to be dropped
		if len(fk.ReferColumnIds) == 0 && fk.ReferTableId == "" {
			position = i
			dropFkId := fk.Id

			// To remove the interleavable suggestions if they exist on dropping fk
			colId := sp.ForeignKeys[position].ColIds[0]
			schemaIssue := []internal.SchemaIssue{}
			for _, v := range sessionState.Conv.SchemaIssues[tableId].ColumnLevelIssues[colId] {
				if v != internal.InterleavedAddColumn && v != internal.InterleavedRenameColumn && v != internal.InterleavedNotInOrder && v != internal.InterleavedChangeColumnSize {
					schemaIssue = append(schemaIssue, v)
				}
			}
			if _, ok := sessionState.Conv.SchemaIssues[tableId]; ok {
				sessionState.Conv.SchemaIssues[tableId].ColumnLevelIssues[colId] = schemaIssue
			}

			sp.ForeignKeys = utilities.RemoveFk(updatedFKs, dropFkId)
		}
	}
	sp.ForeignKeys = updatedFKs
	sessionState.Conv.SpSchema[tableId] = sp
	session.UpdateSessionFile()

	convm := session.ConvWithMetadata{
		SessionMetadata: sessionState.SessionMetadata,
		Conv:            *sessionState.Conv,
	}
	w.WriteHeader(http.StatusOK)
	json.NewEncoder(w).Encode(convm)
}

// renameIndexes checks the new names for spanner name validity, ensures the new names are already not used by existing tables
// secondary indexes or foreign key constraints. If above checks passed then index renaming reflected in the schema else appropriate
// error thrown.
func RenameIndexes(w http.ResponseWriter, r *http.Request) {
	table := r.FormValue("table")
	reqBody, err := ioutil.ReadAll(r.Body)
	if err != nil {
		http.Error(w, fmt.Sprintf("Body Read Error : %v", err), http.StatusInternalServerError)
	}

	renameMap := map[string]string{}
	if err = json.Unmarshal(reqBody, &renameMap); err != nil {
		http.Error(w, fmt.Sprintf("Request Body parse error : %v", err), http.StatusBadRequest)
		return
	}

	// Check new name for spanner name validity.
	newNames := []string{}
	newNamesMap := map[string]bool{}
	for _, value := range renameMap {
		newNames = append(newNames, strings.ToLower(value))
		newNamesMap[strings.ToLower(value)] = true
	}
	if len(newNames) != len(newNamesMap) {
		http.Error(w, fmt.Sprintf("Found duplicate names in input : %s", strings.Join(newNames, ",")), http.StatusBadRequest)
		return
	}

	if ok, invalidNames := utilities.CheckSpannerNamesValidity(newNames); !ok {
		http.Error(w, fmt.Sprintf("Following names are not valid Spanner identifiers: %s", strings.Join(invalidNames, ",")), http.StatusBadRequest)
		return
	}

	// Check that the new names are not already used by existing tables, secondary indexes or foreign key constraints.
	if ok, err := utilities.CanRename(newNames, table); !ok {
		http.Error(w, err.Error(), http.StatusBadRequest)
		return
	}
	sessionState := session.GetSessionState()

	sp := sessionState.Conv.SpSchema[table]

	// Update session with renamed secondary indexes.
	newIndexes := []ddl.CreateIndex{}
	for _, index := range sp.Indexes {
		if newName, ok := renameMap[index.Id]; ok {
			index.Name = newName
		}
		newIndexes = append(newIndexes, index)
	}
	sp.Indexes = newIndexes

	sessionState.Conv.SpSchema[table] = sp
	session.UpdateSessionFile()
	convm := session.ConvWithMetadata{
		SessionMetadata: sessionState.SessionMetadata,
		Conv:            *sessionState.Conv,
	}
	w.WriteHeader(http.StatusOK)
	json.NewEncoder(w).Encode(convm)
}

// setParentTable checks whether specified table can be interleaved, and updates the schema to convert foreign
// key to interleaved table if 'update' parameter is set to true. If 'update' parameter is set to false, then return
// whether the foreign key can be converted to interleave table without updating the schema.
func SetParentTable(w http.ResponseWriter, r *http.Request) {
	tableId := r.FormValue("table")
	update := r.FormValue("update") == "true"
	sessionState := session.GetSessionState()

	if sessionState.Conv == nil || sessionState.Driver == "" {
		http.Error(w, fmt.Sprintf("Schema is not converted or Driver is not configured properly. Please retry converting the database to Spanner."), http.StatusNotFound)
		return
	}
	if tableId == "" {
		http.Error(w, fmt.Sprintf("Table Id is empty"), http.StatusBadRequest)
	}

	sessionState.Conv.ConvLock.Lock()
	defer sessionState.Conv.ConvLock.Unlock()
	tableInterleaveStatus := parentTableHelper(tableId, update)

	if tableInterleaveStatus.Possible {

		childPks := sessionState.Conv.SpSchema[tableId].PrimaryKeys
		childindex := utilities.GetPrimaryKeyIndexFromOrder(childPks, 1)
		schemaissue := []internal.SchemaIssue{}

		colId := childPks[childindex].ColId
		schemaissue = sessionState.Conv.SchemaIssues[tableId].ColumnLevelIssues[colId]
		if update {
			schemaissue = utilities.RemoveSchemaIssue(schemaissue, internal.InterleavedOrder)
		} else {
			schemaissue = append(schemaissue, internal.InterleavedOrder)
		}

		sessionState.Conv.SchemaIssues[tableId].ColumnLevelIssues[colId] = schemaissue
	} else {
		// Remove "Table cart can be converted as Interleaved Table" suggestion from columns
		// of the table if interleaving is not possible.
		for _, colId := range sessionState.Conv.SpSchema[tableId].ColIds {
			schemaIssue := []internal.SchemaIssue{}
			for _, v := range sessionState.Conv.SchemaIssues[tableId].ColumnLevelIssues[colId] {
				if v != internal.InterleavedOrder {
					schemaIssue = append(schemaIssue, v)
				}
			}
			sessionState.Conv.SchemaIssues[tableId].ColumnLevelIssues[colId] = schemaIssue
		}
	}

	index.IndexSuggestion()
	session.UpdateSessionFile()
	w.WriteHeader(http.StatusOK)

	if update {
		convm := session.ConvWithMetadata{
			SessionMetadata: sessionState.SessionMetadata,
			Conv:            *sessionState.Conv,
		}
		json.NewEncoder(w).Encode(map[string]interface{}{
			"tableInterleaveStatus": tableInterleaveStatus,
			"sessionState":          convm})
	} else {
		json.NewEncoder(w).Encode(map[string]interface{}{
			"tableInterleaveStatus": tableInterleaveStatus,
		})
	}
}

func RemoveParentTable(w http.ResponseWriter, r *http.Request) {
	tableId := r.FormValue("tableId")
	sessionState := session.GetSessionState()
	if sessionState.Conv == nil || sessionState.Driver == "" {
		http.Error(w, fmt.Sprintf("Schema is not converted or Driver is not configured properly. Please retry converting the database to Spanner."), http.StatusNotFound)
		return
	}
	if tableId == "" {
		http.Error(w, fmt.Sprintf("Table Id is empty"), http.StatusBadRequest)
		return
	}

	sessionState.Conv.ConvLock.Lock()
	defer sessionState.Conv.ConvLock.Unlock()
	conv := sessionState.Conv

	if conv.SpSchema[tableId].ParentId == "" {
		http.Error(w, fmt.Sprintf("Table is not interleaved"), http.StatusBadRequest)
		return
	}
	spTable := conv.SpSchema[tableId]

	var firstOrderPk ddl.IndexKey
	order := 1

	isPresent, isAddedAtFirst := hasShardIdPrimaryKeyRule()
	if isAddedAtFirst {
		order = 2
	}

	for _, pk := range spTable.PrimaryKeys {
		if pk.Order == order {
			firstOrderPk = pk
			break
		}
	}

	spColId := conv.SpSchema[tableId].ColDefs[firstOrderPk.ColId].Id
	srcCol := conv.SrcSchema[tableId].ColDefs[spColId]
	interleavedFk, err := utilities.GetInterleavedFk(conv, tableId, srcCol.Id)
	if err != nil {
		http.Error(w, fmt.Sprintf("%v", err), http.StatusBadRequest)
		return
	}

	spFk, err := common.CvtForeignKeysHelper(conv, conv.SpSchema[tableId].Name, tableId, interleavedFk, true)
	if err != nil {
		http.Error(w, fmt.Sprintf("Foreign key conversion fail"), http.StatusBadRequest)
		return
	}

	if isPresent {
		if isAddedAtFirst {
			spFk.ColIds = append([]string{spTable.ShardIdColumn}, spFk.ColIds...)
			spFk.ReferColumnIds = append([]string{sessionState.Conv.SpSchema[spTable.ParentId].ShardIdColumn}, spFk.ReferColumnIds...)
		} else {
			spFk.ColIds = append(spFk.ColIds, spTable.ShardIdColumn)
			spFk.ReferColumnIds = append(spFk.ReferColumnIds, sessionState.Conv.SpSchema[spTable.ParentId].ShardIdColumn)
		}
	}

	spFks := spTable.ForeignKeys
	spFks = append(spFks, spFk)
	spTable.ForeignKeys = spFks
	spTable.ParentId = ""
	conv.SpSchema[tableId] = spTable

	sessionState.Conv = conv

	convm := session.ConvWithMetadata{
		SessionMetadata: sessionState.SessionMetadata,
		Conv:            *sessionState.Conv,
	}
	w.WriteHeader(http.StatusOK)
	json.NewEncoder(w).Encode(convm)

}

func UpdateIndexes(w http.ResponseWriter, r *http.Request) {
	table := r.FormValue("table")
	reqBody, err := ioutil.ReadAll(r.Body)
	if err != nil {
		http.Error(w, fmt.Sprintf("Body Read Error : %v", err), http.StatusInternalServerError)
	}

	newIndexes := []ddl.CreateIndex{}
	if err = json.Unmarshal(reqBody, &newIndexes); err != nil {
		http.Error(w, fmt.Sprintf("Request Body parse error : %v", err), http.StatusBadRequest)
		return
	}

	list := []int{}
	for i := 0; i < len(newIndexes); i++ {
		for j := 0; j < len(newIndexes[i].Keys); j++ {
			list = append(list, newIndexes[i].Keys[j].Order)
		}
	}

	if utilities.DuplicateInArray(list) != -1 {
		http.Error(w, fmt.Sprintf("Two Index columns can not have same order"), http.StatusBadRequest)
		return
	}

	sessionState := session.GetSessionState()
	sessionState.Conv.ConvLock.Lock()
	defer sessionState.Conv.ConvLock.Unlock()
	sp := sessionState.Conv.SpSchema[table]

	st := sessionState.Conv.SrcSchema[table]

	for i, ind := range sp.Indexes {

		if ind.TableId == newIndexes[0].TableId && ind.Id == newIndexes[0].Id {

			index.RemoveIndexIssues(table, sp.Indexes[i])

			sp.Indexes[i].Keys = newIndexes[0].Keys
			sp.Indexes[i].Name = newIndexes[0].Name
			sp.Indexes[i].TableId = newIndexes[0].TableId
			sp.Indexes[i].Unique = newIndexes[0].Unique
			sp.Indexes[i].Id = newIndexes[0].Id

			break
		}
	}

	for i, spIndex := range sp.Indexes {

		for j, srcIndex := range st.Indexes {

			for k, spIndexKey := range spIndex.Keys {

				for l, srcIndexKey := range srcIndex.Keys {

					if srcIndexKey.ColId == spIndexKey.ColId {

						st.Indexes[j].Keys[l].Order = sp.Indexes[i].Keys[k].Order
					}

				}
			}

		}
	}

	sessionState.Conv.SpSchema[table] = sp

	sessionState.Conv.SrcSchema[table] = st

	session.UpdateSessionFile()

	convm := session.ConvWithMetadata{
		SessionMetadata: sessionState.SessionMetadata,
		Conv:            *sessionState.Conv,
	}
	w.WriteHeader(http.StatusOK)
	json.NewEncoder(w).Encode(convm)
}

func DropSecondaryIndex(w http.ResponseWriter, r *http.Request) {
	sessionState := session.GetSessionState()
	sessionState.Conv.ConvLock.Lock()
	defer sessionState.Conv.ConvLock.Unlock()

	table := r.FormValue("table")
	reqBody, err := ioutil.ReadAll(r.Body)
	if err != nil {
		http.Error(w, fmt.Sprintf("Body Read Error : %v", err), http.StatusInternalServerError)
	}

	var dropDetail struct{ Id string }
	if err = json.Unmarshal(reqBody, &dropDetail); err != nil {
		http.Error(w, fmt.Sprintf("Request Body parse error : %v", err), http.StatusBadRequest)
		return
	}
	if sessionState.Conv == nil || sessionState.Driver == "" {
		http.Error(w, fmt.Sprintf("Schema is not converted or Driver is not configured properly. Please retry converting the database to Spanner."), http.StatusNotFound)
		return
	}

	if table == "" || dropDetail.Id == "" {
		http.Error(w, fmt.Sprintf("Table name or position is empty"), http.StatusBadRequest)
	}
	err = dropSecondaryIndexHelper(table, dropDetail.Id)
	if err != nil {
		http.Error(w, fmt.Sprintf("%v", err), http.StatusBadRequest)
		return
	}

	// To set enabled value to false for the rule associated with the dropped index.
	indexId := dropDetail.Id
	for i, rule := range sessionState.Conv.Rules {
		if rule.Type == constants.AddIndex {
			d, err := json.Marshal(rule.Data)
			if err != nil {
				http.Error(w, "Invalid rule data", http.StatusInternalServerError)
				return
			}
			var index ddl.CreateIndex
			err = json.Unmarshal(d, &index)
			if err != nil {
				http.Error(w, "Invalid rule data", http.StatusInternalServerError)
				return
			}
			if index.Id == indexId {
				sessionState.Conv.Rules[i].Enabled = false
				break
			}
		}
	}

	convm := session.ConvWithMetadata{
		SessionMetadata: sessionState.SessionMetadata,
		Conv:            *sessionState.Conv,
	}
	w.WriteHeader(http.StatusOK)
	json.NewEncoder(w).Encode(convm)
}

// GetConversionRate returns table wise color coded conversion rate.
func GetConversionRate(w http.ResponseWriter, r *http.Request) {
	sessionState := session.GetSessionState()
	sessionState.Conv.ConvLock.Lock()
	defer sessionState.Conv.ConvLock.Unlock()
	smt_reports := reports.AnalyzeTables(sessionState.Conv, nil)
	rate := make(map[string]string)
	for _, t := range smt_reports {
		rate[t.SpTable], _ = reports.RateSchema(t.Cols, t.Warnings, t.Errors, t.SyntheticPKey != "", false)
	}
	w.WriteHeader(http.StatusOK)
	json.NewEncoder(w).Encode(rate)
}

func restoreTableHelper(w http.ResponseWriter, tableId string) session.ConvWithMetadata {
	sessionState := session.GetSessionState()
	if sessionState.Conv == nil || sessionState.Driver == "" {
		http.Error(w, fmt.Sprintf("Schema is not converted or Driver is not configured properly. Please retry converting the database to Spanner."), http.StatusNotFound)
	}
	if tableId == "" {
		http.Error(w, fmt.Sprintf("Table Id is empty"), http.StatusBadRequest)
	}

	sessionState.Conv.ConvLock.Lock()
	defer sessionState.Conv.ConvLock.Unlock()
	conv := sessionState.Conv
	var toddl common.ToDdl
	switch sessionState.Driver {
	case constants.MYSQL:
		toddl = mysql.InfoSchemaImpl{}.GetToDdl()
	case constants.POSTGRES:
		toddl = postgres.InfoSchemaImpl{}.GetToDdl()
	case constants.SQLSERVER:
		toddl = sqlserver.InfoSchemaImpl{}.GetToDdl()
	case constants.ORACLE:
		toddl = oracle.InfoSchemaImpl{}.GetToDdl()
	case constants.MYSQLDUMP:
		toddl = mysql.DbDumpImpl{}.GetToDdl()
	case constants.PGDUMP:
		toddl = postgres.DbDumpImpl{}.GetToDdl()
	default:
		http.Error(w, fmt.Sprintf("Driver : '%s' is not supported", sessionState.Driver), http.StatusBadRequest)
	}

	err := common.SrcTableToSpannerDDL(conv, toddl, sessionState.Conv.SrcSchema[tableId])
	if err != nil {
		http.Error(w, fmt.Sprintf("Restoring spanner table fail"), http.StatusBadRequest)
	}
	conv.AddPrimaryKeys()
	if sessionState.IsSharded {
		conv.IsSharded = true
		conv.AddShardIdColumn()
		isPresent, isAddedAtFirst := hasShardIdPrimaryKeyRule()
		if isPresent {
			table := sessionState.Conv.SpSchema[tableId]
			setShardIdColumnAsPrimaryKeyPerTable(isAddedAtFirst, table)
			addShardIdToForeignKeyPerTable(isAddedAtFirst, table)
			addShardIdToReferencedTableFks(tableId, isAddedAtFirst)
		}
	}
	sessionState.Conv = conv
	primarykey.DetectHotspot()

	convm := session.ConvWithMetadata{
		SessionMetadata: sessionState.SessionMetadata,
		Conv:            *sessionState.Conv,
	}
	return convm
}

func parentTableHelper(tableId string, update bool) *types.TableInterleaveStatus {
	tableInterleaveStatus := &types.TableInterleaveStatus{
		Possible: false,
		Comment:  "No valid prefix",
	}
	sessionState := session.GetSessionState()

	if _, found := sessionState.Conv.SyntheticPKeys[tableId]; found {
		tableInterleaveStatus.Possible = false
		tableInterleaveStatus.Comment = "Has synthetic pk"
	}

	childPks := sessionState.Conv.SpSchema[tableId].PrimaryKeys

	// Search this table's foreign keys for a suitable parent table.
	// If there are several possible parent tables, we pick the first one.
	// TODO: Allow users to pick which parent to use if more than one.
	for i, fk := range sessionState.Conv.SpSchema[tableId].ForeignKeys {
		refTableId := fk.ReferTableId

		if _, found := sessionState.Conv.SyntheticPKeys[refTableId]; found {
			continue
		}

		if checkPrimaryKeyPrefix(tableId, refTableId, fk, tableInterleaveStatus) {
			sp := sessionState.Conv.SpSchema[tableId]

			colIdNotInOrder := checkPrimaryKeyOrder(tableId, refTableId, fk)

			if update && sp.ParentId == "" && colIdNotInOrder == "" {
				usedNames := sessionState.Conv.UsedNames
				delete(usedNames, strings.ToLower(sp.ForeignKeys[i].Name))
				sp.ParentId = refTableId
				sp.ForeignKeys = utilities.RemoveFk(sp.ForeignKeys, sp.ForeignKeys[i].Id)
			}
			sessionState.Conv.SpSchema[tableId] = sp

			parentpks := sessionState.Conv.SpSchema[refTableId].PrimaryKeys
			if len(parentpks) >= 1 {
				if colIdNotInOrder == "" {

					schemaissue := []internal.SchemaIssue{}
					for _, column := range childPks {
						colId := column.ColId
						schemaissue = sessionState.Conv.SchemaIssues[tableId].ColumnLevelIssues[colId]

						schemaissue = utilities.RemoveSchemaIssue(schemaissue, internal.InterleavedNotInOrder)
						schemaissue = utilities.RemoveSchemaIssue(schemaissue, internal.InterleavedAddColumn)
						schemaissue = utilities.RemoveSchemaIssue(schemaissue, internal.InterleavedRenameColumn)
						schemaissue = utilities.RemoveSchemaIssue(schemaissue, internal.InterleavedOrder)
						schemaissue = utilities.RemoveSchemaIssue(schemaissue, internal.InterleavedChangeColumnSize)

						sessionState.Conv.SchemaIssues[tableId].ColumnLevelIssues[colId] = schemaissue
					}

					tableInterleaveStatus.Possible = true
					tableInterleaveStatus.Parent = refTableId
					tableInterleaveStatus.Comment = ""

				} else {

					schemaissue := []internal.SchemaIssue{}
					schemaissue = sessionState.Conv.SchemaIssues[tableId].ColumnLevelIssues[colIdNotInOrder]

					schemaissue = utilities.RemoveSchemaIssue(schemaissue, internal.InterleavedOrder)
					schemaissue = utilities.RemoveSchemaIssue(schemaissue, internal.InterleavedAddColumn)
					schemaissue = utilities.RemoveSchemaIssue(schemaissue, internal.InterleavedRenameColumn)
					schemaissue = utilities.RemoveSchemaIssue(schemaissue, internal.InterleavedChangeColumnSize)

					schemaissue = append(schemaissue, internal.InterleavedNotInOrder)

					sessionState.Conv.SchemaIssues[tableId].ColumnLevelIssues[colIdNotInOrder] = schemaissue
				}
			}
		}
	}

	return tableInterleaveStatus
}

func checkPrimaryKeyOrder(tableId string, refTableId string, fk ddl.Foreignkey) string {
	sessionState := session.GetSessionState()
	childPks := sessionState.Conv.SpSchema[tableId].PrimaryKeys
	parentPks := sessionState.Conv.SpSchema[refTableId].PrimaryKeys
	childTable := sessionState.Conv.SpSchema[tableId]
	parentTable := sessionState.Conv.SpSchema[refTableId]
	for i := 0; i < len(parentPks); i++ {

		for j := 0; j < len(childPks); j++ {

			for k := 0; k < len(fk.ReferColumnIds); k++ {

				if childTable.ColDefs[fk.ColIds[k]].Name == parentTable.ColDefs[fk.ReferColumnIds[k]].Name &&
					parentTable.ColDefs[parentPks[i].ColId].Name == childTable.ColDefs[childPks[j].ColId].Name &&
					parentTable.ColDefs[parentPks[i].ColId].T.Name == childTable.ColDefs[childPks[j].ColId].T.Name &&
					parentTable.ColDefs[parentPks[i].ColId].T.Len == childTable.ColDefs[childPks[j].ColId].T.Len &&
					parentTable.ColDefs[parentPks[i].ColId].Name == parentTable.ColDefs[fk.ReferColumnIds[k]].Name &&
					childTable.ColDefs[childPks[j].ColId].Name == parentTable.ColDefs[fk.ReferColumnIds[k]].Name {
					if parentPks[i].Order != childPks[j].Order {
						return childPks[j].ColId
					}
				}
			}

		}

	}
	return ""
}

func checkPrimaryKeyPrefix(tableId string, refTableId string, fk ddl.Foreignkey, tableInterleaveStatus *types.TableInterleaveStatus) bool {

	sessionState := session.GetSessionState()
	childTable := sessionState.Conv.SpSchema[tableId]
	parentTable := sessionState.Conv.SpSchema[refTableId]
	childPks := sessionState.Conv.SpSchema[tableId].PrimaryKeys
	parentPks := sessionState.Conv.SpSchema[refTableId].PrimaryKeys
	possibleInterleave := false

	flag := false
	for _, key := range parentPks {
		flag = false
		for _, colId := range fk.ReferColumnIds {
			if key.ColId == colId {
				flag = true
			}
		}
		if !flag {
			break
		}
	}
	if flag {
		possibleInterleave = true
	}

	if !possibleInterleave {
		removeInterleaveSuggestions(fk.ColIds, tableId)
		return false
	}

	childPkColIds := []string{}
	for _, k := range childPks {
		childPkColIds = append(childPkColIds, k.ColId)
	}

	interleaved := []ddl.IndexKey{}

	for i := 0; i < len(parentPks); i++ {

		for j := 0; j < len(childPks); j++ {

			for k := 0; k < len(fk.ReferColumnIds); k++ {

				if childTable.ColDefs[fk.ColIds[k]].Name == parentTable.ColDefs[fk.ReferColumnIds[k]].Name &&
					parentTable.ColDefs[parentPks[i].ColId].Name == childTable.ColDefs[childPks[j].ColId].Name &&
					parentTable.ColDefs[parentPks[i].ColId].T.Name == childTable.ColDefs[childPks[j].ColId].T.Name &&
					parentTable.ColDefs[parentPks[i].ColId].T.Len == childTable.ColDefs[childPks[j].ColId].T.Len &&
					parentTable.ColDefs[parentPks[i].ColId].Name == parentTable.ColDefs[fk.ReferColumnIds[k]].Name &&
					childTable.ColDefs[childPks[j].ColId].Name == parentTable.ColDefs[fk.ReferColumnIds[k]].Name {

					interleaved = append(interleaved, parentPks[i])
				}
			}

		}

	}

	if len(interleaved) == len(parentPks) {
		return true
	}

	diff := []ddl.IndexKey{}

	if len(interleaved) == 0 {

		for i := 0; i < len(parentPks); i++ {

			for j := 0; j < len(childPks); j++ {

				if parentTable.ColDefs[parentPks[i].ColId].Name != childTable.ColDefs[childPks[j].ColId].Name || parentTable.ColDefs[parentPks[i].ColId].T.Len != childTable.ColDefs[childPks[j].ColId].T.Len {
					diff = append(diff, parentPks[i])
				}

			}
		}

	}

	canInterleavedOnAdd := []string{}
	canInterleavedOnRename := []string{}
	canInterLeaveOnChangeInColumnSize := []string{}

	fkReferColNames := []string{}
	childPkColNames := []string{}
	for _, colId := range fk.ReferColumnIds {
		fkReferColNames = append(fkReferColNames, parentTable.ColDefs[colId].Name)
	}
	for _, colId := range childPkColIds {
		childPkColNames = append(childPkColNames, childTable.ColDefs[colId].Name)
	}

	for i := 0; i < len(diff); i++ {

		parentColIndex := utilities.IsColumnPresent(fkReferColNames, parentTable.ColDefs[diff[i].ColId].Name)
		if parentColIndex == -1 {
			continue
		}
		childColIndex := utilities.IsColumnPresent(childPkColNames, childTable.ColDefs[fk.ColIds[parentColIndex]].Name)
		if childColIndex == -1 {
			canInterleavedOnAdd = append(canInterleavedOnAdd, fk.ColIds[parentColIndex])
		} else {
			if parentTable.ColDefs[diff[i].ColId].Name == childTable.ColDefs[fk.ColIds[parentColIndex]].Name {
				canInterLeaveOnChangeInColumnSize = append(canInterLeaveOnChangeInColumnSize, fk.ColIds[parentColIndex])
			} else {
				canInterleavedOnRename = append(canInterleavedOnRename, fk.ColIds[parentColIndex])
			}

		}
	}

	if len(canInterLeaveOnChangeInColumnSize) > 0 {
		updateInterleaveSuggestion(canInterLeaveOnChangeInColumnSize, tableId, internal.InterleavedChangeColumnSize)
	} else if len(canInterleavedOnRename) > 0 {
		updateInterleaveSuggestion(canInterleavedOnRename, tableId, internal.InterleavedRenameColumn)
	} else if len(canInterleavedOnAdd) > 0 {
		updateInterleaveSuggestion(canInterleavedOnAdd, tableId, internal.InterleavedAddColumn)
	}

	return false
}

func updateInterleaveSuggestion(colIds []string, tableId string, issue internal.SchemaIssue) {
	sessionState := session.GetSessionState()

	for i := 0; i < len(colIds); i++ {

		schemaissue := []internal.SchemaIssue{}

		schemaissue = sessionState.Conv.SchemaIssues[tableId].ColumnLevelIssues[colIds[i]]

		schemaissue = utilities.RemoveSchemaIssue(schemaissue, internal.InterleavedOrder)
		schemaissue = utilities.RemoveSchemaIssue(schemaissue, internal.InterleavedNotInOrder)
		schemaissue = utilities.RemoveSchemaIssue(schemaissue, internal.InterleavedAddColumn)
		schemaissue = utilities.RemoveSchemaIssue(schemaissue, internal.InterleavedRenameColumn)
		schemaissue = utilities.RemoveSchemaIssue(schemaissue, internal.InterleavedChangeColumnSize)

		schemaissue = append(schemaissue, issue)

		if sessionState.Conv.SchemaIssues[tableId].ColumnLevelIssues == nil {

			s := map[string][]internal.SchemaIssue{
				colIds[i]: schemaissue,
			}
			sessionState.Conv.SchemaIssues[tableId] = internal.TableIssues{
				ColumnLevelIssues: s,
			}
		} else {
			sessionState.Conv.SchemaIssues[tableId].ColumnLevelIssues[colIds[i]] = schemaissue
		}
	}
}

func removeInterleaveSuggestions(colIds []string, tableId string) {
	sessionState := session.GetSessionState()

	for i := 0; i < len(colIds); i++ {

		schemaissue := []internal.SchemaIssue{}

		schemaissue = sessionState.Conv.SchemaIssues[tableId].ColumnLevelIssues[colIds[i]]

		if len(schemaissue) == 0 {
			continue
		}

		schemaissue = utilities.RemoveSchemaIssue(schemaissue, internal.InterleavedOrder)
		schemaissue = utilities.RemoveSchemaIssue(schemaissue, internal.InterleavedNotInOrder)
		schemaissue = utilities.RemoveSchemaIssue(schemaissue, internal.InterleavedAddColumn)
		schemaissue = utilities.RemoveSchemaIssue(schemaissue, internal.InterleavedRenameColumn)
		schemaissue = utilities.RemoveSchemaIssue(schemaissue, internal.InterleavedChangeColumnSize)

		if sessionState.Conv.SchemaIssues[tableId].ColumnLevelIssues == nil {

			s := map[string][]internal.SchemaIssue{
				colIds[i]: schemaissue,
			}
			sessionState.Conv.SchemaIssues[tableId] = internal.TableIssues{
				ColumnLevelIssues: s,
			}
		} else {
			sessionState.Conv.SchemaIssues[tableId].ColumnLevelIssues[colIds[i]] = schemaissue
		}

	}
}

func hasShardIdPrimaryKeyRule() (bool, bool) {
	sessionState := session.GetSessionState()
	for _, rule := range sessionState.Conv.Rules {
		if rule.Type == constants.AddShardIdPrimaryKey {
			v := rule.Data.(types.ShardIdPrimaryKey)
			return true, v.AddedAtTheStart
		}
	}
	return false, false
}

func dropTableHelper(w http.ResponseWriter, tableId string) session.ConvWithMetadata {
	sessionState := session.GetSessionState()
	if sessionState.Conv == nil || sessionState.Driver == "" {
		http.Error(w, fmt.Sprintf("Schema is not converted or Driver is not configured properly. Please retry converting the database to Spanner."), http.StatusNotFound)
		return session.ConvWithMetadata{}
	}
	if tableId == "" {
		http.Error(w, fmt.Sprintf("Table Id is empty"), http.StatusBadRequest)
	}
	sessionState.Conv.ConvLock.Lock()
	defer sessionState.Conv.ConvLock.Unlock()
	spSchema := sessionState.Conv.SpSchema
	issues := sessionState.Conv.SchemaIssues
	syntheticPkey := sessionState.Conv.SyntheticPKeys

	//remove deleted name from usedName
	usedNames := sessionState.Conv.UsedNames
	delete(usedNames, strings.ToLower(sessionState.Conv.SpSchema[tableId].Name))
	for _, index := range sessionState.Conv.SpSchema[tableId].Indexes {
		delete(usedNames, index.Name)
	}
	for _, fk := range sessionState.Conv.SpSchema[tableId].ForeignKeys {
		delete(usedNames, fk.Name)
	}

	delete(spSchema, tableId)
	issues[tableId] = internal.TableIssues{
		TableLevelIssues:  []internal.SchemaIssue{},
		ColumnLevelIssues: map[string][]internal.SchemaIssue{},
	}
	delete(syntheticPkey, tableId)

	//drop reference foreign key
	for tableName, spTable := range spSchema {
		fks := []ddl.Foreignkey{}
		for _, fk := range spTable.ForeignKeys {
			if fk.ReferTableId != tableId {
				fks = append(fks, fk)
			} else {
				delete(usedNames, fk.Name)
			}

		}
		spTable.ForeignKeys = fks
		spSchema[tableName] = spTable
	}

	//remove interleave that are interleaved on the drop table as parent
	for id, spTable := range spSchema {
		if spTable.ParentId == tableId {
			spTable.ParentId = ""
			spSchema[id] = spTable
		}
	}

	//remove interleavable suggestion on droping the parent table
	for tableName, tableIssues := range issues {
		for colName, colIssues := range tableIssues.ColumnLevelIssues {
			updatedColIssues := []internal.SchemaIssue{}
			for _, val := range colIssues {
				if val != internal.InterleavedOrder {
					updatedColIssues = append(updatedColIssues, val)
				}
			}
			if len(updatedColIssues) == 0 {
				delete(issues[tableName].ColumnLevelIssues, colName)
			} else {
				issues[tableName].ColumnLevelIssues[colName] = updatedColIssues
			}
		}
	}

	sessionState.Conv.SpSchema = spSchema
	sessionState.Conv.SchemaIssues = issues
	sessionState.Conv.UsedNames = usedNames

	convm := session.ConvWithMetadata{
		SessionMetadata: sessionState.SessionMetadata,
		Conv:            *sessionState.Conv,
	}
	return convm
}

func addShardIdToReferencedTableFks(tableId string, isAddedAtFirst bool) {
	sessionState := session.GetSessionState()
	for _, table := range sessionState.Conv.SpSchema {
		for i, fk := range table.ForeignKeys {
			if fk.ReferTableId == tableId {
				referredTableShardIdColumn := sessionState.Conv.SpSchema[fk.ReferTableId].ShardIdColumn
				if isAddedAtFirst {
					fk.ColIds = append([]string{table.ShardIdColumn}, fk.ColIds...)
					fk.ReferColumnIds = append([]string{referredTableShardIdColumn}, fk.ReferColumnIds...)
				} else {
					fk.ColIds = append(fk.ColIds, table.ShardIdColumn)
					fk.ReferColumnIds = append(fk.ReferColumnIds, referredTableShardIdColumn)
				}
				sessionState.Conv.SpSchema[table.Id].ForeignKeys[i] = fk
			}
		}
	}
}

func initializeTypeMap() {
	sessionState := session.GetSessionState()
	var toddl common.ToDdl
	// Initialize mysqlTypeMap.
	toddl = mysql.InfoSchemaImpl{}.GetToDdl()
	for _, srcTypeName := range []string{"bool", "boolean", "varchar", "char", "text", "tinytext", "mediumtext", "longtext", "set", "enum", "json", "bit", "binary", "varbinary", "blob", "tinyblob", "mediumblob", "longblob", "tinyint", "smallint", "mediumint", "int", "integer", "bigint", "double", "float", "numeric", "decimal", "date", "datetime", "timestamp", "time", "year", "geometrycollection", "multipoint", "multilinestring", "multipolygon", "point", "linestring", "polygon", "geometry"} {
		var l []types.TypeIssue
		srcType := schema.MakeType()
		srcType.Name = srcTypeName
		for _, spType := range []string{ddl.Bool, ddl.Bytes, ddl.Date, ddl.Float64, ddl.Int64, ddl.String, ddl.Timestamp, ddl.Numeric, ddl.JSON} {
			ty, issues := toddl.ToSpannerType(sessionState.Conv, spType, srcType)
			l = addTypeToList(ty.Name, spType, issues, l)
		}
		if srcTypeName == "tinyint" {
			l = append(l, types.TypeIssue{T: ddl.Bool, Brief: "Only tinyint(1) can be converted to BOOL, for any other mods it will be converted to INT64"})
		}
		ty, _ := toddl.ToSpannerType(sessionState.Conv, "", srcType)
		mysqlDefaultTypeMap[srcTypeName] = ty
		mysqlTypeMap[srcTypeName] = l
	}
	// Initialize postgresTypeMap.
	toddl = postgres.InfoSchemaImpl{}.GetToDdl()
	for _, srcTypeName := range []string{"bool", "boolean", "bigserial", "bpchar", "character", "bytea", "date", "float8", "double precision", "float4", "real", "int8", "bigint", "int4", "integer", "int2", "smallint", "numeric", "serial", "text", "timestamptz", "timestamp with time zone", "timestamp", "timestamp without time zone", "varchar", "character varying"} {
		var l []types.TypeIssue
		srcType := schema.MakeType()
		srcType.Name = srcTypeName
		for _, spType := range []string{ddl.Bool, ddl.Bytes, ddl.Date, ddl.Float64, ddl.Int64, ddl.String, ddl.Timestamp, ddl.Numeric, ddl.JSON} {
			ty, issues := toddl.ToSpannerType(sessionState.Conv, spType, srcType)
			l = addTypeToList(ty.Name, spType, issues, l)
		}
		ty, _ := toddl.ToSpannerType(sessionState.Conv, "", srcType)
		postgresDefaultTypeMap[srcTypeName] = ty
		postgresTypeMap[srcTypeName] = l
	}

	// Initialize sqlserverTypeMap.
	toddl = sqlserver.InfoSchemaImpl{}.GetToDdl()
	for _, srcTypeName := range []string{"int", "tinyint", "smallint", "bigint", "bit", "float", "real", "numeric", "decimal", "money", "smallmoney", "char", "nchar", "varchar", "nvarchar", "text", "ntext", "date", "datetime", "datetime2", "smalldatetime", "datetimeoffset", "time", "timestamp", "rowversion", "binary", "varbinary", "image", "xml", "geography", "geometry", "uniqueidentifier", "sql_variant", "hierarchyid"} {
		var l []types.TypeIssue
		srcType := schema.MakeType()
		srcType.Name = srcTypeName
		for _, spType := range []string{ddl.Bool, ddl.Bytes, ddl.Date, ddl.Float64, ddl.Int64, ddl.String, ddl.Timestamp, ddl.Numeric, ddl.JSON} {
			ty, issues := toddl.ToSpannerType(sessionState.Conv, spType, srcType)
			l = addTypeToList(ty.Name, spType, issues, l)
		}
		ty, _ := toddl.ToSpannerType(sessionState.Conv, "", srcType)
		sqlserverDefaultTypeMap[srcTypeName] = ty
		sqlserverTypeMap[srcTypeName] = l
	}

	// Initialize oracleTypeMap.
	toddl = oracle.InfoSchemaImpl{}.GetToDdl()
	for _, srcTypeName := range []string{"NUMBER", "BFILE", "BLOB", "CHAR", "CLOB", "DATE", "BINARY_DOUBLE", "BINARY_FLOAT", "FLOAT", "LONG", "RAW", "LONG RAW", "NCHAR", "NVARCHAR2", "VARCHAR", "VARCHAR2", "NCLOB", "ROWID", "UROWID", "XMLTYPE", "TIMESTAMP", "INTERVAL", "SDO_GEOMETRY"} {
		var l []types.TypeIssue
		srcType := schema.MakeType()
		srcType.Name = srcTypeName
		for _, spType := range []string{ddl.Bool, ddl.Bytes, ddl.Date, ddl.Float64, ddl.Int64, ddl.String, ddl.Timestamp, ddl.Numeric, ddl.JSON} {
			ty, issues := toddl.ToSpannerType(sessionState.Conv, spType, srcType)
			l = addTypeToList(ty.Name, spType, issues, l)
		}
		ty, _ := toddl.ToSpannerType(sessionState.Conv, "", srcType)
		oracleDefaultTypeMap[srcTypeName] = ty
		oracleTypeMap[srcTypeName] = l
	}
}

func addTypeToList(convertedType string, spType string, issues []internal.SchemaIssue, l []types.TypeIssue) []types.TypeIssue {
	if convertedType == spType {
		if len(issues) > 0 {
			var briefs []string
			for _, issue := range issues {
				briefs = append(briefs, reports.IssueDB[issue].Brief)
			}
			l = append(l, types.TypeIssue{T: spType, Brief: fmt.Sprintf(strings.Join(briefs, ", "))})
		} else {
			l = append(l, types.TypeIssue{T: spType})
		}
	}
	return l
}

func setShardIdColumnAsPrimaryKey(isAddedAtFirst bool) {
	sessionState := session.GetSessionState()
	for _, table := range sessionState.Conv.SpSchema {
		setShardIdColumnAsPrimaryKeyPerTable(isAddedAtFirst, table)
	}
}

func setShardIdColumnAsPrimaryKeyPerTable(isAddedAtFirst bool, table ddl.CreateTable) {
	pkRequest := primarykey.PrimaryKeyRequest{
		TableId: table.Id,
		Columns: []ddl.IndexKey{},
	}
	increment := 0
	if isAddedAtFirst {
		increment = 1
		pkRequest.Columns = append(pkRequest.Columns, ddl.IndexKey{ColId: table.ShardIdColumn, Order: 1})
	}
	for index := range table.PrimaryKeys {
		pk := table.PrimaryKeys[index]
		pkRequest.Columns = append(pkRequest.Columns, ddl.IndexKey{ColId: pk.ColId, Order: pk.Order + increment, Desc: pk.Desc})
	}
	if !isAddedAtFirst {
		size := len(table.PrimaryKeys)
		pkRequest.Columns = append(pkRequest.Columns, ddl.IndexKey{ColId: table.ShardIdColumn, Order: size + 1})
	}
	primarykey.UpdatePrimaryKeyAndSessionFile(pkRequest)
}

func addShardIdColumnToForeignKeys(isAddedAtFirst bool) {
	sessionState := session.GetSessionState()
	for _, table := range sessionState.Conv.SpSchema {
		addShardIdToForeignKeyPerTable(isAddedAtFirst, table)
	}
}

func addShardIdToForeignKeyPerTable(isAddedAtFirst bool, table ddl.CreateTable) {
	sessionState := session.GetSessionState()
	for i, fk := range table.ForeignKeys {
		referredTableShardIdColumn := sessionState.Conv.SpSchema[fk.ReferTableId].ShardIdColumn
		if isAddedAtFirst {
			fk.ColIds = append([]string{table.ShardIdColumn}, fk.ColIds...)
			fk.ReferColumnIds = append([]string{referredTableShardIdColumn}, fk.ReferColumnIds...)
		} else {
			fk.ColIds = append(fk.ColIds, table.ShardIdColumn)
			fk.ReferColumnIds = append(fk.ReferColumnIds, referredTableShardIdColumn)
		}
		sessionState.Conv.SpSchema[table.Id].ForeignKeys[i] = fk
	}
}

func initializeAutoGenMap() {
	sessionState := session.GetSessionState()
	autoGenMap = make(map[string][]types.AutoGen)
	switch sessionState.Conv.SpDialect {
	case constants.DIALECT_POSTGRESQL:
<<<<<<< HEAD
		makePostgresDialectAutoGenMap(sessionState.Conv.SpSequences)
=======
		makePostgresDialectAutoGenMap()
>>>>>>> 107390d4
		return
	default:
		makeGoogleSqlDialectAutoGenMap(sessionState.Conv.SpSequences)
		return
	}
}

func makePostgresDialectAutoGenMap(sequences map[string]ddl.Sequence) {
	for _, srcTypeName := range []string{ddl.Bool, ddl.Date, ddl.Float64, ddl.Int64, ddl.PGBytea, ddl.PGFloat8, ddl.PGInt8, ddl.PGJSONB, ddl.PGTimestamptz, ddl.PGVarchar, ddl.Numeric} {
		autoGenMap[srcTypeName] = []types.AutoGen{
			{
				Name: "",
				GenerationType: "",
			},
		}
	}
	autoGenMap[ddl.PGVarchar] = append(autoGenMap[ddl.PGVarchar],
		types.AutoGen{
			Name: "UUID",
			GenerationType: "Pre-defined",
		})

	typesSupportingSequences := []string{ddl.Float64, ddl.Int64, ddl.PGFloat8, ddl.PGInt8}
	for seq, _ := range sequences {
		for _, srcTypeName := range typesSupportingSequences {
			autoGenMap[srcTypeName] = append(autoGenMap[srcTypeName],
				types.AutoGen{
					Name: seq,
					Type: "Sequence",
				})
		}
	}
}

func makeGoogleSqlDialectAutoGenMap(sequences map[string]ddl.Sequence) {
	for _, srcTypeName := range []string{ddl.Bool, ddl.Bytes, ddl.Date, ddl.Float64, ddl.Int64, ddl.String, ddl.Timestamp, ddl.Numeric, ddl.JSON} {
		autoGenMap[srcTypeName] = []types.AutoGen{
			{
				Name: "",
				GenerationType: "",
			},
		}
	}
	autoGenMap[ddl.String] = append(autoGenMap[ddl.String],
		types.AutoGen{
			Name: "UUID",
			GenerationType: "Pre-defined",
		})

	typesSupportingSequences := []string{ddl.Float64, ddl.Int64}
	for seq, _ := range sequences {
		for _, srcTypeName := range typesSupportingSequences {
			autoGenMap[srcTypeName] = append(autoGenMap[srcTypeName],
				types.AutoGen{
					Name: seq,
					Type: "Sequence",
				})
		}
	}
}<|MERGE_RESOLUTION|>--- conflicted
+++ resolved
@@ -1559,11 +1559,7 @@
 	autoGenMap = make(map[string][]types.AutoGen)
 	switch sessionState.Conv.SpDialect {
 	case constants.DIALECT_POSTGRESQL:
-<<<<<<< HEAD
 		makePostgresDialectAutoGenMap(sessionState.Conv.SpSequences)
-=======
-		makePostgresDialectAutoGenMap()
->>>>>>> 107390d4
 		return
 	default:
 		makeGoogleSqlDialectAutoGenMap(sessionState.Conv.SpSequences)
@@ -1592,7 +1588,7 @@
 			autoGenMap[srcTypeName] = append(autoGenMap[srcTypeName],
 				types.AutoGen{
 					Name: seq,
-					Type: "Sequence",
+					GenerationType: "Sequence",
 				})
 		}
 	}
@@ -1619,7 +1615,7 @@
 			autoGenMap[srcTypeName] = append(autoGenMap[srcTypeName],
 				types.AutoGen{
 					Name: seq,
-					Type: "Sequence",
+					GenerationType: "Sequence",
 				})
 		}
 	}

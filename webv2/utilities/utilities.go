--- conflicted
+++ resolved
@@ -303,20 +303,14 @@
 	return dbName + ".", nil
 }
 
-<<<<<<< HEAD
-func UpdateType(conv *internal.Conv, newType, table, colName, srcTableName string, w http.ResponseWriter) {
-	sp, ty, err := GetType(conv, newType, table, colName)
-=======
-
-func UpdateDataType(conv *internal.Conv, newType, table, colName, srcTableName string) error {
-	sp, ty, err := GetType(conv, newType, table, colName, srcTableName)
->>>>>>> e434ed7e
+func UpdateDataType(conv *internal.Conv, newType, tableId, colId string) error {
+	sp, ty, err := GetType(conv, newType, tableId, colId)
 	if err != nil {
 		return err
 	}
-	colDef := sp.ColDefs[colName]
+	colDef := sp.ColDefs[colId]
 	colDef.T = ty
-	sp.ColDefs[colName] = colDef
+	sp.ColDefs[colId] = colDef
 	return nil
 }
 

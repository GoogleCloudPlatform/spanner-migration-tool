// Copyright 2022 Google LLC
//
// Licensed under the Apache License, Version 2.0 (the "License");
// you may not use this file except in compliance with the License.
// You may obtain a copy of the License at
//
//      http://www.apache.org/licenses/LICENSE-2.0
//
// Unless required by applicable law or agreed to in writing, software
// distributed under the License is distributed on an "AS IS" BASIS,
// WITHOUT WARRANTIES OR CONDITIONS OF ANY KIND, either express or implied.
// See the License for the specific language governing permissions and
// limitations under the License.

package utilities

import (
	"fmt"
	"net/http"
	"reflect"
	"time"

	"github.com/cloudspannerecosystem/harbourbridge/common/utils"
	"github.com/cloudspannerecosystem/harbourbridge/internal"
	"github.com/cloudspannerecosystem/harbourbridge/schema"
	"github.com/cloudspannerecosystem/harbourbridge/spanner/ddl"
	"github.com/cloudspannerecosystem/harbourbridge/webv2/session"
)

const metadataDbName string = "harbourbridge_metadata"

func GetMetadataDbName() string {
	return metadataDbName
}

func GetSpannerUri(projectId string, instanceId string) string {
	return fmt.Sprintf("projects/%s/instances/%s/databases/%s", projectId, instanceId, GetMetadataDbName())
}

// DuplicateInArray checks if there is any duplicate element present in the list.
func DuplicateInArray(element []int) int {
	visited := make(map[int]bool, 0)
	for i := 0; i < len(element); i++ {
		if visited[element[i]] == true {
			return element[i]
		} else {
			visited[element[i]] = true
		}
	}
	return -1
}

// Difference gives list of element that are only present in first list.
func Difference(listone, listtwo []string) []string {

	hashmap := make(map[string]int, len(listtwo))

	for _, val := range listtwo {
		hashmap[val]++
	}

	var diff []string

	for _, val := range listone {

		_, found := hashmap[val]
		if !found {
			diff = append(diff, val)
		}
	}
	return diff
}

// IsColumnPresent check string is present in given list.
func IsColumnPresent(columns []string, col string) int {

	for i, c := range columns {
		if c == col {
			return i
		}
	}
	return -1
}

// RemoveSchemaIssue removes issue from the given list.
func RemoveSchemaIssue(schemaissue []internal.SchemaIssue, issue internal.SchemaIssue) []internal.SchemaIssue {

	k := 0
	for i := 0; i < len(schemaissue); {
		if schemaissue[i] != issue {
			schemaissue[k] = schemaissue[i]
			k++
		}
		i++
	}
	return schemaissue[0:k]
}

// IsSchemaIssuePresent checks if issue is present in the given schemaissue list.
func IsSchemaIssuePresent(schemaissue []internal.SchemaIssue, issue internal.SchemaIssue) bool {

	for _, s := range schemaissue {
		if s == issue {
			return true
		}
	}
	return false
}

// RemoveSchemaIssues remove all  hotspot and interleaved from given list.
// RemoveSchemaIssues is used when we are adding or removing primary key column from primary key.
func RemoveSchemaIssues(schemaissue []internal.SchemaIssue) []internal.SchemaIssue {

	switch {

	case IsSchemaIssuePresent(schemaissue, internal.HotspotAutoIncrement):
		schemaissue = RemoveSchemaIssue(schemaissue, internal.HotspotAutoIncrement)
		fallthrough

	case IsSchemaIssuePresent(schemaissue, internal.HotspotTimestamp):
		schemaissue = RemoveSchemaIssue(schemaissue, internal.HotspotTimestamp)
		fallthrough

	case IsSchemaIssuePresent(schemaissue, internal.InterleavedOrder):
		schemaissue = RemoveSchemaIssue(schemaissue, internal.InterleavedOrder)

	case IsSchemaIssuePresent(schemaissue, internal.InterleavedNotInOrder):
		schemaissue = RemoveSchemaIssue(schemaissue, internal.InterleavedNotInOrder)
		fallthrough

	case IsSchemaIssuePresent(schemaissue, internal.InterleavedAddColumn):
		schemaissue = RemoveSchemaIssue(schemaissue, internal.InterleavedAddColumn)
		fallthrough

	case IsSchemaIssuePresent(schemaissue, internal.InterleavedRenameColumn):
		schemaissue = RemoveSchemaIssue(schemaissue, internal.InterleavedRenameColumn)
	}

	return schemaissue
}

// RemoveIndex removes Primary Key from the given Primary Key list.
func RemoveIndex(Pks []ddl.IndexKey, index int) []ddl.IndexKey {

	list := append(Pks[:index], Pks[index+1:]...)

	return list
}

// removeFkReferColumns remove given column from Spanner FkReferColumns Columns List.
func RemoveFkReferColumns(slice []string, s int) []string {
	return append(slice[:s], slice[s+1:]...)
}

func IsTypeChanged(newType, table, colName string, conv *internal.Conv) (bool, error) {

	srcTableName := conv.ToSource[table].Name

	sp, ty, err := GetType(conv, newType, table, colName, srcTableName)
	if err != nil {
		return false, err
	}
	colDef := sp.ColDefs[colName]
	return !reflect.DeepEqual(colDef.T, ty), nil
}

func IsPartOfPK(col, table string) bool {
	sessionState := session.GetSessionState()

	for _, pk := range sessionState.Conv.SpSchema[table].Pks {
		if pk.Col == col {
			return true
		}
	}
	return false
}

func IsPartOfSecondaryIndex(col, table string) (bool, string) {
	sessionState := session.GetSessionState()

	for _, index := range sessionState.Conv.SpSchema[table].Indexes {
		for _, key := range index.Keys {
			if key.Col == col {
				return true, index.Name
			}
		}
	}
	return false, ""
}

func IsPartOfFK(col, table string) bool {
	sessionState := session.GetSessionState()

	for _, fk := range sessionState.Conv.SpSchema[table].Fks {
		for _, column := range fk.Columns {
			if column == col {
				return true
			}
		}
	}
	return false
}

func IsReferencedByFK(col, table string) (bool, string) {
	sessionState := session.GetSessionState()

	for _, spSchema := range sessionState.Conv.SpSchema {
		if table != spSchema.Name {
			for _, fk := range spSchema.Fks {
				if fk.ReferTable == table {
					for _, column := range fk.ReferColumns {
						if column == col {
							return true, spSchema.Name
						}
					}
				}
			}
		}
	}
	return false, ""
}

func Remove(slice []string, s int) []string {
	return append(slice[:s], slice[s+1:]...)
}

func RemovePk(slice []ddl.IndexKey, s int) []ddl.IndexKey {
	return append(slice[:s], slice[s+1:]...)
}

func RemoveFk(slice []ddl.Foreignkey, s int) []ddl.Foreignkey {
	return append(slice[:s], slice[s+1:]...)
}

func RemoveSecondaryIndex(slice []ddl.CreateIndex, s int) []ddl.CreateIndex {
	return append(slice[:s], slice[s+1:]...)
}

// RemoveFkColumn remove given column from Spanner Foreignkey Columns List.
func RemoveFkColumn(slice []string, s int) []string {
	return append(slice[:s], slice[s+1:]...)
}

// RemoveColumnFromSecondaryIndexKey remove given column from SpannerSecondary Index Key List.
func RemoveColumnFromSecondaryIndexKey(slice []ddl.IndexKey, s int) []ddl.IndexKey {
	return append(slice[:s], slice[s+1:]...)
}

func CheckSpannerNamesValidity(input []string) (bool, []string) {
	status := true
	var invalidNewNames []string
	for _, changed := range input {
		if _, status := internal.FixName(changed); status {
			status = false
			invalidNewNames = append(invalidNewNames, changed)
		}
	}
	return status, invalidNewNames
}

func CanRename(names []string, table string) (bool, error) {
	sessionState := session.GetSessionState()
	for _, name := range names {
		if _, ok := sessionState.Conv.UsedNames[name]; ok {
			return false, fmt.Errorf("new name : '%s' is used by another entity", name)
		}
	}
	return true, nil
}

func GetPrimaryKeyIndexFromOrder(pk []ddl.IndexKey, order int) int {

	for i := 0; i < len(pk); i++ {
		if pk[i].Order == order {
			return i
		}
	}
	return -1
}

func GetFilePrefix(now time.Time) (string, error) {
	sessionState := session.GetSessionState()

	dbName := sessionState.DbName
	var err error
	if dbName == "" {
		dbName, err = utils.GetDatabaseName(sessionState.Driver, now)
		if err != nil {
			return "", fmt.Errorf("Can not create database name : %v", err)
		}
	}
	return dbName + ".", nil
}

//Remove after implementing rules display
func UpdateType(conv *internal.Conv, newType, table, colName, srcTableName string, w http.ResponseWriter) {
	sp, ty, err := GetType(conv, newType, table, colName, srcTableName)
	if err != nil {
		http.Error(w, err.Error(), http.StatusBadRequest)
		return
	}
	colDef := sp.ColDefs[colName]
	colDef.T = ty
	sp.ColDefs[colName] = colDef
}

<<<<<<< HEAD
func UpdateDataType(conv *internal.Conv, newType, table, colName, srcTableName string) error {
	sp, ty, err := GetType(conv, newType, table, colName, srcTableName)
	if err != nil {
		return err
	}
	colDef := sp.ColDefs[colName]
	colDef.T = ty
	sp.ColDefs[colName] = colDef
	return nil
=======
func GetInterleavedFk(conv *internal.Conv, srcTableName string, srcCol string) (schema.ForeignKey, error) {
	for _, fk := range conv.SrcSchema[srcTableName].ForeignKeys {
		for _, col := range fk.Columns {
			if srcCol == col {
				return fk, nil
			}
		}
	}
	return schema.ForeignKey{}, fmt.Errorf("interleaved Foreign key not found")
>>>>>>> af6b1a84
}<|MERGE_RESOLUTION|>--- conflicted
+++ resolved
@@ -304,17 +304,6 @@
 	sp.ColDefs[colName] = colDef
 }
 
-<<<<<<< HEAD
-func UpdateDataType(conv *internal.Conv, newType, table, colName, srcTableName string) error {
-	sp, ty, err := GetType(conv, newType, table, colName, srcTableName)
-	if err != nil {
-		return err
-	}
-	colDef := sp.ColDefs[colName]
-	colDef.T = ty
-	sp.ColDefs[colName] = colDef
-	return nil
-=======
 func GetInterleavedFk(conv *internal.Conv, srcTableName string, srcCol string) (schema.ForeignKey, error) {
 	for _, fk := range conv.SrcSchema[srcTableName].ForeignKeys {
 		for _, col := range fk.Columns {
@@ -324,5 +313,4 @@
 		}
 	}
 	return schema.ForeignKey{}, fmt.Errorf("interleaved Foreign key not found")
->>>>>>> af6b1a84
 }
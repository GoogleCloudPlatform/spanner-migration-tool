--- conflicted
+++ resolved
@@ -7,14 +7,8 @@
 jobs:
   build_and_test:
     docker:
-<<<<<<< HEAD
-      - image: circleci/golang:1.19
-
-    working_directory: /go/src/github.com/cloudspannerecosystem/harbourbridge
-=======
       - image: cimg/go:1.19
     working_directory: /home/circleci/go/src/github.com/cloudspannerecosystem/harbourbridge
->>>>>>> 748bfe21
     resource_class: large
     steps:
       - checkout
